/*
 * linux/kernel/posix-timers.c
 *
 *
 * 2002-10-15  Posix Clocks & timers
 *                           by George Anzinger george@mvista.com
 *
 *			     Copyright (C) 2002 2003 by MontaVista Software.
 *
 * 2004-06-01  Fix CLOCK_REALTIME clock/timer TIMER_ABSTIME bug.
 *			     Copyright (C) 2004 Boris Hu
 *
 * This program is free software; you can redistribute it and/or modify
 * it under the terms of the GNU General Public License as published by
 * the Free Software Foundation; either version 2 of the License, or (at
 * your option) any later version.
 *
 * This program is distributed in the hope that it will be useful, but
 * WITHOUT ANY WARRANTY; without even the implied warranty of
 * MERCHANTABILITY or FITNESS FOR A PARTICULAR PURPOSE. See the GNU
 * General Public License for more details.

 * You should have received a copy of the GNU General Public License
 * along with this program; if not, write to the Free Software
 * Foundation, Inc., 675 Mass Ave, Cambridge, MA 02139, USA.
 *
 * MontaVista Software | 1237 East Arques Avenue | Sunnyvale | CA 94085 | USA
 */

/* These are all the functions necessary to implement
 * POSIX clocks & timers
 */
#include <linux/mm.h>
#include <linux/interrupt.h>
#include <linux/slab.h>
#include <linux/time.h>
#include <linux/mutex.h>

#include <asm/uaccess.h>
#include <linux/list.h>
#include <linux/init.h>
#include <linux/compiler.h>
#include <linux/hash.h>
#include <linux/posix-clock.h>
#include <linux/posix-timers.h>
#include <linux/syscalls.h>
#include <linux/wait.h>
#include <linux/workqueue.h>
#include <linux/export.h>
#include <linux/hashtable.h>

/*
 * Management arrays for POSIX timers. Timers are now kept in static hash table
 * with 512 entries.
 * Timer ids are allocated by local routine, which selects proper hash head by
 * key, constructed from current->signal address and per signal struct counter.
 * This keeps timer ids unique per process, but now they can intersect between
 * processes.
 */

/*
 * Lets keep our timers in a slab cache :-)
 */
static struct kmem_cache *posix_timers_cache;

static DEFINE_HASHTABLE(posix_timers_hashtable, 9);
static DEFINE_SPINLOCK(hash_lock);

/*
 * we assume that the new SIGEV_THREAD_ID shares no bits with the other
 * SIGEV values.  Here we put out an error if this assumption fails.
 */
#if SIGEV_THREAD_ID != (SIGEV_THREAD_ID & \
                       ~(SIGEV_SIGNAL | SIGEV_NONE | SIGEV_THREAD))
#error "SIGEV_THREAD_ID must not share bit with other SIGEV values!"
#endif

/*
 * parisc wants ENOTSUP instead of EOPNOTSUPP
 */
#ifndef ENOTSUP
# define ENANOSLEEP_NOTSUP EOPNOTSUPP
#else
# define ENANOSLEEP_NOTSUP ENOTSUP
#endif

/*
 * The timer ID is turned into a timer address by idr_find().
 * Verifying a valid ID consists of:
 *
 * a) checking that idr_find() returns other than -1.
 * b) checking that the timer id matches the one in the timer itself.
 * c) that the timer owner is in the callers thread group.
 */

/*
 * CLOCKs: The POSIX standard calls for a couple of clocks and allows us
 *	    to implement others.  This structure defines the various
 *	    clocks.
 *
 * RESOLUTION: Clock resolution is used to round up timer and interval
 *	    times, NOT to report clock times, which are reported with as
 *	    much resolution as the system can muster.  In some cases this
 *	    resolution may depend on the underlying clock hardware and
 *	    may not be quantifiable until run time, and only then is the
 *	    necessary code is written.	The standard says we should say
 *	    something about this issue in the documentation...
 *
 * FUNCTIONS: The CLOCKs structure defines possible functions to
 *	    handle various clock functions.
 *
 *	    The standard POSIX timer management code assumes the
 *	    following: 1.) The k_itimer struct (sched.h) is used for
 *	    the timer.  2.) The list, it_lock, it_clock, it_id and
 *	    it_pid fields are not modified by timer code.
 *
 * Permissions: It is assumed that the clock_settime() function defined
 *	    for each clock will take care of permission checks.	 Some
 *	    clocks may be set able by any user (i.e. local process
 *	    clocks) others not.	 Currently the only set able clock we
 *	    have is CLOCK_REALTIME and its high res counter part, both of
 *	    which we beg off on and pass to do_sys_settimeofday().
 */

static struct k_clock posix_clocks[MAX_CLOCKS];

/*
 * These ones are defined below.
 */
static int common_nsleep(const clockid_t, int flags, struct timespec *t,
			 struct timespec __user *rmtp);
static int common_timer_create(struct k_itimer *new_timer);
static void common_timer_get(struct k_itimer *, struct itimerspec *);
static int common_timer_set(struct k_itimer *, int,
			    struct itimerspec *, struct itimerspec *);
static int common_timer_del(struct k_itimer *timer);

static enum hrtimer_restart posix_timer_fn(struct hrtimer *data);

static struct k_itimer *__lock_timer(timer_t timer_id, unsigned long *flags);

#define lock_timer(tid, flags)						   \
({	struct k_itimer *__timr;					   \
	__cond_lock(&__timr->it_lock, __timr = __lock_timer(tid, flags));  \
	__timr;								   \
})

static int hash(struct signal_struct *sig, unsigned int nr)
{
	return hash_32(hash32_ptr(sig) ^ nr, HASH_BITS(posix_timers_hashtable));
}

static struct k_itimer *__posix_timers_find(struct hlist_head *head,
					    struct signal_struct *sig,
					    timer_t id)
{
	struct k_itimer *timer;

	hlist_for_each_entry_rcu(timer, head, t_hash) {
		if ((timer->it_signal == sig) && (timer->it_id == id))
			return timer;
	}
	return NULL;
}

static struct k_itimer *posix_timer_by_id(timer_t id)
{
	struct signal_struct *sig = current->signal;
	struct hlist_head *head = &posix_timers_hashtable[hash(sig, id)];

	return __posix_timers_find(head, sig, id);
}

static int posix_timer_add(struct k_itimer *timer)
{
	struct signal_struct *sig = current->signal;
	int first_free_id = sig->posix_timer_id;
	struct hlist_head *head;
	int ret = -ENOENT;

	do {
		spin_lock(&hash_lock);
		head = &posix_timers_hashtable[hash(sig, sig->posix_timer_id)];
		if (!__posix_timers_find(head, sig, sig->posix_timer_id)) {
			hlist_add_head_rcu(&timer->t_hash, head);
			ret = sig->posix_timer_id;
		}
		if (++sig->posix_timer_id < 0)
			sig->posix_timer_id = 0;
		if ((sig->posix_timer_id == first_free_id) && (ret == -ENOENT))
			/* Loop over all possible ids completed */
			ret = -EAGAIN;
		spin_unlock(&hash_lock);
	} while (ret == -ENOENT);
	return ret;
}

static inline void unlock_timer(struct k_itimer *timr, unsigned long flags)
{
	spin_unlock_irqrestore(&timr->it_lock, flags);
}

/* Get clock_realtime */
static int posix_clock_realtime_get(clockid_t which_clock, struct timespec *tp)
{
	ktime_get_real_ts(tp);
	return 0;
}

/* Set clock_realtime */
static int posix_clock_realtime_set(const clockid_t which_clock,
				    const struct timespec *tp)
{
	return do_sys_settimeofday(tp, NULL);
}

static int posix_clock_realtime_adj(const clockid_t which_clock,
				    struct timex *t)
{
	return do_adjtimex(t);
}

/*
 * Get monotonic time for posix timers
 */
static int posix_ktime_get_ts(clockid_t which_clock, struct timespec *tp)
{
	ktime_get_ts(tp);
	return 0;
}

/*
 * Get monotonic-raw time for posix timers
 */
static int posix_get_monotonic_raw(clockid_t which_clock, struct timespec *tp)
{
	getrawmonotonic(tp);
	return 0;
}


static int posix_get_realtime_coarse(clockid_t which_clock, struct timespec *tp)
{
	*tp = current_kernel_time();
	return 0;
}

static int posix_get_monotonic_coarse(clockid_t which_clock,
						struct timespec *tp)
{
	*tp = get_monotonic_coarse();
	return 0;
}

static int posix_get_coarse_res(const clockid_t which_clock, struct timespec *tp)
{
	*tp = ktime_to_timespec(KTIME_LOW_RES);
	return 0;
}

static int posix_get_boottime(const clockid_t which_clock, struct timespec *tp)
{
	get_monotonic_boottime(tp);
	return 0;
}


static int posix_get_system_trace_res(const clockid_t which_clock,
				      struct timespec *tp)
{
	trace_clock_getres(tp);
	return 0;
}

static int posix_get_system_trace(const clockid_t which_clock,
				  struct timespec *tp)
{
	trace_clock_gettime(tp);
	return 0;
}

static int posix_get_system_trace_res(const clockid_t which_clock,
				      struct timespec *tp)
{
	trace_clock_getres(tp);
	return 0;
}

static int posix_get_system_trace(const clockid_t which_clock,
				  struct timespec *tp)
{
	trace_clock_gettime(tp);
	return 0;
}

/*
 * Initialize everything, well, just everything in Posix clocks/timers ;)
 */
static __init int init_posix_timers(void)
{
	struct k_clock clock_realtime = {
		.clock_getres	= hrtimer_get_res,
		.clock_get	= posix_clock_realtime_get,
		.clock_set	= posix_clock_realtime_set,
		.clock_adj	= posix_clock_realtime_adj,
		.nsleep		= common_nsleep,
		.nsleep_restart	= hrtimer_nanosleep_restart,
		.timer_create	= common_timer_create,
		.timer_set	= common_timer_set,
		.timer_get	= common_timer_get,
		.timer_del	= common_timer_del,
	};
	struct k_clock clock_monotonic = {
		.clock_getres	= hrtimer_get_res,
		.clock_get	= posix_ktime_get_ts,
		.nsleep		= common_nsleep,
		.nsleep_restart	= hrtimer_nanosleep_restart,
		.timer_create	= common_timer_create,
		.timer_set	= common_timer_set,
		.timer_get	= common_timer_get,
		.timer_del	= common_timer_del,
	};
	struct k_clock clock_monotonic_raw = {
		.clock_getres	= hrtimer_get_res,
		.clock_get	= posix_get_monotonic_raw,
	};
	struct k_clock clock_realtime_coarse = {
		.clock_getres	= posix_get_coarse_res,
		.clock_get	= posix_get_realtime_coarse,
	};
	struct k_clock clock_monotonic_coarse = {
		.clock_getres	= posix_get_coarse_res,
		.clock_get	= posix_get_monotonic_coarse,
	};
	struct k_clock clock_boottime = {
		.clock_getres	= hrtimer_get_res,
		.clock_get	= posix_get_boottime,
		.nsleep		= common_nsleep,
		.nsleep_restart	= hrtimer_nanosleep_restart,
		.timer_create	= common_timer_create,
		.timer_set	= common_timer_set,
		.timer_get	= common_timer_get,
		.timer_del	= common_timer_del,
	};
	struct k_clock clock_system_trace = {
		.clock_getres	= posix_get_system_trace_res,
		.clock_get	= posix_get_system_trace,
	};

	posix_timers_register_clock(CLOCK_REALTIME, &clock_realtime);
	posix_timers_register_clock(CLOCK_MONOTONIC, &clock_monotonic);
	posix_timers_register_clock(CLOCK_MONOTONIC_RAW, &clock_monotonic_raw);
	posix_timers_register_clock(CLOCK_REALTIME_COARSE, &clock_realtime_coarse);
	posix_timers_register_clock(CLOCK_MONOTONIC_COARSE, &clock_monotonic_coarse);
	posix_timers_register_clock(CLOCK_BOOTTIME, &clock_boottime);
<<<<<<< HEAD
	posix_timers_register_clock(CLOCK_TAI, &clock_tai);
=======
>>>>>>> 0efaf303
	posix_timers_register_clock(CLOCK_SYSTEM_TRACE, &clock_system_trace);

	posix_timers_cache = kmem_cache_create("posix_timers_cache",
					sizeof (struct k_itimer), 0, SLAB_PANIC,
					NULL);
	return 0;
}

__initcall(init_posix_timers);

static void schedule_next_timer(struct k_itimer *timr)
{
	struct hrtimer *timer = &timr->it.real.timer;

	if (timr->it.real.interval.tv64 == 0)
		return;

	timr->it_overrun += (unsigned int) hrtimer_forward(timer,
						timer->base->get_time(),
						timr->it.real.interval);

	timr->it_overrun_last = timr->it_overrun;
	timr->it_overrun = -1;
	++timr->it_requeue_pending;
	hrtimer_restart(timer);
}

/*
 * This function is exported for use by the signal deliver code.  It is
 * called just prior to the info block being released and passes that
 * block to us.  It's function is to update the overrun entry AND to
 * restart the timer.  It should only be called if the timer is to be
 * restarted (i.e. we have flagged this in the sys_private entry of the
 * info block).
 *
 * To protect against the timer going away while the interrupt is queued,
 * we require that the it_requeue_pending flag be set.
 */
void do_schedule_next_timer(struct siginfo *info)
{
	struct k_itimer *timr;
	unsigned long flags;

	timr = lock_timer(info->si_tid, &flags);

	if (timr && timr->it_requeue_pending == info->si_sys_private) {
		if (timr->it_clock < 0)
			posix_cpu_timer_schedule(timr);
		else
			schedule_next_timer(timr);

		info->si_overrun += timr->it_overrun_last;
	}

	if (timr)
		unlock_timer(timr, flags);
}

int posix_timer_event(struct k_itimer *timr, int si_private)
{
	struct task_struct *task;
	int shared, ret = -1;
	/*
	 * FIXME: if ->sigq is queued we can race with
	 * dequeue_signal()->do_schedule_next_timer().
	 *
	 * If dequeue_signal() sees the "right" value of
	 * si_sys_private it calls do_schedule_next_timer().
	 * We re-queue ->sigq and drop ->it_lock().
	 * do_schedule_next_timer() locks the timer
	 * and re-schedules it while ->sigq is pending.
	 * Not really bad, but not that we want.
	 */
	timr->sigq->info.si_sys_private = si_private;

	rcu_read_lock();
	task = pid_task(timr->it_pid, PIDTYPE_PID);
	if (task) {
		shared = !(timr->it_sigev_notify & SIGEV_THREAD_ID);
		ret = send_sigqueue(timr->sigq, task, shared);
	}
	rcu_read_unlock();
	/* If we failed to send the signal the timer stops. */
	return ret > 0;
}
EXPORT_SYMBOL_GPL(posix_timer_event);

/*
 * This function gets called when a POSIX.1b interval timer expires.  It
 * is used as a callback from the kernel internal timer.  The
 * run_timer_list code ALWAYS calls with interrupts on.

 * This code is for CLOCK_REALTIME* and CLOCK_MONOTONIC* timers.
 */
static enum hrtimer_restart posix_timer_fn(struct hrtimer *timer)
{
	struct k_itimer *timr;
	unsigned long flags;
	int si_private = 0;
	enum hrtimer_restart ret = HRTIMER_NORESTART;

	timr = container_of(timer, struct k_itimer, it.real.timer);
	spin_lock_irqsave(&timr->it_lock, flags);

	if (timr->it.real.interval.tv64 != 0)
		si_private = ++timr->it_requeue_pending;

	if (posix_timer_event(timr, si_private)) {
		/*
		 * signal was not sent because of sig_ignor
		 * we will not get a call back to restart it AND
		 * it should be restarted.
		 */
		if (timr->it.real.interval.tv64 != 0) {
			ktime_t now = hrtimer_cb_get_time(timer);

			/*
			 * FIXME: What we really want, is to stop this
			 * timer completely and restart it in case the
			 * SIG_IGN is removed. This is a non trivial
			 * change which involves sighand locking
			 * (sigh !), which we don't want to do late in
			 * the release cycle.
			 *
			 * For now we just let timers with an interval
			 * less than a jiffie expire every jiffie to
			 * avoid softirq starvation in case of SIG_IGN
			 * and a very small interval, which would put
			 * the timer right back on the softirq pending
			 * list. By moving now ahead of time we trick
			 * hrtimer_forward() to expire the timer
			 * later, while we still maintain the overrun
			 * accuracy, but have some inconsistency in
			 * the timer_gettime() case. This is at least
			 * better than a starved softirq. A more
			 * complex fix which solves also another related
			 * inconsistency is already in the pipeline.
			 */
#ifdef CONFIG_HIGH_RES_TIMERS
			{
				ktime_t kj = ktime_set(0, NSEC_PER_SEC / HZ);

				if (timr->it.real.interval.tv64 < kj.tv64)
					now = ktime_add(now, kj);
			}
#endif
			timr->it_overrun += (unsigned int)
				hrtimer_forward(timer, now,
						timr->it.real.interval);
			ret = HRTIMER_RESTART;
			++timr->it_requeue_pending;
		}
	}

	unlock_timer(timr, flags);
	return ret;
}

static struct pid *good_sigevent(sigevent_t * event)
{
	struct task_struct *rtn = current->group_leader;

	if ((event->sigev_notify & SIGEV_THREAD_ID ) &&
		(!(rtn = find_task_by_vpid(event->sigev_notify_thread_id)) ||
		 !same_thread_group(rtn, current) ||
		 (event->sigev_notify & ~SIGEV_THREAD_ID) != SIGEV_SIGNAL))
		return NULL;

	if (((event->sigev_notify & ~SIGEV_THREAD_ID) != SIGEV_NONE) &&
	    ((event->sigev_signo <= 0) || (event->sigev_signo > SIGRTMAX)))
		return NULL;

	return task_pid(rtn);
}

void posix_timers_register_clock(const clockid_t clock_id,
				 struct k_clock *new_clock)
{
	if ((unsigned) clock_id >= MAX_CLOCKS) {
		printk(KERN_WARNING "POSIX clock register failed for clock_id %d\n",
		       clock_id);
		return;
	}

	if (!new_clock->clock_get) {
		printk(KERN_WARNING "POSIX clock id %d lacks clock_get()\n",
		       clock_id);
		return;
	}
	if (!new_clock->clock_getres) {
		printk(KERN_WARNING "POSIX clock id %d lacks clock_getres()\n",
		       clock_id);
		return;
	}

	posix_clocks[clock_id] = *new_clock;
}
EXPORT_SYMBOL_GPL(posix_timers_register_clock);

static struct k_itimer * alloc_posix_timer(void)
{
	struct k_itimer *tmr;
	tmr = kmem_cache_zalloc(posix_timers_cache, GFP_KERNEL);
	if (!tmr)
		return tmr;
	if (unlikely(!(tmr->sigq = sigqueue_alloc()))) {
		kmem_cache_free(posix_timers_cache, tmr);
		return NULL;
	}
	memset(&tmr->sigq->info, 0, sizeof(siginfo_t));
	return tmr;
}

static void k_itimer_rcu_free(struct rcu_head *head)
{
	struct k_itimer *tmr = container_of(head, struct k_itimer, it.rcu);

	kmem_cache_free(posix_timers_cache, tmr);
}

#define IT_ID_SET	1
#define IT_ID_NOT_SET	0
static void release_posix_timer(struct k_itimer *tmr, int it_id_set)
{
	if (it_id_set) {
		unsigned long flags;
		spin_lock_irqsave(&hash_lock, flags);
		hlist_del_rcu(&tmr->t_hash);
		spin_unlock_irqrestore(&hash_lock, flags);
	}
	put_pid(tmr->it_pid);
	sigqueue_free(tmr->sigq);
	call_rcu(&tmr->it.rcu, k_itimer_rcu_free);
}

static struct k_clock *clockid_to_kclock(const clockid_t id)
{
	if (id < 0)
		return (id & CLOCKFD_MASK) == CLOCKFD ?
			&clock_posix_dynamic : &clock_posix_cpu;

	if (id >= MAX_CLOCKS || !posix_clocks[id].clock_getres)
		return NULL;
	return &posix_clocks[id];
}

static int common_timer_create(struct k_itimer *new_timer)
{
	hrtimer_init(&new_timer->it.real.timer, new_timer->it_clock, 0);
	return 0;
}

/* Create a POSIX.1b interval timer. */

SYSCALL_DEFINE3(timer_create, const clockid_t, which_clock,
		struct sigevent __user *, timer_event_spec,
		timer_t __user *, created_timer_id)
{
	struct k_clock *kc = clockid_to_kclock(which_clock);
	struct k_itimer *new_timer;
	int error, new_timer_id;
	sigevent_t event;
	int it_id_set = IT_ID_NOT_SET;

	if (!kc)
		return -EINVAL;
	if (!kc->timer_create)
		return -EOPNOTSUPP;

	new_timer = alloc_posix_timer();
	if (unlikely(!new_timer))
		return -EAGAIN;

	spin_lock_init(&new_timer->it_lock);
	new_timer_id = posix_timer_add(new_timer);
	if (new_timer_id < 0) {
		error = new_timer_id;
		goto out;
	}

	it_id_set = IT_ID_SET;
	new_timer->it_id = (timer_t) new_timer_id;
	new_timer->it_clock = which_clock;
	new_timer->it_overrun = -1;

	if (timer_event_spec) {
		if (copy_from_user(&event, timer_event_spec, sizeof (event))) {
			error = -EFAULT;
			goto out;
		}
		rcu_read_lock();
		new_timer->it_pid = get_pid(good_sigevent(&event));
		rcu_read_unlock();
		if (!new_timer->it_pid) {
			error = -EINVAL;
			goto out;
		}
	} else {
		event.sigev_notify = SIGEV_SIGNAL;
		event.sigev_signo = SIGALRM;
		event.sigev_value.sival_int = new_timer->it_id;
		new_timer->it_pid = get_pid(task_tgid(current));
	}

	new_timer->it_sigev_notify     = event.sigev_notify;
	new_timer->sigq->info.si_signo = event.sigev_signo;
	new_timer->sigq->info.si_value = event.sigev_value;
	new_timer->sigq->info.si_tid   = new_timer->it_id;
	new_timer->sigq->info.si_code  = SI_TIMER;

	if (copy_to_user(created_timer_id,
			 &new_timer_id, sizeof (new_timer_id))) {
		error = -EFAULT;
		goto out;
	}

	error = kc->timer_create(new_timer);
	if (error)
		goto out;

	spin_lock_irq(&current->sighand->siglock);
	new_timer->it_signal = current->signal;
	list_add(&new_timer->list, &current->signal->posix_timers);
	spin_unlock_irq(&current->sighand->siglock);

	return 0;
	/*
	 * In the case of the timer belonging to another task, after
	 * the task is unlocked, the timer is owned by the other task
	 * and may cease to exist at any time.  Don't use or modify
	 * new_timer after the unlock call.
	 */
out:
	release_posix_timer(new_timer, it_id_set);
	return error;
}

/*
 * Locking issues: We need to protect the result of the id look up until
 * we get the timer locked down so it is not deleted under us.  The
 * removal is done under the idr spinlock so we use that here to bridge
 * the find to the timer lock.  To avoid a dead lock, the timer id MUST
 * be release with out holding the timer lock.
 */
static struct k_itimer *__lock_timer(timer_t timer_id, unsigned long *flags)
{
	struct k_itimer *timr;

	/*
	 * timer_t could be any type >= int and we want to make sure any
	 * @timer_id outside positive int range fails lookup.
	 */
	if ((unsigned long long)timer_id > INT_MAX)
		return NULL;

	rcu_read_lock();
	timr = posix_timer_by_id(timer_id);
	if (timr) {
		spin_lock_irqsave(&timr->it_lock, *flags);
		if (timr->it_signal == current->signal) {
			rcu_read_unlock();
			return timr;
		}
		spin_unlock_irqrestore(&timr->it_lock, *flags);
	}
	rcu_read_unlock();

	return NULL;
}

/*
 * Get the time remaining on a POSIX.1b interval timer.  This function
 * is ALWAYS called with spin_lock_irq on the timer, thus it must not
 * mess with irq.
 *
 * We have a couple of messes to clean up here.  First there is the case
 * of a timer that has a requeue pending.  These timers should appear to
 * be in the timer list with an expiry as if we were to requeue them
 * now.
 *
 * The second issue is the SIGEV_NONE timer which may be active but is
 * not really ever put in the timer list (to save system resources).
 * This timer may be expired, and if so, we will do it here.  Otherwise
 * it is the same as a requeue pending timer WRT to what we should
 * report.
 */
static void
common_timer_get(struct k_itimer *timr, struct itimerspec *cur_setting)
{
	ktime_t now, remaining, iv;
	struct hrtimer *timer = &timr->it.real.timer;

	memset(cur_setting, 0, sizeof(struct itimerspec));

	iv = timr->it.real.interval;

	/* interval timer ? */
	if (iv.tv64)
		cur_setting->it_interval = ktime_to_timespec(iv);
	else if (!hrtimer_active(timer) &&
		 (timr->it_sigev_notify & ~SIGEV_THREAD_ID) != SIGEV_NONE)
		return;

	now = timer->base->get_time();

	/*
	 * When a requeue is pending or this is a SIGEV_NONE
	 * timer move the expiry time forward by intervals, so
	 * expiry is > now.
	 */
	if (iv.tv64 && (timr->it_requeue_pending & REQUEUE_PENDING ||
	    (timr->it_sigev_notify & ~SIGEV_THREAD_ID) == SIGEV_NONE))
		timr->it_overrun += (unsigned int) hrtimer_forward(timer, now, iv);

	remaining = ktime_sub(hrtimer_get_expires(timer), now);
	/* Return 0 only, when the timer is expired and not pending */
	if (remaining.tv64 <= 0) {
		/*
		 * A single shot SIGEV_NONE timer must return 0, when
		 * it is expired !
		 */
		if ((timr->it_sigev_notify & ~SIGEV_THREAD_ID) != SIGEV_NONE)
			cur_setting->it_value.tv_nsec = 1;
	} else
		cur_setting->it_value = ktime_to_timespec(remaining);
}

/* Get the time remaining on a POSIX.1b interval timer. */
SYSCALL_DEFINE2(timer_gettime, timer_t, timer_id,
		struct itimerspec __user *, setting)
{
	struct itimerspec cur_setting;
	struct k_itimer *timr;
	struct k_clock *kc;
	unsigned long flags;
	int ret = 0;

	timr = lock_timer(timer_id, &flags);
	if (!timr)
		return -EINVAL;

	kc = clockid_to_kclock(timr->it_clock);
	if (WARN_ON_ONCE(!kc || !kc->timer_get))
		ret = -EINVAL;
	else
		kc->timer_get(timr, &cur_setting);

	unlock_timer(timr, flags);

	if (!ret && copy_to_user(setting, &cur_setting, sizeof (cur_setting)))
		return -EFAULT;

	return ret;
}

/*
 * Get the number of overruns of a POSIX.1b interval timer.  This is to
 * be the overrun of the timer last delivered.  At the same time we are
 * accumulating overruns on the next timer.  The overrun is frozen when
 * the signal is delivered, either at the notify time (if the info block
 * is not queued) or at the actual delivery time (as we are informed by
 * the call back to do_schedule_next_timer().  So all we need to do is
 * to pick up the frozen overrun.
 */
SYSCALL_DEFINE1(timer_getoverrun, timer_t, timer_id)
{
	struct k_itimer *timr;
	int overrun;
	unsigned long flags;

	timr = lock_timer(timer_id, &flags);
	if (!timr)
		return -EINVAL;

	overrun = timr->it_overrun_last;
	unlock_timer(timr, flags);

	return overrun;
}

/* Set a POSIX.1b interval timer. */
/* timr->it_lock is taken. */
static int
common_timer_set(struct k_itimer *timr, int flags,
		 struct itimerspec *new_setting, struct itimerspec *old_setting)
{
	struct hrtimer *timer = &timr->it.real.timer;
	enum hrtimer_mode mode;

	if (old_setting)
		common_timer_get(timr, old_setting);

	/* disable the timer */
	timr->it.real.interval.tv64 = 0;
	/*
	 * careful here.  If smp we could be in the "fire" routine which will
	 * be spinning as we hold the lock.  But this is ONLY an SMP issue.
	 */
	if (hrtimer_try_to_cancel(timer) < 0)
		return TIMER_RETRY;

	timr->it_requeue_pending = (timr->it_requeue_pending + 2) & 
		~REQUEUE_PENDING;
	timr->it_overrun_last = 0;

	/* switch off the timer when it_value is zero */
	if (!new_setting->it_value.tv_sec && !new_setting->it_value.tv_nsec)
		return 0;

	mode = flags & TIMER_ABSTIME ? HRTIMER_MODE_ABS : HRTIMER_MODE_REL;
	hrtimer_init(&timr->it.real.timer, timr->it_clock, mode);
	timr->it.real.timer.function = posix_timer_fn;

	hrtimer_set_expires(timer, timespec_to_ktime(new_setting->it_value));

	/* Convert interval */
	timr->it.real.interval = timespec_to_ktime(new_setting->it_interval);

	/* SIGEV_NONE timers are not queued ! See common_timer_get */
	if (((timr->it_sigev_notify & ~SIGEV_THREAD_ID) == SIGEV_NONE)) {
		/* Setup correct expiry time for relative timers */
		if (mode == HRTIMER_MODE_REL) {
			hrtimer_add_expires(timer, timer->base->get_time());
		}
		return 0;
	}

	hrtimer_start_expires(timer, mode);
	return 0;
}

/* Set a POSIX.1b interval timer */
SYSCALL_DEFINE4(timer_settime, timer_t, timer_id, int, flags,
		const struct itimerspec __user *, new_setting,
		struct itimerspec __user *, old_setting)
{
	struct k_itimer *timr;
	struct itimerspec new_spec, old_spec;
	int error = 0;
	unsigned long flag;
	struct itimerspec *rtn = old_setting ? &old_spec : NULL;
	struct k_clock *kc;

	if (!new_setting)
		return -EINVAL;

	if (copy_from_user(&new_spec, new_setting, sizeof (new_spec)))
		return -EFAULT;

	if (!timespec_valid(&new_spec.it_interval) ||
	    !timespec_valid(&new_spec.it_value))
		return -EINVAL;
retry:
	timr = lock_timer(timer_id, &flag);
	if (!timr)
		return -EINVAL;

	kc = clockid_to_kclock(timr->it_clock);
	if (WARN_ON_ONCE(!kc || !kc->timer_set))
		error = -EINVAL;
	else
		error = kc->timer_set(timr, flags, &new_spec, rtn);

	unlock_timer(timr, flag);
	if (error == TIMER_RETRY) {
		rtn = NULL;	// We already got the old time...
		goto retry;
	}

	if (old_setting && !error &&
	    copy_to_user(old_setting, &old_spec, sizeof (old_spec)))
		error = -EFAULT;

	return error;
}

static int common_timer_del(struct k_itimer *timer)
{
	timer->it.real.interval.tv64 = 0;

	if (hrtimer_try_to_cancel(&timer->it.real.timer) < 0)
		return TIMER_RETRY;
	return 0;
}

static inline int timer_delete_hook(struct k_itimer *timer)
{
	struct k_clock *kc = clockid_to_kclock(timer->it_clock);

	if (WARN_ON_ONCE(!kc || !kc->timer_del))
		return -EINVAL;
	return kc->timer_del(timer);
}

/* Delete a POSIX.1b interval timer. */
SYSCALL_DEFINE1(timer_delete, timer_t, timer_id)
{
	struct k_itimer *timer;
	unsigned long flags;

retry_delete:
	timer = lock_timer(timer_id, &flags);
	if (!timer)
		return -EINVAL;

	if (timer_delete_hook(timer) == TIMER_RETRY) {
		unlock_timer(timer, flags);
		goto retry_delete;
	}

	spin_lock(&current->sighand->siglock);
	list_del(&timer->list);
	spin_unlock(&current->sighand->siglock);
	/*
	 * This keeps any tasks waiting on the spin lock from thinking
	 * they got something (see the lock code above).
	 */
	timer->it_signal = NULL;

	unlock_timer(timer, flags);
	release_posix_timer(timer, IT_ID_SET);
	return 0;
}

/*
 * return timer owned by the process, used by exit_itimers
 */
static void itimer_delete(struct k_itimer *timer)
{
	unsigned long flags;

retry_delete:
	spin_lock_irqsave(&timer->it_lock, flags);

	if (timer_delete_hook(timer) == TIMER_RETRY) {
		unlock_timer(timer, flags);
		goto retry_delete;
	}
	list_del(&timer->list);
	/*
	 * This keeps any tasks waiting on the spin lock from thinking
	 * they got something (see the lock code above).
	 */
	timer->it_signal = NULL;

	unlock_timer(timer, flags);
	release_posix_timer(timer, IT_ID_SET);
}

/*
 * This is called by do_exit or de_thread, only when there are no more
 * references to the shared signal_struct.
 */
void exit_itimers(struct signal_struct *sig)
{
	struct k_itimer *tmr;

	while (!list_empty(&sig->posix_timers)) {
		tmr = list_entry(sig->posix_timers.next, struct k_itimer, list);
		itimer_delete(tmr);
	}
}

SYSCALL_DEFINE2(clock_settime, const clockid_t, which_clock,
		const struct timespec __user *, tp)
{
	struct k_clock *kc = clockid_to_kclock(which_clock);
	struct timespec new_tp;

	if (!kc || !kc->clock_set)
		return -EINVAL;

	if (copy_from_user(&new_tp, tp, sizeof (*tp)))
		return -EFAULT;

	return kc->clock_set(which_clock, &new_tp);
}

SYSCALL_DEFINE2(clock_gettime, const clockid_t, which_clock,
		struct timespec __user *,tp)
{
	struct k_clock *kc = clockid_to_kclock(which_clock);
	struct timespec kernel_tp;
	int error;

	if (!kc)
		return -EINVAL;

	error = kc->clock_get(which_clock, &kernel_tp);

	if (!error && copy_to_user(tp, &kernel_tp, sizeof (kernel_tp)))
		error = -EFAULT;

	return error;
}

SYSCALL_DEFINE2(clock_adjtime, const clockid_t, which_clock,
		struct timex __user *, utx)
{
	struct k_clock *kc = clockid_to_kclock(which_clock);
	struct timex ktx;
	int err;

	if (!kc)
		return -EINVAL;
	if (!kc->clock_adj)
		return -EOPNOTSUPP;

	if (copy_from_user(&ktx, utx, sizeof(ktx)))
		return -EFAULT;

	err = kc->clock_adj(which_clock, &ktx);

	if (err >= 0 && copy_to_user(utx, &ktx, sizeof(ktx)))
		return -EFAULT;

	return err;
}

SYSCALL_DEFINE2(clock_getres, const clockid_t, which_clock,
		struct timespec __user *, tp)
{
	struct k_clock *kc = clockid_to_kclock(which_clock);
	struct timespec rtn_tp;
	int error;

	if (!kc)
		return -EINVAL;

	error = kc->clock_getres(which_clock, &rtn_tp);

	if (!error && tp && copy_to_user(tp, &rtn_tp, sizeof (rtn_tp)))
		error = -EFAULT;

	return error;
}

/*
 * nanosleep for monotonic and realtime clocks
 */
static int common_nsleep(const clockid_t which_clock, int flags,
			 struct timespec *tsave, struct timespec __user *rmtp)
{
	return hrtimer_nanosleep(tsave, rmtp, flags & TIMER_ABSTIME ?
				 HRTIMER_MODE_ABS : HRTIMER_MODE_REL,
				 which_clock);
}

SYSCALL_DEFINE4(clock_nanosleep, const clockid_t, which_clock, int, flags,
		const struct timespec __user *, rqtp,
		struct timespec __user *, rmtp)
{
	struct k_clock *kc = clockid_to_kclock(which_clock);
	struct timespec t;

	if (!kc)
		return -EINVAL;
	if (!kc->nsleep)
		return -ENANOSLEEP_NOTSUP;

	if (copy_from_user(&t, rqtp, sizeof (struct timespec)))
		return -EFAULT;

	if (!timespec_valid(&t))
		return -EINVAL;

	return kc->nsleep(which_clock, flags, &t, rmtp);
}

/*
 * This will restart clock_nanosleep. This is required only by
 * compat_clock_nanosleep_restart for now.
 */
long clock_nanosleep_restart(struct restart_block *restart_block)
{
	clockid_t which_clock = restart_block->nanosleep.clockid;
	struct k_clock *kc = clockid_to_kclock(which_clock);

	if (WARN_ON_ONCE(!kc || !kc->nsleep_restart))
		return -EINVAL;

	return kc->nsleep_restart(restart_block);
}<|MERGE_RESOLUTION|>--- conflicted
+++ resolved
@@ -264,20 +264,6 @@
 	return 0;
 }
 
-
-static int posix_get_system_trace_res(const clockid_t which_clock,
-				      struct timespec *tp)
-{
-	trace_clock_getres(tp);
-	return 0;
-}
-
-static int posix_get_system_trace(const clockid_t which_clock,
-				  struct timespec *tp)
-{
-	trace_clock_gettime(tp);
-	return 0;
-}
 
 static int posix_get_system_trace_res(const clockid_t which_clock,
 				      struct timespec *tp)
@@ -353,10 +339,6 @@
 	posix_timers_register_clock(CLOCK_REALTIME_COARSE, &clock_realtime_coarse);
 	posix_timers_register_clock(CLOCK_MONOTONIC_COARSE, &clock_monotonic_coarse);
 	posix_timers_register_clock(CLOCK_BOOTTIME, &clock_boottime);
-<<<<<<< HEAD
-	posix_timers_register_clock(CLOCK_TAI, &clock_tai);
-=======
->>>>>>> 0efaf303
 	posix_timers_register_clock(CLOCK_SYSTEM_TRACE, &clock_system_trace);
 
 	posix_timers_cache = kmem_cache_create("posix_timers_cache",
