/*
 * Detect Hung Task
 *
 * kernel/hung_task.c - kernel thread for detecting tasks stuck in D state
 *
 */

#include <linux/mm.h>
#include <linux/cpu.h>
#include <linux/nmi.h>
#include <linux/init.h>
#include <linux/delay.h>
#include <linux/freezer.h>
#include <linux/kthread.h>
#include <linux/lockdep.h>
#include <linux/export.h>
#include <linux/sysctl.h>
#include <linux/suspend.h>
#include <linux/utsname.h>
#include <linux/sched/signal.h>
#include <linux/sched/debug.h>

#include <trace/events/sched.h>

/*
 * The number of tasks checked:
 */
int __read_mostly sysctl_hung_task_check_count = PID_MAX_LIMIT;

/*
 * Limit number of tasks checked in a batch.
 *
 * This value controls the preemptibility of khungtaskd since preemption
 * is disabled during the critical section. It also controls the size of
 * the RCU grace period. So it needs to be upper-bound.
 */
#define HUNG_TASK_LOCK_BREAK (HZ / 10)

/*
 * Zero means infinite timeout - no checking done:
 */
unsigned long __read_mostly sysctl_hung_task_timeout_secs = CONFIG_DEFAULT_HUNG_TASK_TIMEOUT;

int __read_mostly sysctl_hung_task_warnings = 10;

static int __read_mostly did_panic;
static bool hung_task_show_lock;
static bool hung_task_call_panic;

static struct task_struct *watchdog_task;

/*
 * Should we panic (and reboot, if panic_timeout= is set) when a
 * hung task is detected:
 */
unsigned int __read_mostly sysctl_hung_task_panic =
				CONFIG_BOOTPARAM_HUNG_TASK_PANIC_VALUE;

static int __init hung_task_panic_setup(char *str)
{
	int rc = kstrtouint(str, 0, &sysctl_hung_task_panic);

	if (rc)
		return rc;
	return 1;
}
__setup("hung_task_panic=", hung_task_panic_setup);

static int
hung_task_panic(struct notifier_block *this, unsigned long event, void *ptr)
{
	did_panic = 1;

	return NOTIFY_DONE;
}

static struct notifier_block panic_block = {
	.notifier_call = hung_task_panic,
};

static void check_hung_task(struct task_struct *t, unsigned long timeout)
{
	unsigned long switch_count = t->nvcsw + t->nivcsw;

	/*
	 * Ensure the task is not frozen.
	 * Also, skip vfork and any other user process that freezer should skip.
	 */
	if (unlikely(t->flags & (PF_FROZEN | PF_FREEZER_SKIP)))
	    return;

	/*
	 * When a freshly created task is scheduled once, changes its state to
	 * TASK_UNINTERRUPTIBLE without having ever been switched out once, it
	 * musn't be checked.
	 */
	if (unlikely(!switch_count))
		return;

	if (switch_count != t->last_switch_count) {
		t->last_switch_count = switch_count;
		return;
	}

	trace_sched_process_hang(t);

	if (sysctl_hung_task_panic) {
		console_verbose();
		hung_task_show_lock = true;
		hung_task_call_panic = true;
	}

	/*
	 * Ok, the task did not get scheduled for more than 2 minutes,
	 * complain:
	 */
	if (sysctl_hung_task_warnings) {
		if (sysctl_hung_task_warnings > 0)
			sysctl_hung_task_warnings--;
		pr_err("INFO: task %s:%d blocked for more than %ld seconds.\n",
			t->comm, t->pid, timeout);
		pr_err("      %s %s %.*s\n",
			print_tainted(), init_utsname()->release,
			(int)strcspn(init_utsname()->version, " "),
			init_utsname()->version);
		pr_err("\"echo 0 > /proc/sys/kernel/hung_task_timeout_secs\""
			" disables this message.\n");
		sched_show_task(t);
		hung_task_show_lock = true;
	}

	touch_nmi_watchdog();
<<<<<<< HEAD

	if (sysctl_hung_task_panic) {
		show_state_filter(TASK_UNINTERRUPTIBLE);
		hung_task_show_lock = true;
		hung_task_call_panic = true;
	}
=======
>>>>>>> fa5941f4
}

/*
 * To avoid extending the RCU grace period for an unbounded amount of time,
 * periodically exit the critical section and enter a new one.
 *
 * For preemptible RCU it is sufficient to call rcu_read_unlock in order
 * to exit the grace period. For classic RCU, a reschedule is required.
 */
static bool rcu_lock_break(struct task_struct *g, struct task_struct *t)
{
	bool can_cont;

	get_task_struct(g);
	get_task_struct(t);
	rcu_read_unlock();
	cond_resched();
	rcu_read_lock();
	can_cont = pid_alive(g) && pid_alive(t);
	put_task_struct(t);
	put_task_struct(g);

	return can_cont;
}

/*
 * Check whether a TASK_UNINTERRUPTIBLE does not get woken up for
 * a really long time (120 seconds). If that happens, print out
 * a warning.
 */
static void check_hung_uninterruptible_tasks(unsigned long timeout)
{
	int max_count = sysctl_hung_task_check_count;
	unsigned long last_break = jiffies;
	struct task_struct *g, *t;

	/*
	 * If the system crashed already then all bets are off,
	 * do not report extra hung tasks:
	 */
	if (test_taint(TAINT_DIE) || did_panic)
		return;

	hung_task_show_lock = false;
	rcu_read_lock();
	for_each_process_thread(g, t) {
		if (!max_count--)
			goto unlock;
		if (time_after(jiffies, last_break + HUNG_TASK_LOCK_BREAK)) {
			if (!rcu_lock_break(g, t))
				goto unlock;
			last_break = jiffies;
		}
		/* use "==" to skip the TASK_KILLABLE tasks waiting on NFS */
		if (t->state == TASK_UNINTERRUPTIBLE)
			check_hung_task(t, timeout);
	}
 unlock:
	rcu_read_unlock();
	if (hung_task_show_lock)
		debug_show_all_locks();
	if (hung_task_call_panic) {
		trigger_all_cpu_backtrace();
		panic("hung_task: blocked tasks");
	}
}

static long hung_timeout_jiffies(unsigned long last_checked,
				 unsigned long timeout)
{
	/* timeout of 0 will disable the watchdog */
	return timeout ? last_checked - jiffies + timeout * HZ :
		MAX_SCHEDULE_TIMEOUT;
}

/*
 * Process updating of timeout sysctl
 */
int proc_dohung_task_timeout_secs(struct ctl_table *table, int write,
				  void __user *buffer,
				  size_t *lenp, loff_t *ppos)
{
	int ret;

	ret = proc_doulongvec_minmax(table, write, buffer, lenp, ppos);

	if (ret || !write)
		goto out;

	wake_up_process(watchdog_task);

 out:
	return ret;
}

static atomic_t reset_hung_task = ATOMIC_INIT(0);

void reset_hung_task_detector(void)
{
	atomic_set(&reset_hung_task, 1);
}
EXPORT_SYMBOL_GPL(reset_hung_task_detector);

static bool hung_detector_suspended;

static int hungtask_pm_notify(struct notifier_block *self,
			      unsigned long action, void *hcpu)
{
	switch (action) {
	case PM_SUSPEND_PREPARE:
	case PM_HIBERNATION_PREPARE:
	case PM_RESTORE_PREPARE:
		hung_detector_suspended = true;
		break;
	case PM_POST_SUSPEND:
	case PM_POST_HIBERNATION:
	case PM_POST_RESTORE:
		hung_detector_suspended = false;
		break;
	default:
		break;
	}
	return NOTIFY_OK;
}

/*
 * kthread which checks for tasks stuck in D state
 */
static int watchdog(void *dummy)
{
	unsigned long hung_last_checked = jiffies;

	set_user_nice(current, 0);

	for ( ; ; ) {
		unsigned long timeout = sysctl_hung_task_timeout_secs;
		long t = hung_timeout_jiffies(hung_last_checked, timeout);

		if (t <= 0) {
			if (!atomic_xchg(&reset_hung_task, 0) &&
			    !hung_detector_suspended)
				check_hung_uninterruptible_tasks(timeout);
			hung_last_checked = jiffies;
			continue;
		}
		schedule_timeout_interruptible(t);
	}

	return 0;
}

static int __init hung_task_init(void)
{
	atomic_notifier_chain_register(&panic_notifier_list, &panic_block);

	/* Disable hung task detector on suspend */
	pm_notifier(hungtask_pm_notify, 0);

	watchdog_task = kthread_run(watchdog, NULL, "khungtaskd");

	return 0;
}
subsys_initcall(hung_task_init);<|MERGE_RESOLUTION|>--- conflicted
+++ resolved
@@ -106,6 +106,7 @@
 
 	if (sysctl_hung_task_panic) {
 		console_verbose();
+		show_state_filter(TASK_UNINTERRUPTIBLE);
 		hung_task_show_lock = true;
 		hung_task_call_panic = true;
 	}
@@ -130,15 +131,6 @@
 	}
 
 	touch_nmi_watchdog();
-<<<<<<< HEAD
-
-	if (sysctl_hung_task_panic) {
-		show_state_filter(TASK_UNINTERRUPTIBLE);
-		hung_task_show_lock = true;
-		hung_task_call_panic = true;
-	}
-=======
->>>>>>> fa5941f4
 }
 
 /*
