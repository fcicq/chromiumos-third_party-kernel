/*
 *  linux/kernel/printk.c
 *
 *  Copyright (C) 1991, 1992  Linus Torvalds
 *
 * Modified to make sys_syslog() more flexible: added commands to
 * return the last 4k of kernel messages, regardless of whether
 * they've been read or not.  Added option to suppress kernel printk's
 * to the console.  Added hook for sending the console messages
 * elsewhere, in preparation for a serial line console (someday).
 * Ted Ts'o, 2/11/93.
 * Modified for sysctl support, 1/8/97, Chris Horn.
 * Fixed SMP synchronization, 08/08/99, Manfred Spraul
 *     manfred@colorfullife.com
 * Rewrote bits to get rid of console_lock
 *	01Mar01 Andrew Morton
 */

#include <linux/kernel.h>
#include <linux/mm.h>
#include <linux/tty.h>
#include <linux/tty_driver.h>
#include <linux/console.h>
#include <linux/init.h>
#include <linux/jiffies.h>
#include <linux/nmi.h>
#include <linux/module.h>
#include <linux/moduleparam.h>
#include <linux/interrupt.h>			/* For in_interrupt() */
#include <linux/delay.h>
#include <linux/smp.h>
#include <linux/security.h>
#include <linux/bootmem.h>
#include <linux/syscalls.h>
#include <linux/kexec.h>

#include <asm/uaccess.h>

/*
 * Architectures can override it:
 */
void asmlinkage __attribute__((weak)) early_printk(const char *fmt, ...)
{
}

#define __LOG_BUF_LEN	(1 << CONFIG_LOG_BUF_SHIFT)

#ifdef        CONFIG_DEBUG_LL
extern void printascii(char *);
#endif

/* printk's without a loglevel use this.. */
#define DEFAULT_MESSAGE_LOGLEVEL 4 /* KERN_WARNING */

/* We show everything that is MORE important than this.. */
#define MINIMUM_CONSOLE_LOGLEVEL 1 /* Minimum loglevel we let people use */
#define DEFAULT_CONSOLE_LOGLEVEL 7 /* anything MORE serious than KERN_DEBUG */

DECLARE_WAIT_QUEUE_HEAD(log_wait);

int console_printk[4] = {
	DEFAULT_CONSOLE_LOGLEVEL,	/* console_loglevel */
	DEFAULT_MESSAGE_LOGLEVEL,	/* default_message_loglevel */
	MINIMUM_CONSOLE_LOGLEVEL,	/* minimum_console_loglevel */
	DEFAULT_CONSOLE_LOGLEVEL,	/* default_console_loglevel */
};

/*
 * Low level drivers may need that to know if they can schedule in
 * their unblank() callback or not. So let's export it.
 */
int oops_in_progress;
EXPORT_SYMBOL(oops_in_progress);

/*
 * console_sem protects the console_drivers list, and also
 * provides serialisation for access to the entire console
 * driver system.
 */
static DECLARE_MUTEX(console_sem);
struct console *console_drivers;
EXPORT_SYMBOL_GPL(console_drivers);

/*
 * This is used for debugging the mess that is the VT code by
 * keeping track if we have the console semaphore held. It's
 * definitely not the perfect debug tool (we don't know if _WE_
 * hold it are racing, but it helps tracking those weird code
 * path in the console code where we end up in places I want
 * locked without the console sempahore held
 */
static int console_locked, console_suspended;

/*
 * logbuf_lock protects log_buf, log_start, log_end, con_start and logged_chars
 * It is also used in interesting ways to provide interlocking in
 * release_console_sem().
 */
static DEFINE_SPINLOCK(logbuf_lock);

#define LOG_BUF_MASK (log_buf_len-1)
#define LOG_BUF(idx) (log_buf[(idx) & LOG_BUF_MASK])

/*
 * The indices into log_buf are not constrained to log_buf_len - they
 * must be masked before subscripting
 */
static unsigned log_start;	/* Index into log_buf: next char to be read by syslog() */
static unsigned con_start;	/* Index into log_buf: next char to be sent to consoles */
static unsigned log_end;	/* Index into log_buf: most-recently-written-char + 1 */

/*
 *	Array of consoles built from command line options (console=)
 */
struct console_cmdline
{
	char	name[8];			/* Name of the driver	    */
	int	index;				/* Minor dev. to use	    */
	char	*options;			/* Options for the driver   */
#ifdef CONFIG_A11Y_BRAILLE_CONSOLE
	char	*brl_options;			/* Options for braille driver */
#endif
};

#define MAX_CMDLINECONSOLES 8

static struct console_cmdline console_cmdline[MAX_CMDLINECONSOLES];
static int selected_console = -1;
static int preferred_console = -1;
int console_set_on_cmdline;
EXPORT_SYMBOL(console_set_on_cmdline);

/* Flag: console code may call schedule() */
static int console_may_schedule;

#ifdef CONFIG_PRINTK

static char __log_buf[__LOG_BUF_LEN];
static char *log_buf = __log_buf;
static int log_buf_len = __LOG_BUF_LEN;
static unsigned logged_chars; /* Number of chars produced since last read+clear operation */

#ifdef CONFIG_KEXEC
/*
 * This appends the listed symbols to /proc/vmcoreinfo
 *
 * /proc/vmcoreinfo is used by various utiilties, like crash and makedumpfile to
 * obtain access to symbols that are otherwise very difficult to locate.  These
 * symbols are specifically used so that utilities can access and extract the
 * dmesg log from a vmcore file after a crash.
 */
void log_buf_kexec_setup(void)
{
	VMCOREINFO_SYMBOL(log_buf);
	VMCOREINFO_SYMBOL(log_end);
	VMCOREINFO_SYMBOL(log_buf_len);
	VMCOREINFO_SYMBOL(logged_chars);
}
#endif

static int __init log_buf_len_setup(char *str)
{
	unsigned size = memparse(str, &str);
	unsigned long flags;

	if (size)
		size = roundup_pow_of_two(size);
	if (size > log_buf_len) {
		unsigned start, dest_idx, offset;
		char *new_log_buf;

		new_log_buf = alloc_bootmem(size);
		if (!new_log_buf) {
			printk(KERN_WARNING "log_buf_len: allocation failed\n");
			goto out;
		}

		spin_lock_irqsave(&logbuf_lock, flags);
		log_buf_len = size;
		log_buf = new_log_buf;

		offset = start = min(con_start, log_start);
		dest_idx = 0;
		while (start != log_end) {
			log_buf[dest_idx] = __log_buf[start & (__LOG_BUF_LEN - 1)];
			start++;
			dest_idx++;
		}
		log_start -= offset;
		con_start -= offset;
		log_end -= offset;
		spin_unlock_irqrestore(&logbuf_lock, flags);

		printk(KERN_NOTICE "log_buf_len: %d\n", log_buf_len);
	}
out:
	return 1;
}

__setup("log_buf_len=", log_buf_len_setup);

#ifdef CONFIG_BOOT_PRINTK_DELAY

static unsigned int boot_delay; /* msecs delay after each printk during bootup */
static unsigned long long printk_delay_msec; /* per msec, based on boot_delay */

static int __init boot_delay_setup(char *str)
{
	unsigned long lpj;
	unsigned long long loops_per_msec;

	lpj = preset_lpj ? preset_lpj : 1000000;	/* some guess */
	loops_per_msec = (unsigned long long)lpj / 1000 * HZ;

	get_option(&str, &boot_delay);
	if (boot_delay > 10 * 1000)
		boot_delay = 0;

	printk_delay_msec = loops_per_msec;
	printk(KERN_DEBUG "boot_delay: %u, preset_lpj: %ld, lpj: %lu, "
		"HZ: %d, printk_delay_msec: %llu\n",
		boot_delay, preset_lpj, lpj, HZ, printk_delay_msec);
	return 1;
}
__setup("boot_delay=", boot_delay_setup);

static void boot_delay_msec(void)
{
	unsigned long long k;
	unsigned long timeout;

	if (boot_delay == 0 || system_state != SYSTEM_BOOTING)
		return;

	k = (unsigned long long)printk_delay_msec * boot_delay;

	timeout = jiffies + msecs_to_jiffies(boot_delay);
	while (k) {
		k--;
		cpu_relax();
		/*
		 * use (volatile) jiffies to prevent
		 * compiler reduction; loop termination via jiffies
		 * is secondary and may or may not happen.
		 */
		if (time_after(jiffies, timeout))
			break;
		touch_nmi_watchdog();
	}
}
#else
static inline void boot_delay_msec(void)
{
}
#endif

/*
 * Return the number of unread characters in the log buffer.
 */
static int log_buf_get_len(void)
{
	return logged_chars;
}

/*
 * Clears the ring-buffer
 */
void log_buf_clear(void)
{
	logged_chars = 0;
}

/*
 * Copy a range of characters from the log buffer.
 */
int log_buf_copy(char *dest, int idx, int len)
{
	int ret, max;
	bool took_lock = false;

	if (!oops_in_progress) {
		spin_lock_irq(&logbuf_lock);
		took_lock = true;
	}

	max = log_buf_get_len();
	if (idx < 0 || idx >= max) {
		ret = -1;
	} else {
		if (len > max - idx)
			len = max - idx;
		ret = len;
		idx += (log_end - max);
		while (len-- > 0)
			dest[len] = LOG_BUF(idx + len);
	}

	if (took_lock)
		spin_unlock_irq(&logbuf_lock);

	return ret;
}

/*
 * Commands to do_syslog:
 *
 * 	0 -- Close the log.  Currently a NOP.
 * 	1 -- Open the log. Currently a NOP.
 * 	2 -- Read from the log.
 * 	3 -- Read all messages remaining in the ring buffer.
 * 	4 -- Read and clear all messages remaining in the ring buffer
 * 	5 -- Clear ring buffer.
 * 	6 -- Disable printk's to console
 * 	7 -- Enable printk's to console
 *	8 -- Set level of messages printed to console
 *	9 -- Return number of unread characters in the log buffer
 *     10 -- Return size of the log buffer
 */
int do_syslog(int type, char __user *buf, int len)
{
	unsigned i, j, limit, count;
	int do_clear = 0;
	char c;
	int error = 0;

	error = security_syslog(type);
	if (error)
		return error;

	switch (type) {
	case 0:		/* Close log */
		break;
	case 1:		/* Open log */
		break;
	case 2:		/* Read from log */
		error = -EINVAL;
		if (!buf || len < 0)
			goto out;
		error = 0;
		if (!len)
			goto out;
		if (!access_ok(VERIFY_WRITE, buf, len)) {
			error = -EFAULT;
			goto out;
		}
		error = wait_event_interruptible(log_wait,
							(log_start - log_end));
		if (error)
			goto out;
		i = 0;
		spin_lock_irq(&logbuf_lock);
		while (!error && (log_start != log_end) && i < len) {
			c = LOG_BUF(log_start);
			log_start++;
			spin_unlock_irq(&logbuf_lock);
			error = __put_user(c,buf);
			buf++;
			i++;
			cond_resched();
			spin_lock_irq(&logbuf_lock);
		}
		spin_unlock_irq(&logbuf_lock);
		if (!error)
			error = i;
		break;
	case 4:		/* Read/clear last kernel messages */
		do_clear = 1;
		/* FALL THRU */
	case 3:		/* Read last kernel messages */
		error = -EINVAL;
		if (!buf || len < 0)
			goto out;
		error = 0;
		if (!len)
			goto out;
		if (!access_ok(VERIFY_WRITE, buf, len)) {
			error = -EFAULT;
			goto out;
		}
		count = len;
		if (count > log_buf_len)
			count = log_buf_len;
		spin_lock_irq(&logbuf_lock);
		if (count > logged_chars)
			count = logged_chars;
		if (do_clear)
			logged_chars = 0;
		limit = log_end;
		/*
		 * __put_user() could sleep, and while we sleep
		 * printk() could overwrite the messages
		 * we try to copy to user space. Therefore
		 * the messages are copied in reverse. <manfreds>
		 */
		for (i = 0; i < count && !error; i++) {
			j = limit-1-i;
			if (j + log_buf_len < log_end)
				break;
			c = LOG_BUF(j);
			spin_unlock_irq(&logbuf_lock);
			error = __put_user(c,&buf[count-1-i]);
			cond_resched();
			spin_lock_irq(&logbuf_lock);
		}
		spin_unlock_irq(&logbuf_lock);
		if (error)
			break;
		error = i;
		if (i != count) {
			int offset = count-error;
			/* buffer overflow during copy, correct user buffer. */
			for (i = 0; i < error; i++) {
				if (__get_user(c,&buf[i+offset]) ||
				    __put_user(c,&buf[i])) {
					error = -EFAULT;
					break;
				}
				cond_resched();
			}
		}
		break;
	case 5:		/* Clear ring buffer */
		logged_chars = 0;
		break;
	case 6:		/* Disable logging to console */
		console_loglevel = minimum_console_loglevel;
		break;
	case 7:		/* Enable logging to console */
		console_loglevel = default_console_loglevel;
		break;
	case 8:		/* Set level of messages printed to console */
		error = -EINVAL;
		if (len < 1 || len > 8)
			goto out;
		if (len < minimum_console_loglevel)
			len = minimum_console_loglevel;
		console_loglevel = len;
		error = 0;
		break;
	case 9:		/* Number of chars in the log buffer */
		error = log_end - log_start;
		break;
	case 10:	/* Size of the log buffer */
		error = log_buf_len;
		break;
	default:
		error = -EINVAL;
		break;
	}
out:
	return error;
}

SYSCALL_DEFINE3(syslog, int, type, char __user *, buf, int, len)
{
	return do_syslog(type, buf, len);
}

/*
 * Call the console drivers on a range of log_buf
 */
static void __call_console_drivers(unsigned start, unsigned end)
{
	struct console *con;

	for (con = console_drivers; con; con = con->next) {
		if ((con->flags & CON_ENABLED) && con->write &&
				(cpu_online(smp_processor_id()) ||
				(con->flags & CON_ANYTIME)))
			con->write(con, &LOG_BUF(start), end - start);
	}
}

static int __read_mostly ignore_loglevel;

static int __init ignore_loglevel_setup(char *str)
{
	ignore_loglevel = 1;
	printk(KERN_INFO "debug: ignoring loglevel setting.\n");

	return 0;
}

early_param("ignore_loglevel", ignore_loglevel_setup);

/*
 * Write out chars from start to end - 1 inclusive
 */
static void _call_console_drivers(unsigned start,
				unsigned end, int msg_log_level)
{
	if ((msg_log_level < console_loglevel || ignore_loglevel) &&
			console_drivers && start != end) {
		if ((start & LOG_BUF_MASK) > (end & LOG_BUF_MASK)) {
			/* wrapped write */
			__call_console_drivers(start & LOG_BUF_MASK,
						log_buf_len);
			__call_console_drivers(0, end & LOG_BUF_MASK);
		} else {
			__call_console_drivers(start, end);
		}
	}
}

/*
 * Call the console drivers, asking them to write out
 * log_buf[start] to log_buf[end - 1].
 * The console_sem must be held.
 */
static void call_console_drivers(unsigned start, unsigned end)
{
	unsigned cur_index, start_print;
	static int msg_level = -1;

	BUG_ON(((int)(start - end)) > 0);

	cur_index = start;
	start_print = start;
	while (cur_index != end) {
		if (msg_level < 0 && ((end - cur_index) > 2) &&
				LOG_BUF(cur_index + 0) == '<' &&
				LOG_BUF(cur_index + 1) >= '0' &&
				LOG_BUF(cur_index + 1) <= '7' &&
				LOG_BUF(cur_index + 2) == '>') {
			msg_level = LOG_BUF(cur_index + 1) - '0';
			cur_index += 3;
			start_print = cur_index;
		}
		while (cur_index != end) {
			char c = LOG_BUF(cur_index);

			cur_index++;
			if (c == '\n') {
				if (msg_level < 0) {
					/*
					 * printk() has already given us loglevel tags in
					 * the buffer.  This code is here in case the
					 * log buffer has wrapped right round and scribbled
					 * on those tags
					 */
					msg_level = default_message_loglevel;
				}
				_call_console_drivers(start_print, cur_index, msg_level);
				msg_level = -1;
				start_print = cur_index;
				break;
			}
		}
	}
	_call_console_drivers(start_print, end, msg_level);
}

static void emit_log_char(char c)
{
	LOG_BUF(log_end) = c;
	log_end++;
	if (log_end - log_start > log_buf_len)
		log_start = log_end - log_buf_len;
	if (log_end - con_start > log_buf_len)
		con_start = log_end - log_buf_len;
	if (logged_chars < log_buf_len)
		logged_chars++;
}

/*
 * Zap console related locks when oopsing. Only zap at most once
 * every 10 seconds, to leave time for slow consoles to print a
 * full oops.
 */
static void zap_locks(void)
{
	static unsigned long oops_timestamp;

	if (time_after_eq(jiffies, oops_timestamp) &&
			!time_after(jiffies, oops_timestamp + 30 * HZ))
		return;

	oops_timestamp = jiffies;

	/* If a crash is occurring, make sure we can't deadlock */
	spin_lock_init(&logbuf_lock);
	/* And make sure that we print immediately */
	init_MUTEX(&console_sem);
}

#if defined(CONFIG_PRINTK_TIME)
static int printk_time = 1;
#else
static int printk_time = 0;
#endif
module_param_named(time, printk_time, bool, S_IRUGO | S_IWUSR);

/* Check if we have any console registered that can be called early in boot. */
static int have_callable_console(void)
{
	struct console *con;

	for (con = console_drivers; con; con = con->next)
		if (con->flags & CON_ANYTIME)
			return 1;

	return 0;
}

/**
 * printk - print a kernel message
 * @fmt: format string
 *
 * This is printk().  It can be called from any context.  We want it to work.
 *
 * We try to grab the console_sem.  If we succeed, it's easy - we log the output and
 * call the console drivers.  If we fail to get the semaphore we place the output
 * into the log buffer and return.  The current holder of the console_sem will
 * notice the new output in release_console_sem() and will send it to the
 * consoles before releasing the semaphore.
 *
 * One effect of this deferred printing is that code which calls printk() and
 * then changes console_loglevel may break. This is because console_loglevel
 * is inspected when the actual printing occurs.
 *
 * See also:
 * printf(3)
 *
 * See the vsnprintf() documentation for format string extensions over C99.
 */

asmlinkage int printk(const char *fmt, ...)
{
	va_list args;
	int r;

	va_start(args, fmt);
	r = vprintk(fmt, args);
	va_end(args);

	return r;
}

/* cpu currently holding logbuf_lock */
static volatile unsigned int printk_cpu = UINT_MAX;

/*
 * Can we actually use the console at this time on this cpu?
 *
 * Console drivers may assume that per-cpu resources have
 * been allocated. So unless they're explicitly marked as
 * being able to cope (CON_ANYTIME) don't call them until
 * this CPU is officially up.
 */
static inline int can_use_console(unsigned int cpu)
{
	return cpu_online(cpu) || have_callable_console();
}

/*
 * Try to get console ownership to actually show the kernel
 * messages from a 'printk'. Return true (and with the
 * console_semaphore held, and 'console_locked' set) if it
 * is successful, false otherwise.
 *
 * This gets called with the 'logbuf_lock' spinlock held and
 * interrupts disabled. It should return with 'lockbuf_lock'
 * released but interrupts still disabled.
 */
static int acquire_console_semaphore_for_printk(unsigned int cpu)
{
	int retval = 0;

	if (!try_acquire_console_sem()) {
		retval = 1;

		/*
		 * If we can't use the console, we need to release
		 * the console semaphore by hand to avoid flushing
		 * the buffer. We need to hold the console semaphore
		 * in order to do this test safely.
		 */
		if (!can_use_console(cpu)) {
			console_locked = 0;
			up(&console_sem);
			retval = 0;
		}
	}
	printk_cpu = UINT_MAX;
	spin_unlock(&logbuf_lock);
	return retval;
}
static const char recursion_bug_msg [] =
		KERN_CRIT "BUG: recent printk recursion!\n";
static int recursion_bug;
static int new_text_line = 1;
static char printk_buf[1024];

asmlinkage int vprintk(const char *fmt, va_list args)
{
	int printed_len = 0;
	int current_log_level = default_message_loglevel;
	unsigned long flags;
	int this_cpu;
	char *p;

	boot_delay_msec();

	preempt_disable();
	/* This stops the holder of console_sem just where we want him */
	raw_local_irq_save(flags);
	this_cpu = smp_processor_id();

	/*
	 * Ouch, printk recursed into itself!
	 */
	if (unlikely(printk_cpu == this_cpu)) {
		/*
		 * If a crash is occurring during printk() on this CPU,
		 * then try to get the crash message out but make sure
		 * we can't deadlock. Otherwise just return to avoid the
		 * recursion and return - but flag the recursion so that
		 * it can be printed at the next appropriate moment:
		 */
		if (!oops_in_progress) {
			recursion_bug = 1;
			goto out_restore_irqs;
		}
		zap_locks();
	}

	lockdep_off();
	spin_lock(&logbuf_lock);
	printk_cpu = this_cpu;

	if (recursion_bug) {
		recursion_bug = 0;
		strcpy(printk_buf, recursion_bug_msg);
		printed_len = strlen(recursion_bug_msg);
	}
	/* Emit the output into the temporary buffer */
	printed_len += vscnprintf(printk_buf + printed_len,
				  sizeof(printk_buf) - printed_len, fmt, args);


<<<<<<< HEAD
	p = printk_buf;

	/* Do we have a loglevel in the string? */
	if (p[0] == '<') {
		unsigned char c = p[1];
		if (c && p[2] == '>') {
			switch (c) {
			case '0' ... '7': /* loglevel */
				current_log_level = c - '0';
			/* Fallthrough - make sure we're on a new line */
			case 'd': /* KERN_DEFAULT */
				if (!new_text_line) {
					emit_log_char('\n');
					new_text_line = 1;
				}
			/* Fallthrough - skip the loglevel */
			case 'c': /* KERN_CONT */
				p += 3;
				break;
			}
		}
	}
=======
#ifdef	CONFIG_DEBUG_LL
	printascii(printk_buf);
#endif
>>>>>>> 538ca3af

	/*
	 * Copy the output into log_buf.  If the caller didn't provide
	 * appropriate log level tags, we insert them here
	 */
	for ( ; *p; p++) {
		if (new_text_line) {
			/* Always output the token */
			emit_log_char('<');
			emit_log_char(current_log_level + '0');
			emit_log_char('>');
			printed_len += 3;
			new_text_line = 0;

			if (printk_time) {
				/* Follow the token with the time */
				char tbuf[50], *tp;
				unsigned tlen;
				unsigned long long t;
				unsigned long nanosec_rem;

				t = cpu_clock(printk_cpu);
				nanosec_rem = do_div(t, 1000000000);
				tlen = sprintf(tbuf, "[%5lu.%06lu] ",
						(unsigned long) t,
						nanosec_rem / 1000);

				for (tp = tbuf; tp < tbuf + tlen; tp++)
					emit_log_char(*tp);
				printed_len += tlen;
			}

			if (!*p)
				break;
		}

		emit_log_char(*p);
		if (*p == '\n')
			new_text_line = 1;
	}

	/*
	 * Try to acquire and then immediately release the
	 * console semaphore. The release will do all the
	 * actual magic (print out buffers, wake up klogd,
	 * etc). 
	 *
	 * The acquire_console_semaphore_for_printk() function
	 * will release 'logbuf_lock' regardless of whether it
	 * actually gets the semaphore or not.
	 */
	if (acquire_console_semaphore_for_printk(this_cpu))
		release_console_sem();

	lockdep_on();
out_restore_irqs:
	raw_local_irq_restore(flags);

	preempt_enable();
	return printed_len;
}
EXPORT_SYMBOL(printk);
EXPORT_SYMBOL(vprintk);

#else

static void call_console_drivers(unsigned start, unsigned end)
{
}

#endif

static int __add_preferred_console(char *name, int idx, char *options,
				   char *brl_options)
{
	struct console_cmdline *c;
	int i;

	/*
	 *	See if this tty is not yet registered, and
	 *	if we have a slot free.
	 */
	for (i = 0; i < MAX_CMDLINECONSOLES && console_cmdline[i].name[0]; i++)
		if (strcmp(console_cmdline[i].name, name) == 0 &&
			  console_cmdline[i].index == idx) {
				if (!brl_options)
					selected_console = i;
				return 0;
		}
	if (i == MAX_CMDLINECONSOLES)
		return -E2BIG;
	if (!brl_options)
		selected_console = i;
	c = &console_cmdline[i];
	strlcpy(c->name, name, sizeof(c->name));
	c->options = options;
#ifdef CONFIG_A11Y_BRAILLE_CONSOLE
	c->brl_options = brl_options;
#endif
	c->index = idx;
	return 0;
}
/*
 * Set up a list of consoles.  Called from init/main.c
 */
static int __init console_setup(char *str)
{
	char buf[sizeof(console_cmdline[0].name) + 4]; /* 4 for index */
	char *s, *options, *brl_options = NULL;
	int idx;

#ifdef CONFIG_A11Y_BRAILLE_CONSOLE
	if (!memcmp(str, "brl,", 4)) {
		brl_options = "";
		str += 4;
	} else if (!memcmp(str, "brl=", 4)) {
		brl_options = str + 4;
		str = strchr(brl_options, ',');
		if (!str) {
			printk(KERN_ERR "need port name after brl=\n");
			return 1;
		}
		*(str++) = 0;
	}
#endif

	/*
	 * Decode str into name, index, options.
	 */
	if (str[0] >= '0' && str[0] <= '9') {
		strcpy(buf, "ttyS");
		strncpy(buf + 4, str, sizeof(buf) - 5);
	} else {
		strncpy(buf, str, sizeof(buf) - 1);
	}
	buf[sizeof(buf) - 1] = 0;
	if ((options = strchr(str, ',')) != NULL)
		*(options++) = 0;
#ifdef __sparc__
	if (!strcmp(str, "ttya"))
		strcpy(buf, "ttyS0");
	if (!strcmp(str, "ttyb"))
		strcpy(buf, "ttyS1");
#endif
	for (s = buf; *s; s++)
		if ((*s >= '0' && *s <= '9') || *s == ',')
			break;
	idx = simple_strtoul(s, NULL, 10);
	*s = 0;

	__add_preferred_console(buf, idx, options, brl_options);
	console_set_on_cmdline = 1;
	return 1;
}
__setup("console=", console_setup);

/**
 * add_preferred_console - add a device to the list of preferred consoles.
 * @name: device name
 * @idx: device index
 * @options: options for this console
 *
 * The last preferred console added will be used for kernel messages
 * and stdin/out/err for init.  Normally this is used by console_setup
 * above to handle user-supplied console arguments; however it can also
 * be used by arch-specific code either to override the user or more
 * commonly to provide a default console (ie from PROM variables) when
 * the user has not supplied one.
 */
int add_preferred_console(char *name, int idx, char *options)
{
	return __add_preferred_console(name, idx, options, NULL);
}

int update_console_cmdline(char *name, int idx, char *name_new, int idx_new, char *options)
{
	struct console_cmdline *c;
	int i;

	for (i = 0; i < MAX_CMDLINECONSOLES && console_cmdline[i].name[0]; i++)
		if (strcmp(console_cmdline[i].name, name) == 0 &&
			  console_cmdline[i].index == idx) {
				c = &console_cmdline[i];
				strlcpy(c->name, name_new, sizeof(c->name));
				c->name[sizeof(c->name) - 1] = 0;
				c->options = options;
				c->index = idx_new;
				return i;
		}
	/* not found */
	return -1;
}

int console_suspend_enabled = 1;
EXPORT_SYMBOL(console_suspend_enabled);

static int __init console_suspend_disable(char *str)
{
	console_suspend_enabled = 0;
	return 1;
}
__setup("no_console_suspend", console_suspend_disable);

/**
 * suspend_console - suspend the console subsystem
 *
 * This disables printk() while we go into suspend states
 */
void suspend_console(void)
{
	if (!console_suspend_enabled)
		return;
	printk("Suspending console(s) (use no_console_suspend to debug)\n");
	acquire_console_sem();
	console_suspended = 1;
	up(&console_sem);
}

void resume_console(void)
{
	if (!console_suspend_enabled)
		return;
	down(&console_sem);
	console_suspended = 0;
	release_console_sem();
}

/**
 * acquire_console_sem - lock the console system for exclusive use.
 *
 * Acquires a semaphore which guarantees that the caller has
 * exclusive access to the console system and the console_drivers list.
 *
 * Can sleep, returns nothing.
 */
void acquire_console_sem(void)
{
	BUG_ON(in_interrupt());
	down(&console_sem);
	if (console_suspended)
		return;
	console_locked = 1;
	console_may_schedule = 1;
}
EXPORT_SYMBOL(acquire_console_sem);

int try_acquire_console_sem(void)
{
	if (down_trylock(&console_sem))
		return -1;
	if (console_suspended) {
		up(&console_sem);
		return -1;
	}
	console_locked = 1;
	console_may_schedule = 0;
	return 0;
}
EXPORT_SYMBOL(try_acquire_console_sem);

int is_console_locked(void)
{
	return console_locked;
}

static DEFINE_PER_CPU(int, printk_pending);

void printk_tick(void)
{
	if (__get_cpu_var(printk_pending)) {
		__get_cpu_var(printk_pending) = 0;
		wake_up_interruptible(&log_wait);
	}
}

int printk_needs_cpu(int cpu)
{
	return per_cpu(printk_pending, cpu);
}

void wake_up_klogd(void)
{
	if (waitqueue_active(&log_wait))
		__raw_get_cpu_var(printk_pending) = 1;
}

/**
 * release_console_sem - unlock the console system
 *
 * Releases the semaphore which the caller holds on the console system
 * and the console driver list.
 *
 * While the semaphore was held, console output may have been buffered
 * by printk().  If this is the case, release_console_sem() emits
 * the output prior to releasing the semaphore.
 *
 * If there is output waiting for klogd, we wake it up.
 *
 * release_console_sem() may be called from any context.
 */
void release_console_sem(void)
{
	unsigned long flags;
	unsigned _con_start, _log_end;
	unsigned wake_klogd = 0;

	if (console_suspended) {
		up(&console_sem);
		return;
	}

	console_may_schedule = 0;

	for ( ; ; ) {
		spin_lock_irqsave(&logbuf_lock, flags);
		wake_klogd |= log_start - log_end;
		if (con_start == log_end)
			break;			/* Nothing to print */
		_con_start = con_start;
		_log_end = log_end;
		con_start = log_end;		/* Flush */
		spin_unlock(&logbuf_lock);
		stop_critical_timings();	/* don't trace print latency */
		call_console_drivers(_con_start, _log_end);
		start_critical_timings();
		local_irq_restore(flags);
	}
	console_locked = 0;
	up(&console_sem);
	spin_unlock_irqrestore(&logbuf_lock, flags);
	if (wake_klogd)
		wake_up_klogd();
}
EXPORT_SYMBOL(release_console_sem);

/**
 * console_conditional_schedule - yield the CPU if required
 *
 * If the console code is currently allowed to sleep, and
 * if this CPU should yield the CPU to another task, do
 * so here.
 *
 * Must be called within acquire_console_sem().
 */
void __sched console_conditional_schedule(void)
{
	if (console_may_schedule)
		cond_resched();
}
EXPORT_SYMBOL(console_conditional_schedule);

void console_print(const char *s)
{
	printk(KERN_EMERG "%s", s);
}
EXPORT_SYMBOL(console_print);

void console_unblank(void)
{
	struct console *c;

	/*
	 * console_unblank can no longer be called in interrupt context unless
	 * oops_in_progress is set to 1..
	 */
	if (oops_in_progress) {
		if (down_trylock(&console_sem) != 0)
			return;
	} else
		acquire_console_sem();

	console_locked = 1;
	console_may_schedule = 0;
	for (c = console_drivers; c != NULL; c = c->next)
		if ((c->flags & CON_ENABLED) && c->unblank)
			c->unblank();
	release_console_sem();
}

/*
 * Return the console tty driver structure and its associated index
 */
struct tty_driver *console_device(int *index)
{
	struct console *c;
	struct tty_driver *driver = NULL;

	acquire_console_sem();
	for (c = console_drivers; c != NULL; c = c->next) {
		if (!c->device)
			continue;
		driver = c->device(c, index);
		if (driver)
			break;
	}
	release_console_sem();
	return driver;
}

/*
 * Prevent further output on the passed console device so that (for example)
 * serial drivers can disable console output before suspending a port, and can
 * re-enable output afterwards.
 */
void console_stop(struct console *console)
{
	acquire_console_sem();
	console->flags &= ~CON_ENABLED;
	release_console_sem();
}
EXPORT_SYMBOL(console_stop);

void console_start(struct console *console)
{
	acquire_console_sem();
	console->flags |= CON_ENABLED;
	release_console_sem();
}
EXPORT_SYMBOL(console_start);

/*
 * The console driver calls this routine during kernel initialization
 * to register the console printing procedure with printk() and to
 * print any messages that were printed by the kernel before the
 * console driver was initialized.
 */
void register_console(struct console *console)
{
	int i;
	unsigned long flags;
	struct console *bootconsole = NULL;

	if (console_drivers) {
		if (console->flags & CON_BOOT)
			return;
		if (console_drivers->flags & CON_BOOT)
			bootconsole = console_drivers;
	}

	if (preferred_console < 0 || bootconsole || !console_drivers)
		preferred_console = selected_console;

	if (console->early_setup)
		console->early_setup();

	/*
	 *	See if we want to use this console driver. If we
	 *	didn't select a console we take the first one
	 *	that registers here.
	 */
	if (preferred_console < 0) {
		if (console->index < 0)
			console->index = 0;
		if (console->setup == NULL ||
		    console->setup(console, NULL) == 0) {
			console->flags |= CON_ENABLED;
			if (console->device) {
				console->flags |= CON_CONSDEV;
				preferred_console = 0;
			}
		}
	}

	/*
	 *	See if this console matches one we selected on
	 *	the command line.
	 */
	for (i = 0; i < MAX_CMDLINECONSOLES && console_cmdline[i].name[0];
			i++) {
		if (strcmp(console_cmdline[i].name, console->name) != 0)
			continue;
		if (console->index >= 0 &&
		    console->index != console_cmdline[i].index)
			continue;
		if (console->index < 0)
			console->index = console_cmdline[i].index;
#ifdef CONFIG_A11Y_BRAILLE_CONSOLE
		if (console_cmdline[i].brl_options) {
			console->flags |= CON_BRL;
			braille_register_console(console,
					console_cmdline[i].index,
					console_cmdline[i].options,
					console_cmdline[i].brl_options);
			return;
		}
#endif
		if (console->setup &&
		    console->setup(console, console_cmdline[i].options) != 0)
			break;
		console->flags |= CON_ENABLED;
		console->index = console_cmdline[i].index;
		if (i == selected_console) {
			console->flags |= CON_CONSDEV;
			preferred_console = selected_console;
		}
		break;
	}

	if (!(console->flags & CON_ENABLED))
		return;

	if (bootconsole && (console->flags & CON_CONSDEV)) {
		printk(KERN_INFO "console handover: boot [%s%d] -> real [%s%d]\n",
		       bootconsole->name, bootconsole->index,
		       console->name, console->index);
		unregister_console(bootconsole);
		console->flags &= ~CON_PRINTBUFFER;
	} else {
		printk(KERN_INFO "console [%s%d] enabled\n",
		       console->name, console->index);
	}

	/*
	 *	Put this console in the list - keep the
	 *	preferred driver at the head of the list.
	 */
	acquire_console_sem();
	if ((console->flags & CON_CONSDEV) || console_drivers == NULL) {
		console->next = console_drivers;
		console_drivers = console;
		if (console->next)
			console->next->flags &= ~CON_CONSDEV;
	} else {
		console->next = console_drivers->next;
		console_drivers->next = console;
	}
	if (console->flags & CON_PRINTBUFFER) {
		/*
		 * release_console_sem() will print out the buffered messages
		 * for us.
		 */
		spin_lock_irqsave(&logbuf_lock, flags);
		con_start = log_start;
		spin_unlock_irqrestore(&logbuf_lock, flags);
	}
	release_console_sem();
}
EXPORT_SYMBOL(register_console);

int unregister_console(struct console *console)
{
        struct console *a, *b;
	int res = 1;

#ifdef CONFIG_A11Y_BRAILLE_CONSOLE
	if (console->flags & CON_BRL)
		return braille_unregister_console(console);
#endif

	acquire_console_sem();
	if (console_drivers == console) {
		console_drivers=console->next;
		res = 0;
	} else if (console_drivers) {
		for (a=console_drivers->next, b=console_drivers ;
		     a; b=a, a=b->next) {
			if (a == console) {
				b->next = a->next;
				res = 0;
				break;
			}
		}
	}

	/*
	 * If this isn't the last console and it has CON_CONSDEV set, we
	 * need to set it on the next preferred console.
	 */
	if (console_drivers != NULL && console->flags & CON_CONSDEV)
		console_drivers->flags |= CON_CONSDEV;

	release_console_sem();
	return res;
}
EXPORT_SYMBOL(unregister_console);

static int __init disable_boot_consoles(void)
{
	if (console_drivers != NULL) {
		if (console_drivers->flags & CON_BOOT) {
			printk(KERN_INFO "turn off boot console %s%d\n",
				console_drivers->name, console_drivers->index);
			return unregister_console(console_drivers);
		}
	}
	return 0;
}
late_initcall(disable_boot_consoles);

#if defined CONFIG_PRINTK

/*
 * printk rate limiting, lifted from the networking subsystem.
 *
 * This enforces a rate limit: not more than 10 kernel messages
 * every 5s to make a denial-of-service attack impossible.
 */
DEFINE_RATELIMIT_STATE(printk_ratelimit_state, 5 * HZ, 10);

int printk_ratelimit(void)
{
	return __ratelimit(&printk_ratelimit_state);
}
EXPORT_SYMBOL(printk_ratelimit);

/**
 * printk_timed_ratelimit - caller-controlled printk ratelimiting
 * @caller_jiffies: pointer to caller's state
 * @interval_msecs: minimum interval between prints
 *
 * printk_timed_ratelimit() returns true if more than @interval_msecs
 * milliseconds have elapsed since the last time printk_timed_ratelimit()
 * returned true.
 */
bool printk_timed_ratelimit(unsigned long *caller_jiffies,
			unsigned int interval_msecs)
{
	if (*caller_jiffies == 0
			|| !time_in_range(jiffies, *caller_jiffies,
					*caller_jiffies
					+ msecs_to_jiffies(interval_msecs))) {
		*caller_jiffies = jiffies;
		return true;
	}
	return false;
}
EXPORT_SYMBOL(printk_timed_ratelimit);
#endif<|MERGE_RESOLUTION|>--- conflicted
+++ resolved
@@ -738,7 +738,6 @@
 				  sizeof(printk_buf) - printed_len, fmt, args);
 
 
-<<<<<<< HEAD
 	p = printk_buf;
 
 	/* Do we have a loglevel in the string? */
@@ -761,11 +760,6 @@
 			}
 		}
 	}
-=======
-#ifdef	CONFIG_DEBUG_LL
-	printascii(printk_buf);
-#endif
->>>>>>> 538ca3af
 
 	/*
 	 * Copy the output into log_buf.  If the caller didn't provide
