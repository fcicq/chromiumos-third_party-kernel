--- conflicted
+++ resolved
@@ -116,7 +116,6 @@
 
 	  Turning OFF this setting is NOT recommended! If in doubt, say Y.
 
-<<<<<<< HEAD
 config HIBERNATION_NVS
 	bool
 
@@ -134,7 +133,7 @@
 	  console.
 
 	  If unsure, say N.
-=======
+
 config HAS_WAKELOCK
 	bool
 
@@ -201,7 +200,6 @@
 		  user-space through sysfs when user-space should stop drawing
 		  to the screen and notifies user-space when it should resume.
 endchoice
->>>>>>> 538ca3af
 
 config HIBERNATION
 	bool "Hibernation (aka 'suspend to disk')"
