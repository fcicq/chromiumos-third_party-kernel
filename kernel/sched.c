--- conflicted
+++ resolved
@@ -4870,7 +4870,6 @@
 	unsigned long flags;
 	struct rq *rq;
 	u64 ns = 0;
-<<<<<<< HEAD
 
 	rq = task_rq_lock(p, &flags);
 	ns = p->se.sum_exec_runtime + do_task_delta_exec(p, rq);
@@ -4896,33 +4895,6 @@
 	u64 ns;
 
 	rq = task_rq_lock(p, &flags);
-=======
-
-	rq = task_rq_lock(p, &flags);
-	ns = p->se.sum_exec_runtime + do_task_delta_exec(p, rq);
-	task_rq_unlock(rq, &flags);
-
-	return ns;
-}
-
-/*
- * Return sum_exec_runtime for the thread group.
- * In case the task is currently running, return the sum plus current's
- * pending runtime that have not been accounted yet.
- *
- * Note that the thread group might have other running tasks as well,
- * so the return value not includes other pending runtime that other
- * running tasks might have.
- */
-unsigned long long thread_group_sched_runtime(struct task_struct *p)
-{
-	struct task_cputime totals;
-	unsigned long flags;
-	struct rq *rq;
-	u64 ns;
-
-	rq = task_rq_lock(p, &flags);
->>>>>>> 538ca3af
 	thread_group_cputime(p, &totals);
 	ns = totals.sum_exec_runtime + do_task_delta_exec(p, rq);
 	task_rq_unlock(rq, &flags);
