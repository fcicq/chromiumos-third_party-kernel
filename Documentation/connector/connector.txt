--- conflicted
+++ resolved
@@ -57,17 +57,10 @@
 
 Registers new callback with connector core.
 
-<<<<<<< HEAD
-struct cb_id *id 		- unique connector's user identifier.
-			  	  It must be registered in connector.h for legal in-kernel users.
-char *name 			- connector's callback symbolic name.
-void (*callback) (struct cn..)	- connector's callback.
-=======
  struct cb_id *id		- unique connector's user identifier.
 				  It must be registered in connector.h for legal in-kernel users.
  char *name			- connector's callback symbolic name.
  void (*callback) (struct cn..)	- connector's callback.
->>>>>>> abacc497
 				  cn_msg and the sender's credentials
 
 void cn_del_callback(struct cb_id *id);
