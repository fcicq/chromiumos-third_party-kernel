--- conflicted
+++ resolved
@@ -54,18 +54,12 @@
 #define CLOCK_BOOTTIME			7
 #define CLOCK_REALTIME_ALARM		8
 #define CLOCK_BOOTTIME_ALARM		9
-<<<<<<< HEAD
-#define CLOCK_SGI_CYCLE			10	/* Hardware specific */
-#define CLOCK_TAI			11
-#define CLOCK_SYSTEM_TRACE		12
-=======
 #define CLOCK_SYSTEM_TRACE		12
 
 /*
  * The IDs of various hardware clocks:
  */
 #define CLOCK_SGI_CYCLE			10
->>>>>>> 0efaf303
 #define MAX_CLOCKS			16
 #define CLOCKS_MASK			(CLOCK_REALTIME | CLOCK_MONOTONIC)
 #define CLOCKS_MONO			CLOCK_MONOTONIC
