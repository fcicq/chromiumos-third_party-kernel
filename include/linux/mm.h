--- conflicted
+++ resolved
@@ -573,8 +573,6 @@
 }
 
 /*
-<<<<<<< HEAD
-=======
  * If a hint addr is less than mmap_min_addr change hint to be as
  * low as possible but still greater than mmap_min_addr
  */
@@ -588,7 +586,6 @@
 }
 
 /*
->>>>>>> 538ca3af
  * Some inline functions in vmstat.h depend on page_zone()
  */
 #include <linux/vmstat.h>
@@ -725,10 +722,6 @@
 	return 0;
 }
 #endif
-<<<<<<< HEAD
-struct file *shmem_file_setup(const char *name, loff_t size, unsigned long flags);
-=======
->>>>>>> 538ca3af
 
 struct file *shmem_file_setup(char *name, loff_t size, unsigned long flags);
 void shmem_set_file(struct vm_area_struct *vma, struct file *file);
