/*
 *  linux/include/linux/mmc/host.h
 *
 * This program is free software; you can redistribute it and/or modify
 * it under the terms of the GNU General Public License version 2 as
 * published by the Free Software Foundation.
 *
 *  Host driver specific definitions.
 */
#ifndef LINUX_MMC_HOST_H
#define LINUX_MMC_HOST_H

#include <linux/leds.h>

#include <linux/mmc/core.h>

struct mmc_ios {
	unsigned int	clock;			/* clock rate */
	unsigned short	vdd;

/* vdd stores the bit number of the selected voltage range from below. */

	unsigned char	bus_mode;		/* command output mode */

#define MMC_BUSMODE_OPENDRAIN	1
#define MMC_BUSMODE_PUSHPULL	2

	unsigned char	chip_select;		/* SPI chip select */

#define MMC_CS_DONTCARE		0
#define MMC_CS_HIGH		1
#define MMC_CS_LOW		2

	unsigned char	power_mode;		/* power supply mode */

#define MMC_POWER_OFF		0
#define MMC_POWER_UP		1
#define MMC_POWER_ON		2

	unsigned char	bus_width;		/* data bus width */

#define MMC_BUS_WIDTH_1		0
#define MMC_BUS_WIDTH_4		2
#define MMC_BUS_WIDTH_8		3

	unsigned char	timing;			/* timing specification used */

#define MMC_TIMING_LEGACY	0
#define MMC_TIMING_MMC_HS	1
#define MMC_TIMING_SD_HS	2
};

struct mmc_host_ops {
	/*
	 * Hosts that support power saving can use the 'enable' and 'disable'
	 * methods to exit and enter power saving states. 'enable' is called
	 * when the host is claimed and 'disable' is called (or scheduled with
	 * a delay) when the host is released. The 'disable' is scheduled if
	 * the disable delay set by 'mmc_set_disable_delay()' is non-zero,
	 * otherwise 'disable' is called immediately. 'disable' may be
	 * scheduled repeatedly, to permit ever greater power saving at the
	 * expense of ever greater latency to re-enable. Rescheduling is
	 * determined by the return value of the 'disable' method. A positive
	 * value gives the delay in milliseconds.
	 *
	 * In the case where a host function (like set_ios) may be called
	 * with or without the host claimed, enabling and disabling can be
	 * done directly and will nest correctly. Call 'mmc_host_enable()' and
	 * 'mmc_host_lazy_disable()' for this purpose, but note that these
	 * functions must be paired.
	 *
	 * Alternatively, 'mmc_host_enable()' may be paired with
	 * 'mmc_host_disable()' which calls 'disable' immediately.  In this
	 * case the 'disable' method will be called with 'lazy' set to 0.
	 * This is mainly useful for error paths.
	 *
	 * Because lazy disable may be called from a work queue, the 'disable'
	 * method must claim the host when 'lazy' != 0, which will work
	 * correctly because recursion is detected and handled.
	 */
	int (*enable)(struct mmc_host *host);
	int (*disable)(struct mmc_host *host, int lazy);
	void	(*request)(struct mmc_host *host, struct mmc_request *req);
	/*
	 * Avoid calling these three functions too often or in a "fast path",
	 * since underlaying controller might implement them in an expensive
	 * and/or slow way.
	 *
	 * Also note that these functions might sleep, so don't call them
	 * in the atomic contexts!
	 *
	 * Return values for the get_ro callback should be:
	 *   0 for a read/write card
	 *   1 for a read-only card
	 *   -ENOSYS when not supported (equal to NULL callback)
	 *   or a negative errno value when something bad happened
	 *
	 * Return values for the get_cd callback should be:
	 *   0 for a absent card
	 *   1 for a present card
	 *   -ENOSYS when not supported (equal to NULL callback)
	 *   or a negative errno value when something bad happened
	 */
	void	(*set_ios)(struct mmc_host *host, struct mmc_ios *ios);
	int	(*get_ro)(struct mmc_host *host);
	int	(*get_cd)(struct mmc_host *host);

	void	(*enable_sdio_irq)(struct mmc_host *host, int enable);
#ifdef CONFIG_EMBEDDED_MMC_START_OFFSET
	unsigned int (*get_host_offset)(struct mmc_host *host);
#endif
};

struct mmc_card;
struct device;

struct mmc_host {
	struct device		*parent;
	struct device		class_dev;
	int			index;
	const struct mmc_host_ops *ops;
	unsigned int		f_min;
	unsigned int		f_max;
	u32			ocr_avail;

#define MMC_VDD_165_195		0x00000080	/* VDD voltage 1.65 - 1.95 */
#define MMC_VDD_20_21		0x00000100	/* VDD voltage 2.0 ~ 2.1 */
#define MMC_VDD_21_22		0x00000200	/* VDD voltage 2.1 ~ 2.2 */
#define MMC_VDD_22_23		0x00000400	/* VDD voltage 2.2 ~ 2.3 */
#define MMC_VDD_23_24		0x00000800	/* VDD voltage 2.3 ~ 2.4 */
#define MMC_VDD_24_25		0x00001000	/* VDD voltage 2.4 ~ 2.5 */
#define MMC_VDD_25_26		0x00002000	/* VDD voltage 2.5 ~ 2.6 */
#define MMC_VDD_26_27		0x00004000	/* VDD voltage 2.6 ~ 2.7 */
#define MMC_VDD_27_28		0x00008000	/* VDD voltage 2.7 ~ 2.8 */
#define MMC_VDD_28_29		0x00010000	/* VDD voltage 2.8 ~ 2.9 */
#define MMC_VDD_29_30		0x00020000	/* VDD voltage 2.9 ~ 3.0 */
#define MMC_VDD_30_31		0x00040000	/* VDD voltage 3.0 ~ 3.1 */
#define MMC_VDD_31_32		0x00080000	/* VDD voltage 3.1 ~ 3.2 */
#define MMC_VDD_32_33		0x00100000	/* VDD voltage 3.2 ~ 3.3 */
#define MMC_VDD_33_34		0x00200000	/* VDD voltage 3.3 ~ 3.4 */
#define MMC_VDD_34_35		0x00400000	/* VDD voltage 3.4 ~ 3.5 */
#define MMC_VDD_35_36		0x00800000	/* VDD voltage 3.5 ~ 3.6 */

	unsigned long		caps;		/* Host capabilities */

#define MMC_CAP_4_BIT_DATA	(1 << 0)	/* Can the host do 4 bit transfers */
#define MMC_CAP_MMC_HIGHSPEED	(1 << 1)	/* Can do MMC high-speed timing */
#define MMC_CAP_SD_HIGHSPEED	(1 << 2)	/* Can do SD high-speed timing */
#define MMC_CAP_SDIO_IRQ	(1 << 3)	/* Can signal pending SDIO IRQs */
#define MMC_CAP_SPI		(1 << 4)	/* Talks only SPI protocols */
#define MMC_CAP_NEEDS_POLL	(1 << 5)	/* Needs polling for card-detection */
#define MMC_CAP_8_BIT_DATA	(1 << 6)	/* Can the host do 8 bit transfers */
#define MMC_CAP_NONREMOVABLE	(1 << 8)	/* Nonremovable e.g. eMMC */
#define MMC_CAP_DISABLE		(1 << 7)	/* Can the host be disabled */

	/* host specific block data */
	unsigned int		max_seg_size;	/* see blk_queue_max_segment_size */
	unsigned short		max_hw_segs;	/* see blk_queue_max_hw_segments */
	unsigned short		max_phys_segs;	/* see blk_queue_max_phys_segments */
	unsigned short		unused;
	unsigned int		max_req_size;	/* maximum number of bytes in one req */
	unsigned int		max_blk_size;	/* maximum size of one mmc block */
	unsigned int		max_blk_count;	/* maximum number of blocks in one req */

	/* private data */
	spinlock_t		lock;		/* lock for claim and bus ops */

	struct mmc_ios		ios;		/* current io bus settings */
	u32			ocr;		/* the current OCR setting */

	/* group bitfields together to minimize padding */
	unsigned int		use_spi_crc:1;
	unsigned int		claimed:1;	/* host exclusively claimed */
	unsigned int		bus_dead:1;	/* bus has been released */
#ifdef CONFIG_MMC_DEBUG
	unsigned int		removed:1;	/* host is being removed */
#endif

	/* Only used with MMC_CAP_DISABLE */
	int			enabled;	/* host is enabled */
	int			nesting_cnt;	/* "enable" nesting count */
	int			en_dis_recurs;	/* detect recursion */
	unsigned int		disable_delay;	/* disable delay in msecs */
	struct delayed_work	disable;	/* disabling work */

	struct mmc_card		*card;		/* device attached to this host */

	wait_queue_head_t	wq;

	struct delayed_work	detect;

	const struct mmc_bus_ops *bus_ops;	/* current bus driver */
	unsigned int		bus_refs;	/* reference counter */

	unsigned int		bus_resume_flags;
#define MMC_BUSRESUME_MANUAL_RESUME	(1 << 0)
#define MMC_BUSRESUME_NEEDS_RESUME	(1 << 1)

	unsigned int		sdio_irqs;
	struct task_struct	*sdio_irq_thread;
	atomic_t		sdio_irq_thread_abort;

#ifdef CONFIG_LEDS_TRIGGERS
	struct led_trigger	*led;		/* activity led */
#endif

	struct dentry		*debugfs_root;

#ifdef CONFIG_MMC_EMBEDDED_SDIO
	struct {
		struct sdio_cis			*cis;
		struct sdio_cccr		*cccr;
		struct sdio_embedded_func	*funcs;
		int				num_funcs;
	} embedded_sdio_data;
#endif

	unsigned long		private[0] ____cacheline_aligned;
};

extern struct mmc_host *mmc_alloc_host(int extra, struct device *);
extern int mmc_add_host(struct mmc_host *);
extern void mmc_remove_host(struct mmc_host *);
extern void mmc_free_host(struct mmc_host *);

#ifdef CONFIG_MMC_EMBEDDED_SDIO
extern void mmc_set_embedded_sdio_data(struct mmc_host *host,
				       struct sdio_cis *cis,
				       struct sdio_cccr *cccr,
				       struct sdio_embedded_func *funcs,
				       int num_funcs);
#endif

static inline void *mmc_priv(struct mmc_host *host)
{
	return (void *)host->private;
}

#define mmc_host_is_spi(host)	((host)->caps & MMC_CAP_SPI)

#define mmc_dev(x)	((x)->parent)
#define mmc_classdev(x)	(&(x)->class_dev)
#define mmc_hostname(x)	(dev_name(&(x)->class_dev))
#define mmc_bus_needs_resume(host) ((host)->bus_resume_flags & MMC_BUSRESUME_NEEDS_RESUME)

static inline void mmc_set_bus_resume_policy(struct mmc_host *host, int manual)
{
	if (manual)
		host->bus_resume_flags |= MMC_BUSRESUME_MANUAL_RESUME;
	else
		host->bus_resume_flags &= ~MMC_BUSRESUME_MANUAL_RESUME;
}

extern int mmc_resume_bus(struct mmc_host *host);

extern int mmc_suspend_host(struct mmc_host *, pm_message_t);
extern int mmc_resume_host(struct mmc_host *);

extern void mmc_detect_change(struct mmc_host *, unsigned long delay);
extern void mmc_request_done(struct mmc_host *, struct mmc_request *);

static inline void mmc_signal_sdio_irq(struct mmc_host *host)
{
	host->ops->enable_sdio_irq(host, 0);
	wake_up_process(host->sdio_irq_thread);
}

<<<<<<< HEAD
struct regulator;

int mmc_regulator_get_ocrmask(struct regulator *supply);
int mmc_regulator_set_ocr(struct regulator *supply, unsigned short vdd_bit);
=======
int mmc_host_enable(struct mmc_host *host);
int mmc_host_disable(struct mmc_host *host);
int mmc_host_lazy_disable(struct mmc_host *host);

static inline void mmc_set_disable_delay(struct mmc_host *host,
					 unsigned int disable_delay)
{
	host->disable_delay = disable_delay;
}
>>>>>>> 538ca3af

#endif
<|MERGE_RESOLUTION|>--- conflicted
+++ resolved
@@ -265,12 +265,10 @@
 	wake_up_process(host->sdio_irq_thread);
 }
 
-<<<<<<< HEAD
 struct regulator;
 
 int mmc_regulator_get_ocrmask(struct regulator *supply);
 int mmc_regulator_set_ocr(struct regulator *supply, unsigned short vdd_bit);
-=======
 int mmc_host_enable(struct mmc_host *host);
 int mmc_host_disable(struct mmc_host *host);
 int mmc_host_lazy_disable(struct mmc_host *host);
@@ -280,6 +278,5 @@
 {
 	host->disable_delay = disable_delay;
 }
->>>>>>> 538ca3af
-
-#endif
+
+#endif
