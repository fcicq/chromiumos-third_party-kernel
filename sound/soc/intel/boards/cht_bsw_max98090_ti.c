--- conflicted
+++ resolved
@@ -111,9 +111,9 @@
 
 static int cht_codec_init(struct snd_soc_pcm_runtime *runtime)
 {
+	int ret;
+	int jack_type;
 	struct cht_mc_private *ctx = snd_soc_card_get_drvdata(runtime->card);
-<<<<<<< HEAD
-=======
 	struct snd_soc_jack *jack = &ctx->jack;
 
 	if (ctx->ts3a227e_present) {
@@ -133,12 +133,11 @@
 		dev_err(runtime->dev, "Headset Jack creation failed %d\n", ret);
 		return ret;
 	}
->>>>>>> 577189c3
 
 	if (ctx->ts3a227e_present)
-		snd_soc_jack_notifier_register(&ctx->jack, &cht_jack_nb);
-
-	return 0;
+		snd_soc_jack_notifier_register(jack, &cht_jack_nb);
+
+	return ret;
 }
 
 static int cht_codec_fixup(struct snd_soc_pcm_runtime *rtd,
@@ -188,8 +187,6 @@
 	struct snd_soc_jack *jack = &ctx->jack;
 	int jack_type;
 	int ret;
-<<<<<<< HEAD
-=======
 
 	/*
 	 * TI supports 4 butons headset detection
@@ -208,30 +205,8 @@
 		dev_err(card->dev, "Headset Jack creation failed %d\n", ret);
 		return ret;
 	}
->>>>>>> 577189c3
-
-	/**
-	* TI supports 4 butons headset detection
-	* KEY_MEDIA
-	* KEY_VOICECOMMAND
-	* KEY_VOLUMEUP
-	* KEY_VOLUMEDOWN
-	*/
-	if (ctx->ts3a227e_present)
-		jack_type = SND_JACK_HEADPHONE | SND_JACK_MICROPHONE |
-					SND_JACK_BTN_0 | SND_JACK_BTN_1 |
-					SND_JACK_BTN_2 | SND_JACK_BTN_3;
-	else
-		jack_type = SND_JACK_HEADPHONE | SND_JACK_MICROPHONE;
-
-	ret = snd_soc_card_jack_new(card, "Headset Jack", jack_type, jack,
-				    NULL, 0);
-	if (ret) {
-		dev_err(card->dev, "Headset Jack creation failed %d\n", ret);
-		return ret;
-	}
-
-	return ts3a227e_enable_jack_detect(component, jack);
+
+	return ts3a227e_enable_jack_detect(component, &ctx->jack);
 }
 
 static struct snd_soc_ops cht_aif1_ops = {
