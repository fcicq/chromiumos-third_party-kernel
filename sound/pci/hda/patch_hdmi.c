/*
 *
 *  patch_hdmi.c - routines for HDMI/DisplayPort codecs
 *
 *  Copyright(c) 2008-2010 Intel Corporation. All rights reserved.
 *  Copyright (c) 2006 ATI Technologies Inc.
 *  Copyright (c) 2008 NVIDIA Corp.  All rights reserved.
 *  Copyright (c) 2008 Wei Ni <wni@nvidia.com>
 *  Copyright (c) 2013 Anssi Hannula <anssi.hannula@iki.fi>
 *
 *  Authors:
 *			Wu Fengguang <wfg@linux.intel.com>
 *
 *  Maintained by:
 *			Wu Fengguang <wfg@linux.intel.com>
 *
 *  This program is free software; you can redistribute it and/or modify it
 *  under the terms of the GNU General Public License as published by the Free
 *  Software Foundation; either version 2 of the License, or (at your option)
 *  any later version.
 *
 *  This program is distributed in the hope that it will be useful, but
 *  WITHOUT ANY WARRANTY; without even the implied warranty of MERCHANTABILITY
 *  or FITNESS FOR A PARTICULAR PURPOSE.  See the GNU General Public License
 *  for more details.
 *
 *  You should have received a copy of the GNU General Public License
 *  along with this program; if not, write to the Free Software Foundation,
 *  Inc., 59 Temple Place - Suite 330, Boston, MA  02111-1307, USA.
 */

#include <linux/init.h>
#include <linux/delay.h>
#include <linux/slab.h>
#include <linux/module.h>
#include <sound/core.h>
#include <sound/jack.h>
#include <sound/asoundef.h>
#include <sound/tlv.h>
#include <sound/hdaudio.h>
#include <sound/hda_i915.h>
#include <sound/hda_chmap.h>
#include "hda_codec.h"
#include "hda_local.h"
#include "hda_jack.h"

static bool static_hdmi_pcm;
module_param(static_hdmi_pcm, bool, 0644);
MODULE_PARM_DESC(static_hdmi_pcm, "Don't restrict PCM parameters per ELD info");

#define is_haswell(codec)  ((codec)->core.vendor_id == 0x80862807)
#define is_broadwell(codec)    ((codec)->core.vendor_id == 0x80862808)
#define is_skylake(codec) ((codec)->core.vendor_id == 0x80862809)
#define is_broxton(codec) ((codec)->core.vendor_id == 0x8086280a)
#define is_kabylake(codec) ((codec)->core.vendor_id == 0x8086280b)
#define is_haswell_plus(codec) (is_haswell(codec) || is_broadwell(codec) \
				|| is_skylake(codec) || is_broxton(codec) \
				|| is_kabylake(codec))

#define is_valleyview(codec) ((codec)->core.vendor_id == 0x80862882)
#define is_cherryview(codec) ((codec)->core.vendor_id == 0x80862883)
#define is_valleyview_plus(codec) (is_valleyview(codec) || is_cherryview(codec))

struct hdmi_spec_per_cvt {
	hda_nid_t cvt_nid;
	int assigned;
	unsigned int channels_min;
	unsigned int channels_max;
	u32 rates;
	u64 formats;
	unsigned int maxbps;
};

/* max. connections to a widget */
#define HDA_MAX_CONNECTIONS	32

struct hdmi_spec_per_pin {
	hda_nid_t pin_nid;
	/* pin idx, different device entries on the same pin use the same idx */
	int pin_nid_idx;
	int num_mux_nids;
	hda_nid_t mux_nids[HDA_MAX_CONNECTIONS];
	int mux_idx;
	hda_nid_t cvt_nid;

	struct hda_codec *codec;
	struct hdmi_eld sink_eld;
	struct mutex lock;
	struct delayed_work work;
	struct hdmi_pcm *pcm; /* pointer to spec->pcm_rec[n] dynamically*/
	int pcm_idx; /* which pcm is attached. -1 means no pcm is attached */
	int repoll_count;
	bool setup; /* the stream has been set up by prepare callback */
	int channels; /* current number of channels */
	bool non_pcm;
	bool chmap_set;		/* channel-map override by ALSA API? */
	unsigned char chmap[8]; /* ALSA API channel-map */
#ifdef CONFIG_SND_PROC_FS
	struct snd_info_entry *proc_entry;
#endif
};

/* operations used by generic code that can be overridden by patches */
struct hdmi_ops {
	int (*pin_get_eld)(struct hda_codec *codec, hda_nid_t pin_nid,
			   unsigned char *buf, int *eld_size);

	void (*pin_setup_infoframe)(struct hda_codec *codec, hda_nid_t pin_nid,
				    int ca, int active_channels, int conn_type);

	/* enable/disable HBR (HD passthrough) */
	int (*pin_hbr_setup)(struct hda_codec *codec, hda_nid_t pin_nid, bool hbr);

	int (*setup_stream)(struct hda_codec *codec, hda_nid_t cvt_nid,
			    hda_nid_t pin_nid, u32 stream_tag, int format);

	void (*pin_cvt_fixup)(struct hda_codec *codec,
			      struct hdmi_spec_per_pin *per_pin,
			      hda_nid_t cvt_nid);
};

struct hdmi_pcm {
	struct hda_pcm *pcm;
	struct snd_jack *jack;
	struct snd_kcontrol *eld_ctl;
};

struct hdmi_spec {
	int num_cvts;
	struct snd_array cvts; /* struct hdmi_spec_per_cvt */
	hda_nid_t cvt_nids[4]; /* only for haswell fix */

	int num_pins;
	struct snd_array pins; /* struct hdmi_spec_per_pin */
	struct hdmi_pcm pcm_rec[16];
	struct mutex pcm_lock;
	/* pcm_bitmap means which pcms have been assigned to pins*/
	unsigned long pcm_bitmap;
	int pcm_used;	/* counter of pcm_rec[] */
	/* bitmap shows whether the pcm is opened in user space
	 * bit 0 means the first playback PCM (PCM3);
	 * bit 1 means the second playback PCM, and so on.
	 */
	unsigned long pcm_in_use;

	struct hdmi_eld temp_eld;
	struct hdmi_ops ops;

	bool dyn_pin_out;
	bool dyn_pcm_assign;
	/*
	 * Non-generic VIA/NVIDIA specific
	 */
	struct hda_multi_out multiout;
	struct hda_pcm_stream pcm_playback;

	/* i915/powerwell (Haswell+/Valleyview+) specific */
	bool use_acomp_notifier; /* use i915 eld_notify callback for hotplug */
	struct i915_audio_component_audio_ops i915_audio_ops;

	struct hdac_chmap chmap;
};

#ifdef CONFIG_SND_HDA_I915
static inline bool codec_has_acomp(struct hda_codec *codec)
{
	struct hdmi_spec *spec = codec->spec;
	return spec->use_acomp_notifier;
}
#else
#define codec_has_acomp(codec)	false
#endif

struct hdmi_audio_infoframe {
	u8 type; /* 0x84 */
	u8 ver;  /* 0x01 */
	u8 len;  /* 0x0a */

	u8 checksum;

	u8 CC02_CT47;	/* CC in bits 0:2, CT in 4:7 */
	u8 SS01_SF24;
	u8 CXT04;
	u8 CA;
	u8 LFEPBL01_LSV36_DM_INH7;
};

struct dp_audio_infoframe {
	u8 type; /* 0x84 */
	u8 len;  /* 0x1b */
	u8 ver;  /* 0x11 << 2 */

	u8 CC02_CT47;	/* match with HDMI infoframe from this on */
	u8 SS01_SF24;
	u8 CXT04;
	u8 CA;
	u8 LFEPBL01_LSV36_DM_INH7;
};

union audio_infoframe {
	struct hdmi_audio_infoframe hdmi;
	struct dp_audio_infoframe dp;
	u8 bytes[0];
};

/*
 * HDMI routines
 */

#define get_pin(spec, idx) \
	((struct hdmi_spec_per_pin *)snd_array_elem(&spec->pins, idx))
#define get_cvt(spec, idx) \
	((struct hdmi_spec_per_cvt  *)snd_array_elem(&spec->cvts, idx))
/* obtain hdmi_pcm object assigned to idx */
#define get_hdmi_pcm(spec, idx)	(&(spec)->pcm_rec[idx])
/* obtain hda_pcm object assigned to idx */
#define get_pcm_rec(spec, idx)	(get_hdmi_pcm(spec, idx)->pcm)

static int pin_nid_to_pin_index(struct hda_codec *codec, hda_nid_t pin_nid)
{
	struct hdmi_spec *spec = codec->spec;
	int pin_idx;

	for (pin_idx = 0; pin_idx < spec->num_pins; pin_idx++)
		if (get_pin(spec, pin_idx)->pin_nid == pin_nid)
			return pin_idx;

	codec_warn(codec, "HDMI: pin nid %d not registered\n", pin_nid);
	return -EINVAL;
}

static int hinfo_to_pcm_index(struct hda_codec *codec,
			struct hda_pcm_stream *hinfo)
{
	struct hdmi_spec *spec = codec->spec;
	int pcm_idx;

	for (pcm_idx = 0; pcm_idx < spec->pcm_used; pcm_idx++)
		if (get_pcm_rec(spec, pcm_idx)->stream == hinfo)
			return pcm_idx;

	codec_warn(codec, "HDMI: hinfo %p not registered\n", hinfo);
	return -EINVAL;
}

static int hinfo_to_pin_index(struct hda_codec *codec,
			      struct hda_pcm_stream *hinfo)
{
	struct hdmi_spec *spec = codec->spec;
	struct hdmi_spec_per_pin *per_pin;
	int pin_idx;

	for (pin_idx = 0; pin_idx < spec->num_pins; pin_idx++) {
		per_pin = get_pin(spec, pin_idx);
		if (per_pin->pcm &&
			per_pin->pcm->pcm->stream == hinfo)
			return pin_idx;
	}

	codec_dbg(codec, "HDMI: hinfo %p not registered\n", hinfo);
	return -EINVAL;
}

static struct hdmi_spec_per_pin *pcm_idx_to_pin(struct hdmi_spec *spec,
						int pcm_idx)
{
	int i;
	struct hdmi_spec_per_pin *per_pin;

	for (i = 0; i < spec->num_pins; i++) {
		per_pin = get_pin(spec, i);
		if (per_pin->pcm_idx == pcm_idx)
			return per_pin;
	}
	return NULL;
}

static int cvt_nid_to_cvt_index(struct hda_codec *codec, hda_nid_t cvt_nid)
{
	struct hdmi_spec *spec = codec->spec;
	int cvt_idx;

	for (cvt_idx = 0; cvt_idx < spec->num_cvts; cvt_idx++)
		if (get_cvt(spec, cvt_idx)->cvt_nid == cvt_nid)
			return cvt_idx;

	codec_warn(codec, "HDMI: cvt nid %d not registered\n", cvt_nid);
	return -EINVAL;
}

static int hdmi_eld_ctl_info(struct snd_kcontrol *kcontrol,
			struct snd_ctl_elem_info *uinfo)
{
	struct hda_codec *codec = snd_kcontrol_chip(kcontrol);
	struct hdmi_spec *spec = codec->spec;
	struct hdmi_spec_per_pin *per_pin;
	struct hdmi_eld *eld;
	int pcm_idx;

	uinfo->type = SNDRV_CTL_ELEM_TYPE_BYTES;

	pcm_idx = kcontrol->private_value;
	mutex_lock(&spec->pcm_lock);
	per_pin = pcm_idx_to_pin(spec, pcm_idx);
	if (!per_pin) {
		/* no pin is bound to the pcm */
		uinfo->count = 0;
		mutex_unlock(&spec->pcm_lock);
		return 0;
	}
	eld = &per_pin->sink_eld;
	uinfo->count = eld->eld_valid ? eld->eld_size : 0;
	mutex_unlock(&spec->pcm_lock);

	return 0;
}

static int hdmi_eld_ctl_get(struct snd_kcontrol *kcontrol,
			struct snd_ctl_elem_value *ucontrol)
{
	struct hda_codec *codec = snd_kcontrol_chip(kcontrol);
	struct hdmi_spec *spec = codec->spec;
	struct hdmi_spec_per_pin *per_pin;
	struct hdmi_eld *eld;
	int pcm_idx;

	pcm_idx = kcontrol->private_value;
	mutex_lock(&spec->pcm_lock);
	per_pin = pcm_idx_to_pin(spec, pcm_idx);
	if (!per_pin) {
		/* no pin is bound to the pcm */
		memset(ucontrol->value.bytes.data, 0,
		       ARRAY_SIZE(ucontrol->value.bytes.data));
		mutex_unlock(&spec->pcm_lock);
		return 0;
	}
	eld = &per_pin->sink_eld;

	if (eld->eld_size > ARRAY_SIZE(ucontrol->value.bytes.data) ||
	    eld->eld_size > ELD_MAX_SIZE) {
		mutex_unlock(&spec->pcm_lock);
		snd_BUG();
		return -EINVAL;
	}

	memset(ucontrol->value.bytes.data, 0,
	       ARRAY_SIZE(ucontrol->value.bytes.data));
	if (eld->eld_valid)
		memcpy(ucontrol->value.bytes.data, eld->eld_buffer,
		       eld->eld_size);
	mutex_unlock(&spec->pcm_lock);

	return 0;
}

static struct snd_kcontrol_new eld_bytes_ctl = {
	.access = SNDRV_CTL_ELEM_ACCESS_READ | SNDRV_CTL_ELEM_ACCESS_VOLATILE,
	.iface = SNDRV_CTL_ELEM_IFACE_PCM,
	.name = "ELD",
	.info = hdmi_eld_ctl_info,
	.get = hdmi_eld_ctl_get,
};

static int hdmi_create_eld_ctl(struct hda_codec *codec, int pcm_idx,
			int device)
{
	struct snd_kcontrol *kctl;
	struct hdmi_spec *spec = codec->spec;
	int err;

	kctl = snd_ctl_new1(&eld_bytes_ctl, codec);
	if (!kctl)
		return -ENOMEM;
	kctl->private_value = pcm_idx;
	kctl->id.device = device;

	/* no pin nid is associated with the kctl now
	 * tbd: associate pin nid to eld ctl later
	 */
	err = snd_hda_ctl_add(codec, 0, kctl);
	if (err < 0)
		return err;

	get_hdmi_pcm(spec, pcm_idx)->eld_ctl = kctl;
	return 0;
}

#ifdef BE_PARANOID
static void hdmi_get_dip_index(struct hda_codec *codec, hda_nid_t pin_nid,
				int *packet_index, int *byte_index)
{
	int val;

	val = snd_hda_codec_read(codec, pin_nid, 0,
				 AC_VERB_GET_HDMI_DIP_INDEX, 0);

	*packet_index = val >> 5;
	*byte_index = val & 0x1f;
}
#endif

static void hdmi_set_dip_index(struct hda_codec *codec, hda_nid_t pin_nid,
				int packet_index, int byte_index)
{
	int val;

	val = (packet_index << 5) | (byte_index & 0x1f);

	snd_hda_codec_write(codec, pin_nid, 0, AC_VERB_SET_HDMI_DIP_INDEX, val);
}

static void hdmi_write_dip_byte(struct hda_codec *codec, hda_nid_t pin_nid,
				unsigned char val)
{
	snd_hda_codec_write(codec, pin_nid, 0, AC_VERB_SET_HDMI_DIP_DATA, val);
}

static void hdmi_init_pin(struct hda_codec *codec, hda_nid_t pin_nid)
{
	struct hdmi_spec *spec = codec->spec;
	int pin_out;

	/* Unmute */
	if (get_wcaps(codec, pin_nid) & AC_WCAP_OUT_AMP)
		snd_hda_codec_write(codec, pin_nid, 0,
				AC_VERB_SET_AMP_GAIN_MUTE, AMP_OUT_UNMUTE);

	if (spec->dyn_pin_out)
		/* Disable pin out until stream is active */
		pin_out = 0;
	else
		/* Enable pin out: some machines with GM965 gets broken output
		 * when the pin is disabled or changed while using with HDMI
		 */
		pin_out = PIN_OUT;

	snd_hda_codec_write(codec, pin_nid, 0,
			    AC_VERB_SET_PIN_WIDGET_CONTROL, pin_out);
}

/*
 * ELD proc files
 */

#ifdef CONFIG_SND_PROC_FS
static void print_eld_info(struct snd_info_entry *entry,
			   struct snd_info_buffer *buffer)
{
	struct hdmi_spec_per_pin *per_pin = entry->private_data;

	mutex_lock(&per_pin->lock);
	snd_hdmi_print_eld_info(&per_pin->sink_eld, buffer);
	mutex_unlock(&per_pin->lock);
}

static void write_eld_info(struct snd_info_entry *entry,
			   struct snd_info_buffer *buffer)
{
	struct hdmi_spec_per_pin *per_pin = entry->private_data;

	mutex_lock(&per_pin->lock);
	snd_hdmi_write_eld_info(&per_pin->sink_eld, buffer);
	mutex_unlock(&per_pin->lock);
}

static int eld_proc_new(struct hdmi_spec_per_pin *per_pin, int index)
{
	char name[32];
	struct hda_codec *codec = per_pin->codec;
	struct snd_info_entry *entry;
	int err;

	snprintf(name, sizeof(name), "eld#%d.%d", codec->addr, index);
	err = snd_card_proc_new(codec->card, name, &entry);
	if (err < 0)
		return err;

	snd_info_set_text_ops(entry, per_pin, print_eld_info);
	entry->c.text.write = write_eld_info;
	entry->mode |= S_IWUSR;
	per_pin->proc_entry = entry;

	return 0;
}

static void eld_proc_free(struct hdmi_spec_per_pin *per_pin)
{
	if (!per_pin->codec->bus->shutdown) {
		snd_info_free_entry(per_pin->proc_entry);
		per_pin->proc_entry = NULL;
	}
}
#else
static inline int eld_proc_new(struct hdmi_spec_per_pin *per_pin,
			       int index)
{
	return 0;
}
static inline void eld_proc_free(struct hdmi_spec_per_pin *per_pin)
{
}
#endif

/*
 * Audio InfoFrame routines
 */

/*
 * Enable Audio InfoFrame Transmission
 */
static void hdmi_start_infoframe_trans(struct hda_codec *codec,
				       hda_nid_t pin_nid)
{
	hdmi_set_dip_index(codec, pin_nid, 0x0, 0x0);
	snd_hda_codec_write(codec, pin_nid, 0, AC_VERB_SET_HDMI_DIP_XMIT,
						AC_DIPXMIT_BEST);
}

/*
 * Disable Audio InfoFrame Transmission
 */
static void hdmi_stop_infoframe_trans(struct hda_codec *codec,
				      hda_nid_t pin_nid)
{
	hdmi_set_dip_index(codec, pin_nid, 0x0, 0x0);
	snd_hda_codec_write(codec, pin_nid, 0, AC_VERB_SET_HDMI_DIP_XMIT,
						AC_DIPXMIT_DISABLE);
}

static void hdmi_debug_dip_size(struct hda_codec *codec, hda_nid_t pin_nid)
{
#ifdef CONFIG_SND_DEBUG_VERBOSE
	int i;
	int size;

	size = snd_hdmi_get_eld_size(codec, pin_nid);
	codec_dbg(codec, "HDMI: ELD buf size is %d\n", size);

	for (i = 0; i < 8; i++) {
		size = snd_hda_codec_read(codec, pin_nid, 0,
						AC_VERB_GET_HDMI_DIP_SIZE, i);
		codec_dbg(codec, "HDMI: DIP GP[%d] buf size is %d\n", i, size);
	}
#endif
}

static void hdmi_clear_dip_buffers(struct hda_codec *codec, hda_nid_t pin_nid)
{
#ifdef BE_PARANOID
	int i, j;
	int size;
	int pi, bi;
	for (i = 0; i < 8; i++) {
		size = snd_hda_codec_read(codec, pin_nid, 0,
						AC_VERB_GET_HDMI_DIP_SIZE, i);
		if (size == 0)
			continue;

		hdmi_set_dip_index(codec, pin_nid, i, 0x0);
		for (j = 1; j < 1000; j++) {
			hdmi_write_dip_byte(codec, pin_nid, 0x0);
			hdmi_get_dip_index(codec, pin_nid, &pi, &bi);
			if (pi != i)
				codec_dbg(codec, "dip index %d: %d != %d\n",
						bi, pi, i);
			if (bi == 0) /* byte index wrapped around */
				break;
		}
		codec_dbg(codec,
			"HDMI: DIP GP[%d] buf reported size=%d, written=%d\n",
			i, size, j);
	}
#endif
}

static void hdmi_checksum_audio_infoframe(struct hdmi_audio_infoframe *hdmi_ai)
{
	u8 *bytes = (u8 *)hdmi_ai;
	u8 sum = 0;
	int i;

	hdmi_ai->checksum = 0;

	for (i = 0; i < sizeof(*hdmi_ai); i++)
		sum += bytes[i];

	hdmi_ai->checksum = -sum;
}

static void hdmi_fill_audio_infoframe(struct hda_codec *codec,
				      hda_nid_t pin_nid,
				      u8 *dip, int size)
{
	int i;

	hdmi_debug_dip_size(codec, pin_nid);
	hdmi_clear_dip_buffers(codec, pin_nid); /* be paranoid */

	hdmi_set_dip_index(codec, pin_nid, 0x0, 0x0);
	for (i = 0; i < size; i++)
		hdmi_write_dip_byte(codec, pin_nid, dip[i]);
}

static bool hdmi_infoframe_uptodate(struct hda_codec *codec, hda_nid_t pin_nid,
				    u8 *dip, int size)
{
	u8 val;
	int i;

	if (snd_hda_codec_read(codec, pin_nid, 0, AC_VERB_GET_HDMI_DIP_XMIT, 0)
							    != AC_DIPXMIT_BEST)
		return false;

	hdmi_set_dip_index(codec, pin_nid, 0x0, 0x0);
	for (i = 0; i < size; i++) {
		val = snd_hda_codec_read(codec, pin_nid, 0,
					 AC_VERB_GET_HDMI_DIP_DATA, 0);
		if (val != dip[i])
			return false;
	}

	return true;
}

static void hdmi_pin_setup_infoframe(struct hda_codec *codec,
				     hda_nid_t pin_nid,
				     int ca, int active_channels,
				     int conn_type)
{
	union audio_infoframe ai;

	memset(&ai, 0, sizeof(ai));
	if (conn_type == 0) { /* HDMI */
		struct hdmi_audio_infoframe *hdmi_ai = &ai.hdmi;

		hdmi_ai->type		= 0x84;
		hdmi_ai->ver		= 0x01;
		hdmi_ai->len		= 0x0a;
		hdmi_ai->CC02_CT47	= active_channels - 1;
		hdmi_ai->CA		= ca;
		hdmi_checksum_audio_infoframe(hdmi_ai);
	} else if (conn_type == 1) { /* DisplayPort */
		struct dp_audio_infoframe *dp_ai = &ai.dp;

		dp_ai->type		= 0x84;
		dp_ai->len		= 0x1b;
		dp_ai->ver		= 0x11 << 2;
		dp_ai->CC02_CT47	= active_channels - 1;
		dp_ai->CA		= ca;
	} else {
		codec_dbg(codec, "HDMI: unknown connection type at pin %d\n",
			    pin_nid);
		return;
	}

	/*
	 * sizeof(ai) is used instead of sizeof(*hdmi_ai) or
	 * sizeof(*dp_ai) to avoid partial match/update problems when
	 * the user switches between HDMI/DP monitors.
	 */
	if (!hdmi_infoframe_uptodate(codec, pin_nid, ai.bytes,
					sizeof(ai))) {
		codec_dbg(codec,
			  "hdmi_pin_setup_infoframe: pin=%d channels=%d ca=0x%02x\n",
			    pin_nid,
			    active_channels, ca);
		hdmi_stop_infoframe_trans(codec, pin_nid);
		hdmi_fill_audio_infoframe(codec, pin_nid,
					    ai.bytes, sizeof(ai));
		hdmi_start_infoframe_trans(codec, pin_nid);
	}
}

static void hdmi_setup_audio_infoframe(struct hda_codec *codec,
				       struct hdmi_spec_per_pin *per_pin,
				       bool non_pcm)
{
	struct hdmi_spec *spec = codec->spec;
	struct hdac_chmap *chmap = &spec->chmap;
	hda_nid_t pin_nid = per_pin->pin_nid;
	int channels = per_pin->channels;
	int active_channels;
	struct hdmi_eld *eld;
	int ca;

	if (!channels)
		return;

	/* some HW (e.g. HSW+) needs reprogramming the amp at each time */
	if (get_wcaps(codec, pin_nid) & AC_WCAP_OUT_AMP)
		snd_hda_codec_write(codec, pin_nid, 0,
					    AC_VERB_SET_AMP_GAIN_MUTE,
					    AMP_OUT_UNMUTE);

	eld = &per_pin->sink_eld;

	ca = snd_hdac_channel_allocation(&codec->core,
			eld->info.spk_alloc, channels,
			per_pin->chmap_set, non_pcm, per_pin->chmap);

	active_channels = snd_hdac_get_active_channels(ca);

	chmap->ops.set_channel_count(&codec->core, per_pin->cvt_nid,
						active_channels);

	/*
	 * always configure channel mapping, it may have been changed by the
	 * user in the meantime
	 */
	snd_hdac_setup_channel_mapping(&spec->chmap,
				pin_nid, non_pcm, ca, channels,
				per_pin->chmap, per_pin->chmap_set);

	spec->ops.pin_setup_infoframe(codec, pin_nid, ca, active_channels,
				      eld->info.conn_type);

	per_pin->non_pcm = non_pcm;
}

/*
 * Unsolicited events
 */

static bool hdmi_present_sense(struct hdmi_spec_per_pin *per_pin, int repoll);

static void check_presence_and_report(struct hda_codec *codec, hda_nid_t nid)
{
	struct hdmi_spec *spec = codec->spec;
	int pin_idx = pin_nid_to_pin_index(codec, nid);

	if (pin_idx < 0)
		return;
	if (hdmi_present_sense(get_pin(spec, pin_idx), 1))
		snd_hda_jack_report_sync(codec);
}

static void jack_callback(struct hda_codec *codec,
			  struct hda_jack_callback *jack)
{
	check_presence_and_report(codec, jack->nid);
}

static void hdmi_intrinsic_event(struct hda_codec *codec, unsigned int res)
{
	int tag = res >> AC_UNSOL_RES_TAG_SHIFT;
	struct hda_jack_tbl *jack;
	int dev_entry = (res & AC_UNSOL_RES_DE) >> AC_UNSOL_RES_DE_SHIFT;

	jack = snd_hda_jack_tbl_get_from_tag(codec, tag);
	if (!jack)
		return;
	jack->jack_dirty = 1;

	codec_dbg(codec,
		"HDMI hot plug event: Codec=%d Pin=%d Device=%d Inactive=%d Presence_Detect=%d ELD_Valid=%d\n",
		codec->addr, jack->nid, dev_entry, !!(res & AC_UNSOL_RES_IA),
		!!(res & AC_UNSOL_RES_PD), !!(res & AC_UNSOL_RES_ELDV));

	check_presence_and_report(codec, jack->nid);
}

static void hdmi_non_intrinsic_event(struct hda_codec *codec, unsigned int res)
{
	int tag = res >> AC_UNSOL_RES_TAG_SHIFT;
	int subtag = (res & AC_UNSOL_RES_SUBTAG) >> AC_UNSOL_RES_SUBTAG_SHIFT;
	int cp_state = !!(res & AC_UNSOL_RES_CP_STATE);
	int cp_ready = !!(res & AC_UNSOL_RES_CP_READY);

	codec_info(codec,
		"HDMI CP event: CODEC=%d TAG=%d SUBTAG=0x%x CP_STATE=%d CP_READY=%d\n",
		codec->addr,
		tag,
		subtag,
		cp_state,
		cp_ready);

	/* TODO */
	if (cp_state)
		;
	if (cp_ready)
		;
}


static void hdmi_unsol_event(struct hda_codec *codec, unsigned int res)
{
	int tag = res >> AC_UNSOL_RES_TAG_SHIFT;
	int subtag = (res & AC_UNSOL_RES_SUBTAG) >> AC_UNSOL_RES_SUBTAG_SHIFT;

	if (!snd_hda_jack_tbl_get_from_tag(codec, tag)) {
		codec_dbg(codec, "Unexpected HDMI event tag 0x%x\n", tag);
		return;
	}

	if (subtag == 0)
		hdmi_intrinsic_event(codec, res);
	else
		hdmi_non_intrinsic_event(codec, res);
}

static void haswell_verify_D0(struct hda_codec *codec,
		hda_nid_t cvt_nid, hda_nid_t nid)
{
	int pwr;

	/* For Haswell, the converter 1/2 may keep in D3 state after bootup,
	 * thus pins could only choose converter 0 for use. Make sure the
	 * converters are in correct power state */
	if (!snd_hda_check_power_state(codec, cvt_nid, AC_PWRST_D0))
		snd_hda_codec_write(codec, cvt_nid, 0, AC_VERB_SET_POWER_STATE, AC_PWRST_D0);

	if (!snd_hda_check_power_state(codec, nid, AC_PWRST_D0)) {
		snd_hda_codec_write(codec, nid, 0, AC_VERB_SET_POWER_STATE,
				    AC_PWRST_D0);
		msleep(40);
		pwr = snd_hda_codec_read(codec, nid, 0, AC_VERB_GET_POWER_STATE, 0);
		pwr = (pwr & AC_PWRST_ACTUAL) >> AC_PWRST_ACTUAL_SHIFT;
		codec_dbg(codec, "Haswell HDMI audio: Power for pin 0x%x is now D%d\n", nid, pwr);
	}
}

/*
 * Callbacks
 */

/* HBR should be Non-PCM, 8 channels */
#define is_hbr_format(format) \
	((format & AC_FMT_TYPE_NON_PCM) && (format & AC_FMT_CHAN_MASK) == 7)

static int hdmi_pin_hbr_setup(struct hda_codec *codec, hda_nid_t pin_nid,
			      bool hbr)
{
	int pinctl, new_pinctl;

	if (snd_hda_query_pin_caps(codec, pin_nid) & AC_PINCAP_HBR) {
		pinctl = snd_hda_codec_read(codec, pin_nid, 0,
					    AC_VERB_GET_PIN_WIDGET_CONTROL, 0);

		if (pinctl < 0)
			return hbr ? -EINVAL : 0;

		new_pinctl = pinctl & ~AC_PINCTL_EPT;
		if (hbr)
			new_pinctl |= AC_PINCTL_EPT_HBR;
		else
			new_pinctl |= AC_PINCTL_EPT_NATIVE;

		codec_dbg(codec,
			  "hdmi_pin_hbr_setup: NID=0x%x, %spinctl=0x%x\n",
			    pin_nid,
			    pinctl == new_pinctl ? "" : "new-",
			    new_pinctl);

		if (pinctl != new_pinctl)
			snd_hda_codec_write(codec, pin_nid, 0,
					    AC_VERB_SET_PIN_WIDGET_CONTROL,
					    new_pinctl);
	} else if (hbr)
		return -EINVAL;

	return 0;
}

static int hdmi_setup_stream(struct hda_codec *codec, hda_nid_t cvt_nid,
			      hda_nid_t pin_nid, u32 stream_tag, int format)
{
	struct hdmi_spec *spec = codec->spec;
	int err;

	err = spec->ops.pin_hbr_setup(codec, pin_nid, is_hbr_format(format));

	if (err) {
		codec_dbg(codec, "hdmi_setup_stream: HBR is not supported\n");
		return err;
	}

	snd_hda_codec_setup_stream(codec, cvt_nid, stream_tag, 0, format);
	return 0;
}

/* Try to find an available converter
 * If pin_idx is less then zero, just try to find an available converter.
 * Otherwise, try to find an available converter and get the cvt mux index
 * of the pin.
 */
static int hdmi_choose_cvt(struct hda_codec *codec,
			   int pin_idx, int *cvt_id)
{
	struct hdmi_spec *spec = codec->spec;
	struct hdmi_spec_per_pin *per_pin;
	struct hdmi_spec_per_cvt *per_cvt = NULL;
	int cvt_idx, mux_idx = 0;

	/* pin_idx < 0 means no pin will be bound to the converter */
	if (pin_idx < 0)
		per_pin = NULL;
	else
		per_pin = get_pin(spec, pin_idx);

	/* Dynamically assign converter to stream */
	for (cvt_idx = 0; cvt_idx < spec->num_cvts; cvt_idx++) {
		per_cvt = get_cvt(spec, cvt_idx);

		/* Must not already be assigned */
		if (per_cvt->assigned)
			continue;
		if (per_pin == NULL)
			break;
		/* Must be in pin's mux's list of converters */
		for (mux_idx = 0; mux_idx < per_pin->num_mux_nids; mux_idx++)
			if (per_pin->mux_nids[mux_idx] == per_cvt->cvt_nid)
				break;
		/* Not in mux list */
		if (mux_idx == per_pin->num_mux_nids)
			continue;
		break;
	}

	/* No free converters */
	if (cvt_idx == spec->num_cvts)
		return -EBUSY;

	if (per_pin != NULL)
		per_pin->mux_idx = mux_idx;

	if (cvt_id)
		*cvt_id = cvt_idx;

	return 0;
}

/* Assure the pin select the right convetor */
static void intel_verify_pin_cvt_connect(struct hda_codec *codec,
			struct hdmi_spec_per_pin *per_pin)
{
	hda_nid_t pin_nid = per_pin->pin_nid;
	int mux_idx, curr;

	mux_idx = per_pin->mux_idx;
	curr = snd_hda_codec_read(codec, pin_nid, 0,
					  AC_VERB_GET_CONNECT_SEL, 0);
	if (curr != mux_idx)
		snd_hda_codec_write_cache(codec, pin_nid, 0,
					    AC_VERB_SET_CONNECT_SEL,
					    mux_idx);
}

/* get the mux index for the converter of the pins
 * converter's mux index is the same for all pins on Intel platform
 */
static int intel_cvt_id_to_mux_idx(struct hdmi_spec *spec,
			hda_nid_t cvt_nid)
{
	int i;

	for (i = 0; i < spec->num_cvts; i++)
		if (spec->cvt_nids[i] == cvt_nid)
			return i;
	return -EINVAL;
}

/* Intel HDMI workaround to fix audio routing issue:
 * For some Intel display codecs, pins share the same connection list.
 * So a conveter can be selected by multiple pins and playback on any of these
 * pins will generate sound on the external display, because audio flows from
 * the same converter to the display pipeline. Also muting one pin may make
 * other pins have no sound output.
 * So this function assures that an assigned converter for a pin is not selected
 * by any other pins.
 */
static void intel_not_share_assigned_cvt(struct hda_codec *codec,
			hda_nid_t pin_nid, int mux_idx)
{
	struct hdmi_spec *spec = codec->spec;
	hda_nid_t nid;
	int cvt_idx, curr;
	struct hdmi_spec_per_cvt *per_cvt;

	/* configure all pins, including "no physical connection" ones */
	for_each_hda_codec_node(nid, codec) {
		unsigned int wid_caps = get_wcaps(codec, nid);
		unsigned int wid_type = get_wcaps_type(wid_caps);

		if (wid_type != AC_WID_PIN)
			continue;

		if (nid == pin_nid)
			continue;

		curr = snd_hda_codec_read(codec, nid, 0,
					  AC_VERB_GET_CONNECT_SEL, 0);
		if (curr != mux_idx)
			continue;

		/* choose an unassigned converter. The conveters in the
		 * connection list are in the same order as in the codec.
		 */
		for (cvt_idx = 0; cvt_idx < spec->num_cvts; cvt_idx++) {
			per_cvt = get_cvt(spec, cvt_idx);
			if (!per_cvt->assigned) {
				codec_dbg(codec,
					  "choose cvt %d for pin nid %d\n",
					cvt_idx, nid);
				snd_hda_codec_write_cache(codec, nid, 0,
					    AC_VERB_SET_CONNECT_SEL,
					    cvt_idx);
				break;
			}
		}
	}
}

/* A wrapper of intel_not_share_asigned_cvt() */
static void intel_not_share_assigned_cvt_nid(struct hda_codec *codec,
			hda_nid_t pin_nid, hda_nid_t cvt_nid)
{
	int mux_idx;
	struct hdmi_spec *spec = codec->spec;

	/* On Intel platform, the mapping of converter nid to
	 * mux index of the pins are always the same.
	 * The pin nid may be 0, this means all pins will not
	 * share the converter.
	 */
	mux_idx = intel_cvt_id_to_mux_idx(spec, cvt_nid);
	if (mux_idx >= 0)
		intel_not_share_assigned_cvt(codec, pin_nid, mux_idx);
}

/* skeleton caller of pin_cvt_fixup ops */
static void pin_cvt_fixup(struct hda_codec *codec,
			  struct hdmi_spec_per_pin *per_pin,
			  hda_nid_t cvt_nid)
{
	struct hdmi_spec *spec = codec->spec;

	if (spec->ops.pin_cvt_fixup)
		spec->ops.pin_cvt_fixup(codec, per_pin, cvt_nid);
}

/* called in hdmi_pcm_open when no pin is assigned to the PCM
 * in dyn_pcm_assign mode.
 */
static int hdmi_pcm_open_no_pin(struct hda_pcm_stream *hinfo,
			 struct hda_codec *codec,
			 struct snd_pcm_substream *substream)
{
	struct hdmi_spec *spec = codec->spec;
	struct snd_pcm_runtime *runtime = substream->runtime;
	int cvt_idx, pcm_idx;
	struct hdmi_spec_per_cvt *per_cvt = NULL;
	int err;

	pcm_idx = hinfo_to_pcm_index(codec, hinfo);
	if (pcm_idx < 0)
		return -EINVAL;

	err = hdmi_choose_cvt(codec, -1, &cvt_idx);
	if (err)
		return err;

	per_cvt = get_cvt(spec, cvt_idx);
	per_cvt->assigned = 1;
	hinfo->nid = per_cvt->cvt_nid;

	pin_cvt_fixup(codec, NULL, per_cvt->cvt_nid);

	set_bit(pcm_idx, &spec->pcm_in_use);
	/* todo: setup spdif ctls assign */

	/* Initially set the converter's capabilities */
	hinfo->channels_min = per_cvt->channels_min;
	hinfo->channels_max = per_cvt->channels_max;
	hinfo->rates = per_cvt->rates;
	hinfo->formats = per_cvt->formats;
	hinfo->maxbps = per_cvt->maxbps;

	/* Store the updated parameters */
	runtime->hw.channels_min = hinfo->channels_min;
	runtime->hw.channels_max = hinfo->channels_max;
	runtime->hw.formats = hinfo->formats;
	runtime->hw.rates = hinfo->rates;

	snd_pcm_hw_constraint_step(substream->runtime, 0,
				   SNDRV_PCM_HW_PARAM_CHANNELS, 2);
	return 0;
}

/*
 * HDA PCM callbacks
 */
static int hdmi_pcm_open(struct hda_pcm_stream *hinfo,
			 struct hda_codec *codec,
			 struct snd_pcm_substream *substream)
{
	struct hdmi_spec *spec = codec->spec;
	struct snd_pcm_runtime *runtime = substream->runtime;
	int pin_idx, cvt_idx, pcm_idx;
	struct hdmi_spec_per_pin *per_pin;
	struct hdmi_eld *eld;
	struct hdmi_spec_per_cvt *per_cvt = NULL;
	int err;

	/* Validate hinfo */
	pcm_idx = hinfo_to_pcm_index(codec, hinfo);
	if (pcm_idx < 0)
		return -EINVAL;

	mutex_lock(&spec->pcm_lock);
	pin_idx = hinfo_to_pin_index(codec, hinfo);
	if (!spec->dyn_pcm_assign) {
		if (snd_BUG_ON(pin_idx < 0)) {
			mutex_unlock(&spec->pcm_lock);
			return -EINVAL;
		}
	} else {
		/* no pin is assigned to the PCM
		 * PA need pcm open successfully when probe
		 */
		if (pin_idx < 0) {
			err = hdmi_pcm_open_no_pin(hinfo, codec, substream);
			mutex_unlock(&spec->pcm_lock);
			return err;
		}
	}

	err = hdmi_choose_cvt(codec, pin_idx, &cvt_idx);
	if (err < 0) {
		mutex_unlock(&spec->pcm_lock);
		return err;
	}

	per_cvt = get_cvt(spec, cvt_idx);
	/* Claim converter */
	per_cvt->assigned = 1;

	set_bit(pcm_idx, &spec->pcm_in_use);
	per_pin = get_pin(spec, pin_idx);
	per_pin->cvt_nid = per_cvt->cvt_nid;
	hinfo->nid = per_cvt->cvt_nid;

	snd_hda_codec_write_cache(codec, per_pin->pin_nid, 0,
			    AC_VERB_SET_CONNECT_SEL,
			    per_pin->mux_idx);

	/* configure unused pins to choose other converters */
	pin_cvt_fixup(codec, per_pin, 0);

	snd_hda_spdif_ctls_assign(codec, pcm_idx, per_cvt->cvt_nid);

	/* Initially set the converter's capabilities */
	hinfo->channels_min = per_cvt->channels_min;
	hinfo->channels_max = per_cvt->channels_max;
	hinfo->rates = per_cvt->rates;
	hinfo->formats = per_cvt->formats;
	hinfo->maxbps = per_cvt->maxbps;

	eld = &per_pin->sink_eld;
	/* Restrict capabilities by ELD if this isn't disabled */
	if (!static_hdmi_pcm && eld->eld_valid) {
		snd_hdmi_eld_update_pcm_info(&eld->info, hinfo);
		if (hinfo->channels_min > hinfo->channels_max ||
		    !hinfo->rates || !hinfo->formats) {
			per_cvt->assigned = 0;
			hinfo->nid = 0;
			snd_hda_spdif_ctls_unassign(codec, pcm_idx);
			mutex_unlock(&spec->pcm_lock);
			return -ENODEV;
		}
	}

	mutex_unlock(&spec->pcm_lock);
	/* Store the updated parameters */
	runtime->hw.channels_min = hinfo->channels_min;
	runtime->hw.channels_max = hinfo->channels_max;
	runtime->hw.formats = hinfo->formats;
	runtime->hw.rates = hinfo->rates;

	snd_pcm_hw_constraint_step(substream->runtime, 0,
				   SNDRV_PCM_HW_PARAM_CHANNELS, 2);
	return 0;
}

/*
 * HDA/HDMI auto parsing
 */
static int hdmi_read_pin_conn(struct hda_codec *codec, int pin_idx)
{
	struct hdmi_spec *spec = codec->spec;
	struct hdmi_spec_per_pin *per_pin = get_pin(spec, pin_idx);
	hda_nid_t pin_nid = per_pin->pin_nid;

	if (!(get_wcaps(codec, pin_nid) & AC_WCAP_CONN_LIST)) {
		codec_warn(codec,
			   "HDMI: pin %d wcaps %#x does not support connection list\n",
			   pin_nid, get_wcaps(codec, pin_nid));
		return -EINVAL;
	}

	per_pin->num_mux_nids = snd_hda_get_connections(codec, pin_nid,
							per_pin->mux_nids,
							HDA_MAX_CONNECTIONS);

	return 0;
}

static int hdmi_find_pcm_slot(struct hdmi_spec *spec,
				struct hdmi_spec_per_pin *per_pin)
{
	int i;

	/* try the prefer PCM */
	if (!test_bit(per_pin->pin_nid_idx, &spec->pcm_bitmap))
		return per_pin->pin_nid_idx;

	/* have a second try; check the "reserved area" over num_pins */
	for (i = spec->num_pins; i < spec->pcm_used; i++) {
		if (!test_bit(i, &spec->pcm_bitmap))
			return i;
	}

	/* the last try; check the empty slots in pins */
	for (i = 0; i < spec->num_pins; i++) {
		if (!test_bit(i, &spec->pcm_bitmap))
			return i;
	}
	return -EBUSY;
}

static void hdmi_attach_hda_pcm(struct hdmi_spec *spec,
				struct hdmi_spec_per_pin *per_pin)
{
	int idx;

	/* pcm already be attached to the pin */
	if (per_pin->pcm)
		return;
	idx = hdmi_find_pcm_slot(spec, per_pin);
	if (idx == -EBUSY)
		return;
	per_pin->pcm_idx = idx;
	per_pin->pcm = get_hdmi_pcm(spec, idx);
	set_bit(idx, &spec->pcm_bitmap);
}

static void hdmi_detach_hda_pcm(struct hdmi_spec *spec,
				struct hdmi_spec_per_pin *per_pin)
{
	int idx;

	/* pcm already be detached from the pin */
	if (!per_pin->pcm)
		return;
	idx = per_pin->pcm_idx;
	per_pin->pcm_idx = -1;
	per_pin->pcm = NULL;
	if (idx >= 0 && idx < spec->pcm_used)
		clear_bit(idx, &spec->pcm_bitmap);
}

static int hdmi_get_pin_cvt_mux(struct hdmi_spec *spec,
		struct hdmi_spec_per_pin *per_pin, hda_nid_t cvt_nid)
{
	int mux_idx;

	for (mux_idx = 0; mux_idx < per_pin->num_mux_nids; mux_idx++)
		if (per_pin->mux_nids[mux_idx] == cvt_nid)
			break;
	return mux_idx;
}

static bool check_non_pcm_per_cvt(struct hda_codec *codec, hda_nid_t cvt_nid);

static void hdmi_pcm_setup_pin(struct hdmi_spec *spec,
			   struct hdmi_spec_per_pin *per_pin)
{
	struct hda_codec *codec = per_pin->codec;
	struct hda_pcm *pcm;
	struct hda_pcm_stream *hinfo;
	struct snd_pcm_substream *substream;
	int mux_idx;
	bool non_pcm;

	if (per_pin->pcm_idx >= 0 && per_pin->pcm_idx < spec->pcm_used)
		pcm = get_pcm_rec(spec, per_pin->pcm_idx);
	else
		return;
	if (!test_bit(per_pin->pcm_idx, &spec->pcm_in_use))
		return;

	/* hdmi audio only uses playback and one substream */
	hinfo = pcm->stream;
	substream = pcm->pcm->streams[0].substream;

	per_pin->cvt_nid = hinfo->nid;

	mux_idx = hdmi_get_pin_cvt_mux(spec, per_pin, hinfo->nid);
	if (mux_idx < per_pin->num_mux_nids)
		snd_hda_codec_write_cache(codec, per_pin->pin_nid, 0,
				AC_VERB_SET_CONNECT_SEL,
				mux_idx);
	snd_hda_spdif_ctls_assign(codec, per_pin->pcm_idx, hinfo->nid);

	non_pcm = check_non_pcm_per_cvt(codec, hinfo->nid);
	if (substream->runtime)
		per_pin->channels = substream->runtime->channels;
	per_pin->setup = true;
	per_pin->mux_idx = mux_idx;

	hdmi_setup_audio_infoframe(codec, per_pin, non_pcm);
}

static void hdmi_pcm_reset_pin(struct hdmi_spec *spec,
			   struct hdmi_spec_per_pin *per_pin)
{
	if (per_pin->pcm_idx >= 0 && per_pin->pcm_idx < spec->pcm_used)
		snd_hda_spdif_ctls_unassign(per_pin->codec, per_pin->pcm_idx);

	per_pin->chmap_set = false;
	memset(per_pin->chmap, 0, sizeof(per_pin->chmap));

	per_pin->setup = false;
	per_pin->channels = 0;
}

/* update per_pin ELD from the given new ELD;
 * setup info frame and notification accordingly
 */
static void update_eld(struct hda_codec *codec,
		       struct hdmi_spec_per_pin *per_pin,
		       struct hdmi_eld *eld)
{
	struct hdmi_eld *pin_eld = &per_pin->sink_eld;
	struct hdmi_spec *spec = codec->spec;
	bool old_eld_valid = pin_eld->eld_valid;
	bool eld_changed;
	int pcm_idx = -1;

	/* for monitor disconnection, save pcm_idx firstly */
	pcm_idx = per_pin->pcm_idx;
	if (spec->dyn_pcm_assign) {
		if (eld->eld_valid) {
			hdmi_attach_hda_pcm(spec, per_pin);
			hdmi_pcm_setup_pin(spec, per_pin);
		} else {
			hdmi_pcm_reset_pin(spec, per_pin);
			hdmi_detach_hda_pcm(spec, per_pin);
		}
	}
	/* if pcm_idx == -1, it means this is in monitor connection event
	 * we can get the correct pcm_idx now.
	 */
	if (pcm_idx == -1)
		pcm_idx = per_pin->pcm_idx;

	if (eld->eld_valid)
		snd_hdmi_show_eld(codec, &eld->info);

	eld_changed = (pin_eld->eld_valid != eld->eld_valid);
	if (eld->eld_valid && pin_eld->eld_valid)
		if (pin_eld->eld_size != eld->eld_size ||
		    memcmp(pin_eld->eld_buffer, eld->eld_buffer,
			   eld->eld_size) != 0)
			eld_changed = true;

	pin_eld->monitor_present = eld->monitor_present;
	pin_eld->eld_valid = eld->eld_valid;
	pin_eld->eld_size = eld->eld_size;
	if (eld->eld_valid)
		memcpy(pin_eld->eld_buffer, eld->eld_buffer, eld->eld_size);
	pin_eld->info = eld->info;

	/*
	 * Re-setup pin and infoframe. This is needed e.g. when
	 * - sink is first plugged-in
	 * - transcoder can change during stream playback on Haswell
	 *   and this can make HW reset converter selection on a pin.
	 */
	if (eld->eld_valid && !old_eld_valid && per_pin->setup) {
		pin_cvt_fixup(codec, per_pin, 0);
		hdmi_setup_audio_infoframe(codec, per_pin, per_pin->non_pcm);
	}

	if (eld_changed && pcm_idx >= 0)
		snd_ctl_notify(codec->card,
			       SNDRV_CTL_EVENT_MASK_VALUE |
			       SNDRV_CTL_EVENT_MASK_INFO,
			       &get_hdmi_pcm(spec, pcm_idx)->eld_ctl->id);
}

/* update ELD and jack state via HD-audio verbs */
static bool hdmi_present_sense_via_verbs(struct hdmi_spec_per_pin *per_pin,
					 int repoll)
{
	struct hda_jack_tbl *jack;
	struct hda_codec *codec = per_pin->codec;
	struct hdmi_spec *spec = codec->spec;
	struct hdmi_eld *eld = &spec->temp_eld;
	hda_nid_t pin_nid = per_pin->pin_nid;
	/*
	 * Always execute a GetPinSense verb here, even when called from
	 * hdmi_intrinsic_event; for some NVIDIA HW, the unsolicited
	 * response's PD bit is not the real PD value, but indicates that
	 * the real PD value changed. An older version of the HD-audio
	 * specification worked this way. Hence, we just ignore the data in
	 * the unsolicited response to avoid custom WARs.
	 */
	int present;
	bool ret;
	bool do_repoll = false;

	present = snd_hda_pin_sense(codec, pin_nid);

	mutex_lock(&per_pin->lock);
	eld->monitor_present = !!(present & AC_PINSENSE_PRESENCE);
	if (eld->monitor_present)
		eld->eld_valid  = !!(present & AC_PINSENSE_ELDV);
	else
		eld->eld_valid = false;

	codec_dbg(codec,
		"HDMI status: Codec=%d Pin=%d Presence_Detect=%d ELD_Valid=%d\n",
		codec->addr, pin_nid, eld->monitor_present, eld->eld_valid);

	if (eld->eld_valid) {
		if (spec->ops.pin_get_eld(codec, pin_nid, eld->eld_buffer,
						     &eld->eld_size) < 0)
			eld->eld_valid = false;
		else {
			if (snd_hdmi_parse_eld(codec, &eld->info, eld->eld_buffer,
						    eld->eld_size) < 0)
				eld->eld_valid = false;
		}
		if (!eld->eld_valid && repoll)
			do_repoll = true;
	}

	if (do_repoll)
		schedule_delayed_work(&per_pin->work, msecs_to_jiffies(300));
	else
		update_eld(codec, per_pin, eld);

	ret = !repoll || !eld->monitor_present || eld->eld_valid;

	jack = snd_hda_jack_tbl_get(codec, pin_nid);
	if (jack)
		jack->block_report = !ret;

	mutex_unlock(&per_pin->lock);
	return ret;
}

static struct snd_jack *pin_idx_to_jack(struct hda_codec *codec,
				 struct hdmi_spec_per_pin *per_pin)
{
	struct hdmi_spec *spec = codec->spec;
	struct snd_jack *jack = NULL;
	struct hda_jack_tbl *jack_tbl;

	/* if !dyn_pcm_assign, get jack from hda_jack_tbl
	 * in !dyn_pcm_assign case, spec->pcm_rec[].jack is not
	 * NULL even after snd_hda_jack_tbl_clear() is called to
	 * free snd_jack. This may cause access invalid memory
	 * when calling snd_jack_report
	 */
	if (per_pin->pcm_idx >= 0 && spec->dyn_pcm_assign)
		jack = spec->pcm_rec[per_pin->pcm_idx].jack;
	else if (!spec->dyn_pcm_assign) {
		jack_tbl = snd_hda_jack_tbl_get(codec, per_pin->pin_nid);
		if (jack_tbl)
			jack = jack_tbl->jack;
	}
	return jack;
}

/* update ELD and jack state via audio component */
static void sync_eld_via_acomp(struct hda_codec *codec,
			       struct hdmi_spec_per_pin *per_pin)
{
	struct hdmi_spec *spec = codec->spec;
	struct hdmi_eld *eld = &spec->temp_eld;
	struct snd_jack *jack = NULL;
	int size;

	mutex_lock(&per_pin->lock);
	eld->monitor_present = false;
	size = snd_hdac_acomp_get_eld(&codec->bus->core, per_pin->pin_nid,
				      &eld->monitor_present, eld->eld_buffer,
				      ELD_MAX_SIZE);
	if (size > 0) {
		size = min(size, ELD_MAX_SIZE);
		if (snd_hdmi_parse_eld(codec, &eld->info,
				       eld->eld_buffer, size) < 0)
			size = -EINVAL;
	}

	if (size > 0) {
		eld->eld_valid = true;
		eld->eld_size = size;
	} else {
		eld->eld_valid = false;
		eld->eld_size = 0;
	}

	/* pcm_idx >=0 before update_eld() means it is in monitor
	 * disconnected event. Jack must be fetched before update_eld()
	 */
	jack = pin_idx_to_jack(codec, per_pin);
	update_eld(codec, per_pin, eld);
	if (jack == NULL)
		jack = pin_idx_to_jack(codec, per_pin);
	if (jack == NULL)
		goto unlock;
	snd_jack_report(jack,
			eld->monitor_present ? SND_JACK_AVOUT : 0);
 unlock:
	mutex_unlock(&per_pin->lock);
}

static bool hdmi_present_sense(struct hdmi_spec_per_pin *per_pin, int repoll)
{
	struct hda_codec *codec = per_pin->codec;
	struct hdmi_spec *spec = codec->spec;
	int ret;

	/* no temporary power up/down needed for component notifier */
	if (!codec_has_acomp(codec))
		snd_hda_power_up_pm(codec);

	mutex_lock(&spec->pcm_lock);
	if (codec_has_acomp(codec)) {
		sync_eld_via_acomp(codec, per_pin);
		ret = false; /* don't call snd_hda_jack_report_sync() */
	} else {
		ret = hdmi_present_sense_via_verbs(per_pin, repoll);
	}
	mutex_unlock(&spec->pcm_lock);

<<<<<<< HEAD
	if (!codec_has_acomp(codec))
		snd_hda_power_down_pm(codec);

=======
	if (eld_changed)
		snd_ctl_notify(codec->card,
			       SNDRV_CTL_EVENT_MASK_VALUE | SNDRV_CTL_EVENT_MASK_INFO,
			       &per_pin->eld_ctl->id);
 unlock:
	ret = !repoll || !pin_eld->monitor_present || pin_eld->eld_valid;

	jack = snd_hda_jack_tbl_get(codec, pin_nid);
	if (jack) {
		jack->block_report = !ret;
		jack->pin_sense = (eld->monitor_present && eld->eld_valid) ?
			AC_PINSENSE_PRESENCE : 0;
	}
	mutex_unlock(&per_pin->lock);
	snd_hda_power_down_pm(codec);
>>>>>>> d7b7345c
	return ret;
}

static void hdmi_repoll_eld(struct work_struct *work)
{
	struct hdmi_spec_per_pin *per_pin =
	container_of(to_delayed_work(work), struct hdmi_spec_per_pin, work);

	if (per_pin->repoll_count++ > 6)
		per_pin->repoll_count = 0;

	if (hdmi_present_sense(per_pin, per_pin->repoll_count))
		snd_hda_jack_report_sync(per_pin->codec);
}

static void intel_haswell_fixup_connect_list(struct hda_codec *codec,
					     hda_nid_t nid);

static int hdmi_add_pin(struct hda_codec *codec, hda_nid_t pin_nid)
{
	struct hdmi_spec *spec = codec->spec;
	unsigned int caps, config;
	int pin_idx;
	struct hdmi_spec_per_pin *per_pin;
	int err;

	caps = snd_hda_query_pin_caps(codec, pin_nid);
	if (!(caps & (AC_PINCAP_HDMI | AC_PINCAP_DP)))
		return 0;

	config = snd_hda_codec_get_pincfg(codec, pin_nid);
	if (get_defcfg_connect(config) == AC_JACK_PORT_NONE)
		return 0;

	if (is_haswell_plus(codec))
		intel_haswell_fixup_connect_list(codec, pin_nid);

	pin_idx = spec->num_pins;
	per_pin = snd_array_new(&spec->pins);
	if (!per_pin)
		return -ENOMEM;

	per_pin->pin_nid = pin_nid;
	per_pin->non_pcm = false;
	if (spec->dyn_pcm_assign)
		per_pin->pcm_idx = -1;
	else {
		per_pin->pcm = get_hdmi_pcm(spec, pin_idx);
		per_pin->pcm_idx = pin_idx;
	}
	per_pin->pin_nid_idx = pin_idx;

	err = hdmi_read_pin_conn(codec, pin_idx);
	if (err < 0)
		return err;

	spec->num_pins++;

	return 0;
}

static int hdmi_add_cvt(struct hda_codec *codec, hda_nid_t cvt_nid)
{
	struct hdmi_spec *spec = codec->spec;
	struct hdmi_spec_per_cvt *per_cvt;
	unsigned int chans;
	int err;

	chans = get_wcaps(codec, cvt_nid);
	chans = get_wcaps_channels(chans);

	per_cvt = snd_array_new(&spec->cvts);
	if (!per_cvt)
		return -ENOMEM;

	per_cvt->cvt_nid = cvt_nid;
	per_cvt->channels_min = 2;
	if (chans <= 16) {
		per_cvt->channels_max = chans;
		if (chans > spec->chmap.channels_max)
			spec->chmap.channels_max = chans;
	}

	err = snd_hda_query_supported_pcm(codec, cvt_nid,
					  &per_cvt->rates,
					  &per_cvt->formats,
					  &per_cvt->maxbps);
	if (err < 0)
		return err;

	if (spec->num_cvts < ARRAY_SIZE(spec->cvt_nids))
		spec->cvt_nids[spec->num_cvts] = cvt_nid;
	spec->num_cvts++;

	return 0;
}

static int hdmi_parse_codec(struct hda_codec *codec)
{
	hda_nid_t nid;
	int i, nodes;

	nodes = snd_hda_get_sub_nodes(codec, codec->core.afg, &nid);
	if (!nid || nodes < 0) {
		codec_warn(codec, "HDMI: failed to get afg sub nodes\n");
		return -EINVAL;
	}

	for (i = 0; i < nodes; i++, nid++) {
		unsigned int caps;
		unsigned int type;

		caps = get_wcaps(codec, nid);
		type = get_wcaps_type(caps);

		if (!(caps & AC_WCAP_DIGITAL))
			continue;

		switch (type) {
		case AC_WID_AUD_OUT:
			hdmi_add_cvt(codec, nid);
			break;
		case AC_WID_PIN:
			hdmi_add_pin(codec, nid);
			break;
		}
	}

	return 0;
}

/*
 */
static bool check_non_pcm_per_cvt(struct hda_codec *codec, hda_nid_t cvt_nid)
{
	struct hda_spdif_out *spdif;
	bool non_pcm;

	mutex_lock(&codec->spdif_mutex);
	spdif = snd_hda_spdif_out_of_nid(codec, cvt_nid);
	non_pcm = !!(spdif->status & IEC958_AES0_NONAUDIO);
	mutex_unlock(&codec->spdif_mutex);
	return non_pcm;
}

/*
 * HDMI callbacks
 */

static int generic_hdmi_playback_pcm_prepare(struct hda_pcm_stream *hinfo,
					   struct hda_codec *codec,
					   unsigned int stream_tag,
					   unsigned int format,
					   struct snd_pcm_substream *substream)
{
	hda_nid_t cvt_nid = hinfo->nid;
	struct hdmi_spec *spec = codec->spec;
	int pin_idx;
	struct hdmi_spec_per_pin *per_pin;
	hda_nid_t pin_nid;
	struct snd_pcm_runtime *runtime = substream->runtime;
	bool non_pcm;
	int pinctl;
	int err;

	mutex_lock(&spec->pcm_lock);
	pin_idx = hinfo_to_pin_index(codec, hinfo);
	if (spec->dyn_pcm_assign && pin_idx < 0) {
		/* when dyn_pcm_assign and pcm is not bound to a pin
		 * skip pin setup and return 0 to make audio playback
		 * be ongoing
		 */
		pin_cvt_fixup(codec, NULL, cvt_nid);
		snd_hda_codec_setup_stream(codec, cvt_nid,
					stream_tag, 0, format);
		mutex_unlock(&spec->pcm_lock);
		return 0;
	}

	if (snd_BUG_ON(pin_idx < 0)) {
		mutex_unlock(&spec->pcm_lock);
		return -EINVAL;
	}
	per_pin = get_pin(spec, pin_idx);
	pin_nid = per_pin->pin_nid;

	/* Verify pin:cvt selections to avoid silent audio after S3.
	 * After S3, the audio driver restores pin:cvt selections
	 * but this can happen before gfx is ready and such selection
	 * is overlooked by HW. Thus multiple pins can share a same
	 * default convertor and mute control will affect each other,
	 * which can cause a resumed audio playback become silent
	 * after S3.
	 */
	pin_cvt_fixup(codec, per_pin, 0);

	/* Call sync_audio_rate to set the N/CTS/M manually if necessary */
	/* Todo: add DP1.2 MST audio support later */
	if (codec_has_acomp(codec))
		snd_hdac_sync_audio_rate(&codec->bus->core, pin_nid, runtime->rate);

	non_pcm = check_non_pcm_per_cvt(codec, cvt_nid);
	mutex_lock(&per_pin->lock);
	per_pin->channels = substream->runtime->channels;
	per_pin->setup = true;

	hdmi_setup_audio_infoframe(codec, per_pin, non_pcm);
	mutex_unlock(&per_pin->lock);
	if (spec->dyn_pin_out) {
		pinctl = snd_hda_codec_read(codec, pin_nid, 0,
					    AC_VERB_GET_PIN_WIDGET_CONTROL, 0);
		snd_hda_codec_write(codec, pin_nid, 0,
				    AC_VERB_SET_PIN_WIDGET_CONTROL,
				    pinctl | PIN_OUT);
	}

	err = spec->ops.setup_stream(codec, cvt_nid, pin_nid,
				 stream_tag, format);
	mutex_unlock(&spec->pcm_lock);
	return err;
}

static int generic_hdmi_playback_pcm_cleanup(struct hda_pcm_stream *hinfo,
					     struct hda_codec *codec,
					     struct snd_pcm_substream *substream)
{
	snd_hda_codec_cleanup_stream(codec, hinfo->nid);
	return 0;
}

static int hdmi_pcm_close(struct hda_pcm_stream *hinfo,
			  struct hda_codec *codec,
			  struct snd_pcm_substream *substream)
{
	struct hdmi_spec *spec = codec->spec;
	int cvt_idx, pin_idx, pcm_idx;
	struct hdmi_spec_per_cvt *per_cvt;
	struct hdmi_spec_per_pin *per_pin;
	int pinctl;

	if (hinfo->nid) {
		pcm_idx = hinfo_to_pcm_index(codec, hinfo);
		if (snd_BUG_ON(pcm_idx < 0))
			return -EINVAL;
		cvt_idx = cvt_nid_to_cvt_index(codec, hinfo->nid);
		if (snd_BUG_ON(cvt_idx < 0))
			return -EINVAL;
		per_cvt = get_cvt(spec, cvt_idx);

		snd_BUG_ON(!per_cvt->assigned);
		per_cvt->assigned = 0;
		hinfo->nid = 0;

		mutex_lock(&spec->pcm_lock);
		snd_hda_spdif_ctls_unassign(codec, pcm_idx);
		clear_bit(pcm_idx, &spec->pcm_in_use);
		pin_idx = hinfo_to_pin_index(codec, hinfo);
		if (spec->dyn_pcm_assign && pin_idx < 0) {
			mutex_unlock(&spec->pcm_lock);
			return 0;
		}

		if (snd_BUG_ON(pin_idx < 0)) {
			mutex_unlock(&spec->pcm_lock);
			return -EINVAL;
		}
		per_pin = get_pin(spec, pin_idx);

		if (spec->dyn_pin_out) {
			pinctl = snd_hda_codec_read(codec, per_pin->pin_nid, 0,
					AC_VERB_GET_PIN_WIDGET_CONTROL, 0);
			snd_hda_codec_write(codec, per_pin->pin_nid, 0,
					    AC_VERB_SET_PIN_WIDGET_CONTROL,
					    pinctl & ~PIN_OUT);
		}

		mutex_lock(&per_pin->lock);
		per_pin->chmap_set = false;
		memset(per_pin->chmap, 0, sizeof(per_pin->chmap));

		per_pin->setup = false;
		per_pin->channels = 0;
		mutex_unlock(&per_pin->lock);
		mutex_unlock(&spec->pcm_lock);
	}

	return 0;
}

static const struct hda_pcm_ops generic_ops = {
	.open = hdmi_pcm_open,
	.close = hdmi_pcm_close,
	.prepare = generic_hdmi_playback_pcm_prepare,
	.cleanup = generic_hdmi_playback_pcm_cleanup,
};

static int hdmi_get_spk_alloc(struct hdac_device *hdac, int pcm_idx)
{
	struct hda_codec *codec = container_of(hdac, struct hda_codec, core);
	struct hdmi_spec *spec = codec->spec;
	struct hdmi_spec_per_pin *per_pin = pcm_idx_to_pin(spec, pcm_idx);

	if (!per_pin)
		return 0;

	return per_pin->sink_eld.info.spk_alloc;
}

static void hdmi_get_chmap(struct hdac_device *hdac, int pcm_idx,
					unsigned char *chmap)
{
	struct hda_codec *codec = container_of(hdac, struct hda_codec, core);
	struct hdmi_spec *spec = codec->spec;
	struct hdmi_spec_per_pin *per_pin = pcm_idx_to_pin(spec, pcm_idx);

	/* chmap is already set to 0 in caller */
	if (!per_pin)
		return;

	memcpy(chmap, per_pin->chmap, ARRAY_SIZE(per_pin->chmap));
}

static void hdmi_set_chmap(struct hdac_device *hdac, int pcm_idx,
				unsigned char *chmap, int prepared)
{
	struct hda_codec *codec = container_of(hdac, struct hda_codec, core);
	struct hdmi_spec *spec = codec->spec;
	struct hdmi_spec_per_pin *per_pin = pcm_idx_to_pin(spec, pcm_idx);

	if (!per_pin)
		return;
	mutex_lock(&per_pin->lock);
	per_pin->chmap_set = true;
	memcpy(per_pin->chmap, chmap, ARRAY_SIZE(per_pin->chmap));
	if (prepared)
		hdmi_setup_audio_infoframe(codec, per_pin, per_pin->non_pcm);
	mutex_unlock(&per_pin->lock);
}

static bool is_hdmi_pcm_attached(struct hdac_device *hdac, int pcm_idx)
{
	struct hda_codec *codec = container_of(hdac, struct hda_codec, core);
	struct hdmi_spec *spec = codec->spec;
	struct hdmi_spec_per_pin *per_pin = pcm_idx_to_pin(spec, pcm_idx);

	return per_pin ? true:false;
}

static int generic_hdmi_build_pcms(struct hda_codec *codec)
{
	struct hdmi_spec *spec = codec->spec;
	int pin_idx;

	for (pin_idx = 0; pin_idx < spec->num_pins; pin_idx++) {
		struct hda_pcm *info;
		struct hda_pcm_stream *pstr;

		info = snd_hda_codec_pcm_new(codec, "HDMI %d", pin_idx);
		if (!info)
			return -ENOMEM;

		spec->pcm_rec[pin_idx].pcm = info;
		spec->pcm_used++;
		info->pcm_type = HDA_PCM_TYPE_HDMI;
		info->own_chmap = true;

		pstr = &info->stream[SNDRV_PCM_STREAM_PLAYBACK];
		pstr->substreams = 1;
		pstr->ops = generic_ops;
		/* other pstr fields are set in open */
	}

	return 0;
}

static void free_hdmi_jack_priv(struct snd_jack *jack)
{
	struct hdmi_pcm *pcm = jack->private_data;

	pcm->jack = NULL;
}

static int add_hdmi_jack_kctl(struct hda_codec *codec,
			       struct hdmi_spec *spec,
			       int pcm_idx,
			       const char *name)
{
	struct snd_jack *jack;
	int err;

	err = snd_jack_new(codec->card, name, SND_JACK_AVOUT, &jack,
			   true, false);
	if (err < 0)
		return err;

	spec->pcm_rec[pcm_idx].jack = jack;
	jack->private_data = &spec->pcm_rec[pcm_idx];
	jack->private_free = free_hdmi_jack_priv;
	return 0;
}

static int generic_hdmi_build_jack(struct hda_codec *codec, int pcm_idx)
{
	char hdmi_str[32] = "HDMI/DP";
	struct hdmi_spec *spec = codec->spec;
	struct hdmi_spec_per_pin *per_pin;
	struct hda_jack_tbl *jack;
	int pcmdev = get_pcm_rec(spec, pcm_idx)->device;
	bool phantom_jack;
	int ret;

	if (pcmdev > 0)
		sprintf(hdmi_str + strlen(hdmi_str), ",pcm=%d", pcmdev);

	if (spec->dyn_pcm_assign)
		return add_hdmi_jack_kctl(codec, spec, pcm_idx, hdmi_str);

	/* for !dyn_pcm_assign, we still use hda_jack for compatibility */
	/* if !dyn_pcm_assign, it must be non-MST mode.
	 * This means pcms and pins are statically mapped.
	 * And pcm_idx is pin_idx.
	 */
	per_pin = get_pin(spec, pcm_idx);
	phantom_jack = !is_jack_detectable(codec, per_pin->pin_nid);
	if (phantom_jack)
		strncat(hdmi_str, " Phantom",
			sizeof(hdmi_str) - strlen(hdmi_str) - 1);
	ret = snd_hda_jack_add_kctl(codec, per_pin->pin_nid, hdmi_str,
				    phantom_jack);
	if (ret < 0)
		return ret;
	jack = snd_hda_jack_tbl_get(codec, per_pin->pin_nid);
	if (jack == NULL)
		return 0;
	/* assign jack->jack to pcm_rec[].jack to
	 * align with dyn_pcm_assign mode
	 */
	spec->pcm_rec[pcm_idx].jack = jack->jack;
	return 0;
}

static int generic_hdmi_build_controls(struct hda_codec *codec)
{
	struct hdmi_spec *spec = codec->spec;
	int err;
	int pin_idx, pcm_idx;


	for (pcm_idx = 0; pcm_idx < spec->pcm_used; pcm_idx++) {
		err = generic_hdmi_build_jack(codec, pcm_idx);
		if (err < 0)
			return err;

		/* create the spdif for each pcm
		 * pin will be bound when monitor is connected
		 */
		if (spec->dyn_pcm_assign)
			err = snd_hda_create_dig_out_ctls(codec,
					  0, spec->cvt_nids[0],
					  HDA_PCM_TYPE_HDMI);
		else {
			struct hdmi_spec_per_pin *per_pin =
				get_pin(spec, pcm_idx);
			err = snd_hda_create_dig_out_ctls(codec,
						  per_pin->pin_nid,
						  per_pin->mux_nids[0],
						  HDA_PCM_TYPE_HDMI);
		}
		if (err < 0)
			return err;
		snd_hda_spdif_ctls_unassign(codec, pcm_idx);

		/* add control for ELD Bytes */
		err = hdmi_create_eld_ctl(codec, pcm_idx,
					get_pcm_rec(spec, pcm_idx)->device);
		if (err < 0)
			return err;
	}

	for (pin_idx = 0; pin_idx < spec->num_pins; pin_idx++) {
		struct hdmi_spec_per_pin *per_pin = get_pin(spec, pin_idx);

		hdmi_present_sense(per_pin, 0);
	}

	/* add channel maps */
	for (pcm_idx = 0; pcm_idx < spec->pcm_used; pcm_idx++) {
		struct hda_pcm *pcm;

		pcm = get_pcm_rec(spec, pcm_idx);
		if (!pcm || !pcm->pcm)
			break;
		err = snd_hdac_add_chmap_ctls(pcm->pcm, pcm_idx, &spec->chmap);
		if (err < 0)
			return err;
	}

	return 0;
}

static int generic_hdmi_init_per_pins(struct hda_codec *codec)
{
	struct hdmi_spec *spec = codec->spec;
	int pin_idx;

	for (pin_idx = 0; pin_idx < spec->num_pins; pin_idx++) {
		struct hdmi_spec_per_pin *per_pin = get_pin(spec, pin_idx);

		per_pin->codec = codec;
		mutex_init(&per_pin->lock);
		INIT_DELAYED_WORK(&per_pin->work, hdmi_repoll_eld);
		eld_proc_new(per_pin, pin_idx);
	}
	return 0;
}

static int generic_hdmi_init(struct hda_codec *codec)
{
	struct hdmi_spec *spec = codec->spec;
	int pin_idx;

	for (pin_idx = 0; pin_idx < spec->num_pins; pin_idx++) {
		struct hdmi_spec_per_pin *per_pin = get_pin(spec, pin_idx);
		hda_nid_t pin_nid = per_pin->pin_nid;

		hdmi_init_pin(codec, pin_nid);
		if (!codec_has_acomp(codec))
			snd_hda_jack_detect_enable_callback(codec, pin_nid,
				codec->jackpoll_interval > 0 ?
				jack_callback : NULL);
	}
	return 0;
}

static void hdmi_array_init(struct hdmi_spec *spec, int nums)
{
	snd_array_init(&spec->pins, sizeof(struct hdmi_spec_per_pin), nums);
	snd_array_init(&spec->cvts, sizeof(struct hdmi_spec_per_cvt), nums);
}

static void hdmi_array_free(struct hdmi_spec *spec)
{
	snd_array_free(&spec->pins);
	snd_array_free(&spec->cvts);
}

static void generic_spec_free(struct hda_codec *codec)
{
	struct hdmi_spec *spec = codec->spec;

	if (spec) {
		hdmi_array_free(spec);
		kfree(spec);
		codec->spec = NULL;
	}
	codec->dp_mst = false;
}

static void generic_hdmi_free(struct hda_codec *codec)
{
	struct hdmi_spec *spec = codec->spec;
	int pin_idx, pcm_idx;

	if (codec_has_acomp(codec))
		snd_hdac_i915_register_notifier(NULL);

	for (pin_idx = 0; pin_idx < spec->num_pins; pin_idx++) {
		struct hdmi_spec_per_pin *per_pin = get_pin(spec, pin_idx);
		cancel_delayed_work_sync(&per_pin->work);
		eld_proc_free(per_pin);
	}

	for (pcm_idx = 0; pcm_idx < spec->pcm_used; pcm_idx++) {
		if (spec->pcm_rec[pcm_idx].jack == NULL)
			continue;
		if (spec->dyn_pcm_assign)
			snd_device_free(codec->card,
					spec->pcm_rec[pcm_idx].jack);
		else
			spec->pcm_rec[pcm_idx].jack = NULL;
	}

	generic_spec_free(codec);
}

#ifdef CONFIG_PM
static int generic_hdmi_resume(struct hda_codec *codec)
{
	struct hdmi_spec *spec = codec->spec;
	int pin_idx;

	codec->patch_ops.init(codec);
	regcache_sync(codec->core.regmap);

	for (pin_idx = 0; pin_idx < spec->num_pins; pin_idx++) {
		struct hdmi_spec_per_pin *per_pin = get_pin(spec, pin_idx);
		hdmi_present_sense(per_pin, 1);
	}
	return 0;
}
#endif

static const struct hda_codec_ops generic_hdmi_patch_ops = {
	.init			= generic_hdmi_init,
	.free			= generic_hdmi_free,
	.build_pcms		= generic_hdmi_build_pcms,
	.build_controls		= generic_hdmi_build_controls,
	.unsol_event		= hdmi_unsol_event,
#ifdef CONFIG_PM
	.resume			= generic_hdmi_resume,
#endif
};

static const struct hdmi_ops generic_standard_hdmi_ops = {
	.pin_get_eld				= snd_hdmi_get_eld,
	.pin_setup_infoframe			= hdmi_pin_setup_infoframe,
	.pin_hbr_setup				= hdmi_pin_hbr_setup,
	.setup_stream				= hdmi_setup_stream,
};

/* allocate codec->spec and assign/initialize generic parser ops */
static int alloc_generic_hdmi(struct hda_codec *codec)
{
	struct hdmi_spec *spec;

	spec = kzalloc(sizeof(*spec), GFP_KERNEL);
	if (!spec)
		return -ENOMEM;

	spec->ops = generic_standard_hdmi_ops;
	mutex_init(&spec->pcm_lock);
	snd_hdac_register_chmap_ops(&codec->core, &spec->chmap);

	spec->chmap.ops.get_chmap = hdmi_get_chmap;
	spec->chmap.ops.set_chmap = hdmi_set_chmap;
	spec->chmap.ops.is_pcm_attached = is_hdmi_pcm_attached;
	spec->chmap.ops.get_spk_alloc = hdmi_get_spk_alloc,

	codec->spec = spec;
	hdmi_array_init(spec, 4);

	codec->patch_ops = generic_hdmi_patch_ops;

	return 0;
}

/* generic HDMI parser */
static int patch_generic_hdmi(struct hda_codec *codec)
{
	int err;

	err = alloc_generic_hdmi(codec);
	if (err < 0)
		return err;

	err = hdmi_parse_codec(codec);
	if (err < 0) {
		generic_spec_free(codec);
		return err;
	}

	generic_hdmi_init_per_pins(codec);
	return 0;
}

/*
 * Intel codec parsers and helpers
 */

static void intel_haswell_fixup_connect_list(struct hda_codec *codec,
					     hda_nid_t nid)
{
	struct hdmi_spec *spec = codec->spec;
	hda_nid_t conns[4];
	int nconns;

	nconns = snd_hda_get_connections(codec, nid, conns, ARRAY_SIZE(conns));
	if (nconns == spec->num_cvts &&
	    !memcmp(conns, spec->cvt_nids, spec->num_cvts * sizeof(hda_nid_t)))
		return;

	/* override pins connection list */
	codec_dbg(codec, "hdmi: haswell: override pin connection 0x%x\n", nid);
	snd_hda_override_conn_list(codec, nid, spec->num_cvts, spec->cvt_nids);
}

#define INTEL_VENDOR_NID 0x08
#define INTEL_GET_VENDOR_VERB 0xf81
#define INTEL_SET_VENDOR_VERB 0x781
#define INTEL_EN_DP12			0x02 /* enable DP 1.2 features */
#define INTEL_EN_ALL_PIN_CVTS	0x01 /* enable 2nd & 3rd pins and convertors */

static void intel_haswell_enable_all_pins(struct hda_codec *codec,
					  bool update_tree)
{
	unsigned int vendor_param;

	vendor_param = snd_hda_codec_read(codec, INTEL_VENDOR_NID, 0,
				INTEL_GET_VENDOR_VERB, 0);
	if (vendor_param == -1 || vendor_param & INTEL_EN_ALL_PIN_CVTS)
		return;

	vendor_param |= INTEL_EN_ALL_PIN_CVTS;
	vendor_param = snd_hda_codec_read(codec, INTEL_VENDOR_NID, 0,
				INTEL_SET_VENDOR_VERB, vendor_param);
	if (vendor_param == -1)
		return;

	if (update_tree)
		snd_hda_codec_update_widgets(codec);
}

static void intel_haswell_fixup_enable_dp12(struct hda_codec *codec)
{
	unsigned int vendor_param;

	vendor_param = snd_hda_codec_read(codec, INTEL_VENDOR_NID, 0,
				INTEL_GET_VENDOR_VERB, 0);
	if (vendor_param == -1 || vendor_param & INTEL_EN_DP12)
		return;

	/* enable DP1.2 mode */
	vendor_param |= INTEL_EN_DP12;
	snd_hdac_regmap_add_vendor_verb(&codec->core, INTEL_SET_VENDOR_VERB);
	snd_hda_codec_write_cache(codec, INTEL_VENDOR_NID, 0,
				INTEL_SET_VENDOR_VERB, vendor_param);
}

/* Haswell needs to re-issue the vendor-specific verbs before turning to D0.
 * Otherwise you may get severe h/w communication errors.
 */
static void haswell_set_power_state(struct hda_codec *codec, hda_nid_t fg,
				unsigned int power_state)
{
	if (power_state == AC_PWRST_D0) {
		intel_haswell_enable_all_pins(codec, false);
		intel_haswell_fixup_enable_dp12(codec);
	}

	snd_hda_codec_read(codec, fg, 0, AC_VERB_SET_POWER_STATE, power_state);
	snd_hda_codec_set_power_to_all(codec, fg, power_state);
}

static void intel_pin_eld_notify(void *audio_ptr, int port)
{
	struct hda_codec *codec = audio_ptr;
	int pin_nid = port + 0x04;

	/* we assume only from port-B to port-D */
	if (port < 1 || port > 3)
		return;

	/* skip notification during system suspend (but not in runtime PM);
	 * the state will be updated at resume
	 */
	if (snd_power_get_state(codec->card) != SNDRV_CTL_POWER_D0)
		return;
	/* ditto during suspend/resume process itself */
	if (atomic_read(&(codec)->core.in_pm))
		return;

	snd_hdac_i915_set_bclk(&codec->bus->core);
	check_presence_and_report(codec, pin_nid);
}

/* register i915 component pin_eld_notify callback */
static void register_i915_notifier(struct hda_codec *codec)
{
	struct hdmi_spec *spec = codec->spec;

	spec->use_acomp_notifier = true;
	spec->i915_audio_ops.audio_ptr = codec;
	/* intel_audio_codec_enable() or intel_audio_codec_disable()
	 * will call pin_eld_notify with using audio_ptr pointer
	 * We need make sure audio_ptr is really setup
	 */
	wmb();
	spec->i915_audio_ops.pin_eld_notify = intel_pin_eld_notify;
	snd_hdac_i915_register_notifier(&spec->i915_audio_ops);
}

/* setup_stream ops override for HSW+ */
static int i915_hsw_setup_stream(struct hda_codec *codec, hda_nid_t cvt_nid,
				 hda_nid_t pin_nid, u32 stream_tag, int format)
{
	haswell_verify_D0(codec, cvt_nid, pin_nid);
	return hdmi_setup_stream(codec, cvt_nid, pin_nid, stream_tag, format);
}

/* pin_cvt_fixup ops override for HSW+ and VLV+ */
static void i915_pin_cvt_fixup(struct hda_codec *codec,
			       struct hdmi_spec_per_pin *per_pin,
			       hda_nid_t cvt_nid)
{
	if (per_pin) {
		intel_verify_pin_cvt_connect(codec, per_pin);
		intel_not_share_assigned_cvt(codec, per_pin->pin_nid,
					     per_pin->mux_idx);
	} else {
		intel_not_share_assigned_cvt_nid(codec, 0, cvt_nid);
	}
}

/* Intel Haswell and onwards; audio component with eld notifier */
static int patch_i915_hsw_hdmi(struct hda_codec *codec)
{
	struct hdmi_spec *spec;
	int err;

	/* HSW+ requires i915 binding */
	if (!codec->bus->core.audio_component) {
		codec_info(codec, "No i915 binding for Intel HDMI/DP codec\n");
		return -ENODEV;
	}

	err = alloc_generic_hdmi(codec);
	if (err < 0)
		return err;
	spec = codec->spec;

	intel_haswell_enable_all_pins(codec, true);
	intel_haswell_fixup_enable_dp12(codec);

	/* For Haswell/Broadwell, the controller is also in the power well and
	 * can cover the codec power request, and so need not set this flag.
	 */
	if (!is_haswell(codec) && !is_broadwell(codec))
		codec->core.link_power_control = 1;

	codec->patch_ops.set_power_state = haswell_set_power_state;
	codec->dp_mst = true;
	codec->depop_delay = 0;
	codec->auto_runtime_pm = 1;

	spec->ops.setup_stream = i915_hsw_setup_stream;
	spec->ops.pin_cvt_fixup = i915_pin_cvt_fixup;

	err = hdmi_parse_codec(codec);
	if (err < 0) {
		generic_spec_free(codec);
		return err;
	}

	generic_hdmi_init_per_pins(codec);
	register_i915_notifier(codec);
	return 0;
}

/* Intel Baytrail and Braswell; without get_eld notifier */
static int patch_i915_byt_hdmi(struct hda_codec *codec)
{
	struct hdmi_spec *spec;
	int err;

	/* requires i915 binding */
	if (!codec->bus->core.audio_component) {
		codec_info(codec, "No i915 binding for Intel HDMI/DP codec\n");
		return -ENODEV;
	}

	err = alloc_generic_hdmi(codec);
	if (err < 0)
		return err;
	spec = codec->spec;

	/* For Valleyview/Cherryview, only the display codec is in the display
	 * power well and can use link_power ops to request/release the power.
	 */
	codec->core.link_power_control = 1;

	codec->depop_delay = 0;
	codec->auto_runtime_pm = 1;

	spec->ops.pin_cvt_fixup = i915_pin_cvt_fixup;

	err = hdmi_parse_codec(codec);
	if (err < 0) {
		generic_spec_free(codec);
		return err;
	}

	generic_hdmi_init_per_pins(codec);
	return 0;
}

/*
 * Shared non-generic implementations
 */

static int simple_playback_build_pcms(struct hda_codec *codec)
{
	struct hdmi_spec *spec = codec->spec;
	struct hda_pcm *info;
	unsigned int chans;
	struct hda_pcm_stream *pstr;
	struct hdmi_spec_per_cvt *per_cvt;

	per_cvt = get_cvt(spec, 0);
	chans = get_wcaps(codec, per_cvt->cvt_nid);
	chans = get_wcaps_channels(chans);

	info = snd_hda_codec_pcm_new(codec, "HDMI 0");
	if (!info)
		return -ENOMEM;
	spec->pcm_rec[0].pcm = info;
	info->pcm_type = HDA_PCM_TYPE_HDMI;
	pstr = &info->stream[SNDRV_PCM_STREAM_PLAYBACK];
	*pstr = spec->pcm_playback;
	pstr->nid = per_cvt->cvt_nid;
	if (pstr->channels_max <= 2 && chans && chans <= 16)
		pstr->channels_max = chans;

	return 0;
}

/* unsolicited event for jack sensing */
static void simple_hdmi_unsol_event(struct hda_codec *codec,
				    unsigned int res)
{
	snd_hda_jack_set_dirty_all(codec);
	snd_hda_jack_report_sync(codec);
}

/* generic_hdmi_build_jack can be used for simple_hdmi, too,
 * as long as spec->pins[] is set correctly
 */
#define simple_hdmi_build_jack	generic_hdmi_build_jack

static int simple_playback_build_controls(struct hda_codec *codec)
{
	struct hdmi_spec *spec = codec->spec;
	struct hdmi_spec_per_cvt *per_cvt;
	int err;

	per_cvt = get_cvt(spec, 0);
	err = snd_hda_create_dig_out_ctls(codec, per_cvt->cvt_nid,
					  per_cvt->cvt_nid,
					  HDA_PCM_TYPE_HDMI);
	if (err < 0)
		return err;
	return simple_hdmi_build_jack(codec, 0);
}

static int simple_playback_init(struct hda_codec *codec)
{
	struct hdmi_spec *spec = codec->spec;
	struct hdmi_spec_per_pin *per_pin = get_pin(spec, 0);
	hda_nid_t pin = per_pin->pin_nid;

	snd_hda_codec_write(codec, pin, 0,
			    AC_VERB_SET_PIN_WIDGET_CONTROL, PIN_OUT);
	/* some codecs require to unmute the pin */
	if (get_wcaps(codec, pin) & AC_WCAP_OUT_AMP)
		snd_hda_codec_write(codec, pin, 0, AC_VERB_SET_AMP_GAIN_MUTE,
				    AMP_OUT_UNMUTE);
	snd_hda_jack_detect_enable(codec, pin);
	return 0;
}

static void simple_playback_free(struct hda_codec *codec)
{
	struct hdmi_spec *spec = codec->spec;

	hdmi_array_free(spec);
	kfree(spec);
}

/*
 * Nvidia specific implementations
 */

#define Nv_VERB_SET_Channel_Allocation          0xF79
#define Nv_VERB_SET_Info_Frame_Checksum         0xF7A
#define Nv_VERB_SET_Audio_Protection_On         0xF98
#define Nv_VERB_SET_Audio_Protection_Off        0xF99

#define nvhdmi_master_con_nid_7x	0x04
#define nvhdmi_master_pin_nid_7x	0x05

static const hda_nid_t nvhdmi_con_nids_7x[4] = {
	/*front, rear, clfe, rear_surr */
	0x6, 0x8, 0xa, 0xc,
};

static const struct hda_verb nvhdmi_basic_init_7x_2ch[] = {
	/* set audio protect on */
	{ 0x1, Nv_VERB_SET_Audio_Protection_On, 0x1},
	/* enable digital output on pin widget */
	{ 0x5, AC_VERB_SET_PIN_WIDGET_CONTROL, PIN_OUT | 0x5 },
	{} /* terminator */
};

static const struct hda_verb nvhdmi_basic_init_7x_8ch[] = {
	/* set audio protect on */
	{ 0x1, Nv_VERB_SET_Audio_Protection_On, 0x1},
	/* enable digital output on pin widget */
	{ 0x5, AC_VERB_SET_PIN_WIDGET_CONTROL, PIN_OUT | 0x5 },
	{ 0x7, AC_VERB_SET_PIN_WIDGET_CONTROL, PIN_OUT | 0x5 },
	{ 0x9, AC_VERB_SET_PIN_WIDGET_CONTROL, PIN_OUT | 0x5 },
	{ 0xb, AC_VERB_SET_PIN_WIDGET_CONTROL, PIN_OUT | 0x5 },
	{ 0xd, AC_VERB_SET_PIN_WIDGET_CONTROL, PIN_OUT | 0x5 },
	{} /* terminator */
};

#ifdef LIMITED_RATE_FMT_SUPPORT
/* support only the safe format and rate */
#define SUPPORTED_RATES		SNDRV_PCM_RATE_48000
#define SUPPORTED_MAXBPS	16
#define SUPPORTED_FORMATS	SNDRV_PCM_FMTBIT_S16_LE
#else
/* support all rates and formats */
#define SUPPORTED_RATES \
	(SNDRV_PCM_RATE_32000 | SNDRV_PCM_RATE_44100 | SNDRV_PCM_RATE_48000 |\
	SNDRV_PCM_RATE_88200 | SNDRV_PCM_RATE_96000 | SNDRV_PCM_RATE_176400 |\
	 SNDRV_PCM_RATE_192000)
#define SUPPORTED_MAXBPS	24
#define SUPPORTED_FORMATS \
	(SNDRV_PCM_FMTBIT_S16_LE | SNDRV_PCM_FMTBIT_S32_LE)
#endif

static int nvhdmi_7x_init_2ch(struct hda_codec *codec)
{
	snd_hda_sequence_write(codec, nvhdmi_basic_init_7x_2ch);
	return 0;
}

static int nvhdmi_7x_init_8ch(struct hda_codec *codec)
{
	snd_hda_sequence_write(codec, nvhdmi_basic_init_7x_8ch);
	return 0;
}

static unsigned int channels_2_6_8[] = {
	2, 6, 8
};

static unsigned int channels_2_8[] = {
	2, 8
};

static struct snd_pcm_hw_constraint_list hw_constraints_2_6_8_channels = {
	.count = ARRAY_SIZE(channels_2_6_8),
	.list = channels_2_6_8,
	.mask = 0,
};

static struct snd_pcm_hw_constraint_list hw_constraints_2_8_channels = {
	.count = ARRAY_SIZE(channels_2_8),
	.list = channels_2_8,
	.mask = 0,
};

static int simple_playback_pcm_open(struct hda_pcm_stream *hinfo,
				    struct hda_codec *codec,
				    struct snd_pcm_substream *substream)
{
	struct hdmi_spec *spec = codec->spec;
	struct snd_pcm_hw_constraint_list *hw_constraints_channels = NULL;

	switch (codec->preset->vendor_id) {
	case 0x10de0002:
	case 0x10de0003:
	case 0x10de0005:
	case 0x10de0006:
		hw_constraints_channels = &hw_constraints_2_8_channels;
		break;
	case 0x10de0007:
		hw_constraints_channels = &hw_constraints_2_6_8_channels;
		break;
	default:
		break;
	}

	if (hw_constraints_channels != NULL) {
		snd_pcm_hw_constraint_list(substream->runtime, 0,
				SNDRV_PCM_HW_PARAM_CHANNELS,
				hw_constraints_channels);
	} else {
		snd_pcm_hw_constraint_step(substream->runtime, 0,
					   SNDRV_PCM_HW_PARAM_CHANNELS, 2);
	}

	return snd_hda_multi_out_dig_open(codec, &spec->multiout);
}

static int simple_playback_pcm_close(struct hda_pcm_stream *hinfo,
				     struct hda_codec *codec,
				     struct snd_pcm_substream *substream)
{
	struct hdmi_spec *spec = codec->spec;
	return snd_hda_multi_out_dig_close(codec, &spec->multiout);
}

static int simple_playback_pcm_prepare(struct hda_pcm_stream *hinfo,
				       struct hda_codec *codec,
				       unsigned int stream_tag,
				       unsigned int format,
				       struct snd_pcm_substream *substream)
{
	struct hdmi_spec *spec = codec->spec;
	return snd_hda_multi_out_dig_prepare(codec, &spec->multiout,
					     stream_tag, format, substream);
}

static const struct hda_pcm_stream simple_pcm_playback = {
	.substreams = 1,
	.channels_min = 2,
	.channels_max = 2,
	.ops = {
		.open = simple_playback_pcm_open,
		.close = simple_playback_pcm_close,
		.prepare = simple_playback_pcm_prepare
	},
};

static const struct hda_codec_ops simple_hdmi_patch_ops = {
	.build_controls = simple_playback_build_controls,
	.build_pcms = simple_playback_build_pcms,
	.init = simple_playback_init,
	.free = simple_playback_free,
	.unsol_event = simple_hdmi_unsol_event,
};

static int patch_simple_hdmi(struct hda_codec *codec,
			     hda_nid_t cvt_nid, hda_nid_t pin_nid)
{
	struct hdmi_spec *spec;
	struct hdmi_spec_per_cvt *per_cvt;
	struct hdmi_spec_per_pin *per_pin;

	spec = kzalloc(sizeof(*spec), GFP_KERNEL);
	if (!spec)
		return -ENOMEM;

	codec->spec = spec;
	hdmi_array_init(spec, 1);

	spec->multiout.num_dacs = 0;  /* no analog */
	spec->multiout.max_channels = 2;
	spec->multiout.dig_out_nid = cvt_nid;
	spec->num_cvts = 1;
	spec->num_pins = 1;
	per_pin = snd_array_new(&spec->pins);
	per_cvt = snd_array_new(&spec->cvts);
	if (!per_pin || !per_cvt) {
		simple_playback_free(codec);
		return -ENOMEM;
	}
	per_cvt->cvt_nid = cvt_nid;
	per_pin->pin_nid = pin_nid;
	spec->pcm_playback = simple_pcm_playback;

	codec->patch_ops = simple_hdmi_patch_ops;

	return 0;
}

static void nvhdmi_8ch_7x_set_info_frame_parameters(struct hda_codec *codec,
						    int channels)
{
	unsigned int chanmask;
	int chan = channels ? (channels - 1) : 1;

	switch (channels) {
	default:
	case 0:
	case 2:
		chanmask = 0x00;
		break;
	case 4:
		chanmask = 0x08;
		break;
	case 6:
		chanmask = 0x0b;
		break;
	case 8:
		chanmask = 0x13;
		break;
	}

	/* Set the audio infoframe channel allocation and checksum fields.  The
	 * channel count is computed implicitly by the hardware. */
	snd_hda_codec_write(codec, 0x1, 0,
			Nv_VERB_SET_Channel_Allocation, chanmask);

	snd_hda_codec_write(codec, 0x1, 0,
			Nv_VERB_SET_Info_Frame_Checksum,
			(0x71 - chan - chanmask));
}

static int nvhdmi_8ch_7x_pcm_close(struct hda_pcm_stream *hinfo,
				   struct hda_codec *codec,
				   struct snd_pcm_substream *substream)
{
	struct hdmi_spec *spec = codec->spec;
	int i;

	snd_hda_codec_write(codec, nvhdmi_master_con_nid_7x,
			0, AC_VERB_SET_CHANNEL_STREAMID, 0);
	for (i = 0; i < 4; i++) {
		/* set the stream id */
		snd_hda_codec_write(codec, nvhdmi_con_nids_7x[i], 0,
				AC_VERB_SET_CHANNEL_STREAMID, 0);
		/* set the stream format */
		snd_hda_codec_write(codec, nvhdmi_con_nids_7x[i], 0,
				AC_VERB_SET_STREAM_FORMAT, 0);
	}

	/* The audio hardware sends a channel count of 0x7 (8ch) when all the
	 * streams are disabled. */
	nvhdmi_8ch_7x_set_info_frame_parameters(codec, 8);

	return snd_hda_multi_out_dig_close(codec, &spec->multiout);
}

static int nvhdmi_8ch_7x_pcm_prepare(struct hda_pcm_stream *hinfo,
				     struct hda_codec *codec,
				     unsigned int stream_tag,
				     unsigned int format,
				     struct snd_pcm_substream *substream)
{
	int chs;
	unsigned int dataDCC2, channel_id;
	int i;
	struct hdmi_spec *spec = codec->spec;
	struct hda_spdif_out *spdif;
	struct hdmi_spec_per_cvt *per_cvt;

	mutex_lock(&codec->spdif_mutex);
	per_cvt = get_cvt(spec, 0);
	spdif = snd_hda_spdif_out_of_nid(codec, per_cvt->cvt_nid);

	chs = substream->runtime->channels;

	dataDCC2 = 0x2;

	/* turn off SPDIF once; otherwise the IEC958 bits won't be updated */
	if (codec->spdif_status_reset && (spdif->ctls & AC_DIG1_ENABLE))
		snd_hda_codec_write(codec,
				nvhdmi_master_con_nid_7x,
				0,
				AC_VERB_SET_DIGI_CONVERT_1,
				spdif->ctls & ~AC_DIG1_ENABLE & 0xff);

	/* set the stream id */
	snd_hda_codec_write(codec, nvhdmi_master_con_nid_7x, 0,
			AC_VERB_SET_CHANNEL_STREAMID, (stream_tag << 4) | 0x0);

	/* set the stream format */
	snd_hda_codec_write(codec, nvhdmi_master_con_nid_7x, 0,
			AC_VERB_SET_STREAM_FORMAT, format);

	/* turn on again (if needed) */
	/* enable and set the channel status audio/data flag */
	if (codec->spdif_status_reset && (spdif->ctls & AC_DIG1_ENABLE)) {
		snd_hda_codec_write(codec,
				nvhdmi_master_con_nid_7x,
				0,
				AC_VERB_SET_DIGI_CONVERT_1,
				spdif->ctls & 0xff);
		snd_hda_codec_write(codec,
				nvhdmi_master_con_nid_7x,
				0,
				AC_VERB_SET_DIGI_CONVERT_2, dataDCC2);
	}

	for (i = 0; i < 4; i++) {
		if (chs == 2)
			channel_id = 0;
		else
			channel_id = i * 2;

		/* turn off SPDIF once;
		 *otherwise the IEC958 bits won't be updated
		 */
		if (codec->spdif_status_reset &&
		(spdif->ctls & AC_DIG1_ENABLE))
			snd_hda_codec_write(codec,
				nvhdmi_con_nids_7x[i],
				0,
				AC_VERB_SET_DIGI_CONVERT_1,
				spdif->ctls & ~AC_DIG1_ENABLE & 0xff);
		/* set the stream id */
		snd_hda_codec_write(codec,
				nvhdmi_con_nids_7x[i],
				0,
				AC_VERB_SET_CHANNEL_STREAMID,
				(stream_tag << 4) | channel_id);
		/* set the stream format */
		snd_hda_codec_write(codec,
				nvhdmi_con_nids_7x[i],
				0,
				AC_VERB_SET_STREAM_FORMAT,
				format);
		/* turn on again (if needed) */
		/* enable and set the channel status audio/data flag */
		if (codec->spdif_status_reset &&
		(spdif->ctls & AC_DIG1_ENABLE)) {
			snd_hda_codec_write(codec,
					nvhdmi_con_nids_7x[i],
					0,
					AC_VERB_SET_DIGI_CONVERT_1,
					spdif->ctls & 0xff);
			snd_hda_codec_write(codec,
					nvhdmi_con_nids_7x[i],
					0,
					AC_VERB_SET_DIGI_CONVERT_2, dataDCC2);
		}
	}

	nvhdmi_8ch_7x_set_info_frame_parameters(codec, chs);

	mutex_unlock(&codec->spdif_mutex);
	return 0;
}

static const struct hda_pcm_stream nvhdmi_pcm_playback_8ch_7x = {
	.substreams = 1,
	.channels_min = 2,
	.channels_max = 8,
	.nid = nvhdmi_master_con_nid_7x,
	.rates = SUPPORTED_RATES,
	.maxbps = SUPPORTED_MAXBPS,
	.formats = SUPPORTED_FORMATS,
	.ops = {
		.open = simple_playback_pcm_open,
		.close = nvhdmi_8ch_7x_pcm_close,
		.prepare = nvhdmi_8ch_7x_pcm_prepare
	},
};

static int patch_nvhdmi_2ch(struct hda_codec *codec)
{
	struct hdmi_spec *spec;
	int err = patch_simple_hdmi(codec, nvhdmi_master_con_nid_7x,
				    nvhdmi_master_pin_nid_7x);
	if (err < 0)
		return err;

	codec->patch_ops.init = nvhdmi_7x_init_2ch;
	/* override the PCM rates, etc, as the codec doesn't give full list */
	spec = codec->spec;
	spec->pcm_playback.rates = SUPPORTED_RATES;
	spec->pcm_playback.maxbps = SUPPORTED_MAXBPS;
	spec->pcm_playback.formats = SUPPORTED_FORMATS;
	return 0;
}

static int nvhdmi_7x_8ch_build_pcms(struct hda_codec *codec)
{
	struct hdmi_spec *spec = codec->spec;
	int err = simple_playback_build_pcms(codec);
	if (!err) {
		struct hda_pcm *info = get_pcm_rec(spec, 0);
		info->own_chmap = true;
	}
	return err;
}

static int nvhdmi_7x_8ch_build_controls(struct hda_codec *codec)
{
	struct hdmi_spec *spec = codec->spec;
	struct hda_pcm *info;
	struct snd_pcm_chmap *chmap;
	int err;

	err = simple_playback_build_controls(codec);
	if (err < 0)
		return err;

	/* add channel maps */
	info = get_pcm_rec(spec, 0);
	err = snd_pcm_add_chmap_ctls(info->pcm,
				     SNDRV_PCM_STREAM_PLAYBACK,
				     snd_pcm_alt_chmaps, 8, 0, &chmap);
	if (err < 0)
		return err;
	switch (codec->preset->vendor_id) {
	case 0x10de0002:
	case 0x10de0003:
	case 0x10de0005:
	case 0x10de0006:
		chmap->channel_mask = (1U << 2) | (1U << 8);
		break;
	case 0x10de0007:
		chmap->channel_mask = (1U << 2) | (1U << 6) | (1U << 8);
	}
	return 0;
}

static int patch_nvhdmi_8ch_7x(struct hda_codec *codec)
{
	struct hdmi_spec *spec;
	int err = patch_nvhdmi_2ch(codec);
	if (err < 0)
		return err;
	spec = codec->spec;
	spec->multiout.max_channels = 8;
	spec->pcm_playback = nvhdmi_pcm_playback_8ch_7x;
	codec->patch_ops.init = nvhdmi_7x_init_8ch;
	codec->patch_ops.build_pcms = nvhdmi_7x_8ch_build_pcms;
	codec->patch_ops.build_controls = nvhdmi_7x_8ch_build_controls;

	/* Initialize the audio infoframe channel mask and checksum to something
	 * valid */
	nvhdmi_8ch_7x_set_info_frame_parameters(codec, 8);

	return 0;
}

/*
 * NVIDIA codecs ignore ASP mapping for 2ch - confirmed on:
 * - 0x10de0015
 * - 0x10de0040
 */
static int nvhdmi_chmap_cea_alloc_validate_get_type(struct hdac_chmap *chmap,
		struct hdac_cea_channel_speaker_allocation *cap, int channels)
{
	if (cap->ca_index == 0x00 && channels == 2)
		return SNDRV_CTL_TLVT_CHMAP_FIXED;

	/* If the speaker allocation matches the channel count, it is OK. */
	if (cap->channels != channels)
		return -1;

	/* all channels are remappable freely */
	return SNDRV_CTL_TLVT_CHMAP_VAR;
}

static int nvhdmi_chmap_validate(struct hdac_chmap *chmap,
		int ca, int chs, unsigned char *map)
{
	if (ca == 0x00 && (map[0] != SNDRV_CHMAP_FL || map[1] != SNDRV_CHMAP_FR))
		return -EINVAL;

	return 0;
}

static int patch_nvhdmi(struct hda_codec *codec)
{
	struct hdmi_spec *spec;
	int err;

	err = patch_generic_hdmi(codec);
	if (err)
		return err;

	spec = codec->spec;
	spec->dyn_pin_out = true;

	spec->chmap.ops.chmap_cea_alloc_validate_get_type =
		nvhdmi_chmap_cea_alloc_validate_get_type;
	spec->chmap.ops.chmap_validate = nvhdmi_chmap_validate;

	return 0;
}

/*
 * The HDA codec on NVIDIA Tegra contains two scratch registers that are
 * accessed using vendor-defined verbs. These registers can be used for
 * interoperability between the HDA and HDMI drivers.
 */

/* Audio Function Group node */
#define NVIDIA_AFG_NID 0x01

/*
 * The SCRATCH0 register is used to notify the HDMI codec of changes in audio
 * format. On Tegra, bit 31 is used as a trigger that causes an interrupt to
 * be raised in the HDMI codec. The remainder of the bits is arbitrary. This
 * implementation stores the HDA format (see AC_FMT_*) in bits [15:0] and an
 * additional bit (at position 30) to signal the validity of the format.
 *
 * | 31      | 30    | 29  16 | 15   0 |
 * +---------+-------+--------+--------+
 * | TRIGGER | VALID | UNUSED | FORMAT |
 * +-----------------------------------|
 *
 * Note that for the trigger bit to take effect it needs to change value
 * (i.e. it needs to be toggled).
 */
#define NVIDIA_GET_SCRATCH0		0xfa6
#define NVIDIA_SET_SCRATCH0_BYTE0	0xfa7
#define NVIDIA_SET_SCRATCH0_BYTE1	0xfa8
#define NVIDIA_SET_SCRATCH0_BYTE2	0xfa9
#define NVIDIA_SET_SCRATCH0_BYTE3	0xfaa
#define NVIDIA_SCRATCH_TRIGGER (1 << 7)
#define NVIDIA_SCRATCH_VALID   (1 << 6)

#define NVIDIA_GET_SCRATCH1		0xfab
#define NVIDIA_SET_SCRATCH1_BYTE0	0xfac
#define NVIDIA_SET_SCRATCH1_BYTE1	0xfad
#define NVIDIA_SET_SCRATCH1_BYTE2	0xfae
#define NVIDIA_SET_SCRATCH1_BYTE3	0xfaf

/*
 * The format parameter is the HDA audio format (see AC_FMT_*). If set to 0,
 * the format is invalidated so that the HDMI codec can be disabled.
 */
static void tegra_hdmi_set_format(struct hda_codec *codec, unsigned int format)
{
	unsigned int value;

	/* bits [31:30] contain the trigger and valid bits */
	value = snd_hda_codec_read(codec, NVIDIA_AFG_NID, 0,
				   NVIDIA_GET_SCRATCH0, 0);
	value = (value >> 24) & 0xff;

	/* bits [15:0] are used to store the HDA format */
	snd_hda_codec_write(codec, NVIDIA_AFG_NID, 0,
			    NVIDIA_SET_SCRATCH0_BYTE0,
			    (format >> 0) & 0xff);
	snd_hda_codec_write(codec, NVIDIA_AFG_NID, 0,
			    NVIDIA_SET_SCRATCH0_BYTE1,
			    (format >> 8) & 0xff);

	/* bits [16:24] are unused */
	snd_hda_codec_write(codec, NVIDIA_AFG_NID, 0,
			    NVIDIA_SET_SCRATCH0_BYTE2, 0);

	/*
	 * Bit 30 signals that the data is valid and hence that HDMI audio can
	 * be enabled.
	 */
	if (format == 0)
		value &= ~NVIDIA_SCRATCH_VALID;
	else
		value |= NVIDIA_SCRATCH_VALID;

	/*
	 * Whenever the trigger bit is toggled, an interrupt is raised in the
	 * HDMI codec. The HDMI driver will use that as trigger to update its
	 * configuration.
	 */
	value ^= NVIDIA_SCRATCH_TRIGGER;

	snd_hda_codec_write(codec, NVIDIA_AFG_NID, 0,
			    NVIDIA_SET_SCRATCH0_BYTE3, value);
}

static int tegra_hdmi_pcm_prepare(struct hda_pcm_stream *hinfo,
				  struct hda_codec *codec,
				  unsigned int stream_tag,
				  unsigned int format,
				  struct snd_pcm_substream *substream)
{
	int err;

	err = generic_hdmi_playback_pcm_prepare(hinfo, codec, stream_tag,
						format, substream);
	if (err < 0)
		return err;

	/* notify the HDMI codec of the format change */
	tegra_hdmi_set_format(codec, format);

	return 0;
}

static int tegra_hdmi_pcm_cleanup(struct hda_pcm_stream *hinfo,
				  struct hda_codec *codec,
				  struct snd_pcm_substream *substream)
{
	/* invalidate the format in the HDMI codec */
	tegra_hdmi_set_format(codec, 0);

	return generic_hdmi_playback_pcm_cleanup(hinfo, codec, substream);
}

static struct hda_pcm *hda_find_pcm_by_type(struct hda_codec *codec, int type)
{
	struct hdmi_spec *spec = codec->spec;
	unsigned int i;

	for (i = 0; i < spec->num_pins; i++) {
		struct hda_pcm *pcm = get_pcm_rec(spec, i);

		if (pcm->pcm_type == type)
			return pcm;
	}

	return NULL;
}

static int tegra_hdmi_build_pcms(struct hda_codec *codec)
{
	struct hda_pcm_stream *stream;
	struct hda_pcm *pcm;
	int err;

	err = generic_hdmi_build_pcms(codec);
	if (err < 0)
		return err;

	pcm = hda_find_pcm_by_type(codec, HDA_PCM_TYPE_HDMI);
	if (!pcm)
		return -ENODEV;

	/*
	 * Override ->prepare() and ->cleanup() operations to notify the HDMI
	 * codec about format changes.
	 */
	stream = &pcm->stream[SNDRV_PCM_STREAM_PLAYBACK];
	stream->ops.prepare = tegra_hdmi_pcm_prepare;
	stream->ops.cleanup = tegra_hdmi_pcm_cleanup;

	return 0;
}

static int patch_tegra_hdmi(struct hda_codec *codec)
{
	int err;

	err = patch_generic_hdmi(codec);
	if (err)
		return err;

	codec->patch_ops.build_pcms = tegra_hdmi_build_pcms;

	return 0;
}

/*
 * ATI/AMD-specific implementations
 */

#define is_amdhdmi_rev3_or_later(codec) \
	((codec)->core.vendor_id == 0x1002aa01 && \
	 ((codec)->core.revision_id & 0xff00) >= 0x0300)
#define has_amd_full_remap_support(codec) is_amdhdmi_rev3_or_later(codec)

/* ATI/AMD specific HDA pin verbs, see the AMD HDA Verbs specification */
#define ATI_VERB_SET_CHANNEL_ALLOCATION	0x771
#define ATI_VERB_SET_DOWNMIX_INFO	0x772
#define ATI_VERB_SET_MULTICHANNEL_01	0x777
#define ATI_VERB_SET_MULTICHANNEL_23	0x778
#define ATI_VERB_SET_MULTICHANNEL_45	0x779
#define ATI_VERB_SET_MULTICHANNEL_67	0x77a
#define ATI_VERB_SET_HBR_CONTROL	0x77c
#define ATI_VERB_SET_MULTICHANNEL_1	0x785
#define ATI_VERB_SET_MULTICHANNEL_3	0x786
#define ATI_VERB_SET_MULTICHANNEL_5	0x787
#define ATI_VERB_SET_MULTICHANNEL_7	0x788
#define ATI_VERB_SET_MULTICHANNEL_MODE	0x789
#define ATI_VERB_GET_CHANNEL_ALLOCATION	0xf71
#define ATI_VERB_GET_DOWNMIX_INFO	0xf72
#define ATI_VERB_GET_MULTICHANNEL_01	0xf77
#define ATI_VERB_GET_MULTICHANNEL_23	0xf78
#define ATI_VERB_GET_MULTICHANNEL_45	0xf79
#define ATI_VERB_GET_MULTICHANNEL_67	0xf7a
#define ATI_VERB_GET_HBR_CONTROL	0xf7c
#define ATI_VERB_GET_MULTICHANNEL_1	0xf85
#define ATI_VERB_GET_MULTICHANNEL_3	0xf86
#define ATI_VERB_GET_MULTICHANNEL_5	0xf87
#define ATI_VERB_GET_MULTICHANNEL_7	0xf88
#define ATI_VERB_GET_MULTICHANNEL_MODE	0xf89

/* AMD specific HDA cvt verbs */
#define ATI_VERB_SET_RAMP_RATE		0x770
#define ATI_VERB_GET_RAMP_RATE		0xf70

#define ATI_OUT_ENABLE 0x1

#define ATI_MULTICHANNEL_MODE_PAIRED	0
#define ATI_MULTICHANNEL_MODE_SINGLE	1

#define ATI_HBR_CAPABLE 0x01
#define ATI_HBR_ENABLE 0x10

static int atihdmi_pin_get_eld(struct hda_codec *codec, hda_nid_t nid,
			   unsigned char *buf, int *eld_size)
{
	/* call hda_eld.c ATI/AMD-specific function */
	return snd_hdmi_get_eld_ati(codec, nid, buf, eld_size,
				    is_amdhdmi_rev3_or_later(codec));
}

static void atihdmi_pin_setup_infoframe(struct hda_codec *codec, hda_nid_t pin_nid, int ca,
					int active_channels, int conn_type)
{
	snd_hda_codec_write(codec, pin_nid, 0, ATI_VERB_SET_CHANNEL_ALLOCATION, ca);
}

static int atihdmi_paired_swap_fc_lfe(int pos)
{
	/*
	 * ATI/AMD have automatic FC/LFE swap built-in
	 * when in pairwise mapping mode.
	 */

	switch (pos) {
		/* see channel_allocations[].speakers[] */
		case 2: return 3;
		case 3: return 2;
		default: break;
	}

	return pos;
}

static int atihdmi_paired_chmap_validate(struct hdac_chmap *chmap,
			int ca, int chs, unsigned char *map)
{
	struct hdac_cea_channel_speaker_allocation *cap;
	int i, j;

	/* check that only channel pairs need to be remapped on old pre-rev3 ATI/AMD */

	cap = snd_hdac_get_ch_alloc_from_ca(ca);
	for (i = 0; i < chs; ++i) {
		int mask = snd_hdac_chmap_to_spk_mask(map[i]);
		bool ok = false;
		bool companion_ok = false;

		if (!mask)
			continue;

		for (j = 0 + i % 2; j < 8; j += 2) {
			int chan_idx = 7 - atihdmi_paired_swap_fc_lfe(j);
			if (cap->speakers[chan_idx] == mask) {
				/* channel is in a supported position */
				ok = true;

				if (i % 2 == 0 && i + 1 < chs) {
					/* even channel, check the odd companion */
					int comp_chan_idx = 7 - atihdmi_paired_swap_fc_lfe(j + 1);
					int comp_mask_req = snd_hdac_chmap_to_spk_mask(map[i+1]);
					int comp_mask_act = cap->speakers[comp_chan_idx];

					if (comp_mask_req == comp_mask_act)
						companion_ok = true;
					else
						return -EINVAL;
				}
				break;
			}
		}

		if (!ok)
			return -EINVAL;

		if (companion_ok)
			i++; /* companion channel already checked */
	}

	return 0;
}

static int atihdmi_pin_set_slot_channel(struct hdac_device *hdac,
		hda_nid_t pin_nid, int hdmi_slot, int stream_channel)
{
	struct hda_codec *codec = container_of(hdac, struct hda_codec, core);
	int verb;
	int ati_channel_setup = 0;

	if (hdmi_slot > 7)
		return -EINVAL;

	if (!has_amd_full_remap_support(codec)) {
		hdmi_slot = atihdmi_paired_swap_fc_lfe(hdmi_slot);

		/* In case this is an odd slot but without stream channel, do not
		 * disable the slot since the corresponding even slot could have a
		 * channel. In case neither have a channel, the slot pair will be
		 * disabled when this function is called for the even slot. */
		if (hdmi_slot % 2 != 0 && stream_channel == 0xf)
			return 0;

		hdmi_slot -= hdmi_slot % 2;

		if (stream_channel != 0xf)
			stream_channel -= stream_channel % 2;
	}

	verb = ATI_VERB_SET_MULTICHANNEL_01 + hdmi_slot/2 + (hdmi_slot % 2) * 0x00e;

	/* ati_channel_setup format: [7..4] = stream_channel_id, [1] = mute, [0] = enable */

	if (stream_channel != 0xf)
		ati_channel_setup = (stream_channel << 4) | ATI_OUT_ENABLE;

	return snd_hda_codec_write(codec, pin_nid, 0, verb, ati_channel_setup);
}

static int atihdmi_pin_get_slot_channel(struct hdac_device *hdac,
				hda_nid_t pin_nid, int asp_slot)
{
	struct hda_codec *codec = container_of(hdac, struct hda_codec, core);
	bool was_odd = false;
	int ati_asp_slot = asp_slot;
	int verb;
	int ati_channel_setup;

	if (asp_slot > 7)
		return -EINVAL;

	if (!has_amd_full_remap_support(codec)) {
		ati_asp_slot = atihdmi_paired_swap_fc_lfe(asp_slot);
		if (ati_asp_slot % 2 != 0) {
			ati_asp_slot -= 1;
			was_odd = true;
		}
	}

	verb = ATI_VERB_GET_MULTICHANNEL_01 + ati_asp_slot/2 + (ati_asp_slot % 2) * 0x00e;

	ati_channel_setup = snd_hda_codec_read(codec, pin_nid, 0, verb, 0);

	if (!(ati_channel_setup & ATI_OUT_ENABLE))
		return 0xf;

	return ((ati_channel_setup & 0xf0) >> 4) + !!was_odd;
}

static int atihdmi_paired_chmap_cea_alloc_validate_get_type(
		struct hdac_chmap *chmap,
		struct hdac_cea_channel_speaker_allocation *cap,
		int channels)
{
	int c;

	/*
	 * Pre-rev3 ATI/AMD codecs operate in a paired channel mode, so
	 * we need to take that into account (a single channel may take 2
	 * channel slots if we need to carry a silent channel next to it).
	 * On Rev3+ AMD codecs this function is not used.
	 */
	int chanpairs = 0;

	/* We only produce even-numbered channel count TLVs */
	if ((channels % 2) != 0)
		return -1;

	for (c = 0; c < 7; c += 2) {
		if (cap->speakers[c] || cap->speakers[c+1])
			chanpairs++;
	}

	if (chanpairs * 2 != channels)
		return -1;

	return SNDRV_CTL_TLVT_CHMAP_PAIRED;
}

static void atihdmi_paired_cea_alloc_to_tlv_chmap(struct hdac_chmap *hchmap,
		struct hdac_cea_channel_speaker_allocation *cap,
		unsigned int *chmap, int channels)
{
	/* produce paired maps for pre-rev3 ATI/AMD codecs */
	int count = 0;
	int c;

	for (c = 7; c >= 0; c--) {
		int chan = 7 - atihdmi_paired_swap_fc_lfe(7 - c);
		int spk = cap->speakers[chan];
		if (!spk) {
			/* add N/A channel if the companion channel is occupied */
			if (cap->speakers[chan + (chan % 2 ? -1 : 1)])
				chmap[count++] = SNDRV_CHMAP_NA;

			continue;
		}

		chmap[count++] = snd_hdac_spk_to_chmap(spk);
	}

	WARN_ON(count != channels);
}

static int atihdmi_pin_hbr_setup(struct hda_codec *codec, hda_nid_t pin_nid,
				 bool hbr)
{
	int hbr_ctl, hbr_ctl_new;

	hbr_ctl = snd_hda_codec_read(codec, pin_nid, 0, ATI_VERB_GET_HBR_CONTROL, 0);
	if (hbr_ctl >= 0 && (hbr_ctl & ATI_HBR_CAPABLE)) {
		if (hbr)
			hbr_ctl_new = hbr_ctl | ATI_HBR_ENABLE;
		else
			hbr_ctl_new = hbr_ctl & ~ATI_HBR_ENABLE;

		codec_dbg(codec,
			  "atihdmi_pin_hbr_setup: NID=0x%x, %shbr-ctl=0x%x\n",
				pin_nid,
				hbr_ctl == hbr_ctl_new ? "" : "new-",
				hbr_ctl_new);

		if (hbr_ctl != hbr_ctl_new)
			snd_hda_codec_write(codec, pin_nid, 0,
						ATI_VERB_SET_HBR_CONTROL,
						hbr_ctl_new);

	} else if (hbr)
		return -EINVAL;

	return 0;
}

static int atihdmi_setup_stream(struct hda_codec *codec, hda_nid_t cvt_nid,
				hda_nid_t pin_nid, u32 stream_tag, int format)
{

	if (is_amdhdmi_rev3_or_later(codec)) {
		int ramp_rate = 180; /* default as per AMD spec */
		/* disable ramp-up/down for non-pcm as per AMD spec */
		if (format & AC_FMT_TYPE_NON_PCM)
			ramp_rate = 0;

		snd_hda_codec_write(codec, cvt_nid, 0, ATI_VERB_SET_RAMP_RATE, ramp_rate);
	}

	return hdmi_setup_stream(codec, cvt_nid, pin_nid, stream_tag, format);
}


static int atihdmi_init(struct hda_codec *codec)
{
	struct hdmi_spec *spec = codec->spec;
	int pin_idx, err;

	err = generic_hdmi_init(codec);

	if (err)
		return err;

	for (pin_idx = 0; pin_idx < spec->num_pins; pin_idx++) {
		struct hdmi_spec_per_pin *per_pin = get_pin(spec, pin_idx);

		/* make sure downmix information in infoframe is zero */
		snd_hda_codec_write(codec, per_pin->pin_nid, 0, ATI_VERB_SET_DOWNMIX_INFO, 0);

		/* enable channel-wise remap mode if supported */
		if (has_amd_full_remap_support(codec))
			snd_hda_codec_write(codec, per_pin->pin_nid, 0,
					    ATI_VERB_SET_MULTICHANNEL_MODE,
					    ATI_MULTICHANNEL_MODE_SINGLE);
	}

	return 0;
}

static int patch_atihdmi(struct hda_codec *codec)
{
	struct hdmi_spec *spec;
	struct hdmi_spec_per_cvt *per_cvt;
	int err, cvt_idx;

	err = patch_generic_hdmi(codec);

	if (err)
		return err;

	codec->patch_ops.init = atihdmi_init;

	spec = codec->spec;

	spec->ops.pin_get_eld = atihdmi_pin_get_eld;
	spec->ops.pin_setup_infoframe = atihdmi_pin_setup_infoframe;
	spec->ops.pin_hbr_setup = atihdmi_pin_hbr_setup;
	spec->ops.setup_stream = atihdmi_setup_stream;

	spec->chmap.ops.pin_get_slot_channel = atihdmi_pin_get_slot_channel;
	spec->chmap.ops.pin_set_slot_channel = atihdmi_pin_set_slot_channel;

	if (!has_amd_full_remap_support(codec)) {
		/* override to ATI/AMD-specific versions with pairwise mapping */
		spec->chmap.ops.chmap_cea_alloc_validate_get_type =
			atihdmi_paired_chmap_cea_alloc_validate_get_type;
		spec->chmap.ops.cea_alloc_to_tlv_chmap =
				atihdmi_paired_cea_alloc_to_tlv_chmap;
		spec->chmap.ops.chmap_validate = atihdmi_paired_chmap_validate;
	}

	/* ATI/AMD converters do not advertise all of their capabilities */
	for (cvt_idx = 0; cvt_idx < spec->num_cvts; cvt_idx++) {
		per_cvt = get_cvt(spec, cvt_idx);
		per_cvt->channels_max = max(per_cvt->channels_max, 8u);
		per_cvt->rates |= SUPPORTED_RATES;
		per_cvt->formats |= SUPPORTED_FORMATS;
		per_cvt->maxbps = max(per_cvt->maxbps, 24u);
	}

	spec->chmap.channels_max = max(spec->chmap.channels_max, 8u);

	return 0;
}

/* VIA HDMI Implementation */
#define VIAHDMI_CVT_NID	0x02	/* audio converter1 */
#define VIAHDMI_PIN_NID	0x03	/* HDMI output pin1 */

static int patch_via_hdmi(struct hda_codec *codec)
{
	return patch_simple_hdmi(codec, VIAHDMI_CVT_NID, VIAHDMI_PIN_NID);
}

/*
 * patch entries
 */
static const struct hda_device_id snd_hda_id_hdmi[] = {
HDA_CODEC_ENTRY(0x1002793c, "RS600 HDMI",	patch_atihdmi),
HDA_CODEC_ENTRY(0x10027919, "RS600 HDMI",	patch_atihdmi),
HDA_CODEC_ENTRY(0x1002791a, "RS690/780 HDMI",	patch_atihdmi),
HDA_CODEC_ENTRY(0x1002aa01, "R6xx HDMI",	patch_atihdmi),
HDA_CODEC_ENTRY(0x10951390, "SiI1390 HDMI",	patch_generic_hdmi),
HDA_CODEC_ENTRY(0x10951392, "SiI1392 HDMI",	patch_generic_hdmi),
HDA_CODEC_ENTRY(0x17e80047, "Chrontel HDMI",	patch_generic_hdmi),
HDA_CODEC_ENTRY(0x10de0002, "MCP77/78 HDMI",	patch_nvhdmi_8ch_7x),
HDA_CODEC_ENTRY(0x10de0003, "MCP77/78 HDMI",	patch_nvhdmi_8ch_7x),
HDA_CODEC_ENTRY(0x10de0005, "MCP77/78 HDMI",	patch_nvhdmi_8ch_7x),
HDA_CODEC_ENTRY(0x10de0006, "MCP77/78 HDMI",	patch_nvhdmi_8ch_7x),
HDA_CODEC_ENTRY(0x10de0007, "MCP79/7A HDMI",	patch_nvhdmi_8ch_7x),
HDA_CODEC_ENTRY(0x10de000a, "GPU 0a HDMI/DP",	patch_nvhdmi),
HDA_CODEC_ENTRY(0x10de000b, "GPU 0b HDMI/DP",	patch_nvhdmi),
HDA_CODEC_ENTRY(0x10de000c, "MCP89 HDMI",	patch_nvhdmi),
HDA_CODEC_ENTRY(0x10de000d, "GPU 0d HDMI/DP",	patch_nvhdmi),
HDA_CODEC_ENTRY(0x10de0010, "GPU 10 HDMI/DP",	patch_nvhdmi),
HDA_CODEC_ENTRY(0x10de0011, "GPU 11 HDMI/DP",	patch_nvhdmi),
HDA_CODEC_ENTRY(0x10de0012, "GPU 12 HDMI/DP",	patch_nvhdmi),
HDA_CODEC_ENTRY(0x10de0013, "GPU 13 HDMI/DP",	patch_nvhdmi),
HDA_CODEC_ENTRY(0x10de0014, "GPU 14 HDMI/DP",	patch_nvhdmi),
HDA_CODEC_ENTRY(0x10de0015, "GPU 15 HDMI/DP",	patch_nvhdmi),
HDA_CODEC_ENTRY(0x10de0016, "GPU 16 HDMI/DP",	patch_nvhdmi),
/* 17 is known to be absent */
HDA_CODEC_ENTRY(0x10de0018, "GPU 18 HDMI/DP",	patch_nvhdmi),
HDA_CODEC_ENTRY(0x10de0019, "GPU 19 HDMI/DP",	patch_nvhdmi),
HDA_CODEC_ENTRY(0x10de001a, "GPU 1a HDMI/DP",	patch_nvhdmi),
HDA_CODEC_ENTRY(0x10de001b, "GPU 1b HDMI/DP",	patch_nvhdmi),
HDA_CODEC_ENTRY(0x10de001c, "GPU 1c HDMI/DP",	patch_nvhdmi),
HDA_CODEC_ENTRY(0x10de0020, "Tegra30 HDMI",	patch_tegra_hdmi),
HDA_CODEC_ENTRY(0x10de0022, "Tegra114 HDMI",	patch_tegra_hdmi),
HDA_CODEC_ENTRY(0x10de0028, "Tegra124 HDMI",	patch_tegra_hdmi),
HDA_CODEC_ENTRY(0x10de0029, "Tegra210 HDMI/DP",	patch_tegra_hdmi),
HDA_CODEC_ENTRY(0x10de0040, "GPU 40 HDMI/DP",	patch_nvhdmi),
HDA_CODEC_ENTRY(0x10de0041, "GPU 41 HDMI/DP",	patch_nvhdmi),
HDA_CODEC_ENTRY(0x10de0042, "GPU 42 HDMI/DP",	patch_nvhdmi),
HDA_CODEC_ENTRY(0x10de0043, "GPU 43 HDMI/DP",	patch_nvhdmi),
HDA_CODEC_ENTRY(0x10de0044, "GPU 44 HDMI/DP",	patch_nvhdmi),
HDA_CODEC_ENTRY(0x10de0051, "GPU 51 HDMI/DP",	patch_nvhdmi),
HDA_CODEC_ENTRY(0x10de0060, "GPU 60 HDMI/DP",	patch_nvhdmi),
HDA_CODEC_ENTRY(0x10de0067, "MCP67 HDMI",	patch_nvhdmi_2ch),
HDA_CODEC_ENTRY(0x10de0070, "GPU 70 HDMI/DP",	patch_nvhdmi),
HDA_CODEC_ENTRY(0x10de0071, "GPU 71 HDMI/DP",	patch_nvhdmi),
HDA_CODEC_ENTRY(0x10de0072, "GPU 72 HDMI/DP",	patch_nvhdmi),
HDA_CODEC_ENTRY(0x10de007d, "GPU 7d HDMI/DP",	patch_nvhdmi),
HDA_CODEC_ENTRY(0x10de0082, "GPU 82 HDMI/DP",	patch_nvhdmi),
HDA_CODEC_ENTRY(0x10de0083, "GPU 83 HDMI/DP",	patch_nvhdmi),
HDA_CODEC_ENTRY(0x10de8001, "MCP73 HDMI",	patch_nvhdmi_2ch),
HDA_CODEC_ENTRY(0x11069f80, "VX900 HDMI/DP",	patch_via_hdmi),
HDA_CODEC_ENTRY(0x11069f81, "VX900 HDMI/DP",	patch_via_hdmi),
HDA_CODEC_ENTRY(0x11069f84, "VX11 HDMI/DP",	patch_generic_hdmi),
HDA_CODEC_ENTRY(0x11069f85, "VX11 HDMI/DP",	patch_generic_hdmi),
HDA_CODEC_ENTRY(0x80860054, "IbexPeak HDMI",	patch_generic_hdmi),
HDA_CODEC_ENTRY(0x80862801, "Bearlake HDMI",	patch_generic_hdmi),
HDA_CODEC_ENTRY(0x80862802, "Cantiga HDMI",	patch_generic_hdmi),
HDA_CODEC_ENTRY(0x80862803, "Eaglelake HDMI",	patch_generic_hdmi),
HDA_CODEC_ENTRY(0x80862804, "IbexPeak HDMI",	patch_generic_hdmi),
HDA_CODEC_ENTRY(0x80862805, "CougarPoint HDMI",	patch_generic_hdmi),
HDA_CODEC_ENTRY(0x80862806, "PantherPoint HDMI", patch_generic_hdmi),
HDA_CODEC_ENTRY(0x80862807, "Haswell HDMI",	patch_i915_hsw_hdmi),
HDA_CODEC_ENTRY(0x80862808, "Broadwell HDMI",	patch_i915_hsw_hdmi),
HDA_CODEC_ENTRY(0x80862809, "Skylake HDMI",	patch_i915_hsw_hdmi),
HDA_CODEC_ENTRY(0x8086280a, "Broxton HDMI",	patch_i915_hsw_hdmi),
HDA_CODEC_ENTRY(0x8086280b, "Kabylake HDMI",	patch_i915_hsw_hdmi),
HDA_CODEC_ENTRY(0x80862880, "CedarTrail HDMI",	patch_generic_hdmi),
HDA_CODEC_ENTRY(0x80862882, "Valleyview2 HDMI",	patch_i915_byt_hdmi),
HDA_CODEC_ENTRY(0x80862883, "Braswell HDMI",	patch_i915_byt_hdmi),
HDA_CODEC_ENTRY(0x808629fb, "Crestline HDMI",	patch_generic_hdmi),
/* special ID for generic HDMI */
HDA_CODEC_ENTRY(HDA_CODEC_ID_GENERIC_HDMI, "Generic HDMI", patch_generic_hdmi),
{} /* terminator */
};
MODULE_DEVICE_TABLE(hdaudio, snd_hda_id_hdmi);

MODULE_LICENSE("GPL");
MODULE_DESCRIPTION("HDMI HD-audio codec");
MODULE_ALIAS("snd-hda-codec-intelhdmi");
MODULE_ALIAS("snd-hda-codec-nvhdmi");
MODULE_ALIAS("snd-hda-codec-atihdmi");

static struct hda_codec_driver hdmi_driver = {
	.id = snd_hda_id_hdmi,
};

module_hda_codec_driver(hdmi_driver);<|MERGE_RESOLUTION|>--- conflicted
+++ resolved
@@ -1443,8 +1443,11 @@
 	ret = !repoll || !eld->monitor_present || eld->eld_valid;
 
 	jack = snd_hda_jack_tbl_get(codec, pin_nid);
-	if (jack)
+	if (jack) {
 		jack->block_report = !ret;
+		jack->pin_sense = (eld->monitor_present && eld->eld_valid) ?
+			AC_PINSENSE_PRESENCE : 0;
+	}
 
 	mutex_unlock(&per_pin->lock);
 	return ret;
@@ -1536,27 +1539,9 @@
 	}
 	mutex_unlock(&spec->pcm_lock);
 
-<<<<<<< HEAD
 	if (!codec_has_acomp(codec))
 		snd_hda_power_down_pm(codec);
 
-=======
-	if (eld_changed)
-		snd_ctl_notify(codec->card,
-			       SNDRV_CTL_EVENT_MASK_VALUE | SNDRV_CTL_EVENT_MASK_INFO,
-			       &per_pin->eld_ctl->id);
- unlock:
-	ret = !repoll || !pin_eld->monitor_present || pin_eld->eld_valid;
-
-	jack = snd_hda_jack_tbl_get(codec, pin_nid);
-	if (jack) {
-		jack->block_report = !ret;
-		jack->pin_sense = (eld->monitor_present && eld->eld_valid) ?
-			AC_PINSENSE_PRESENCE : 0;
-	}
-	mutex_unlock(&per_pin->lock);
-	snd_hda_power_down_pm(codec);
->>>>>>> d7b7345c
 	return ret;
 }
 
