/*
 * Universal Interface for Intel High Definition Audio Codec
 *
 * HD audio interface patch for Realtek ALC codecs
 *
 * Copyright (c) 2004 Kailang Yang <kailang@realtek.com.tw>
 *                    PeiSen Hou <pshou@realtek.com.tw>
 *                    Takashi Iwai <tiwai@suse.de>
 *                    Jonathan Woithe <jwoithe@just42.net>
 *
 *  This driver is free software; you can redistribute it and/or modify
 *  it under the terms of the GNU General Public License as published by
 *  the Free Software Foundation; either version 2 of the License, or
 *  (at your option) any later version.
 *
 *  This driver is distributed in the hope that it will be useful,
 *  but WITHOUT ANY WARRANTY; without even the implied warranty of
 *  MERCHANTABILITY or FITNESS FOR A PARTICULAR PURPOSE.  See the
 *  GNU General Public License for more details.
 *
 *  You should have received a copy of the GNU General Public License
 *  along with this program; if not, write to the Free Software
 *  Foundation, Inc., 59 Temple Place, Suite 330, Boston, MA  02111-1307 USA
 */

#include <linux/init.h>
#include <linux/delay.h>
#include <linux/slab.h>
#include <linux/pci.h>
#include <linux/dmi.h>
#include <linux/module.h>
#include <sound/core.h>
#include <sound/jack.h>
#include "hda_codec.h"
#include "hda_local.h"
#include "hda_auto_parser.h"
#include "hda_jack.h"
#include "hda_generic.h"

/* unsol event tags */
#define ALC_DCVOL_EVENT		0x08

/* for GPIO Poll */
#define GPIO_MASK	0x03

/* extra amp-initialization sequence types */
enum {
	ALC_INIT_NONE,
	ALC_INIT_DEFAULT,
	ALC_INIT_GPIO1,
	ALC_INIT_GPIO2,
	ALC_INIT_GPIO3,
};

enum {
	ALC_HEADSET_MODE_UNKNOWN,
	ALC_HEADSET_MODE_UNPLUGGED,
	ALC_HEADSET_MODE_HEADSET,
	ALC_HEADSET_MODE_MIC,
	ALC_HEADSET_MODE_HEADPHONE,
};

enum {
	ALC_HEADSET_TYPE_UNKNOWN,
	ALC_HEADSET_TYPE_CTIA,
	ALC_HEADSET_TYPE_OMTP,
};

struct alc_customize_define {
	unsigned int  sku_cfg;
	unsigned char port_connectivity;
	unsigned char check_sum;
	unsigned char customization;
	unsigned char external_amp;
	unsigned int  enable_pcbeep:1;
	unsigned int  platform_type:1;
	unsigned int  swap:1;
	unsigned int  override:1;
	unsigned int  fixup:1; /* Means that this sku is set by driver, not read from hw */
};

struct alc_spec {
	struct hda_gen_spec gen; /* must be at head */

	/* codec parameterization */
	const struct snd_kcontrol_new *mixers[5];	/* mixer arrays */
	unsigned int num_mixers;
	unsigned int beep_amp;	/* beep amp value, set via set_beep_amp() */

	struct alc_customize_define cdefine;
	unsigned int parse_flags; /* flag for snd_hda_parse_pin_defcfg() */

	/* inverted dmic fix */
	unsigned int inv_dmic_fixup:1; /* has inverted digital-mic workaround */
	unsigned int inv_dmic_muted:1; /* R-ch of inv d-mic is muted? */
	hda_nid_t inv_dmic_pin;

	/* mute LED for HP laptops, see alc269_fixup_mic_mute_hook() */
	int mute_led_polarity;
	hda_nid_t mute_led_nid;

	unsigned int gpio_led; /* used for alc269_fixup_hp_gpio_led() */

	hda_nid_t headset_mic_pin;
	hda_nid_t headphone_mic_pin;
	int current_headset_mode;
	int current_headset_type;

	/* hooks */
	void (*init_hook)(struct hda_codec *codec);
#ifdef CONFIG_PM
	void (*power_hook)(struct hda_codec *codec);
#endif
	void (*shutup)(struct hda_codec *codec);

	int init_amp;
	int codec_variant;	/* flag for other variants */

	/* for PLL fix */
	hda_nid_t pll_nid;
	unsigned int pll_coef_idx, pll_coef_bit;
	unsigned int coef0;
};

/*
 * Append the given mixer and verb elements for the later use
 * The mixer array is referred in build_controls(), and init_verbs are
 * called in init().
 */
static void add_mixer(struct alc_spec *spec, const struct snd_kcontrol_new *mix)
{
	if (snd_BUG_ON(spec->num_mixers >= ARRAY_SIZE(spec->mixers)))
		return;
	spec->mixers[spec->num_mixers++] = mix;
}

/*
 * GPIO setup tables, used in initialization
 */
/* Enable GPIO mask and set output */
static const struct hda_verb alc_gpio1_init_verbs[] = {
	{0x01, AC_VERB_SET_GPIO_MASK, 0x01},
	{0x01, AC_VERB_SET_GPIO_DIRECTION, 0x01},
	{0x01, AC_VERB_SET_GPIO_DATA, 0x01},
	{ }
};

static const struct hda_verb alc_gpio2_init_verbs[] = {
	{0x01, AC_VERB_SET_GPIO_MASK, 0x02},
	{0x01, AC_VERB_SET_GPIO_DIRECTION, 0x02},
	{0x01, AC_VERB_SET_GPIO_DATA, 0x02},
	{ }
};

static const struct hda_verb alc_gpio3_init_verbs[] = {
	{0x01, AC_VERB_SET_GPIO_MASK, 0x03},
	{0x01, AC_VERB_SET_GPIO_DIRECTION, 0x03},
	{0x01, AC_VERB_SET_GPIO_DATA, 0x03},
	{ }
};

/*
 * Fix hardware PLL issue
 * On some codecs, the analog PLL gating control must be off while
 * the default value is 1.
 */
static void alc_fix_pll(struct hda_codec *codec)
{
	struct alc_spec *spec = codec->spec;
	unsigned int val;

	if (!spec->pll_nid)
		return;
	snd_hda_codec_write(codec, spec->pll_nid, 0, AC_VERB_SET_COEF_INDEX,
			    spec->pll_coef_idx);
	val = snd_hda_codec_read(codec, spec->pll_nid, 0,
				 AC_VERB_GET_PROC_COEF, 0);
	snd_hda_codec_write(codec, spec->pll_nid, 0, AC_VERB_SET_COEF_INDEX,
			    spec->pll_coef_idx);
	snd_hda_codec_write(codec, spec->pll_nid, 0, AC_VERB_SET_PROC_COEF,
			    val & ~(1 << spec->pll_coef_bit));
}

static void alc_fix_pll_init(struct hda_codec *codec, hda_nid_t nid,
			     unsigned int coef_idx, unsigned int coef_bit)
{
	struct alc_spec *spec = codec->spec;
	spec->pll_nid = nid;
	spec->pll_coef_idx = coef_idx;
	spec->pll_coef_bit = coef_bit;
	alc_fix_pll(codec);
}

/* update the master volume per volume-knob's unsol event */
static void alc_update_knob_master(struct hda_codec *codec, struct hda_jack_tbl *jack)
{
	unsigned int val;
	struct snd_kcontrol *kctl;
	struct snd_ctl_elem_value *uctl;

	kctl = snd_hda_find_mixer_ctl(codec, "Master Playback Volume");
	if (!kctl)
		return;
	uctl = kzalloc(sizeof(*uctl), GFP_KERNEL);
	if (!uctl)
		return;
	val = snd_hda_codec_read(codec, jack->nid, 0,
				 AC_VERB_GET_VOLUME_KNOB_CONTROL, 0);
	val &= HDA_AMP_VOLMASK;
	uctl->value.integer.value[0] = val;
	uctl->value.integer.value[1] = val;
	kctl->put(kctl, uctl);
	kfree(uctl);
}

static void alc880_unsol_event(struct hda_codec *codec, unsigned int res)
{
	/* For some reason, the res given from ALC880 is broken.
	   Here we adjust it properly. */
	snd_hda_jack_unsol_event(codec, res >> 2);
}

/* additional initialization for ALC888 variants */
static void alc888_coef_init(struct hda_codec *codec)
{
	unsigned int tmp;

	snd_hda_codec_write(codec, 0x20, 0, AC_VERB_SET_COEF_INDEX, 0);
	tmp = snd_hda_codec_read(codec, 0x20, 0, AC_VERB_GET_PROC_COEF, 0);
	snd_hda_codec_write(codec, 0x20, 0, AC_VERB_SET_COEF_INDEX, 7);
	if ((tmp & 0xf0) == 0x20)
		/* alc888S-VC */
		snd_hda_codec_read(codec, 0x20, 0,
				   AC_VERB_SET_PROC_COEF, 0x830);
	 else
		 /* alc888-VB */
		 snd_hda_codec_read(codec, 0x20, 0,
				    AC_VERB_SET_PROC_COEF, 0x3030);
}

/* additional initialization for ALC889 variants */
static void alc889_coef_init(struct hda_codec *codec)
{
	unsigned int tmp;

	snd_hda_codec_write(codec, 0x20, 0, AC_VERB_SET_COEF_INDEX, 7);
	tmp = snd_hda_codec_read(codec, 0x20, 0, AC_VERB_GET_PROC_COEF, 0);
	snd_hda_codec_write(codec, 0x20, 0, AC_VERB_SET_COEF_INDEX, 7);
	snd_hda_codec_write(codec, 0x20, 0, AC_VERB_SET_PROC_COEF, tmp|0x2010);
}

/* turn on/off EAPD control (only if available) */
static void set_eapd(struct hda_codec *codec, hda_nid_t nid, int on)
{
	if (get_wcaps_type(get_wcaps(codec, nid)) != AC_WID_PIN)
		return;

	/* delay de-assert of eapd to allow biasing of amp
	 * inputs to settle avoiding an audible 'pop'.
	 */
	if ((nid == 0x14) && codec->subsystem_id == 0x144dc0a7)
		msleep(25);

	if (snd_hda_query_pin_caps(codec, nid) & AC_PINCAP_EAPD)
		snd_hda_codec_write(codec, nid, 0, AC_VERB_SET_EAPD_BTLENABLE,
				    on ? 2 : 0);
}

/* turn on/off EAPD controls of the codec */
static void alc_auto_setup_eapd(struct hda_codec *codec, bool on)
{
	/* We currently only handle front, HP */
	static hda_nid_t pins[] = {
		0x0f, 0x10, 0x14, 0x15, 0
	};
	hda_nid_t *p;
	for (p = pins; *p; p++)
		set_eapd(codec, *p, on);
}

/* generic shutup callback;
 * just turning off EPAD and a little pause for avoiding pop-noise
 */
static void alc_eapd_shutup(struct hda_codec *codec)
{
	alc_auto_setup_eapd(codec, false);
	msleep(200);
	snd_hda_shutup_pins(codec);
}

/* generic EAPD initialization */
static void alc_auto_init_amp(struct hda_codec *codec, int type)
{
	unsigned int tmp;

	alc_auto_setup_eapd(codec, true);
	switch (type) {
	case ALC_INIT_GPIO1:
		snd_hda_sequence_write(codec, alc_gpio1_init_verbs);
		break;
	case ALC_INIT_GPIO2:
		snd_hda_sequence_write(codec, alc_gpio2_init_verbs);
		break;
	case ALC_INIT_GPIO3:
		snd_hda_sequence_write(codec, alc_gpio3_init_verbs);
		break;
	case ALC_INIT_DEFAULT:
		switch (codec->vendor_id) {
		case 0x10ec0260:
			snd_hda_codec_write(codec, 0x1a, 0,
					    AC_VERB_SET_COEF_INDEX, 7);
			tmp = snd_hda_codec_read(codec, 0x1a, 0,
						 AC_VERB_GET_PROC_COEF, 0);
			snd_hda_codec_write(codec, 0x1a, 0,
					    AC_VERB_SET_COEF_INDEX, 7);
			snd_hda_codec_write(codec, 0x1a, 0,
					    AC_VERB_SET_PROC_COEF,
					    tmp | 0x2010);
			break;
		case 0x10ec0262:
		case 0x10ec0880:
		case 0x10ec0882:
		case 0x10ec0883:
		case 0x10ec0885:
		case 0x10ec0887:
		/*case 0x10ec0889:*/ /* this causes an SPDIF problem */
			alc889_coef_init(codec);
			break;
		case 0x10ec0888:
			alc888_coef_init(codec);
			break;
#if 0 /* XXX: This may cause the silent output on speaker on some machines */
		case 0x10ec0267:
		case 0x10ec0268:
			snd_hda_codec_write(codec, 0x20, 0,
					    AC_VERB_SET_COEF_INDEX, 7);
			tmp = snd_hda_codec_read(codec, 0x20, 0,
						 AC_VERB_GET_PROC_COEF, 0);
			snd_hda_codec_write(codec, 0x20, 0,
					    AC_VERB_SET_COEF_INDEX, 7);
			snd_hda_codec_write(codec, 0x20, 0,
					    AC_VERB_SET_PROC_COEF,
					    tmp | 0x3000);
			break;
#endif /* XXX */
		}
		break;
	}
}


/*
 * Realtek SSID verification
 */

/* Could be any non-zero and even value. When used as fixup, tells
 * the driver to ignore any present sku defines.
 */
#define ALC_FIXUP_SKU_IGNORE (2)

static void alc_fixup_sku_ignore(struct hda_codec *codec,
				 const struct hda_fixup *fix, int action)
{
	struct alc_spec *spec = codec->spec;
	if (action == HDA_FIXUP_ACT_PRE_PROBE) {
		spec->cdefine.fixup = 1;
		spec->cdefine.sku_cfg = ALC_FIXUP_SKU_IGNORE;
	}
}

static int alc_auto_parse_customize_define(struct hda_codec *codec)
{
	unsigned int ass, tmp, i;
	unsigned nid = 0;
	struct alc_spec *spec = codec->spec;

	spec->cdefine.enable_pcbeep = 1; /* assume always enabled */

	if (spec->cdefine.fixup) {
		ass = spec->cdefine.sku_cfg;
		if (ass == ALC_FIXUP_SKU_IGNORE)
			return -1;
		goto do_sku;
	}

	ass = codec->subsystem_id & 0xffff;
	if (ass != codec->bus->pci->subsystem_device && (ass & 1))
		goto do_sku;

	nid = 0x1d;
	if (codec->vendor_id == 0x10ec0260)
		nid = 0x17;
	ass = snd_hda_codec_get_pincfg(codec, nid);

	if (!(ass & 1)) {
		printk(KERN_INFO "hda_codec: %s: SKU not ready 0x%08x\n",
		       codec->chip_name, ass);
		return -1;
	}

	/* check sum */
	tmp = 0;
	for (i = 1; i < 16; i++) {
		if ((ass >> i) & 1)
			tmp++;
	}
	if (((ass >> 16) & 0xf) != tmp)
		return -1;

	spec->cdefine.port_connectivity = ass >> 30;
	spec->cdefine.enable_pcbeep = (ass & 0x100000) >> 20;
	spec->cdefine.check_sum = (ass >> 16) & 0xf;
	spec->cdefine.customization = ass >> 8;
do_sku:
	spec->cdefine.sku_cfg = ass;
	spec->cdefine.external_amp = (ass & 0x38) >> 3;
	spec->cdefine.platform_type = (ass & 0x4) >> 2;
	spec->cdefine.swap = (ass & 0x2) >> 1;
	spec->cdefine.override = ass & 0x1;

	snd_printd("SKU: Nid=0x%x sku_cfg=0x%08x\n",
		   nid, spec->cdefine.sku_cfg);
	snd_printd("SKU: port_connectivity=0x%x\n",
		   spec->cdefine.port_connectivity);
	snd_printd("SKU: enable_pcbeep=0x%x\n", spec->cdefine.enable_pcbeep);
	snd_printd("SKU: check_sum=0x%08x\n", spec->cdefine.check_sum);
	snd_printd("SKU: customization=0x%08x\n", spec->cdefine.customization);
	snd_printd("SKU: external_amp=0x%x\n", spec->cdefine.external_amp);
	snd_printd("SKU: platform_type=0x%x\n", spec->cdefine.platform_type);
	snd_printd("SKU: swap=0x%x\n", spec->cdefine.swap);
	snd_printd("SKU: override=0x%x\n", spec->cdefine.override);

	return 0;
}

/* return the position of NID in the list, or -1 if not found */
static int find_idx_in_nid_list(hda_nid_t nid, const hda_nid_t *list, int nums)
{
	int i;
	for (i = 0; i < nums; i++)
		if (list[i] == nid)
			return i;
	return -1;
}
/* return true if the given NID is found in the list */
static bool found_in_nid_list(hda_nid_t nid, const hda_nid_t *list, int nums)
{
	return find_idx_in_nid_list(nid, list, nums) >= 0;
}

/* check subsystem ID and set up device-specific initialization;
 * return 1 if initialized, 0 if invalid SSID
 */
/* 32-bit subsystem ID for BIOS loading in HD Audio codec.
 *	31 ~ 16 :	Manufacture ID
 *	15 ~ 8	:	SKU ID
 *	7  ~ 0	:	Assembly ID
 *	port-A --> pin 39/41, port-E --> pin 14/15, port-D --> pin 35/36
 */
static int alc_subsystem_id(struct hda_codec *codec,
			    hda_nid_t porta, hda_nid_t porte,
			    hda_nid_t portd, hda_nid_t porti)
{
	unsigned int ass, tmp, i;
	unsigned nid;
	struct alc_spec *spec = codec->spec;

	if (spec->cdefine.fixup) {
		ass = spec->cdefine.sku_cfg;
		if (ass == ALC_FIXUP_SKU_IGNORE)
			return 0;
		goto do_sku;
	}

	ass = codec->subsystem_id & 0xffff;
	if ((ass != codec->bus->pci->subsystem_device) && (ass & 1))
		goto do_sku;

	/* invalid SSID, check the special NID pin defcfg instead */
	/*
	 * 31~30	: port connectivity
	 * 29~21	: reserve
	 * 20		: PCBEEP input
	 * 19~16	: Check sum (15:1)
	 * 15~1		: Custom
	 * 0		: override
	*/
	nid = 0x1d;
	if (codec->vendor_id == 0x10ec0260)
		nid = 0x17;
	ass = snd_hda_codec_get_pincfg(codec, nid);
	snd_printd("realtek: No valid SSID, "
		   "checking pincfg 0x%08x for NID 0x%x\n",
		   ass, nid);
	if (!(ass & 1))
		return 0;
	if ((ass >> 30) != 1)	/* no physical connection */
		return 0;

	/* check sum */
	tmp = 0;
	for (i = 1; i < 16; i++) {
		if ((ass >> i) & 1)
			tmp++;
	}
	if (((ass >> 16) & 0xf) != tmp)
		return 0;
do_sku:
	snd_printd("realtek: Enabling init ASM_ID=0x%04x CODEC_ID=%08x\n",
		   ass & 0xffff, codec->vendor_id);
	/*
	 * 0 : override
	 * 1 :	Swap Jack
	 * 2 : 0 --> Desktop, 1 --> Laptop
	 * 3~5 : External Amplifier control
	 * 7~6 : Reserved
	*/
	tmp = (ass & 0x38) >> 3;	/* external Amp control */
	switch (tmp) {
	case 1:
		spec->init_amp = ALC_INIT_GPIO1;
		break;
	case 3:
		spec->init_amp = ALC_INIT_GPIO2;
		break;
	case 7:
		spec->init_amp = ALC_INIT_GPIO3;
		break;
	case 5:
	default:
		spec->init_amp = ALC_INIT_DEFAULT;
		break;
	}

	/* is laptop or Desktop and enable the function "Mute internal speaker
	 * when the external headphone out jack is plugged"
	 */
	if (!(ass & 0x8000))
		return 1;
	/*
	 * 10~8 : Jack location
	 * 12~11: Headphone out -> 00: PortA, 01: PortE, 02: PortD, 03: Resvered
	 * 14~13: Resvered
	 * 15   : 1 --> enable the function "Mute internal speaker
	 *	        when the external headphone out jack is plugged"
	 */
	if (!spec->gen.autocfg.hp_pins[0] &&
	    !(spec->gen.autocfg.line_out_pins[0] &&
	      spec->gen.autocfg.line_out_type == AUTO_PIN_HP_OUT)) {
		hda_nid_t nid;
		tmp = (ass >> 11) & 0x3;	/* HP to chassis */
		if (tmp == 0)
			nid = porta;
		else if (tmp == 1)
			nid = porte;
		else if (tmp == 2)
			nid = portd;
		else if (tmp == 3)
			nid = porti;
		else
			return 1;
		if (found_in_nid_list(nid, spec->gen.autocfg.line_out_pins,
				      spec->gen.autocfg.line_outs))
			return 1;
		spec->gen.autocfg.hp_pins[0] = nid;
	}
	return 1;
}

/* Check the validity of ALC subsystem-id
 * ports contains an array of 4 pin NIDs for port-A, E, D and I */
static void alc_ssid_check(struct hda_codec *codec, const hda_nid_t *ports)
{
	if (!alc_subsystem_id(codec, ports[0], ports[1], ports[2], ports[3])) {
		struct alc_spec *spec = codec->spec;
		snd_printd("realtek: "
			   "Enable default setup for auto mode as fallback\n");
		spec->init_amp = ALC_INIT_DEFAULT;
	}
}

/*
 * COEF access helper functions
 */
static int alc_read_coef_idx(struct hda_codec *codec,
			unsigned int coef_idx)
{
	unsigned int val;
	snd_hda_codec_write(codec, 0x20, 0, AC_VERB_SET_COEF_INDEX,
		    		coef_idx);
	val = snd_hda_codec_read(codec, 0x20, 0,
			 	AC_VERB_GET_PROC_COEF, 0);
	return val;
}

static void alc_write_coef_idx(struct hda_codec *codec, unsigned int coef_idx,
							unsigned int coef_val)
{
	snd_hda_codec_write(codec, 0x20, 0, AC_VERB_SET_COEF_INDEX,
			    coef_idx);
	snd_hda_codec_write(codec, 0x20, 0, AC_VERB_SET_PROC_COEF,
			    coef_val);
}

/* a special bypass for COEF 0; read the cached value at the second time */
static unsigned int alc_get_coef0(struct hda_codec *codec)
{
	struct alc_spec *spec = codec->spec;
	if (!spec->coef0)
		spec->coef0 = alc_read_coef_idx(codec, 0);
	return spec->coef0;
}

/*
 */

static hda_nid_t get_adc_nid(struct hda_codec *codec, int adc_idx, int imux_idx)
{
	struct hda_gen_spec *spec = codec->spec;
	if (spec->dyn_adc_switch)
		adc_idx = spec->dyn_adc_idx[imux_idx];
	return spec->adc_nids[adc_idx];
}

static void alc_inv_dmic_sync_adc(struct hda_codec *codec, int adc_idx)
{
	struct alc_spec *spec = codec->spec;
	struct hda_input_mux *imux = &spec->gen.input_mux;
	struct nid_path *path;
	hda_nid_t nid;
	int i, dir, parm;
	unsigned int val;

	for (i = 0; i < imux->num_items; i++) {
		if (spec->gen.imux_pins[i] == spec->inv_dmic_pin)
			break;
	}
	if (i >= imux->num_items)
		return;

	path = snd_hda_get_nid_path(codec, spec->inv_dmic_pin,
				    get_adc_nid(codec, adc_idx, i));
	val = path->ctls[NID_PATH_MUTE_CTL];
	if (!val)
		return;
	nid = get_amp_nid_(val);
	dir = get_amp_direction_(val);
	parm = AC_AMP_SET_RIGHT |
		(dir == HDA_OUTPUT ? AC_AMP_SET_OUTPUT : AC_AMP_SET_INPUT);

	/* flush all cached amps at first */
	snd_hda_codec_flush_cache(codec);

	/* we care only right channel */
	val = snd_hda_codec_amp_read(codec, nid, 1, dir, 0);
	if (val & 0x80) /* if already muted, we don't need to touch */
		return;
	val |= 0x80;
	snd_hda_codec_write(codec, nid, 0, AC_VERB_SET_AMP_GAIN_MUTE,
			    parm | val);
}

/*
 * Inverted digital-mic handling
 *
 * First off, it's a bit tricky.  The "Inverted Internal Mic Capture Switch"
 * gives the additional mute only to the right channel of the digital mic
 * capture stream.  This is a workaround for avoiding the almost silence
 * by summing the stereo stream from some (known to be ForteMedia)
 * digital mic unit.
 *
 * The logic is to call alc_inv_dmic_sync() after each action (possibly)
 * modifying ADC amp.  When the mute flag is set, it mutes the R-channel
 * without caching so that the cache can still keep the original value.
 * The cached value is then restored when the flag is set off or any other
 * than d-mic is used as the current input source.
 */
static void alc_inv_dmic_sync(struct hda_codec *codec, bool force)
{
	struct alc_spec *spec = codec->spec;
	int src, nums;

	if (!spec->inv_dmic_fixup)
		return;
	if (!spec->inv_dmic_muted && !force)
		return;
	nums = spec->gen.dyn_adc_switch ? 1 : spec->gen.num_adc_nids;
	for (src = 0; src < nums; src++) {
		bool dmic_fixup = false;

		if (spec->inv_dmic_muted &&
		    spec->gen.imux_pins[spec->gen.cur_mux[src]] == spec->inv_dmic_pin)
			dmic_fixup = true;
		if (!dmic_fixup && !force)
			continue;
		alc_inv_dmic_sync_adc(codec, src);
	}
}

static void alc_inv_dmic_hook(struct hda_codec *codec,
			     struct snd_ctl_elem_value *ucontrol)
{
	alc_inv_dmic_sync(codec, false);
}

static int alc_inv_dmic_sw_get(struct snd_kcontrol *kcontrol,
			       struct snd_ctl_elem_value *ucontrol)
{
	struct hda_codec *codec = snd_kcontrol_chip(kcontrol);
	struct alc_spec *spec = codec->spec;

	ucontrol->value.integer.value[0] = !spec->inv_dmic_muted;
	return 0;
}

static int alc_inv_dmic_sw_put(struct snd_kcontrol *kcontrol,
			       struct snd_ctl_elem_value *ucontrol)
{
	struct hda_codec *codec = snd_kcontrol_chip(kcontrol);
	struct alc_spec *spec = codec->spec;
	unsigned int val = !ucontrol->value.integer.value[0];

	if (val == spec->inv_dmic_muted)
		return 0;
	spec->inv_dmic_muted = val;
	alc_inv_dmic_sync(codec, true);
	return 0;
}

static const struct snd_kcontrol_new alc_inv_dmic_sw = {
	.iface = SNDRV_CTL_ELEM_IFACE_MIXER,
	.name = "Inverted Internal Mic Capture Switch",
	.info = snd_ctl_boolean_mono_info,
	.get = alc_inv_dmic_sw_get,
	.put = alc_inv_dmic_sw_put,
};

static int alc_add_inv_dmic_mixer(struct hda_codec *codec, hda_nid_t nid)
{
	struct alc_spec *spec = codec->spec;

	if (!snd_hda_gen_add_kctl(&spec->gen, NULL, &alc_inv_dmic_sw))
		return -ENOMEM;
	spec->inv_dmic_fixup = 1;
	spec->inv_dmic_muted = 0;
	spec->inv_dmic_pin = nid;
	spec->gen.cap_sync_hook = alc_inv_dmic_hook;
	return 0;
}

/* typically the digital mic is put at node 0x12 */
static void alc_fixup_inv_dmic_0x12(struct hda_codec *codec,
				    const struct hda_fixup *fix, int action)
{
	if (action == HDA_FIXUP_ACT_PROBE)
		alc_add_inv_dmic_mixer(codec, 0x12);
}


#ifdef CONFIG_SND_HDA_INPUT_BEEP
/* additional beep mixers; the actual parameters are overwritten at build */
static const struct snd_kcontrol_new alc_beep_mixer[] = {
	HDA_CODEC_VOLUME("Beep Playback Volume", 0, 0, HDA_INPUT),
	HDA_CODEC_MUTE_BEEP("Beep Playback Switch", 0, 0, HDA_INPUT),
	{ } /* end */
};
#endif

static int alc_build_controls(struct hda_codec *codec)
{
	struct alc_spec *spec = codec->spec;
	int i, err;

	err = snd_hda_gen_build_controls(codec);
	if (err < 0)
		return err;

	for (i = 0; i < spec->num_mixers; i++) {
		err = snd_hda_add_new_ctls(codec, spec->mixers[i]);
		if (err < 0)
			return err;
	}

#ifdef CONFIG_SND_HDA_INPUT_BEEP
	/* create beep controls if needed */
	if (spec->beep_amp) {
		const struct snd_kcontrol_new *knew;
		for (knew = alc_beep_mixer; knew->name; knew++) {
			struct snd_kcontrol *kctl;
			kctl = snd_ctl_new1(knew, codec);
			if (!kctl)
				return -ENOMEM;
			kctl->private_value = spec->beep_amp;
			err = snd_hda_ctl_add(codec, 0, kctl);
			if (err < 0)
				return err;
		}
	}
#endif

	snd_hda_apply_fixup(codec, HDA_FIXUP_ACT_BUILD);
	return 0;
}


/*
 * Common callbacks
 */

static int alc_init(struct hda_codec *codec)
{
	struct alc_spec *spec = codec->spec;

	if (spec->init_hook)
		spec->init_hook(codec);

	alc_fix_pll(codec);
	alc_auto_init_amp(codec, spec->init_amp);

	snd_hda_gen_init(codec);

	snd_hda_apply_fixup(codec, HDA_FIXUP_ACT_INIT);

	return 0;
}

static inline void alc_shutup(struct hda_codec *codec)
{
	struct alc_spec *spec = codec->spec;

	if (spec && spec->shutup)
		spec->shutup(codec);
	else
		snd_hda_shutup_pins(codec);
}

#define alc_free	snd_hda_gen_free

#ifdef CONFIG_PM
static void alc_power_eapd(struct hda_codec *codec)
{
	alc_auto_setup_eapd(codec, false);
}

static int alc_suspend(struct hda_codec *codec)
{
	struct alc_spec *spec = codec->spec;
	alc_shutup(codec);
	if (spec && spec->power_hook)
		spec->power_hook(codec);
	return 0;
}
#endif

#ifdef CONFIG_PM
static int alc_resume(struct hda_codec *codec)
{
	msleep(150); /* to avoid pop noise */
	codec->patch_ops.init(codec);
	snd_hda_codec_resume_amp(codec);
	snd_hda_codec_resume_cache(codec);
	alc_inv_dmic_sync(codec, true);
	hda_call_check_power_status(codec, 0x01);
	return 0;
}
#endif

/*
 */
static const struct hda_codec_ops alc_patch_ops = {
	.build_controls = alc_build_controls,
	.build_pcms = snd_hda_gen_build_pcms,
	.init = alc_init,
	.free = alc_free,
	.unsol_event = snd_hda_jack_unsol_event,
#ifdef CONFIG_PM
	.resume = alc_resume,
	.suspend = alc_suspend,
	.check_power_status = snd_hda_gen_check_power_status,
#endif
	.reboot_notify = alc_shutup,
};


/* replace the codec chip_name with the given string */
static int alc_codec_rename(struct hda_codec *codec, const char *name)
{
	kfree(codec->chip_name);
	codec->chip_name = kstrdup(name, GFP_KERNEL);
	if (!codec->chip_name) {
		alc_free(codec);
		return -ENOMEM;
	}
	return 0;
}

/*
 * Rename codecs appropriately from COEF value
 */
struct alc_codec_rename_table {
	unsigned int vendor_id;
	unsigned short coef_mask;
	unsigned short coef_bits;
	const char *name;
};

static struct alc_codec_rename_table rename_tbl[] = {
	{ 0x10ec0269, 0xfff0, 0x3010, "ALC277" },
	{ 0x10ec0269, 0xf0f0, 0x2010, "ALC259" },
	{ 0x10ec0269, 0xf0f0, 0x3010, "ALC258" },
	{ 0x10ec0269, 0x00f0, 0x0010, "ALC269VB" },
	{ 0x10ec0269, 0xffff, 0xa023, "ALC259" },
	{ 0x10ec0269, 0xffff, 0x6023, "ALC281X" },
	{ 0x10ec0269, 0x00f0, 0x0020, "ALC269VC" },
	{ 0x10ec0269, 0x00f0, 0x0030, "ALC269VD" },
	{ 0x10ec0887, 0x00f0, 0x0030, "ALC887-VD" },
	{ 0x10ec0888, 0x00f0, 0x0030, "ALC888-VD" },
	{ 0x10ec0888, 0xf0f0, 0x3020, "ALC886" },
	{ 0x10ec0899, 0x2000, 0x2000, "ALC899" },
	{ 0x10ec0892, 0xffff, 0x8020, "ALC661" },
	{ 0x10ec0892, 0xffff, 0x8011, "ALC661" },
	{ 0x10ec0892, 0xffff, 0x4011, "ALC656" },
	{ } /* terminator */
};

static int alc_codec_rename_from_preset(struct hda_codec *codec)
{
	const struct alc_codec_rename_table *p;

	for (p = rename_tbl; p->vendor_id; p++) {
		if (p->vendor_id != codec->vendor_id)
			continue;
		if ((alc_get_coef0(codec) & p->coef_mask) == p->coef_bits)
			return alc_codec_rename(codec, p->name);
	}
	return 0;
}


/*
 * Digital-beep handlers
 */
#ifdef CONFIG_SND_HDA_INPUT_BEEP
#define set_beep_amp(spec, nid, idx, dir) \
	((spec)->beep_amp = HDA_COMPOSE_AMP_VAL(nid, 3, idx, dir))

static const struct snd_pci_quirk beep_white_list[] = {
	SND_PCI_QUIRK(0x1043, 0x103c, "ASUS", 1),
	SND_PCI_QUIRK(0x1043, 0x829f, "ASUS", 1),
	SND_PCI_QUIRK(0x1043, 0x8376, "EeePC", 1),
	SND_PCI_QUIRK(0x1043, 0x83ce, "EeePC", 1),
	SND_PCI_QUIRK(0x1043, 0x831a, "EeePC", 1),
	SND_PCI_QUIRK(0x1043, 0x834a, "EeePC", 1),
	SND_PCI_QUIRK(0x1458, 0xa002, "GA-MA790X", 1),
	SND_PCI_QUIRK(0x8086, 0xd613, "Intel", 1),
	{}
};

static inline int has_cdefine_beep(struct hda_codec *codec)
{
	struct alc_spec *spec = codec->spec;
	const struct snd_pci_quirk *q;
	q = snd_pci_quirk_lookup(codec->bus->pci, beep_white_list);
	if (q)
		return q->value;
	return spec->cdefine.enable_pcbeep;
}
#else
#define set_beep_amp(spec, nid, idx, dir) /* NOP */
#define has_cdefine_beep(codec)		0
#endif

/* parse the BIOS configuration and set up the alc_spec */
/* return 1 if successful, 0 if the proper config is not found,
 * or a negative error code
 */
static int alc_parse_auto_config(struct hda_codec *codec,
				 const hda_nid_t *ignore_nids,
				 const hda_nid_t *ssid_nids)
{
	struct alc_spec *spec = codec->spec;
	struct auto_pin_cfg *cfg = &spec->gen.autocfg;
	int err;

	err = snd_hda_parse_pin_defcfg(codec, cfg, ignore_nids,
				       spec->parse_flags);
	if (err < 0)
		return err;

	if (ssid_nids)
		alc_ssid_check(codec, ssid_nids);

	err = snd_hda_gen_parse_auto_config(codec, cfg);
	if (err < 0)
		return err;

	return 1;
}

/* common preparation job for alc_spec */
static int alc_alloc_spec(struct hda_codec *codec, hda_nid_t mixer_nid)
{
	struct alc_spec *spec = kzalloc(sizeof(*spec), GFP_KERNEL);
	int err;

	if (!spec)
		return -ENOMEM;
	codec->spec = spec;
	snd_hda_gen_spec_init(&spec->gen);
	spec->gen.mixer_nid = mixer_nid;
	spec->gen.own_eapd_ctl = 1;
	codec->single_adc_amp = 1;
	/* FIXME: do we need this for all Realtek codec models? */
	codec->spdif_status_reset = 1;

	err = alc_codec_rename_from_preset(codec);
	if (err < 0) {
		kfree(spec);
		return err;
	}
	return 0;
}

static int alc880_parse_auto_config(struct hda_codec *codec)
{
	static const hda_nid_t alc880_ignore[] = { 0x1d, 0 };
	static const hda_nid_t alc880_ssids[] = { 0x15, 0x1b, 0x14, 0 };
	return alc_parse_auto_config(codec, alc880_ignore, alc880_ssids);
}

/*
 * ALC880 fix-ups
 */
enum {
	ALC880_FIXUP_GPIO1,
	ALC880_FIXUP_GPIO2,
	ALC880_FIXUP_MEDION_RIM,
	ALC880_FIXUP_LG,
	ALC880_FIXUP_LG_LW25,
	ALC880_FIXUP_W810,
	ALC880_FIXUP_EAPD_COEF,
	ALC880_FIXUP_TCL_S700,
	ALC880_FIXUP_VOL_KNOB,
	ALC880_FIXUP_FUJITSU,
	ALC880_FIXUP_F1734,
	ALC880_FIXUP_UNIWILL,
	ALC880_FIXUP_UNIWILL_DIG,
	ALC880_FIXUP_Z71V,
	ALC880_FIXUP_3ST_BASE,
	ALC880_FIXUP_3ST,
	ALC880_FIXUP_3ST_DIG,
	ALC880_FIXUP_5ST_BASE,
	ALC880_FIXUP_5ST,
	ALC880_FIXUP_5ST_DIG,
	ALC880_FIXUP_6ST_BASE,
	ALC880_FIXUP_6ST,
	ALC880_FIXUP_6ST_DIG,
	ALC880_FIXUP_6ST_AUTOMUTE,
};

/* enable the volume-knob widget support on NID 0x21 */
static void alc880_fixup_vol_knob(struct hda_codec *codec,
				  const struct hda_fixup *fix, int action)
{
	if (action == HDA_FIXUP_ACT_PROBE)
		snd_hda_jack_detect_enable_callback(codec, 0x21, ALC_DCVOL_EVENT, alc_update_knob_master);
}

static const struct hda_fixup alc880_fixups[] = {
	[ALC880_FIXUP_GPIO1] = {
		.type = HDA_FIXUP_VERBS,
		.v.verbs = alc_gpio1_init_verbs,
	},
	[ALC880_FIXUP_GPIO2] = {
		.type = HDA_FIXUP_VERBS,
		.v.verbs = alc_gpio2_init_verbs,
	},
	[ALC880_FIXUP_MEDION_RIM] = {
		.type = HDA_FIXUP_VERBS,
		.v.verbs = (const struct hda_verb[]) {
			{ 0x20, AC_VERB_SET_COEF_INDEX, 0x07 },
			{ 0x20, AC_VERB_SET_PROC_COEF,  0x3060 },
			{ }
		},
		.chained = true,
		.chain_id = ALC880_FIXUP_GPIO2,
	},
	[ALC880_FIXUP_LG] = {
		.type = HDA_FIXUP_PINS,
		.v.pins = (const struct hda_pintbl[]) {
			/* disable bogus unused pins */
			{ 0x16, 0x411111f0 },
			{ 0x18, 0x411111f0 },
			{ 0x1a, 0x411111f0 },
			{ }
		}
	},
	[ALC880_FIXUP_LG_LW25] = {
		.type = HDA_FIXUP_PINS,
		.v.pins = (const struct hda_pintbl[]) {
			{ 0x1a, 0x0181344f }, /* line-in */
			{ 0x1b, 0x0321403f }, /* headphone */
			{ }
		}
	},
	[ALC880_FIXUP_W810] = {
		.type = HDA_FIXUP_PINS,
		.v.pins = (const struct hda_pintbl[]) {
			/* disable bogus unused pins */
			{ 0x17, 0x411111f0 },
			{ }
		},
		.chained = true,
		.chain_id = ALC880_FIXUP_GPIO2,
	},
	[ALC880_FIXUP_EAPD_COEF] = {
		.type = HDA_FIXUP_VERBS,
		.v.verbs = (const struct hda_verb[]) {
			/* change to EAPD mode */
			{ 0x20, AC_VERB_SET_COEF_INDEX, 0x07 },
			{ 0x20, AC_VERB_SET_PROC_COEF,  0x3060 },
			{}
		},
	},
	[ALC880_FIXUP_TCL_S700] = {
		.type = HDA_FIXUP_VERBS,
		.v.verbs = (const struct hda_verb[]) {
			/* change to EAPD mode */
			{ 0x20, AC_VERB_SET_COEF_INDEX, 0x07 },
			{ 0x20, AC_VERB_SET_PROC_COEF,  0x3070 },
			{}
		},
		.chained = true,
		.chain_id = ALC880_FIXUP_GPIO2,
	},
	[ALC880_FIXUP_VOL_KNOB] = {
		.type = HDA_FIXUP_FUNC,
		.v.func = alc880_fixup_vol_knob,
	},
	[ALC880_FIXUP_FUJITSU] = {
		/* override all pins as BIOS on old Amilo is broken */
		.type = HDA_FIXUP_PINS,
		.v.pins = (const struct hda_pintbl[]) {
			{ 0x14, 0x0121411f }, /* HP */
			{ 0x15, 0x99030120 }, /* speaker */
			{ 0x16, 0x99030130 }, /* bass speaker */
			{ 0x17, 0x411111f0 }, /* N/A */
			{ 0x18, 0x411111f0 }, /* N/A */
			{ 0x19, 0x01a19950 }, /* mic-in */
			{ 0x1a, 0x411111f0 }, /* N/A */
			{ 0x1b, 0x411111f0 }, /* N/A */
			{ 0x1c, 0x411111f0 }, /* N/A */
			{ 0x1d, 0x411111f0 }, /* N/A */
			{ 0x1e, 0x01454140 }, /* SPDIF out */
			{ }
		},
		.chained = true,
		.chain_id = ALC880_FIXUP_VOL_KNOB,
	},
	[ALC880_FIXUP_F1734] = {
		/* almost compatible with FUJITSU, but no bass and SPDIF */
		.type = HDA_FIXUP_PINS,
		.v.pins = (const struct hda_pintbl[]) {
			{ 0x14, 0x0121411f }, /* HP */
			{ 0x15, 0x99030120 }, /* speaker */
			{ 0x16, 0x411111f0 }, /* N/A */
			{ 0x17, 0x411111f0 }, /* N/A */
			{ 0x18, 0x411111f0 }, /* N/A */
			{ 0x19, 0x01a19950 }, /* mic-in */
			{ 0x1a, 0x411111f0 }, /* N/A */
			{ 0x1b, 0x411111f0 }, /* N/A */
			{ 0x1c, 0x411111f0 }, /* N/A */
			{ 0x1d, 0x411111f0 }, /* N/A */
			{ 0x1e, 0x411111f0 }, /* N/A */
			{ }
		},
		.chained = true,
		.chain_id = ALC880_FIXUP_VOL_KNOB,
	},
	[ALC880_FIXUP_UNIWILL] = {
		/* need to fix HP and speaker pins to be parsed correctly */
		.type = HDA_FIXUP_PINS,
		.v.pins = (const struct hda_pintbl[]) {
			{ 0x14, 0x0121411f }, /* HP */
			{ 0x15, 0x99030120 }, /* speaker */
			{ 0x16, 0x99030130 }, /* bass speaker */
			{ }
		},
	},
	[ALC880_FIXUP_UNIWILL_DIG] = {
		.type = HDA_FIXUP_PINS,
		.v.pins = (const struct hda_pintbl[]) {
			/* disable bogus unused pins */
			{ 0x17, 0x411111f0 },
			{ 0x19, 0x411111f0 },
			{ 0x1b, 0x411111f0 },
			{ 0x1f, 0x411111f0 },
			{ }
		}
	},
	[ALC880_FIXUP_Z71V] = {
		.type = HDA_FIXUP_PINS,
		.v.pins = (const struct hda_pintbl[]) {
			/* set up the whole pins as BIOS is utterly broken */
			{ 0x14, 0x99030120 }, /* speaker */
			{ 0x15, 0x0121411f }, /* HP */
			{ 0x16, 0x411111f0 }, /* N/A */
			{ 0x17, 0x411111f0 }, /* N/A */
			{ 0x18, 0x01a19950 }, /* mic-in */
			{ 0x19, 0x411111f0 }, /* N/A */
			{ 0x1a, 0x01813031 }, /* line-in */
			{ 0x1b, 0x411111f0 }, /* N/A */
			{ 0x1c, 0x411111f0 }, /* N/A */
			{ 0x1d, 0x411111f0 }, /* N/A */
			{ 0x1e, 0x0144111e }, /* SPDIF */
			{ }
		}
	},
	[ALC880_FIXUP_3ST_BASE] = {
		.type = HDA_FIXUP_PINS,
		.v.pins = (const struct hda_pintbl[]) {
			{ 0x14, 0x01014010 }, /* line-out */
			{ 0x15, 0x411111f0 }, /* N/A */
			{ 0x16, 0x411111f0 }, /* N/A */
			{ 0x17, 0x411111f0 }, /* N/A */
			{ 0x18, 0x01a19c30 }, /* mic-in */
			{ 0x19, 0x0121411f }, /* HP */
			{ 0x1a, 0x01813031 }, /* line-in */
			{ 0x1b, 0x02a19c40 }, /* front-mic */
			{ 0x1c, 0x411111f0 }, /* N/A */
			{ 0x1d, 0x411111f0 }, /* N/A */
			/* 0x1e is filled in below */
			{ 0x1f, 0x411111f0 }, /* N/A */
			{ }
		}
	},
	[ALC880_FIXUP_3ST] = {
		.type = HDA_FIXUP_PINS,
		.v.pins = (const struct hda_pintbl[]) {
			{ 0x1e, 0x411111f0 }, /* N/A */
			{ }
		},
		.chained = true,
		.chain_id = ALC880_FIXUP_3ST_BASE,
	},
	[ALC880_FIXUP_3ST_DIG] = {
		.type = HDA_FIXUP_PINS,
		.v.pins = (const struct hda_pintbl[]) {
			{ 0x1e, 0x0144111e }, /* SPDIF */
			{ }
		},
		.chained = true,
		.chain_id = ALC880_FIXUP_3ST_BASE,
	},
	[ALC880_FIXUP_5ST_BASE] = {
		.type = HDA_FIXUP_PINS,
		.v.pins = (const struct hda_pintbl[]) {
			{ 0x14, 0x01014010 }, /* front */
			{ 0x15, 0x411111f0 }, /* N/A */
			{ 0x16, 0x01011411 }, /* CLFE */
			{ 0x17, 0x01016412 }, /* surr */
			{ 0x18, 0x01a19c30 }, /* mic-in */
			{ 0x19, 0x0121411f }, /* HP */
			{ 0x1a, 0x01813031 }, /* line-in */
			{ 0x1b, 0x02a19c40 }, /* front-mic */
			{ 0x1c, 0x411111f0 }, /* N/A */
			{ 0x1d, 0x411111f0 }, /* N/A */
			/* 0x1e is filled in below */
			{ 0x1f, 0x411111f0 }, /* N/A */
			{ }
		}
	},
	[ALC880_FIXUP_5ST] = {
		.type = HDA_FIXUP_PINS,
		.v.pins = (const struct hda_pintbl[]) {
			{ 0x1e, 0x411111f0 }, /* N/A */
			{ }
		},
		.chained = true,
		.chain_id = ALC880_FIXUP_5ST_BASE,
	},
	[ALC880_FIXUP_5ST_DIG] = {
		.type = HDA_FIXUP_PINS,
		.v.pins = (const struct hda_pintbl[]) {
			{ 0x1e, 0x0144111e }, /* SPDIF */
			{ }
		},
		.chained = true,
		.chain_id = ALC880_FIXUP_5ST_BASE,
	},
	[ALC880_FIXUP_6ST_BASE] = {
		.type = HDA_FIXUP_PINS,
		.v.pins = (const struct hda_pintbl[]) {
			{ 0x14, 0x01014010 }, /* front */
			{ 0x15, 0x01016412 }, /* surr */
			{ 0x16, 0x01011411 }, /* CLFE */
			{ 0x17, 0x01012414 }, /* side */
			{ 0x18, 0x01a19c30 }, /* mic-in */
			{ 0x19, 0x02a19c40 }, /* front-mic */
			{ 0x1a, 0x01813031 }, /* line-in */
			{ 0x1b, 0x0121411f }, /* HP */
			{ 0x1c, 0x411111f0 }, /* N/A */
			{ 0x1d, 0x411111f0 }, /* N/A */
			/* 0x1e is filled in below */
			{ 0x1f, 0x411111f0 }, /* N/A */
			{ }
		}
	},
	[ALC880_FIXUP_6ST] = {
		.type = HDA_FIXUP_PINS,
		.v.pins = (const struct hda_pintbl[]) {
			{ 0x1e, 0x411111f0 }, /* N/A */
			{ }
		},
		.chained = true,
		.chain_id = ALC880_FIXUP_6ST_BASE,
	},
	[ALC880_FIXUP_6ST_DIG] = {
		.type = HDA_FIXUP_PINS,
		.v.pins = (const struct hda_pintbl[]) {
			{ 0x1e, 0x0144111e }, /* SPDIF */
			{ }
		},
		.chained = true,
		.chain_id = ALC880_FIXUP_6ST_BASE,
	},
	[ALC880_FIXUP_6ST_AUTOMUTE] = {
		.type = HDA_FIXUP_PINS,
		.v.pins = (const struct hda_pintbl[]) {
			{ 0x1b, 0x0121401f }, /* HP with jack detect */
			{ }
		},
		.chained_before = true,
		.chain_id = ALC880_FIXUP_6ST_BASE,
	},
};

static const struct snd_pci_quirk alc880_fixup_tbl[] = {
	SND_PCI_QUIRK(0x1019, 0x0f69, "Coeus G610P", ALC880_FIXUP_W810),
	SND_PCI_QUIRK(0x1043, 0x1964, "ASUS Z71V", ALC880_FIXUP_Z71V),
	SND_PCI_QUIRK_VENDOR(0x1043, "ASUS", ALC880_FIXUP_GPIO1),
	SND_PCI_QUIRK(0x1558, 0x5401, "Clevo GPIO2", ALC880_FIXUP_GPIO2),
	SND_PCI_QUIRK_VENDOR(0x1558, "Clevo", ALC880_FIXUP_EAPD_COEF),
	SND_PCI_QUIRK(0x1584, 0x9050, "Uniwill", ALC880_FIXUP_UNIWILL_DIG),
	SND_PCI_QUIRK(0x1584, 0x9054, "Uniwill", ALC880_FIXUP_F1734),
	SND_PCI_QUIRK(0x1584, 0x9070, "Uniwill", ALC880_FIXUP_UNIWILL),
	SND_PCI_QUIRK(0x1584, 0x9077, "Uniwill P53", ALC880_FIXUP_VOL_KNOB),
	SND_PCI_QUIRK(0x161f, 0x203d, "W810", ALC880_FIXUP_W810),
	SND_PCI_QUIRK(0x161f, 0x205d, "Medion Rim 2150", ALC880_FIXUP_MEDION_RIM),
	SND_PCI_QUIRK(0x1631, 0xe011, "PB 13201056", ALC880_FIXUP_6ST_AUTOMUTE),
	SND_PCI_QUIRK(0x1734, 0x107c, "FSC F1734", ALC880_FIXUP_F1734),
	SND_PCI_QUIRK(0x1734, 0x1094, "FSC Amilo M1451G", ALC880_FIXUP_FUJITSU),
	SND_PCI_QUIRK(0x1734, 0x10ac, "FSC AMILO Xi 1526", ALC880_FIXUP_F1734),
	SND_PCI_QUIRK(0x1734, 0x10b0, "FSC Amilo Pi1556", ALC880_FIXUP_FUJITSU),
	SND_PCI_QUIRK(0x1854, 0x003b, "LG", ALC880_FIXUP_LG),
	SND_PCI_QUIRK(0x1854, 0x005f, "LG P1 Express", ALC880_FIXUP_LG),
	SND_PCI_QUIRK(0x1854, 0x0068, "LG w1", ALC880_FIXUP_LG),
	SND_PCI_QUIRK(0x1854, 0x0077, "LG LW25", ALC880_FIXUP_LG_LW25),
	SND_PCI_QUIRK(0x19db, 0x4188, "TCL S700", ALC880_FIXUP_TCL_S700),

	/* Below is the copied entries from alc880_quirks.c.
	 * It's not quite sure whether BIOS sets the correct pin-config table
	 * on these machines, thus they are kept to be compatible with
	 * the old static quirks.  Once when it's confirmed to work without
	 * these overrides, it'd be better to remove.
	 */
	SND_PCI_QUIRK(0x1019, 0xa880, "ECS", ALC880_FIXUP_5ST_DIG),
	SND_PCI_QUIRK(0x1019, 0xa884, "Acer APFV", ALC880_FIXUP_6ST),
	SND_PCI_QUIRK(0x1025, 0x0070, "ULI", ALC880_FIXUP_3ST_DIG),
	SND_PCI_QUIRK(0x1025, 0x0077, "ULI", ALC880_FIXUP_6ST_DIG),
	SND_PCI_QUIRK(0x1025, 0x0078, "ULI", ALC880_FIXUP_6ST_DIG),
	SND_PCI_QUIRK(0x1025, 0x0087, "ULI", ALC880_FIXUP_6ST_DIG),
	SND_PCI_QUIRK(0x1025, 0xe309, "ULI", ALC880_FIXUP_3ST_DIG),
	SND_PCI_QUIRK(0x1025, 0xe310, "ULI", ALC880_FIXUP_3ST),
	SND_PCI_QUIRK(0x1039, 0x1234, NULL, ALC880_FIXUP_6ST_DIG),
	SND_PCI_QUIRK(0x104d, 0x81a0, "Sony", ALC880_FIXUP_3ST),
	SND_PCI_QUIRK(0x104d, 0x81d6, "Sony", ALC880_FIXUP_3ST),
	SND_PCI_QUIRK(0x107b, 0x3032, "Gateway", ALC880_FIXUP_5ST),
	SND_PCI_QUIRK(0x107b, 0x3033, "Gateway", ALC880_FIXUP_5ST),
	SND_PCI_QUIRK(0x107b, 0x4039, "Gateway", ALC880_FIXUP_5ST),
	SND_PCI_QUIRK(0x1297, 0xc790, "Shuttle ST20G5", ALC880_FIXUP_6ST_DIG),
	SND_PCI_QUIRK(0x1458, 0xa102, "Gigabyte K8", ALC880_FIXUP_6ST_DIG),
	SND_PCI_QUIRK(0x1462, 0x1150, "MSI", ALC880_FIXUP_6ST_DIG),
	SND_PCI_QUIRK(0x1509, 0x925d, "FIC P4M", ALC880_FIXUP_6ST_DIG),
	SND_PCI_QUIRK(0x1565, 0x8202, "Biostar", ALC880_FIXUP_5ST_DIG),
	SND_PCI_QUIRK(0x1695, 0x400d, "EPoX", ALC880_FIXUP_5ST_DIG),
	SND_PCI_QUIRK(0x1695, 0x4012, "EPox EP-5LDA", ALC880_FIXUP_5ST_DIG),
	SND_PCI_QUIRK(0x2668, 0x8086, NULL, ALC880_FIXUP_6ST_DIG), /* broken BIOS */
	SND_PCI_QUIRK(0x8086, 0x2668, NULL, ALC880_FIXUP_6ST_DIG),
	SND_PCI_QUIRK(0x8086, 0xa100, "Intel mobo", ALC880_FIXUP_5ST_DIG),
	SND_PCI_QUIRK(0x8086, 0xd400, "Intel mobo", ALC880_FIXUP_5ST_DIG),
	SND_PCI_QUIRK(0x8086, 0xd401, "Intel mobo", ALC880_FIXUP_5ST_DIG),
	SND_PCI_QUIRK(0x8086, 0xd402, "Intel mobo", ALC880_FIXUP_3ST_DIG),
	SND_PCI_QUIRK(0x8086, 0xe224, "Intel mobo", ALC880_FIXUP_5ST_DIG),
	SND_PCI_QUIRK(0x8086, 0xe305, "Intel mobo", ALC880_FIXUP_3ST_DIG),
	SND_PCI_QUIRK(0x8086, 0xe308, "Intel mobo", ALC880_FIXUP_3ST_DIG),
	SND_PCI_QUIRK(0x8086, 0xe400, "Intel mobo", ALC880_FIXUP_5ST_DIG),
	SND_PCI_QUIRK(0x8086, 0xe401, "Intel mobo", ALC880_FIXUP_5ST_DIG),
	SND_PCI_QUIRK(0x8086, 0xe402, "Intel mobo", ALC880_FIXUP_5ST_DIG),
	/* default Intel */
	SND_PCI_QUIRK_VENDOR(0x8086, "Intel mobo", ALC880_FIXUP_3ST),
	SND_PCI_QUIRK(0xa0a0, 0x0560, "AOpen i915GMm-HFS", ALC880_FIXUP_5ST_DIG),
	SND_PCI_QUIRK(0xe803, 0x1019, NULL, ALC880_FIXUP_6ST_DIG),
	{}
};

static const struct hda_model_fixup alc880_fixup_models[] = {
	{.id = ALC880_FIXUP_3ST, .name = "3stack"},
	{.id = ALC880_FIXUP_3ST_DIG, .name = "3stack-digout"},
	{.id = ALC880_FIXUP_5ST, .name = "5stack"},
	{.id = ALC880_FIXUP_5ST_DIG, .name = "5stack-digout"},
	{.id = ALC880_FIXUP_6ST, .name = "6stack"},
	{.id = ALC880_FIXUP_6ST_DIG, .name = "6stack-digout"},
	{.id = ALC880_FIXUP_6ST_AUTOMUTE, .name = "6stack-automute"},
	{}
};


/*
 * OK, here we have finally the patch for ALC880
 */
static int patch_alc880(struct hda_codec *codec)
{
	struct alc_spec *spec;
	int err;

	err = alc_alloc_spec(codec, 0x0b);
	if (err < 0)
		return err;

	spec = codec->spec;
	spec->gen.need_dac_fix = 1;
	spec->gen.beep_nid = 0x01;

	snd_hda_pick_fixup(codec, alc880_fixup_models, alc880_fixup_tbl,
		       alc880_fixups);
	snd_hda_apply_fixup(codec, HDA_FIXUP_ACT_PRE_PROBE);

	/* automatic parse from the BIOS config */
	err = alc880_parse_auto_config(codec);
	if (err < 0)
		goto error;

	if (!spec->gen.no_analog)
		set_beep_amp(spec, 0x0b, 0x05, HDA_INPUT);

	codec->patch_ops = alc_patch_ops;
	codec->patch_ops.unsol_event = alc880_unsol_event;


	snd_hda_apply_fixup(codec, HDA_FIXUP_ACT_PROBE);

	return 0;

 error:
	alc_free(codec);
	return err;
}


/*
 * ALC260 support
 */
static int alc260_parse_auto_config(struct hda_codec *codec)
{
	static const hda_nid_t alc260_ignore[] = { 0x17, 0 };
	static const hda_nid_t alc260_ssids[] = { 0x10, 0x15, 0x0f, 0 };
	return alc_parse_auto_config(codec, alc260_ignore, alc260_ssids);
}

/*
 * Pin config fixes
 */
enum {
	ALC260_FIXUP_HP_DC5750,
	ALC260_FIXUP_HP_PIN_0F,
	ALC260_FIXUP_COEF,
	ALC260_FIXUP_GPIO1,
	ALC260_FIXUP_GPIO1_TOGGLE,
	ALC260_FIXUP_REPLACER,
	ALC260_FIXUP_HP_B1900,
	ALC260_FIXUP_KN1,
	ALC260_FIXUP_FSC_S7020,
	ALC260_FIXUP_FSC_S7020_JWSE,
};

static void alc260_gpio1_automute(struct hda_codec *codec)
{
	struct alc_spec *spec = codec->spec;
	snd_hda_codec_write(codec, 0x01, 0, AC_VERB_SET_GPIO_DATA,
			    spec->gen.hp_jack_present);
}

static void alc260_fixup_gpio1_toggle(struct hda_codec *codec,
				      const struct hda_fixup *fix, int action)
{
	struct alc_spec *spec = codec->spec;
	if (action == HDA_FIXUP_ACT_PROBE) {
		/* although the machine has only one output pin, we need to
		 * toggle GPIO1 according to the jack state
		 */
		spec->gen.automute_hook = alc260_gpio1_automute;
		spec->gen.detect_hp = 1;
		spec->gen.automute_speaker = 1;
		spec->gen.autocfg.hp_pins[0] = 0x0f; /* copy it for automute */
		snd_hda_jack_detect_enable_callback(codec, 0x0f, HDA_GEN_HP_EVENT,
						    snd_hda_gen_hp_automute);
		snd_hda_add_verbs(codec, alc_gpio1_init_verbs);
	}
}

static void alc260_fixup_kn1(struct hda_codec *codec,
			     const struct hda_fixup *fix, int action)
{
	struct alc_spec *spec = codec->spec;
	static const struct hda_pintbl pincfgs[] = {
		{ 0x0f, 0x02214000 }, /* HP/speaker */
		{ 0x12, 0x90a60160 }, /* int mic */
		{ 0x13, 0x02a19000 }, /* ext mic */
		{ 0x18, 0x01446000 }, /* SPDIF out */
		/* disable bogus I/O pins */
		{ 0x10, 0x411111f0 },
		{ 0x11, 0x411111f0 },
		{ 0x14, 0x411111f0 },
		{ 0x15, 0x411111f0 },
		{ 0x16, 0x411111f0 },
		{ 0x17, 0x411111f0 },
		{ 0x19, 0x411111f0 },
		{ }
	};

	switch (action) {
	case HDA_FIXUP_ACT_PRE_PROBE:
		snd_hda_apply_pincfgs(codec, pincfgs);
		break;
	case HDA_FIXUP_ACT_PROBE:
		spec->init_amp = ALC_INIT_NONE;
		break;
	}
}

static void alc260_fixup_fsc_s7020(struct hda_codec *codec,
				   const struct hda_fixup *fix, int action)
{
	struct alc_spec *spec = codec->spec;
	if (action == HDA_FIXUP_ACT_PROBE)
		spec->init_amp = ALC_INIT_NONE;
}

static void alc260_fixup_fsc_s7020_jwse(struct hda_codec *codec,
				   const struct hda_fixup *fix, int action)
{
	struct alc_spec *spec = codec->spec;
	if (action == HDA_FIXUP_ACT_PRE_PROBE) {
		spec->gen.add_jack_modes = 1;
		spec->gen.hp_mic = 1;
	}
}

static const struct hda_fixup alc260_fixups[] = {
	[ALC260_FIXUP_HP_DC5750] = {
		.type = HDA_FIXUP_PINS,
		.v.pins = (const struct hda_pintbl[]) {
			{ 0x11, 0x90130110 }, /* speaker */
			{ }
		}
	},
	[ALC260_FIXUP_HP_PIN_0F] = {
		.type = HDA_FIXUP_PINS,
		.v.pins = (const struct hda_pintbl[]) {
			{ 0x0f, 0x01214000 }, /* HP */
			{ }
		}
	},
	[ALC260_FIXUP_COEF] = {
		.type = HDA_FIXUP_VERBS,
		.v.verbs = (const struct hda_verb[]) {
			{ 0x20, AC_VERB_SET_COEF_INDEX, 0x07 },
			{ 0x20, AC_VERB_SET_PROC_COEF,  0x3040 },
			{ }
		},
		.chained = true,
		.chain_id = ALC260_FIXUP_HP_PIN_0F,
	},
	[ALC260_FIXUP_GPIO1] = {
		.type = HDA_FIXUP_VERBS,
		.v.verbs = alc_gpio1_init_verbs,
	},
	[ALC260_FIXUP_GPIO1_TOGGLE] = {
		.type = HDA_FIXUP_FUNC,
		.v.func = alc260_fixup_gpio1_toggle,
		.chained = true,
		.chain_id = ALC260_FIXUP_HP_PIN_0F,
	},
	[ALC260_FIXUP_REPLACER] = {
		.type = HDA_FIXUP_VERBS,
		.v.verbs = (const struct hda_verb[]) {
			{ 0x20, AC_VERB_SET_COEF_INDEX, 0x07 },
			{ 0x20, AC_VERB_SET_PROC_COEF,  0x3050 },
			{ }
		},
		.chained = true,
		.chain_id = ALC260_FIXUP_GPIO1_TOGGLE,
	},
	[ALC260_FIXUP_HP_B1900] = {
		.type = HDA_FIXUP_FUNC,
		.v.func = alc260_fixup_gpio1_toggle,
		.chained = true,
		.chain_id = ALC260_FIXUP_COEF,
	},
	[ALC260_FIXUP_KN1] = {
		.type = HDA_FIXUP_FUNC,
		.v.func = alc260_fixup_kn1,
	},
	[ALC260_FIXUP_FSC_S7020] = {
		.type = HDA_FIXUP_FUNC,
		.v.func = alc260_fixup_fsc_s7020,
	},
	[ALC260_FIXUP_FSC_S7020_JWSE] = {
		.type = HDA_FIXUP_FUNC,
		.v.func = alc260_fixup_fsc_s7020_jwse,
		.chained = true,
		.chain_id = ALC260_FIXUP_FSC_S7020,
	},
};

static const struct snd_pci_quirk alc260_fixup_tbl[] = {
	SND_PCI_QUIRK(0x1025, 0x007b, "Acer C20x", ALC260_FIXUP_GPIO1),
	SND_PCI_QUIRK(0x1025, 0x007f, "Acer Aspire 9500", ALC260_FIXUP_COEF),
	SND_PCI_QUIRK(0x1025, 0x008f, "Acer", ALC260_FIXUP_GPIO1),
	SND_PCI_QUIRK(0x103c, 0x280a, "HP dc5750", ALC260_FIXUP_HP_DC5750),
	SND_PCI_QUIRK(0x103c, 0x30ba, "HP Presario B1900", ALC260_FIXUP_HP_B1900),
	SND_PCI_QUIRK(0x10cf, 0x1326, "FSC LifeBook S7020", ALC260_FIXUP_FSC_S7020),
	SND_PCI_QUIRK(0x1509, 0x4540, "Favorit 100XS", ALC260_FIXUP_GPIO1),
	SND_PCI_QUIRK(0x152d, 0x0729, "Quanta KN1", ALC260_FIXUP_KN1),
	SND_PCI_QUIRK(0x161f, 0x2057, "Replacer 672V", ALC260_FIXUP_REPLACER),
	SND_PCI_QUIRK(0x1631, 0xc017, "PB V7900", ALC260_FIXUP_COEF),
	{}
};

static const struct hda_model_fixup alc260_fixup_models[] = {
	{.id = ALC260_FIXUP_GPIO1, .name = "gpio1"},
	{.id = ALC260_FIXUP_COEF, .name = "coef"},
	{.id = ALC260_FIXUP_FSC_S7020, .name = "fujitsu"},
	{.id = ALC260_FIXUP_FSC_S7020_JWSE, .name = "fujitsu-jwse"},
	{}
};

/*
 */
static int patch_alc260(struct hda_codec *codec)
{
	struct alc_spec *spec;
	int err;

	err = alc_alloc_spec(codec, 0x07);
	if (err < 0)
		return err;

	spec = codec->spec;
	/* as quite a few machines require HP amp for speaker outputs,
	 * it's easier to enable it unconditionally; even if it's unneeded,
	 * it's almost harmless.
	 */
	spec->gen.prefer_hp_amp = 1;
	spec->gen.beep_nid = 0x01;

	snd_hda_pick_fixup(codec, alc260_fixup_models, alc260_fixup_tbl,
			   alc260_fixups);
	snd_hda_apply_fixup(codec, HDA_FIXUP_ACT_PRE_PROBE);

	/* automatic parse from the BIOS config */
	err = alc260_parse_auto_config(codec);
	if (err < 0)
		goto error;

	if (!spec->gen.no_analog)
		set_beep_amp(spec, 0x07, 0x05, HDA_INPUT);

	codec->patch_ops = alc_patch_ops;
	spec->shutup = alc_eapd_shutup;

	snd_hda_apply_fixup(codec, HDA_FIXUP_ACT_PROBE);

	return 0;

 error:
	alc_free(codec);
	return err;
}


/*
 * ALC882/883/885/888/889 support
 *
 * ALC882 is almost identical with ALC880 but has cleaner and more flexible
 * configuration.  Each pin widget can choose any input DACs and a mixer.
 * Each ADC is connected from a mixer of all inputs.  This makes possible
 * 6-channel independent captures.
 *
 * In addition, an independent DAC for the multi-playback (not used in this
 * driver yet).
 */

/*
 * Pin config fixes
 */
enum {
	ALC882_FIXUP_ABIT_AW9D_MAX,
	ALC882_FIXUP_LENOVO_Y530,
	ALC882_FIXUP_PB_M5210,
	ALC882_FIXUP_ACER_ASPIRE_7736,
	ALC882_FIXUP_ASUS_W90V,
	ALC889_FIXUP_CD,
	ALC889_FIXUP_VAIO_TT,
	ALC888_FIXUP_EEE1601,
	ALC882_FIXUP_EAPD,
	ALC883_FIXUP_EAPD,
	ALC883_FIXUP_ACER_EAPD,
	ALC882_FIXUP_GPIO1,
	ALC882_FIXUP_GPIO2,
	ALC882_FIXUP_GPIO3,
	ALC889_FIXUP_COEF,
	ALC882_FIXUP_ASUS_W2JC,
	ALC882_FIXUP_ACER_ASPIRE_4930G,
	ALC882_FIXUP_ACER_ASPIRE_8930G,
	ALC882_FIXUP_ASPIRE_8930G_VERBS,
	ALC885_FIXUP_MACPRO_GPIO,
	ALC889_FIXUP_DAC_ROUTE,
	ALC889_FIXUP_MBP_VREF,
	ALC889_FIXUP_IMAC91_VREF,
	ALC882_FIXUP_INV_DMIC,
	ALC882_FIXUP_NO_PRIMARY_HP,
};

static void alc889_fixup_coef(struct hda_codec *codec,
			      const struct hda_fixup *fix, int action)
{
	if (action != HDA_FIXUP_ACT_INIT)
		return;
	alc889_coef_init(codec);
}

/* toggle speaker-output according to the hp-jack state */
static void alc882_gpio_mute(struct hda_codec *codec, int pin, int muted)
{
	unsigned int gpiostate, gpiomask, gpiodir;

	gpiostate = snd_hda_codec_read(codec, codec->afg, 0,
				       AC_VERB_GET_GPIO_DATA, 0);

	if (!muted)
		gpiostate |= (1 << pin);
	else
		gpiostate &= ~(1 << pin);

	gpiomask = snd_hda_codec_read(codec, codec->afg, 0,
				      AC_VERB_GET_GPIO_MASK, 0);
	gpiomask |= (1 << pin);

	gpiodir = snd_hda_codec_read(codec, codec->afg, 0,
				     AC_VERB_GET_GPIO_DIRECTION, 0);
	gpiodir |= (1 << pin);


	snd_hda_codec_write(codec, codec->afg, 0,
			    AC_VERB_SET_GPIO_MASK, gpiomask);
	snd_hda_codec_write(codec, codec->afg, 0,
			    AC_VERB_SET_GPIO_DIRECTION, gpiodir);

	msleep(1);

	snd_hda_codec_write(codec, codec->afg, 0,
			    AC_VERB_SET_GPIO_DATA, gpiostate);
}

/* set up GPIO at initialization */
static void alc885_fixup_macpro_gpio(struct hda_codec *codec,
				     const struct hda_fixup *fix, int action)
{
	if (action != HDA_FIXUP_ACT_INIT)
		return;
	alc882_gpio_mute(codec, 0, 0);
	alc882_gpio_mute(codec, 1, 0);
}

/* Fix the connection of some pins for ALC889:
 * At least, Acer Aspire 5935 shows the connections to DAC3/4 don't
 * work correctly (bko#42740)
 */
static void alc889_fixup_dac_route(struct hda_codec *codec,
				   const struct hda_fixup *fix, int action)
{
	if (action == HDA_FIXUP_ACT_PRE_PROBE) {
		/* fake the connections during parsing the tree */
		hda_nid_t conn1[2] = { 0x0c, 0x0d };
		hda_nid_t conn2[2] = { 0x0e, 0x0f };
		snd_hda_override_conn_list(codec, 0x14, 2, conn1);
		snd_hda_override_conn_list(codec, 0x15, 2, conn1);
		snd_hda_override_conn_list(codec, 0x18, 2, conn2);
		snd_hda_override_conn_list(codec, 0x1a, 2, conn2);
	} else if (action == HDA_FIXUP_ACT_PROBE) {
		/* restore the connections */
		hda_nid_t conn[5] = { 0x0c, 0x0d, 0x0e, 0x0f, 0x26 };
		snd_hda_override_conn_list(codec, 0x14, 5, conn);
		snd_hda_override_conn_list(codec, 0x15, 5, conn);
		snd_hda_override_conn_list(codec, 0x18, 5, conn);
		snd_hda_override_conn_list(codec, 0x1a, 5, conn);
	}
}

/* Set VREF on HP pin */
static void alc889_fixup_mbp_vref(struct hda_codec *codec,
				  const struct hda_fixup *fix, int action)
{
	struct alc_spec *spec = codec->spec;
	static hda_nid_t nids[2] = { 0x14, 0x15 };
	int i;

	if (action != HDA_FIXUP_ACT_INIT)
		return;
	for (i = 0; i < ARRAY_SIZE(nids); i++) {
		unsigned int val = snd_hda_codec_get_pincfg(codec, nids[i]);
		if (get_defcfg_device(val) != AC_JACK_HP_OUT)
			continue;
		val = snd_hda_codec_get_pin_target(codec, nids[i]);
		val |= AC_PINCTL_VREF_80;
		snd_hda_set_pin_ctl(codec, nids[i], val);
		spec->gen.keep_vref_in_automute = 1;
		break;
	}
}

/* Set VREF on speaker pins on imac91 */
static void alc889_fixup_imac91_vref(struct hda_codec *codec,
				     const struct hda_fixup *fix, int action)
{
	struct alc_spec *spec = codec->spec;
	static hda_nid_t nids[2] = { 0x18, 0x1a };
	int i;

	if (action != HDA_FIXUP_ACT_INIT)
		return;
	for (i = 0; i < ARRAY_SIZE(nids); i++) {
		unsigned int val;
		val = snd_hda_codec_get_pin_target(codec, nids[i]);
		val |= AC_PINCTL_VREF_50;
		snd_hda_set_pin_ctl(codec, nids[i], val);
	}
	spec->gen.keep_vref_in_automute = 1;
}

/* Don't take HP output as primary
 * Strangely, the speaker output doesn't work on Vaio Z and some Vaio
 * all-in-one desktop PCs (for example VGC-LN51JGB) through DAC 0x05
 */
static void alc882_fixup_no_primary_hp(struct hda_codec *codec,
				       const struct hda_fixup *fix, int action)
{
	struct alc_spec *spec = codec->spec;
	if (action == HDA_FIXUP_ACT_PRE_PROBE)
		spec->gen.no_primary_hp = 1;
}

static const struct hda_fixup alc882_fixups[] = {
	[ALC882_FIXUP_ABIT_AW9D_MAX] = {
		.type = HDA_FIXUP_PINS,
		.v.pins = (const struct hda_pintbl[]) {
			{ 0x15, 0x01080104 }, /* side */
			{ 0x16, 0x01011012 }, /* rear */
			{ 0x17, 0x01016011 }, /* clfe */
			{ }
		}
	},
	[ALC882_FIXUP_LENOVO_Y530] = {
		.type = HDA_FIXUP_PINS,
		.v.pins = (const struct hda_pintbl[]) {
			{ 0x15, 0x99130112 }, /* rear int speakers */
			{ 0x16, 0x99130111 }, /* subwoofer */
			{ }
		}
	},
	[ALC882_FIXUP_PB_M5210] = {
		.type = HDA_FIXUP_PINCTLS,
		.v.pins = (const struct hda_pintbl[]) {
			{ 0x19, PIN_VREF50 },
			{}
		}
	},
	[ALC882_FIXUP_ACER_ASPIRE_7736] = {
		.type = HDA_FIXUP_FUNC,
		.v.func = alc_fixup_sku_ignore,
	},
	[ALC882_FIXUP_ASUS_W90V] = {
		.type = HDA_FIXUP_PINS,
		.v.pins = (const struct hda_pintbl[]) {
			{ 0x16, 0x99130110 }, /* fix sequence for CLFE */
			{ }
		}
	},
	[ALC889_FIXUP_CD] = {
		.type = HDA_FIXUP_PINS,
		.v.pins = (const struct hda_pintbl[]) {
			{ 0x1c, 0x993301f0 }, /* CD */
			{ }
		}
	},
	[ALC889_FIXUP_VAIO_TT] = {
		.type = HDA_FIXUP_PINS,
		.v.pins = (const struct hda_pintbl[]) {
			{ 0x17, 0x90170111 }, /* hidden surround speaker */
			{ }
		}
	},
	[ALC888_FIXUP_EEE1601] = {
		.type = HDA_FIXUP_VERBS,
		.v.verbs = (const struct hda_verb[]) {
			{ 0x20, AC_VERB_SET_COEF_INDEX, 0x0b },
			{ 0x20, AC_VERB_SET_PROC_COEF,  0x0838 },
			{ }
		}
	},
	[ALC882_FIXUP_EAPD] = {
		.type = HDA_FIXUP_VERBS,
		.v.verbs = (const struct hda_verb[]) {
			/* change to EAPD mode */
			{ 0x20, AC_VERB_SET_COEF_INDEX, 0x07 },
			{ 0x20, AC_VERB_SET_PROC_COEF, 0x3060 },
			{ }
		}
	},
	[ALC883_FIXUP_EAPD] = {
		.type = HDA_FIXUP_VERBS,
		.v.verbs = (const struct hda_verb[]) {
			/* change to EAPD mode */
			{ 0x20, AC_VERB_SET_COEF_INDEX, 0x07 },
			{ 0x20, AC_VERB_SET_PROC_COEF, 0x3070 },
			{ }
		}
	},
	[ALC883_FIXUP_ACER_EAPD] = {
		.type = HDA_FIXUP_VERBS,
		.v.verbs = (const struct hda_verb[]) {
			/* eanable EAPD on Acer laptops */
			{ 0x20, AC_VERB_SET_COEF_INDEX, 0x07 },
			{ 0x20, AC_VERB_SET_PROC_COEF, 0x3050 },
			{ }
		}
	},
	[ALC882_FIXUP_GPIO1] = {
		.type = HDA_FIXUP_VERBS,
		.v.verbs = alc_gpio1_init_verbs,
	},
	[ALC882_FIXUP_GPIO2] = {
		.type = HDA_FIXUP_VERBS,
		.v.verbs = alc_gpio2_init_verbs,
	},
	[ALC882_FIXUP_GPIO3] = {
		.type = HDA_FIXUP_VERBS,
		.v.verbs = alc_gpio3_init_verbs,
	},
	[ALC882_FIXUP_ASUS_W2JC] = {
		.type = HDA_FIXUP_VERBS,
		.v.verbs = alc_gpio1_init_verbs,
		.chained = true,
		.chain_id = ALC882_FIXUP_EAPD,
	},
	[ALC889_FIXUP_COEF] = {
		.type = HDA_FIXUP_FUNC,
		.v.func = alc889_fixup_coef,
	},
	[ALC882_FIXUP_ACER_ASPIRE_4930G] = {
		.type = HDA_FIXUP_PINS,
		.v.pins = (const struct hda_pintbl[]) {
			{ 0x16, 0x99130111 }, /* CLFE speaker */
			{ 0x17, 0x99130112 }, /* surround speaker */
			{ }
		},
		.chained = true,
		.chain_id = ALC882_FIXUP_GPIO1,
	},
	[ALC882_FIXUP_ACER_ASPIRE_8930G] = {
		.type = HDA_FIXUP_PINS,
		.v.pins = (const struct hda_pintbl[]) {
			{ 0x16, 0x99130111 }, /* CLFE speaker */
			{ 0x1b, 0x99130112 }, /* surround speaker */
			{ }
		},
		.chained = true,
		.chain_id = ALC882_FIXUP_ASPIRE_8930G_VERBS,
	},
	[ALC882_FIXUP_ASPIRE_8930G_VERBS] = {
		/* additional init verbs for Acer Aspire 8930G */
		.type = HDA_FIXUP_VERBS,
		.v.verbs = (const struct hda_verb[]) {
			/* Enable all DACs */
			/* DAC DISABLE/MUTE 1? */
			/*  setting bits 1-5 disables DAC nids 0x02-0x06
			 *  apparently. Init=0x38 */
			{ 0x20, AC_VERB_SET_COEF_INDEX, 0x03 },
			{ 0x20, AC_VERB_SET_PROC_COEF, 0x0000 },
			/* DAC DISABLE/MUTE 2? */
			/*  some bit here disables the other DACs.
			 *  Init=0x4900 */
			{ 0x20, AC_VERB_SET_COEF_INDEX, 0x08 },
			{ 0x20, AC_VERB_SET_PROC_COEF, 0x0000 },
			/* DMIC fix
			 * This laptop has a stereo digital microphone.
			 * The mics are only 1cm apart which makes the stereo
			 * useless. However, either the mic or the ALC889
			 * makes the signal become a difference/sum signal
			 * instead of standard stereo, which is annoying.
			 * So instead we flip this bit which makes the
			 * codec replicate the sum signal to both channels,
			 * turning it into a normal mono mic.
			 */
			/* DMIC_CONTROL? Init value = 0x0001 */
			{ 0x20, AC_VERB_SET_COEF_INDEX, 0x0b },
			{ 0x20, AC_VERB_SET_PROC_COEF, 0x0003 },
			{ 0x20, AC_VERB_SET_COEF_INDEX, 0x07 },
			{ 0x20, AC_VERB_SET_PROC_COEF, 0x3050 },
			{ }
		},
		.chained = true,
		.chain_id = ALC882_FIXUP_GPIO1,
	},
	[ALC885_FIXUP_MACPRO_GPIO] = {
		.type = HDA_FIXUP_FUNC,
		.v.func = alc885_fixup_macpro_gpio,
	},
	[ALC889_FIXUP_DAC_ROUTE] = {
		.type = HDA_FIXUP_FUNC,
		.v.func = alc889_fixup_dac_route,
	},
	[ALC889_FIXUP_MBP_VREF] = {
		.type = HDA_FIXUP_FUNC,
		.v.func = alc889_fixup_mbp_vref,
		.chained = true,
		.chain_id = ALC882_FIXUP_GPIO1,
	},
	[ALC889_FIXUP_IMAC91_VREF] = {
		.type = HDA_FIXUP_FUNC,
		.v.func = alc889_fixup_imac91_vref,
		.chained = true,
		.chain_id = ALC882_FIXUP_GPIO1,
	},
	[ALC882_FIXUP_INV_DMIC] = {
		.type = HDA_FIXUP_FUNC,
		.v.func = alc_fixup_inv_dmic_0x12,
	},
	[ALC882_FIXUP_NO_PRIMARY_HP] = {
		.type = HDA_FIXUP_FUNC,
		.v.func = alc882_fixup_no_primary_hp,
	},
};

static const struct snd_pci_quirk alc882_fixup_tbl[] = {
	SND_PCI_QUIRK(0x1025, 0x006c, "Acer Aspire 9810", ALC883_FIXUP_ACER_EAPD),
	SND_PCI_QUIRK(0x1025, 0x0090, "Acer Aspire", ALC883_FIXUP_ACER_EAPD),
	SND_PCI_QUIRK(0x1025, 0x010a, "Acer Ferrari 5000", ALC883_FIXUP_ACER_EAPD),
	SND_PCI_QUIRK(0x1025, 0x0110, "Acer Aspire", ALC883_FIXUP_ACER_EAPD),
	SND_PCI_QUIRK(0x1025, 0x0112, "Acer Aspire 9303", ALC883_FIXUP_ACER_EAPD),
	SND_PCI_QUIRK(0x1025, 0x0121, "Acer Aspire 5920G", ALC883_FIXUP_ACER_EAPD),
	SND_PCI_QUIRK(0x1025, 0x013e, "Acer Aspire 4930G",
		      ALC882_FIXUP_ACER_ASPIRE_4930G),
	SND_PCI_QUIRK(0x1025, 0x013f, "Acer Aspire 5930G",
		      ALC882_FIXUP_ACER_ASPIRE_4930G),
	SND_PCI_QUIRK(0x1025, 0x0145, "Acer Aspire 8930G",
		      ALC882_FIXUP_ACER_ASPIRE_8930G),
	SND_PCI_QUIRK(0x1025, 0x0146, "Acer Aspire 6935G",
		      ALC882_FIXUP_ACER_ASPIRE_8930G),
	SND_PCI_QUIRK(0x1025, 0x015e, "Acer Aspire 6930G",
		      ALC882_FIXUP_ACER_ASPIRE_4930G),
	SND_PCI_QUIRK(0x1025, 0x0166, "Acer Aspire 6530G",
		      ALC882_FIXUP_ACER_ASPIRE_4930G),
	SND_PCI_QUIRK(0x1025, 0x0142, "Acer Aspire 7730G",
		      ALC882_FIXUP_ACER_ASPIRE_4930G),
	SND_PCI_QUIRK(0x1025, 0x0155, "Packard-Bell M5120", ALC882_FIXUP_PB_M5210),
	SND_PCI_QUIRK(0x1025, 0x021e, "Acer Aspire 5739G",
		      ALC882_FIXUP_ACER_ASPIRE_4930G),
	SND_PCI_QUIRK(0x1025, 0x0259, "Acer Aspire 5935", ALC889_FIXUP_DAC_ROUTE),
	SND_PCI_QUIRK(0x1025, 0x026b, "Acer Aspire 8940G", ALC882_FIXUP_ACER_ASPIRE_8930G),
	SND_PCI_QUIRK(0x1025, 0x0296, "Acer Aspire 7736z", ALC882_FIXUP_ACER_ASPIRE_7736),
	SND_PCI_QUIRK(0x1043, 0x13c2, "Asus A7M", ALC882_FIXUP_EAPD),
	SND_PCI_QUIRK(0x1043, 0x1873, "ASUS W90V", ALC882_FIXUP_ASUS_W90V),
	SND_PCI_QUIRK(0x1043, 0x1971, "Asus W2JC", ALC882_FIXUP_ASUS_W2JC),
	SND_PCI_QUIRK(0x1043, 0x835f, "Asus Eee 1601", ALC888_FIXUP_EEE1601),
	SND_PCI_QUIRK(0x104d, 0x9047, "Sony Vaio TT", ALC889_FIXUP_VAIO_TT),
	SND_PCI_QUIRK(0x104d, 0x905a, "Sony Vaio Z", ALC882_FIXUP_NO_PRIMARY_HP),
	SND_PCI_QUIRK(0x104d, 0x9043, "Sony Vaio VGC-LN51JGB", ALC882_FIXUP_NO_PRIMARY_HP),

	/* All Apple entries are in codec SSIDs */
	SND_PCI_QUIRK(0x106b, 0x00a0, "MacBookPro 3,1", ALC889_FIXUP_MBP_VREF),
	SND_PCI_QUIRK(0x106b, 0x00a1, "Macbook", ALC889_FIXUP_MBP_VREF),
	SND_PCI_QUIRK(0x106b, 0x00a4, "MacbookPro 4,1", ALC889_FIXUP_MBP_VREF),
	SND_PCI_QUIRK(0x106b, 0x0c00, "Mac Pro", ALC885_FIXUP_MACPRO_GPIO),
	SND_PCI_QUIRK(0x106b, 0x1000, "iMac 24", ALC885_FIXUP_MACPRO_GPIO),
	SND_PCI_QUIRK(0x106b, 0x2800, "AppleTV", ALC885_FIXUP_MACPRO_GPIO),
	SND_PCI_QUIRK(0x106b, 0x2c00, "MacbookPro rev3", ALC889_FIXUP_MBP_VREF),
	SND_PCI_QUIRK(0x106b, 0x3000, "iMac", ALC889_FIXUP_MBP_VREF),
	SND_PCI_QUIRK(0x106b, 0x3200, "iMac 7,1 Aluminum", ALC882_FIXUP_EAPD),
	SND_PCI_QUIRK(0x106b, 0x3400, "MacBookAir 1,1", ALC889_FIXUP_MBP_VREF),
	SND_PCI_QUIRK(0x106b, 0x3500, "MacBookAir 2,1", ALC889_FIXUP_MBP_VREF),
	SND_PCI_QUIRK(0x106b, 0x3600, "Macbook 3,1", ALC889_FIXUP_MBP_VREF),
	SND_PCI_QUIRK(0x106b, 0x3800, "MacbookPro 4,1", ALC889_FIXUP_MBP_VREF),
	SND_PCI_QUIRK(0x106b, 0x3e00, "iMac 24 Aluminum", ALC885_FIXUP_MACPRO_GPIO),
	SND_PCI_QUIRK(0x106b, 0x3f00, "Macbook 5,1", ALC889_FIXUP_IMAC91_VREF),
	SND_PCI_QUIRK(0x106b, 0x4000, "MacbookPro 5,1", ALC889_FIXUP_IMAC91_VREF),
	SND_PCI_QUIRK(0x106b, 0x4100, "Macmini 3,1", ALC889_FIXUP_IMAC91_VREF),
	SND_PCI_QUIRK(0x106b, 0x4200, "Mac Pro 5,1", ALC885_FIXUP_MACPRO_GPIO),
	SND_PCI_QUIRK(0x106b, 0x4300, "iMac 9,1", ALC889_FIXUP_IMAC91_VREF),
	SND_PCI_QUIRK(0x106b, 0x4600, "MacbookPro 5,2", ALC889_FIXUP_IMAC91_VREF),
	SND_PCI_QUIRK(0x106b, 0x4900, "iMac 9,1 Aluminum", ALC889_FIXUP_IMAC91_VREF),
	SND_PCI_QUIRK(0x106b, 0x4a00, "Macbook 5,2", ALC889_FIXUP_IMAC91_VREF),

	SND_PCI_QUIRK(0x1071, 0x8258, "Evesham Voyaeger", ALC882_FIXUP_EAPD),
	SND_PCI_QUIRK(0x1462, 0x7350, "MSI-7350", ALC889_FIXUP_CD),
	SND_PCI_QUIRK_VENDOR(0x1462, "MSI", ALC882_FIXUP_GPIO3),
	SND_PCI_QUIRK(0x1458, 0xa002, "Gigabyte EP45-DS3", ALC889_FIXUP_CD),
	SND_PCI_QUIRK(0x147b, 0x107a, "Abit AW9D-MAX", ALC882_FIXUP_ABIT_AW9D_MAX),
	SND_PCI_QUIRK_VENDOR(0x1558, "Clevo laptop", ALC882_FIXUP_EAPD),
	SND_PCI_QUIRK(0x161f, 0x2054, "Medion laptop", ALC883_FIXUP_EAPD),
	SND_PCI_QUIRK(0x17aa, 0x3a0d, "Lenovo Y530", ALC882_FIXUP_LENOVO_Y530),
	SND_PCI_QUIRK(0x8086, 0x0022, "DX58SO", ALC889_FIXUP_COEF),
	{}
};

static const struct hda_model_fixup alc882_fixup_models[] = {
	{.id = ALC882_FIXUP_ACER_ASPIRE_4930G, .name = "acer-aspire-4930g"},
	{.id = ALC882_FIXUP_ACER_ASPIRE_8930G, .name = "acer-aspire-8930g"},
	{.id = ALC883_FIXUP_ACER_EAPD, .name = "acer-aspire"},
	{.id = ALC882_FIXUP_INV_DMIC, .name = "inv-dmic"},
	{.id = ALC882_FIXUP_NO_PRIMARY_HP, .name = "no-primary-hp"},
	{}
};

/*
 * BIOS auto configuration
 */
/* almost identical with ALC880 parser... */
static int alc882_parse_auto_config(struct hda_codec *codec)
{
	static const hda_nid_t alc882_ignore[] = { 0x1d, 0 };
	static const hda_nid_t alc882_ssids[] = { 0x15, 0x1b, 0x14, 0 };
	return alc_parse_auto_config(codec, alc882_ignore, alc882_ssids);
}

/*
 */
static int patch_alc882(struct hda_codec *codec)
{
	struct alc_spec *spec;
	int err;

	err = alc_alloc_spec(codec, 0x0b);
	if (err < 0)
		return err;

	spec = codec->spec;

	switch (codec->vendor_id) {
	case 0x10ec0882:
	case 0x10ec0885:
		break;
	default:
		/* ALC883 and variants */
		alc_fix_pll_init(codec, 0x20, 0x0a, 10);
		break;
	}

	snd_hda_pick_fixup(codec, alc882_fixup_models, alc882_fixup_tbl,
		       alc882_fixups);
	snd_hda_apply_fixup(codec, HDA_FIXUP_ACT_PRE_PROBE);

	alc_auto_parse_customize_define(codec);

	if (has_cdefine_beep(codec))
		spec->gen.beep_nid = 0x01;

	/* automatic parse from the BIOS config */
	err = alc882_parse_auto_config(codec);
	if (err < 0)
		goto error;

	if (!spec->gen.no_analog && spec->gen.beep_nid)
		set_beep_amp(spec, 0x0b, 0x05, HDA_INPUT);

	codec->patch_ops = alc_patch_ops;

	snd_hda_apply_fixup(codec, HDA_FIXUP_ACT_PROBE);

	return 0;

 error:
	alc_free(codec);
	return err;
}


/*
 * ALC262 support
 */
static int alc262_parse_auto_config(struct hda_codec *codec)
{
	static const hda_nid_t alc262_ignore[] = { 0x1d, 0 };
	static const hda_nid_t alc262_ssids[] = { 0x15, 0x1b, 0x14, 0 };
	return alc_parse_auto_config(codec, alc262_ignore, alc262_ssids);
}

/*
 * Pin config fixes
 */
enum {
	ALC262_FIXUP_FSC_H270,
	ALC262_FIXUP_FSC_S7110,
	ALC262_FIXUP_HP_Z200,
	ALC262_FIXUP_TYAN,
	ALC262_FIXUP_LENOVO_3000,
	ALC262_FIXUP_BENQ,
	ALC262_FIXUP_BENQ_T31,
	ALC262_FIXUP_INV_DMIC,
};

static const struct hda_fixup alc262_fixups[] = {
	[ALC262_FIXUP_FSC_H270] = {
		.type = HDA_FIXUP_PINS,
		.v.pins = (const struct hda_pintbl[]) {
			{ 0x14, 0x99130110 }, /* speaker */
			{ 0x15, 0x0221142f }, /* front HP */
			{ 0x1b, 0x0121141f }, /* rear HP */
			{ }
		}
	},
	[ALC262_FIXUP_FSC_S7110] = {
		.type = HDA_FIXUP_PINS,
		.v.pins = (const struct hda_pintbl[]) {
			{ 0x15, 0x90170110 }, /* speaker */
			{ }
		},
		.chained = true,
		.chain_id = ALC262_FIXUP_BENQ,
	},
	[ALC262_FIXUP_HP_Z200] = {
		.type = HDA_FIXUP_PINS,
		.v.pins = (const struct hda_pintbl[]) {
			{ 0x16, 0x99130120 }, /* internal speaker */
			{ }
		}
	},
	[ALC262_FIXUP_TYAN] = {
		.type = HDA_FIXUP_PINS,
		.v.pins = (const struct hda_pintbl[]) {
			{ 0x14, 0x1993e1f0 }, /* int AUX */
			{ }
		}
	},
	[ALC262_FIXUP_LENOVO_3000] = {
		.type = HDA_FIXUP_PINCTLS,
		.v.pins = (const struct hda_pintbl[]) {
			{ 0x19, PIN_VREF50 },
			{}
		},
		.chained = true,
		.chain_id = ALC262_FIXUP_BENQ,
	},
	[ALC262_FIXUP_BENQ] = {
		.type = HDA_FIXUP_VERBS,
		.v.verbs = (const struct hda_verb[]) {
			{ 0x20, AC_VERB_SET_COEF_INDEX, 0x07 },
			{ 0x20, AC_VERB_SET_PROC_COEF, 0x3070 },
			{}
		}
	},
	[ALC262_FIXUP_BENQ_T31] = {
		.type = HDA_FIXUP_VERBS,
		.v.verbs = (const struct hda_verb[]) {
			{ 0x20, AC_VERB_SET_COEF_INDEX, 0x07 },
			{ 0x20, AC_VERB_SET_PROC_COEF, 0x3050 },
			{}
		}
	},
	[ALC262_FIXUP_INV_DMIC] = {
		.type = HDA_FIXUP_FUNC,
		.v.func = alc_fixup_inv_dmic_0x12,
	},
};

static const struct snd_pci_quirk alc262_fixup_tbl[] = {
	SND_PCI_QUIRK(0x103c, 0x170b, "HP Z200", ALC262_FIXUP_HP_Z200),
	SND_PCI_QUIRK(0x10cf, 0x1397, "Fujitsu Lifebook S7110", ALC262_FIXUP_FSC_S7110),
	SND_PCI_QUIRK(0x10cf, 0x142d, "Fujitsu Lifebook E8410", ALC262_FIXUP_BENQ),
	SND_PCI_QUIRK(0x10f1, 0x2915, "Tyan Thunder n6650W", ALC262_FIXUP_TYAN),
	SND_PCI_QUIRK(0x1734, 0x1147, "FSC Celsius H270", ALC262_FIXUP_FSC_H270),
	SND_PCI_QUIRK(0x17aa, 0x384e, "Lenovo 3000", ALC262_FIXUP_LENOVO_3000),
	SND_PCI_QUIRK(0x17ff, 0x0560, "Benq ED8", ALC262_FIXUP_BENQ),
	SND_PCI_QUIRK(0x17ff, 0x058d, "Benq T31-16", ALC262_FIXUP_BENQ_T31),
	{}
};

static const struct hda_model_fixup alc262_fixup_models[] = {
	{.id = ALC262_FIXUP_INV_DMIC, .name = "inv-dmic"},
	{}
};

/*
 */
static int patch_alc262(struct hda_codec *codec)
{
	struct alc_spec *spec;
	int err;

	err = alc_alloc_spec(codec, 0x0b);
	if (err < 0)
		return err;

	spec = codec->spec;
	spec->gen.shared_mic_vref_pin = 0x18;

#if 0
	/* pshou 07/11/05  set a zero PCM sample to DAC when FIFO is
	 * under-run
	 */
	{
	int tmp;
	snd_hda_codec_write(codec, 0x1a, 0, AC_VERB_SET_COEF_INDEX, 7);
	tmp = snd_hda_codec_read(codec, 0x20, 0, AC_VERB_GET_PROC_COEF, 0);
	snd_hda_codec_write(codec, 0x1a, 0, AC_VERB_SET_COEF_INDEX, 7);
	snd_hda_codec_write(codec, 0x1a, 0, AC_VERB_SET_PROC_COEF, tmp | 0x80);
	}
#endif
	alc_fix_pll_init(codec, 0x20, 0x0a, 10);

	snd_hda_pick_fixup(codec, alc262_fixup_models, alc262_fixup_tbl,
		       alc262_fixups);
	snd_hda_apply_fixup(codec, HDA_FIXUP_ACT_PRE_PROBE);

	alc_auto_parse_customize_define(codec);

	if (has_cdefine_beep(codec))
		spec->gen.beep_nid = 0x01;

	/* automatic parse from the BIOS config */
	err = alc262_parse_auto_config(codec);
	if (err < 0)
		goto error;

	if (!spec->gen.no_analog && spec->gen.beep_nid)
		set_beep_amp(spec, 0x0b, 0x05, HDA_INPUT);

	codec->patch_ops = alc_patch_ops;
	spec->shutup = alc_eapd_shutup;

	snd_hda_apply_fixup(codec, HDA_FIXUP_ACT_PROBE);

	return 0;

 error:
	alc_free(codec);
	return err;
}

/*
 *  ALC268
 */
/* bind Beep switches of both NID 0x0f and 0x10 */
static const struct hda_bind_ctls alc268_bind_beep_sw = {
	.ops = &snd_hda_bind_sw,
	.values = {
		HDA_COMPOSE_AMP_VAL(0x0f, 3, 1, HDA_INPUT),
		HDA_COMPOSE_AMP_VAL(0x10, 3, 1, HDA_INPUT),
		0
	},
};

static const struct snd_kcontrol_new alc268_beep_mixer[] = {
	HDA_CODEC_VOLUME("Beep Playback Volume", 0x1d, 0x0, HDA_INPUT),
	HDA_BIND_SW("Beep Playback Switch", &alc268_bind_beep_sw),
	{ }
};

/* set PCBEEP vol = 0, mute connections */
static const struct hda_verb alc268_beep_init_verbs[] = {
	{0x1d, AC_VERB_SET_AMP_GAIN_MUTE, AMP_IN_UNMUTE(0)},
	{0x0f, AC_VERB_SET_AMP_GAIN_MUTE, AMP_IN_MUTE(1)},
	{0x10, AC_VERB_SET_AMP_GAIN_MUTE, AMP_IN_MUTE(1)},
	{ }
};

enum {
	ALC268_FIXUP_INV_DMIC,
	ALC268_FIXUP_HP_EAPD,
};

static const struct hda_fixup alc268_fixups[] = {
	[ALC268_FIXUP_INV_DMIC] = {
		.type = HDA_FIXUP_FUNC,
		.v.func = alc_fixup_inv_dmic_0x12,
	},
	[ALC268_FIXUP_HP_EAPD] = {
		.type = HDA_FIXUP_VERBS,
		.v.verbs = (const struct hda_verb[]) {
			{0x15, AC_VERB_SET_EAPD_BTLENABLE, 0},
			{}
		}
	},
};

static const struct hda_model_fixup alc268_fixup_models[] = {
	{.id = ALC268_FIXUP_INV_DMIC, .name = "inv-dmic"},
	{.id = ALC268_FIXUP_HP_EAPD, .name = "hp-eapd"},
	{}
};

static const struct snd_pci_quirk alc268_fixup_tbl[] = {
	SND_PCI_QUIRK(0x1025, 0x015b, "Acer AOA 150 (ZG5)", ALC268_FIXUP_INV_DMIC),
	/* below is codec SSID since multiple Toshiba laptops have the
	 * same PCI SSID 1179:ff00
	 */
	SND_PCI_QUIRK(0x1179, 0xff06, "Toshiba P200", ALC268_FIXUP_HP_EAPD),
	{}
};

/*
 * BIOS auto configuration
 */
static int alc268_parse_auto_config(struct hda_codec *codec)
{
	static const hda_nid_t alc268_ssids[] = { 0x15, 0x1b, 0x14, 0 };
	return alc_parse_auto_config(codec, NULL, alc268_ssids);
}

/*
 */
static int patch_alc268(struct hda_codec *codec)
{
	struct alc_spec *spec;
	int err;

	/* ALC268 has no aa-loopback mixer */
	err = alc_alloc_spec(codec, 0);
	if (err < 0)
		return err;

	spec = codec->spec;
	spec->gen.beep_nid = 0x01;

	snd_hda_pick_fixup(codec, alc268_fixup_models, alc268_fixup_tbl, alc268_fixups);
	snd_hda_apply_fixup(codec, HDA_FIXUP_ACT_PRE_PROBE);

	/* automatic parse from the BIOS config */
	err = alc268_parse_auto_config(codec);
	if (err < 0)
		goto error;

	if (err > 0 && !spec->gen.no_analog &&
	    spec->gen.autocfg.speaker_pins[0] != 0x1d) {
		add_mixer(spec, alc268_beep_mixer);
		snd_hda_add_verbs(codec, alc268_beep_init_verbs);
		if (!query_amp_caps(codec, 0x1d, HDA_INPUT))
			/* override the amp caps for beep generator */
			snd_hda_override_amp_caps(codec, 0x1d, HDA_INPUT,
					  (0x0c << AC_AMPCAP_OFFSET_SHIFT) |
					  (0x0c << AC_AMPCAP_NUM_STEPS_SHIFT) |
					  (0x07 << AC_AMPCAP_STEP_SIZE_SHIFT) |
					  (0 << AC_AMPCAP_MUTE_SHIFT));
	}

	codec->patch_ops = alc_patch_ops;
	spec->shutup = alc_eapd_shutup;

	snd_hda_apply_fixup(codec, HDA_FIXUP_ACT_PROBE);

	return 0;

 error:
	alc_free(codec);
	return err;
}

/*
 * ALC269
 */

static int playback_pcm_open(struct hda_pcm_stream *hinfo,
			     struct hda_codec *codec,
			     struct snd_pcm_substream *substream)
{
	struct hda_gen_spec *spec = codec->spec;
	return snd_hda_multi_out_analog_open(codec, &spec->multiout, substream,
					     hinfo);
}

static int playback_pcm_prepare(struct hda_pcm_stream *hinfo,
				struct hda_codec *codec,
				unsigned int stream_tag,
				unsigned int format,
				struct snd_pcm_substream *substream)
{
	struct hda_gen_spec *spec = codec->spec;
	return snd_hda_multi_out_analog_prepare(codec, &spec->multiout,
						stream_tag, format, substream);
}

static int playback_pcm_cleanup(struct hda_pcm_stream *hinfo,
				struct hda_codec *codec,
				struct snd_pcm_substream *substream)
{
	struct hda_gen_spec *spec = codec->spec;
	return snd_hda_multi_out_analog_cleanup(codec, &spec->multiout);
}

static const struct hda_pcm_stream alc269_44k_pcm_analog_playback = {
	.substreams = 1,
	.channels_min = 2,
	.channels_max = 8,
	.rates = SNDRV_PCM_RATE_44100, /* fixed rate */
	/* NID is set in alc_build_pcms */
	.ops = {
		.open = playback_pcm_open,
		.prepare = playback_pcm_prepare,
		.cleanup = playback_pcm_cleanup
	},
};

static const struct hda_pcm_stream alc269_44k_pcm_analog_capture = {
	.substreams = 1,
	.channels_min = 2,
	.channels_max = 2,
	.rates = SNDRV_PCM_RATE_44100, /* fixed rate */
	/* NID is set in alc_build_pcms */
};

/* different alc269-variants */
enum {
	ALC269_TYPE_ALC269VA,
	ALC269_TYPE_ALC269VB,
	ALC269_TYPE_ALC269VC,
	ALC269_TYPE_ALC269VD,
	ALC269_TYPE_ALC280,
	ALC269_TYPE_ALC282,
	ALC269_TYPE_ALC283,
	ALC269_TYPE_ALC284,
	ALC269_TYPE_ALC286,
};

/*
 * BIOS auto configuration
 */
static int alc269_parse_auto_config(struct hda_codec *codec)
{
	static const hda_nid_t alc269_ignore[] = { 0x1d, 0 };
	static const hda_nid_t alc269_ssids[] = { 0, 0x1b, 0x14, 0x21 };
	static const hda_nid_t alc269va_ssids[] = { 0x15, 0x1b, 0x14, 0 };
	struct alc_spec *spec = codec->spec;
	const hda_nid_t *ssids;

	switch (spec->codec_variant) {
	case ALC269_TYPE_ALC269VA:
	case ALC269_TYPE_ALC269VC:
	case ALC269_TYPE_ALC280:
	case ALC269_TYPE_ALC284:
		ssids = alc269va_ssids;
		break;
	case ALC269_TYPE_ALC269VB:
	case ALC269_TYPE_ALC269VD:
	case ALC269_TYPE_ALC282:
	case ALC269_TYPE_ALC286:
	case ALC269_TYPE_ALC283:
		ssids = alc269_ssids;
		break;
	default:
		ssids = alc269_ssids;
		break;
	}

	return alc_parse_auto_config(codec, alc269_ignore, ssids);
}

static void alc269vb_toggle_power_output(struct hda_codec *codec, int power_up)
{
	int val = alc_read_coef_idx(codec, 0x04);
	if (power_up)
		val |= 1 << 11;
	else
		val &= ~(1 << 11);
	alc_write_coef_idx(codec, 0x04, val);
}

static void alc269_shutup(struct hda_codec *codec)
{
	struct alc_spec *spec = codec->spec;

	if (spec->codec_variant == ALC269_TYPE_ALC269VB)
		alc269vb_toggle_power_output(codec, 0);
	if (spec->codec_variant == ALC269_TYPE_ALC269VB &&
			(alc_get_coef0(codec) & 0x00ff) == 0x018) {
		msleep(150);
	}
	snd_hda_shutup_pins(codec);
}

static void alc283_init(struct hda_codec *codec)
{
	struct alc_spec *spec = codec->spec;
	hda_nid_t hp_pin = spec->gen.autocfg.hp_pins[0];
	int hp_pin_sense = snd_hda_jack_detect(codec, hp_pin);
	int val;

	if (!hp_pin)
		return;

	alc_write_coef_idx(codec, 0x43, 0x9004);

	snd_hda_codec_write(codec, hp_pin, 0,
			    AC_VERB_SET_AMP_GAIN_MUTE, AMP_OUT_MUTE);

	if (hp_pin_sense)
		msleep(75);

	snd_hda_codec_write(codec, hp_pin, 0,
			    AC_VERB_SET_PIN_WIDGET_CONTROL, PIN_HP);

	if (hp_pin_sense)
		msleep(75);
	val = alc_read_coef_idx(codec, 0x06);
	alc_write_coef_idx(codec, 0x06, val & ~0x000c);;

	val = alc_read_coef_idx(codec, 0x46);
	alc_write_coef_idx(codec, 0x46, val & ~(3 << 12));
	alc_write_coef_idx(codec, 0x43, 0x9614);
}

static void alc283_shutup(struct hda_codec *codec)
{
	struct alc_spec *spec = codec->spec;
	hda_nid_t hp_pin = spec->gen.autocfg.hp_pins[0];
	int hp_pin_sense = snd_hda_jack_detect(codec, hp_pin);
	int val;

	if (!hp_pin) {
		alc269_shutup(codec);
		return;
	}

	alc_write_coef_idx(codec, 0x43, 0x9004);

	snd_hda_codec_write(codec, hp_pin, 0,
			    AC_VERB_SET_AMP_GAIN_MUTE, AMP_OUT_MUTE);

	if (hp_pin_sense)
		msleep(100);

	snd_hda_codec_write(codec, hp_pin, 0,
			    AC_VERB_SET_PIN_WIDGET_CONTROL, 0x0);

	val = alc_read_coef_idx(codec, 0x46);
	alc_write_coef_idx(codec, 0x46, val | (3 << 12));

	if (hp_pin_sense)
		msleep(100);
	snd_hda_shutup_pins(codec);
	alc_write_coef_idx(codec, 0x43, 0x9614);
}

#ifdef CONFIG_PM
static int alc269_resume(struct hda_codec *codec)
{
	struct alc_spec *spec = codec->spec;

	if (spec->codec_variant == ALC269_TYPE_ALC269VB)
		alc269vb_toggle_power_output(codec, 0);
	if (spec->codec_variant == ALC269_TYPE_ALC269VB &&
			(alc_get_coef0(codec) & 0x00ff) == 0x018) {
		msleep(150);
	}

	codec->patch_ops.init(codec);

	if (spec->codec_variant == ALC269_TYPE_ALC269VB)
		alc269vb_toggle_power_output(codec, 1);
	if (spec->codec_variant == ALC269_TYPE_ALC269VB &&
			(alc_get_coef0(codec) & 0x00ff) == 0x017) {
		msleep(200);
	}

	snd_hda_codec_resume_amp(codec);
	snd_hda_codec_resume_cache(codec);
	hda_call_check_power_status(codec, 0x01);
	return 0;
}
#endif /* CONFIG_PM */

static void alc269_fixup_pincfg_no_hp_to_lineout(struct hda_codec *codec,
						 const struct hda_fixup *fix, int action)
{
	struct alc_spec *spec = codec->spec;

	if (action == HDA_FIXUP_ACT_PRE_PROBE)
		spec->parse_flags = HDA_PINCFG_NO_HP_FIXUP;
}

static void alc269_fixup_hweq(struct hda_codec *codec,
			       const struct hda_fixup *fix, int action)
{
	int coef;

	if (action != HDA_FIXUP_ACT_INIT)
		return;
	coef = alc_read_coef_idx(codec, 0x1e);
	alc_write_coef_idx(codec, 0x1e, coef | 0x80);
}

static void alc271_fixup_dmic(struct hda_codec *codec,
			      const struct hda_fixup *fix, int action)
{
	static const struct hda_verb verbs[] = {
		{0x20, AC_VERB_SET_COEF_INDEX, 0x0d},
		{0x20, AC_VERB_SET_PROC_COEF, 0x4000},
		{}
	};
	unsigned int cfg;

	if (strcmp(codec->chip_name, "ALC271X") &&
	    strcmp(codec->chip_name, "ALC269VB"))
		return;
	cfg = snd_hda_codec_get_pincfg(codec, 0x12);
	if (get_defcfg_connect(cfg) == AC_JACK_PORT_FIXED)
		snd_hda_sequence_write(codec, verbs);
}

static void alc269_fixup_pcm_44k(struct hda_codec *codec,
				 const struct hda_fixup *fix, int action)
{
	struct alc_spec *spec = codec->spec;

	if (action != HDA_FIXUP_ACT_PROBE)
		return;

	/* Due to a hardware problem on Lenovo Ideadpad, we need to
	 * fix the sample rate of analog I/O to 44.1kHz
	 */
	spec->gen.stream_analog_playback = &alc269_44k_pcm_analog_playback;
	spec->gen.stream_analog_capture = &alc269_44k_pcm_analog_capture;
}

static void alc269_fixup_stereo_dmic(struct hda_codec *codec,
				     const struct hda_fixup *fix, int action)
{
	int coef;

	if (action != HDA_FIXUP_ACT_INIT)
		return;
	/* The digital-mic unit sends PDM (differential signal) instead of
	 * the standard PCM, thus you can't record a valid mono stream as is.
	 * Below is a workaround specific to ALC269 to control the dmic
	 * signal source as mono.
	 */
	coef = alc_read_coef_idx(codec, 0x07);
	alc_write_coef_idx(codec, 0x07, coef | 0x80);
}

static void alc269_quanta_automute(struct hda_codec *codec)
{
	snd_hda_gen_update_outputs(codec);

	snd_hda_codec_write(codec, 0x20, 0,
			AC_VERB_SET_COEF_INDEX, 0x0c);
	snd_hda_codec_write(codec, 0x20, 0,
			AC_VERB_SET_PROC_COEF, 0x680);

	snd_hda_codec_write(codec, 0x20, 0,
			AC_VERB_SET_COEF_INDEX, 0x0c);
	snd_hda_codec_write(codec, 0x20, 0,
			AC_VERB_SET_PROC_COEF, 0x480);
}

static void alc269_fixup_quanta_mute(struct hda_codec *codec,
				     const struct hda_fixup *fix, int action)
{
	struct alc_spec *spec = codec->spec;
	if (action != HDA_FIXUP_ACT_PROBE)
		return;
	spec->gen.automute_hook = alc269_quanta_automute;
}

static void alc269_x101_hp_automute_hook(struct hda_codec *codec,
					 struct hda_jack_tbl *jack)
{
	struct alc_spec *spec = codec->spec;
	int vref;
	msleep(200);
	snd_hda_gen_hp_automute(codec, jack);

	vref = spec->gen.hp_jack_present ? PIN_VREF80 : 0;
	msleep(100);
	snd_hda_codec_write(codec, 0x18, 0, AC_VERB_SET_PIN_WIDGET_CONTROL,
			    vref);
	msleep(500);
	snd_hda_codec_write(codec, 0x18, 0, AC_VERB_SET_PIN_WIDGET_CONTROL,
			    vref);
}

static void alc269_fixup_x101_headset_mic(struct hda_codec *codec,
				     const struct hda_fixup *fix, int action)
{
	struct alc_spec *spec = codec->spec;
	if (action == HDA_FIXUP_ACT_PRE_PROBE) {
		spec->parse_flags |= HDA_PINCFG_HEADSET_MIC;
		spec->gen.hp_automute_hook = alc269_x101_hp_automute_hook;
	}
}


/* update mute-LED according to the speaker mute state via mic VREF pin */
static void alc269_fixup_mic_mute_hook(void *private_data, int enabled)
{
	struct hda_codec *codec = private_data;
	struct alc_spec *spec = codec->spec;
	unsigned int pinval;

	if (spec->mute_led_polarity)
		enabled = !enabled;
	pinval = AC_PINCTL_IN_EN |
		(enabled ? AC_PINCTL_VREF_HIZ : AC_PINCTL_VREF_80);
	if (spec->mute_led_nid)
		snd_hda_set_pin_ctl_cache(codec, spec->mute_led_nid, pinval);
}

static void alc269_fixup_hp_mute_led(struct hda_codec *codec,
				     const struct hda_fixup *fix, int action)
{
	struct alc_spec *spec = codec->spec;
	const struct dmi_device *dev = NULL;

	if (action != HDA_FIXUP_ACT_PRE_PROBE)
		return;

	while ((dev = dmi_find_device(DMI_DEV_TYPE_OEM_STRING, NULL, dev))) {
		int pol, pin;
		if (sscanf(dev->name, "HP_Mute_LED_%d_%x", &pol, &pin) != 2)
			continue;
		if (pin < 0x0a || pin >= 0x10)
			break;
		spec->mute_led_polarity = pol;
		spec->mute_led_nid = pin - 0x0a + 0x18;
		spec->gen.vmaster_mute.hook = alc269_fixup_mic_mute_hook;
		spec->gen.vmaster_mute_enum = 1;
		snd_printd("Detected mute LED for %x:%d\n", spec->mute_led_nid,
			   spec->mute_led_polarity);
		break;
	}
}

static void alc269_fixup_hp_mute_led_mic1(struct hda_codec *codec,
				const struct hda_fixup *fix, int action)
{
	struct alc_spec *spec = codec->spec;
	if (action == HDA_FIXUP_ACT_PRE_PROBE) {
		spec->mute_led_polarity = 0;
		spec->mute_led_nid = 0x18;
		spec->gen.vmaster_mute.hook = alc269_fixup_mic_mute_hook;
		spec->gen.vmaster_mute_enum = 1;
	}
}

static void alc269_fixup_hp_mute_led_mic2(struct hda_codec *codec,
				const struct hda_fixup *fix, int action)
{
	struct alc_spec *spec = codec->spec;
	if (action == HDA_FIXUP_ACT_PRE_PROBE) {
		spec->mute_led_polarity = 0;
		spec->mute_led_nid = 0x19;
		spec->gen.vmaster_mute.hook = alc269_fixup_mic_mute_hook;
		spec->gen.vmaster_mute_enum = 1;
	}
}

/* turn on/off mute LED per vmaster hook */
static void alc269_fixup_hp_gpio_mute_hook(void *private_data, int enabled)
{
	struct hda_codec *codec = private_data;
	struct alc_spec *spec = codec->spec;
	unsigned int oldval = spec->gpio_led;

	if (enabled)
		spec->gpio_led &= ~0x08;
	else
		spec->gpio_led |= 0x08;
	if (spec->gpio_led != oldval)
		snd_hda_codec_write(codec, 0x01, 0, AC_VERB_SET_GPIO_DATA,
				    spec->gpio_led);
}

/* turn on/off mic-mute LED per capture hook */
static void alc269_fixup_hp_gpio_mic_mute_hook(struct hda_codec *codec,
			       struct snd_ctl_elem_value *ucontrol)
{
	struct alc_spec *spec = codec->spec;
	unsigned int oldval = spec->gpio_led;

	if (!ucontrol)
		return;

	if (ucontrol->value.integer.value[0] ||
	    ucontrol->value.integer.value[1])
		spec->gpio_led &= ~0x10;
	else
		spec->gpio_led |= 0x10;
	if (spec->gpio_led != oldval)
		snd_hda_codec_write(codec, 0x01, 0, AC_VERB_SET_GPIO_DATA,
				    spec->gpio_led);
}

static void alc269_fixup_hp_gpio_led(struct hda_codec *codec,
				const struct hda_fixup *fix, int action)
{
	struct alc_spec *spec = codec->spec;
	static const struct hda_verb gpio_init[] = {
		{ 0x01, AC_VERB_SET_GPIO_MASK, 0x18 },
		{ 0x01, AC_VERB_SET_GPIO_DIRECTION, 0x18 },
		{}
	};

	if (action == HDA_FIXUP_ACT_PRE_PROBE) {
		spec->gen.vmaster_mute.hook = alc269_fixup_hp_gpio_mute_hook;
		spec->gen.cap_sync_hook = alc269_fixup_hp_gpio_mic_mute_hook;
		spec->gpio_led = 0;
		snd_hda_add_verbs(codec, gpio_init);
	}
}

static void alc_headset_mode_unplugged(struct hda_codec *codec)
{
	int val;

	switch (codec->vendor_id) {
	case 0x10ec0283:
		alc_write_coef_idx(codec, 0x1b, 0x0c0b);
		alc_write_coef_idx(codec, 0x45, 0xc429);
		val = alc_read_coef_idx(codec, 0x35);
		alc_write_coef_idx(codec, 0x35, val & 0xbfff);
		alc_write_coef_idx(codec, 0x06, 0x2104);
		alc_write_coef_idx(codec, 0x1a, 0x0001);
		alc_write_coef_idx(codec, 0x26, 0x0004);
		alc_write_coef_idx(codec, 0x32, 0x42a3);
		break;
	case 0x10ec0292:
		alc_write_coef_idx(codec, 0x76, 0x000e);
		alc_write_coef_idx(codec, 0x6c, 0x2400);
		alc_write_coef_idx(codec, 0x18, 0x7308);
		alc_write_coef_idx(codec, 0x6b, 0xc429);
		break;
	case 0x10ec0668:
		alc_write_coef_idx(codec, 0x15, 0x0d40);
		alc_write_coef_idx(codec, 0xb7, 0x802b);
		break;
	}
	snd_printdd("Headset jack set to unplugged mode.\n");
}


static void alc_headset_mode_mic_in(struct hda_codec *codec, hda_nid_t hp_pin,
				    hda_nid_t mic_pin)
{
	int val;

	switch (codec->vendor_id) {
	case 0x10ec0283:
		alc_write_coef_idx(codec, 0x45, 0xc429);
		snd_hda_set_pin_ctl_cache(codec, hp_pin, 0);
		val = alc_read_coef_idx(codec, 0x35);
		alc_write_coef_idx(codec, 0x35, val | 1<<14);
		alc_write_coef_idx(codec, 0x06, 0x2100);
		alc_write_coef_idx(codec, 0x1a, 0x0021);
		alc_write_coef_idx(codec, 0x26, 0x008c);
		snd_hda_set_pin_ctl_cache(codec, mic_pin, PIN_VREF50);
		break;
	case 0x10ec0292:
		snd_hda_set_pin_ctl_cache(codec, hp_pin, 0);
		alc_write_coef_idx(codec, 0x19, 0xa208);
		alc_write_coef_idx(codec, 0x2e, 0xacf0);
		break;
	case 0x10ec0668:
		alc_write_coef_idx(codec, 0x11, 0x0001);
		snd_hda_set_pin_ctl_cache(codec, hp_pin, 0);
		alc_write_coef_idx(codec, 0xb7, 0x802b);
		alc_write_coef_idx(codec, 0xb5, 0x1040);
		val = alc_read_coef_idx(codec, 0xc3);
		alc_write_coef_idx(codec, 0xc3, val | 1<<12);
		snd_hda_set_pin_ctl_cache(codec, mic_pin, PIN_VREF50);
		break;
	}
	snd_printdd("Headset jack set to mic-in mode.\n");
}

static void alc_headset_mode_default(struct hda_codec *codec)
{
	switch (codec->vendor_id) {
	case 0x10ec0283:
		alc_write_coef_idx(codec, 0x06, 0x2100);
		alc_write_coef_idx(codec, 0x32, 0x4ea3);
		break;
	case 0x10ec0292:
		alc_write_coef_idx(codec, 0x76, 0x000e);
		alc_write_coef_idx(codec, 0x6c, 0x2400);
		alc_write_coef_idx(codec, 0x6b, 0xc429);
		alc_write_coef_idx(codec, 0x18, 0x7308);
		break;
	case 0x10ec0668:
		alc_write_coef_idx(codec, 0x11, 0x0041);
		alc_write_coef_idx(codec, 0x15, 0x0d40);
		alc_write_coef_idx(codec, 0xb7, 0x802b);
		break;
	}
	snd_printdd("Headset jack set to headphone (default) mode.\n");
}

/* Iphone type */
static void alc_headset_mode_ctia(struct hda_codec *codec)
{
	switch (codec->vendor_id) {
	case 0x10ec0283:
		alc_write_coef_idx(codec, 0x45, 0xd429);
		alc_write_coef_idx(codec, 0x1b, 0x0c2b);
		alc_write_coef_idx(codec, 0x32, 0x4ea3);
		break;
	case 0x10ec0292:
		alc_write_coef_idx(codec, 0x6b, 0xd429);
		alc_write_coef_idx(codec, 0x76, 0x0008);
		alc_write_coef_idx(codec, 0x18, 0x7388);
		break;
	case 0x10ec0668:
		alc_write_coef_idx(codec, 0x15, 0x0d60);
		alc_write_coef_idx(codec, 0xc3, 0x0000);
		break;
	}
	snd_printdd("Headset jack set to iPhone-style headset mode.\n");
}

/* Nokia type */
static void alc_headset_mode_omtp(struct hda_codec *codec)
{
	switch (codec->vendor_id) {
	case 0x10ec0283:
		alc_write_coef_idx(codec, 0x45, 0xe429);
		alc_write_coef_idx(codec, 0x1b, 0x0c2b);
		alc_write_coef_idx(codec, 0x32, 0x4ea3);
		break;
	case 0x10ec0292:
		alc_write_coef_idx(codec, 0x6b, 0xe429);
		alc_write_coef_idx(codec, 0x76, 0x0008);
		alc_write_coef_idx(codec, 0x18, 0x7388);
		break;
	case 0x10ec0668:
		alc_write_coef_idx(codec, 0x15, 0x0d50);
		alc_write_coef_idx(codec, 0xc3, 0x0000);
		break;
	}
	snd_printdd("Headset jack set to Nokia-style headset mode.\n");
}

static void alc_determine_headset_type(struct hda_codec *codec)
{
	int val;
	bool is_ctia = false;
	struct alc_spec *spec = codec->spec;

	switch (codec->vendor_id) {
	case 0x10ec0283:
		alc_write_coef_idx(codec, 0x45, 0xd029);
		msleep(300);
		val = alc_read_coef_idx(codec, 0x46);
		is_ctia = (val & 0x0070) == 0x0070;
		break;
	case 0x10ec0292:
		alc_write_coef_idx(codec, 0x6b, 0xd429);
		msleep(300);
		val = alc_read_coef_idx(codec, 0x6c);
		is_ctia = (val & 0x001c) == 0x001c;
		break;
	case 0x10ec0668:
		alc_write_coef_idx(codec, 0x11, 0x0001);
		alc_write_coef_idx(codec, 0xb7, 0x802b);
		alc_write_coef_idx(codec, 0x15, 0x0d60);
		alc_write_coef_idx(codec, 0xc3, 0x0c00);
		msleep(300);
		val = alc_read_coef_idx(codec, 0xbe);
		is_ctia = (val & 0x1c02) == 0x1c02;
		break;
	}

	snd_printdd("Headset jack detected iPhone-style headset: %s\n",
		    is_ctia ? "yes" : "no");
	spec->current_headset_type = is_ctia ? ALC_HEADSET_TYPE_CTIA : ALC_HEADSET_TYPE_OMTP;
}

static void alc_update_headset_mode(struct hda_codec *codec)
{
	struct alc_spec *spec = codec->spec;

	hda_nid_t mux_pin = spec->gen.imux_pins[spec->gen.cur_mux[0]];
	hda_nid_t hp_pin = spec->gen.autocfg.hp_pins[0];

	int new_headset_mode;

	if (!snd_hda_jack_detect(codec, hp_pin))
		new_headset_mode = ALC_HEADSET_MODE_UNPLUGGED;
	else if (mux_pin == spec->headset_mic_pin)
		new_headset_mode = ALC_HEADSET_MODE_HEADSET;
	else if (mux_pin == spec->headphone_mic_pin)
		new_headset_mode = ALC_HEADSET_MODE_MIC;
	else
		new_headset_mode = ALC_HEADSET_MODE_HEADPHONE;

	if (new_headset_mode == spec->current_headset_mode)
		return;

	switch (new_headset_mode) {
	case ALC_HEADSET_MODE_UNPLUGGED:
		alc_headset_mode_unplugged(codec);
		spec->gen.hp_jack_present = false;
		break;
	case ALC_HEADSET_MODE_HEADSET:
		if (spec->current_headset_type == ALC_HEADSET_TYPE_UNKNOWN)
			alc_determine_headset_type(codec);
		if (spec->current_headset_type == ALC_HEADSET_TYPE_CTIA)
			alc_headset_mode_ctia(codec);
		else if (spec->current_headset_type == ALC_HEADSET_TYPE_OMTP)
			alc_headset_mode_omtp(codec);
		spec->gen.hp_jack_present = true;
		break;
	case ALC_HEADSET_MODE_MIC:
		alc_headset_mode_mic_in(codec, hp_pin, spec->headphone_mic_pin);
		spec->gen.hp_jack_present = false;
		break;
	case ALC_HEADSET_MODE_HEADPHONE:
		alc_headset_mode_default(codec);
		spec->gen.hp_jack_present = true;
		break;
	}
	if (new_headset_mode != ALC_HEADSET_MODE_MIC) {
		snd_hda_set_pin_ctl_cache(codec, hp_pin,
					  AC_PINCTL_OUT_EN | AC_PINCTL_HP_EN);
		if (spec->headphone_mic_pin)
			snd_hda_set_pin_ctl_cache(codec, spec->headphone_mic_pin,
						  PIN_VREFHIZ);
	}
	spec->current_headset_mode = new_headset_mode;

	snd_hda_gen_update_outputs(codec);
}

static void alc_update_headset_mode_hook(struct hda_codec *codec,
			     struct snd_ctl_elem_value *ucontrol)
{
	alc_update_headset_mode(codec);
}

static void alc_update_headset_jack_cb(struct hda_codec *codec, struct hda_jack_tbl *jack)
{
	struct alc_spec *spec = codec->spec;
	spec->current_headset_type = ALC_HEADSET_MODE_UNKNOWN;
	snd_hda_gen_hp_automute(codec, jack);
}

static void alc_probe_headset_mode(struct hda_codec *codec)
{
	int i;
	struct alc_spec *spec = codec->spec;
	struct auto_pin_cfg *cfg = &spec->gen.autocfg;

	/* Find mic pins */
	for (i = 0; i < cfg->num_inputs; i++) {
		if (cfg->inputs[i].is_headset_mic && !spec->headset_mic_pin)
			spec->headset_mic_pin = cfg->inputs[i].pin;
		if (cfg->inputs[i].is_headphone_mic && !spec->headphone_mic_pin)
			spec->headphone_mic_pin = cfg->inputs[i].pin;
	}

	spec->gen.cap_sync_hook = alc_update_headset_mode_hook;
	spec->gen.automute_hook = alc_update_headset_mode;
	spec->gen.hp_automute_hook = alc_update_headset_jack_cb;
}

static void alc_fixup_headset_mode(struct hda_codec *codec,
				const struct hda_fixup *fix, int action)
{
	struct alc_spec *spec = codec->spec;

	switch (action) {
	case HDA_FIXUP_ACT_PRE_PROBE:
		spec->parse_flags |= HDA_PINCFG_HEADSET_MIC | HDA_PINCFG_HEADPHONE_MIC;
		break;
	case HDA_FIXUP_ACT_PROBE:
		alc_probe_headset_mode(codec);
		break;
	case HDA_FIXUP_ACT_INIT:
		spec->current_headset_mode = 0;
		alc_update_headset_mode(codec);
		break;
	}
}

static void alc_fixup_headset_mode_no_hp_mic(struct hda_codec *codec,
				const struct hda_fixup *fix, int action)
{
	if (action == HDA_FIXUP_ACT_PRE_PROBE) {
		struct alc_spec *spec = codec->spec;
		spec->parse_flags |= HDA_PINCFG_HEADSET_MIC;
	}
	else
		alc_fixup_headset_mode(codec, fix, action);
}

static void alc_fixup_headset_mode_alc668(struct hda_codec *codec,
				const struct hda_fixup *fix, int action)
{
	if (action == HDA_FIXUP_ACT_PRE_PROBE) {
		int val;
		alc_write_coef_idx(codec, 0xc4, 0x8000);
		val = alc_read_coef_idx(codec, 0xc2);
		alc_write_coef_idx(codec, 0xc2, val & 0xfe);
		snd_hda_set_pin_ctl_cache(codec, 0x18, 0);
	}
	alc_fixup_headset_mode(codec, fix, action);
}

static void alc271_hp_gate_mic_jack(struct hda_codec *codec,
				    const struct hda_fixup *fix,
				    int action)
{
	struct alc_spec *spec = codec->spec;

	if (action == HDA_FIXUP_ACT_PROBE) {
		int mic_pin = spec->gen.autocfg.inputs[0].pin;
		int hp_pin = spec->gen.autocfg.hp_pins[0];

		if (snd_BUG_ON(!mic_pin || !hp_pin))
			return;
		snd_hda_jack_set_gating_jack(codec, mic_pin, hp_pin);
	}
}

static void alc269_fixup_limit_int_mic_boost(struct hda_codec *codec,
					     const struct hda_fixup *fix,
					     int action)
{
	struct alc_spec *spec = codec->spec;
	struct auto_pin_cfg *cfg = &spec->gen.autocfg;
	int i;

	/* The mic boosts on level 2 and 3 are too noisy
	   on the internal mic input.
	   Therefore limit the boost to 0 or 1. */

	if (action != HDA_FIXUP_ACT_PROBE)
		return;

	for (i = 0; i < cfg->num_inputs; i++) {
		hda_nid_t nid = cfg->inputs[i].pin;
		unsigned int defcfg;
		if (cfg->inputs[i].type != AUTO_PIN_MIC)
			continue;
		defcfg = snd_hda_codec_get_pincfg(codec, nid);
		if (snd_hda_get_input_pin_attr(defcfg) != INPUT_PIN_ATTR_INT)
			continue;

		snd_hda_override_amp_caps(codec, nid, HDA_INPUT,
					  (0x00 << AC_AMPCAP_OFFSET_SHIFT) |
					  (0x01 << AC_AMPCAP_NUM_STEPS_SHIFT) |
					  (0x2f << AC_AMPCAP_STEP_SIZE_SHIFT) |
					  (0 << AC_AMPCAP_MUTE_SHIFT));
	}
}

<<<<<<< HEAD
static void alc283_fixup_dac_wcaps(struct hda_codec *codec,
      const struct hda_fixup *fix, int action)
{
	int val;

	switch (action) {
	case HDA_FIXUP_ACT_PRE_PROBE:
		snd_hda_override_wcaps(codec, 0x03, 0);
		break;
	case HDA_FIXUP_ACT_INIT:
		/* MIC2-VREF control */
		/* Set to manual mode */
		val = alc_read_coef_idx(codec, 0x1a);
		alc_write_coef_idx(codec, 0x1a, val | (1 << 4));
		break;
	}
=======
static void alc290_fixup_mono_speakers(struct hda_codec *codec,
				       const struct hda_fixup *fix, int action)
{
	if (action == HDA_FIXUP_ACT_PRE_PROBE)
		/* Remove DAC node 0x03, as it seems to be
		   giving mono output */
		snd_hda_override_wcaps(codec, 0x03, 0);
>>>>>>> 14e9c7db
}

enum {
	ALC269_FIXUP_SONY_VAIO,
	ALC275_FIXUP_SONY_VAIO_GPIO2,
	ALC269_FIXUP_DELL_M101Z,
	ALC269_FIXUP_SKU_IGNORE,
	ALC269_FIXUP_ASUS_G73JW,
	ALC269_FIXUP_LENOVO_EAPD,
	ALC275_FIXUP_SONY_HWEQ,
	ALC271_FIXUP_DMIC,
	ALC269_FIXUP_PCM_44K,
	ALC269_FIXUP_STEREO_DMIC,
	ALC269_FIXUP_QUANTA_MUTE,
	ALC269_FIXUP_LIFEBOOK,
	ALC269_FIXUP_AMIC,
	ALC269_FIXUP_DMIC,
	ALC269VB_FIXUP_AMIC,
	ALC269VB_FIXUP_DMIC,
	ALC269_FIXUP_HP_MUTE_LED,
	ALC269_FIXUP_HP_MUTE_LED_MIC1,
	ALC269_FIXUP_HP_MUTE_LED_MIC2,
	ALC269_FIXUP_HP_GPIO_LED,
	ALC269_FIXUP_INV_DMIC,
	ALC269_FIXUP_LENOVO_DOCK,
	ALC286_FIXUP_SONY_MIC_NO_PRESENCE,
	ALC269_FIXUP_PINCFG_NO_HP_TO_LINEOUT,
	ALC269_FIXUP_DELL1_MIC_NO_PRESENCE,
	ALC269_FIXUP_DELL2_MIC_NO_PRESENCE,
	ALC269_FIXUP_DELL3_MIC_NO_PRESENCE,
	ALC290_FIXUP_MONO_SPEAKERS,
	ALC269_FIXUP_HEADSET_MODE,
	ALC269_FIXUP_HEADSET_MODE_NO_HP_MIC,
	ALC269_FIXUP_ASUS_X101_FUNC,
	ALC269_FIXUP_ASUS_X101_VERB,
	ALC269_FIXUP_ASUS_X101,
	ALC271_FIXUP_AMIC_MIC2,
	ALC271_FIXUP_HP_GATE_MIC_JACK,
	ALC269_FIXUP_ACER_AC700,
	ALC269_FIXUP_LIMIT_INT_MIC_BOOST,
	ALC283_FIXUP_DAC_WCAPS,
};

static const struct hda_fixup alc269_fixups[] = {
	[ALC269_FIXUP_SONY_VAIO] = {
		.type = HDA_FIXUP_PINCTLS,
		.v.pins = (const struct hda_pintbl[]) {
			{0x19, PIN_VREFGRD},
			{}
		}
	},
	[ALC275_FIXUP_SONY_VAIO_GPIO2] = {
		.type = HDA_FIXUP_VERBS,
		.v.verbs = (const struct hda_verb[]) {
			{0x01, AC_VERB_SET_GPIO_MASK, 0x04},
			{0x01, AC_VERB_SET_GPIO_DIRECTION, 0x04},
			{0x01, AC_VERB_SET_GPIO_DATA, 0x00},
			{ }
		},
		.chained = true,
		.chain_id = ALC269_FIXUP_SONY_VAIO
	},
	[ALC269_FIXUP_DELL_M101Z] = {
		.type = HDA_FIXUP_VERBS,
		.v.verbs = (const struct hda_verb[]) {
			/* Enables internal speaker */
			{0x20, AC_VERB_SET_COEF_INDEX, 13},
			{0x20, AC_VERB_SET_PROC_COEF, 0x4040},
			{}
		}
	},
	[ALC269_FIXUP_SKU_IGNORE] = {
		.type = HDA_FIXUP_FUNC,
		.v.func = alc_fixup_sku_ignore,
	},
	[ALC269_FIXUP_ASUS_G73JW] = {
		.type = HDA_FIXUP_PINS,
		.v.pins = (const struct hda_pintbl[]) {
			{ 0x17, 0x99130111 }, /* subwoofer */
			{ }
		}
	},
	[ALC269_FIXUP_LENOVO_EAPD] = {
		.type = HDA_FIXUP_VERBS,
		.v.verbs = (const struct hda_verb[]) {
			{0x14, AC_VERB_SET_EAPD_BTLENABLE, 0},
			{}
		}
	},
	[ALC275_FIXUP_SONY_HWEQ] = {
		.type = HDA_FIXUP_FUNC,
		.v.func = alc269_fixup_hweq,
		.chained = true,
		.chain_id = ALC275_FIXUP_SONY_VAIO_GPIO2
	},
	[ALC271_FIXUP_DMIC] = {
		.type = HDA_FIXUP_FUNC,
		.v.func = alc271_fixup_dmic,
	},
	[ALC269_FIXUP_PCM_44K] = {
		.type = HDA_FIXUP_FUNC,
		.v.func = alc269_fixup_pcm_44k,
		.chained = true,
		.chain_id = ALC269_FIXUP_QUANTA_MUTE
	},
	[ALC269_FIXUP_STEREO_DMIC] = {
		.type = HDA_FIXUP_FUNC,
		.v.func = alc269_fixup_stereo_dmic,
	},
	[ALC269_FIXUP_QUANTA_MUTE] = {
		.type = HDA_FIXUP_FUNC,
		.v.func = alc269_fixup_quanta_mute,
	},
	[ALC269_FIXUP_LIFEBOOK] = {
		.type = HDA_FIXUP_PINS,
		.v.pins = (const struct hda_pintbl[]) {
			{ 0x1a, 0x2101103f }, /* dock line-out */
			{ 0x1b, 0x23a11040 }, /* dock mic-in */
			{ }
		},
		.chained = true,
		.chain_id = ALC269_FIXUP_QUANTA_MUTE
	},
	[ALC269_FIXUP_AMIC] = {
		.type = HDA_FIXUP_PINS,
		.v.pins = (const struct hda_pintbl[]) {
			{ 0x14, 0x99130110 }, /* speaker */
			{ 0x15, 0x0121401f }, /* HP out */
			{ 0x18, 0x01a19c20 }, /* mic */
			{ 0x19, 0x99a3092f }, /* int-mic */
			{ }
		},
	},
	[ALC269_FIXUP_DMIC] = {
		.type = HDA_FIXUP_PINS,
		.v.pins = (const struct hda_pintbl[]) {
			{ 0x12, 0x99a3092f }, /* int-mic */
			{ 0x14, 0x99130110 }, /* speaker */
			{ 0x15, 0x0121401f }, /* HP out */
			{ 0x18, 0x01a19c20 }, /* mic */
			{ }
		},
	},
	[ALC269VB_FIXUP_AMIC] = {
		.type = HDA_FIXUP_PINS,
		.v.pins = (const struct hda_pintbl[]) {
			{ 0x14, 0x99130110 }, /* speaker */
			{ 0x18, 0x01a19c20 }, /* mic */
			{ 0x19, 0x99a3092f }, /* int-mic */
			{ 0x21, 0x0121401f }, /* HP out */
			{ }
		},
	},
	[ALC269VB_FIXUP_DMIC] = {
		.type = HDA_FIXUP_PINS,
		.v.pins = (const struct hda_pintbl[]) {
			{ 0x12, 0x99a3092f }, /* int-mic */
			{ 0x14, 0x99130110 }, /* speaker */
			{ 0x18, 0x01a19c20 }, /* mic */
			{ 0x21, 0x0121401f }, /* HP out */
			{ }
		},
	},
	[ALC269_FIXUP_HP_MUTE_LED] = {
		.type = HDA_FIXUP_FUNC,
		.v.func = alc269_fixup_hp_mute_led,
	},
	[ALC269_FIXUP_HP_MUTE_LED_MIC1] = {
		.type = HDA_FIXUP_FUNC,
		.v.func = alc269_fixup_hp_mute_led_mic1,
	},
	[ALC269_FIXUP_HP_MUTE_LED_MIC2] = {
		.type = HDA_FIXUP_FUNC,
		.v.func = alc269_fixup_hp_mute_led_mic2,
	},
	[ALC269_FIXUP_HP_GPIO_LED] = {
		.type = HDA_FIXUP_FUNC,
		.v.func = alc269_fixup_hp_gpio_led,
	},
	[ALC269_FIXUP_INV_DMIC] = {
		.type = HDA_FIXUP_FUNC,
		.v.func = alc_fixup_inv_dmic_0x12,
	},
	[ALC269_FIXUP_LENOVO_DOCK] = {
		.type = HDA_FIXUP_PINS,
		.v.pins = (const struct hda_pintbl[]) {
			{ 0x19, 0x23a11040 }, /* dock mic */
			{ 0x1b, 0x2121103f }, /* dock headphone */
			{ }
		},
		.chained = true,
		.chain_id = ALC269_FIXUP_PINCFG_NO_HP_TO_LINEOUT
	},
	[ALC269_FIXUP_PINCFG_NO_HP_TO_LINEOUT] = {
		.type = HDA_FIXUP_FUNC,
		.v.func = alc269_fixup_pincfg_no_hp_to_lineout,
	},
	[ALC269_FIXUP_DELL1_MIC_NO_PRESENCE] = {
		.type = HDA_FIXUP_PINS,
		.v.pins = (const struct hda_pintbl[]) {
			{ 0x19, 0x01a1913c }, /* use as headset mic, without its own jack detect */
			{ 0x1a, 0x01a1913d }, /* use as headphone mic, without its own jack detect */
			{ }
		},
		.chained = true,
		.chain_id = ALC269_FIXUP_HEADSET_MODE
	},
	[ALC269_FIXUP_DELL2_MIC_NO_PRESENCE] = {
		.type = HDA_FIXUP_PINS,
		.v.pins = (const struct hda_pintbl[]) {
			{ 0x16, 0x21014020 }, /* dock line out */
			{ 0x19, 0x21a19030 }, /* dock mic */
			{ 0x1a, 0x01a1913c }, /* use as headset mic, without its own jack detect */
			{ }
		},
		.chained = true,
		.chain_id = ALC269_FIXUP_HEADSET_MODE_NO_HP_MIC
	},
	[ALC269_FIXUP_DELL3_MIC_NO_PRESENCE] = {
		.type = HDA_FIXUP_PINS,
		.v.pins = (const struct hda_pintbl[]) {
			{ 0x1a, 0x01a1913c }, /* use as headset mic, without its own jack detect */
			{ }
		},
		.chained = true,
		.chain_id = ALC269_FIXUP_HEADSET_MODE_NO_HP_MIC
	},
	[ALC269_FIXUP_HEADSET_MODE] = {
		.type = HDA_FIXUP_FUNC,
		.v.func = alc_fixup_headset_mode,
	},
	[ALC269_FIXUP_HEADSET_MODE_NO_HP_MIC] = {
		.type = HDA_FIXUP_FUNC,
		.v.func = alc_fixup_headset_mode_no_hp_mic,
	},
	[ALC286_FIXUP_SONY_MIC_NO_PRESENCE] = {
		.type = HDA_FIXUP_PINS,
		.v.pins = (const struct hda_pintbl[]) {
			{ 0x18, 0x01a1913c }, /* use as headset mic, without its own jack detect */
			{ }
		},
	},
	[ALC269_FIXUP_ASUS_X101_FUNC] = {
		.type = HDA_FIXUP_FUNC,
		.v.func = alc269_fixup_x101_headset_mic,
	},
	[ALC269_FIXUP_ASUS_X101_VERB] = {
		.type = HDA_FIXUP_VERBS,
		.v.verbs = (const struct hda_verb[]) {
			{0x18, AC_VERB_SET_PIN_WIDGET_CONTROL, 0},
			{0x20, AC_VERB_SET_COEF_INDEX, 0x08},
			{0x20, AC_VERB_SET_PROC_COEF,  0x0310},
			{ }
		},
		.chained = true,
		.chain_id = ALC269_FIXUP_ASUS_X101_FUNC
	},
	[ALC269_FIXUP_ASUS_X101] = {
		.type = HDA_FIXUP_PINS,
		.v.pins = (const struct hda_pintbl[]) {
			{ 0x18, 0x04a1182c }, /* Headset mic */
			{ }
		},
		.chained = true,
		.chain_id = ALC269_FIXUP_ASUS_X101_VERB
	},
	[ALC271_FIXUP_AMIC_MIC2] = {
		.type = HDA_FIXUP_PINS,
		.v.pins = (const struct hda_pintbl[]) {
			{ 0x14, 0x99130110 }, /* speaker */
			{ 0x19, 0x01a19c20 }, /* mic */
			{ 0x1b, 0x99a7012f }, /* int-mic */
			{ 0x21, 0x0121401f }, /* HP out */
			{ }
		},
	},
	[ALC271_FIXUP_HP_GATE_MIC_JACK] = {
		.type = HDA_FIXUP_FUNC,
		.v.func = alc271_hp_gate_mic_jack,
		.chained = true,
		.chain_id = ALC271_FIXUP_AMIC_MIC2,
	},
	[ALC269_FIXUP_ACER_AC700] = {
		.type = HDA_FIXUP_PINS,
		.v.pins = (const struct hda_pintbl[]) {
			{ 0x12, 0x99a3092f }, /* int-mic */
			{ 0x14, 0x99130110 }, /* speaker */
			{ 0x18, 0x03a11c20 }, /* mic */
			{ 0x1e, 0x0346101e }, /* SPDIF1 */
			{ 0x21, 0x0321101f }, /* HP out */
			{ }
		},
		.chained = true,
		.chain_id = ALC271_FIXUP_DMIC,
	},
	[ALC269_FIXUP_LIMIT_INT_MIC_BOOST] = {
		.type = HDA_FIXUP_FUNC,
		.v.func = alc269_fixup_limit_int_mic_boost,
	},
<<<<<<< HEAD
	[ALC283_FIXUP_DAC_WCAPS] = {
		/* Disable the second DAC, ensuring only DAC1 is used. */
		.type = HDA_FIXUP_FUNC,
		.v.func = alc283_fixup_dac_wcaps,
=======
	[ALC290_FIXUP_MONO_SPEAKERS] = {
		.type = HDA_FIXUP_FUNC,
		.v.func = alc290_fixup_mono_speakers,
		.chained = true,
		.chain_id = ALC269_FIXUP_DELL3_MIC_NO_PRESENCE,
>>>>>>> 14e9c7db
	},
};

static const struct snd_pci_quirk alc269_fixup_tbl[] = {
	SND_PCI_QUIRK(0x1025, 0x029b, "Acer 1810TZ", ALC269_FIXUP_INV_DMIC),
	SND_PCI_QUIRK(0x1025, 0x0349, "Acer AOD260", ALC269_FIXUP_INV_DMIC),
	SND_PCI_QUIRK(0x1028, 0x05bd, "Dell", ALC269_FIXUP_DELL2_MIC_NO_PRESENCE),
	SND_PCI_QUIRK(0x1028, 0x05be, "Dell", ALC269_FIXUP_DELL2_MIC_NO_PRESENCE),
	SND_PCI_QUIRK(0x1028, 0x05c4, "Dell", ALC269_FIXUP_DELL1_MIC_NO_PRESENCE),
	SND_PCI_QUIRK(0x1028, 0x05c5, "Dell", ALC269_FIXUP_DELL1_MIC_NO_PRESENCE),
	SND_PCI_QUIRK(0x1028, 0x05c6, "Dell", ALC269_FIXUP_DELL1_MIC_NO_PRESENCE),
	SND_PCI_QUIRK(0x1028, 0x05c7, "Dell", ALC269_FIXUP_DELL1_MIC_NO_PRESENCE),
	SND_PCI_QUIRK(0x1028, 0x05c8, "Dell", ALC269_FIXUP_DELL1_MIC_NO_PRESENCE),
	SND_PCI_QUIRK(0x1028, 0x05c9, "Dell", ALC269_FIXUP_DELL1_MIC_NO_PRESENCE),
	SND_PCI_QUIRK(0x1028, 0x05ca, "Dell", ALC269_FIXUP_DELL2_MIC_NO_PRESENCE),
	SND_PCI_QUIRK(0x1028, 0x05cb, "Dell", ALC269_FIXUP_DELL2_MIC_NO_PRESENCE),
	SND_PCI_QUIRK(0x1028, 0x05de, "Dell", ALC269_FIXUP_DELL2_MIC_NO_PRESENCE),
	SND_PCI_QUIRK(0x1028, 0x05e0, "Dell", ALC269_FIXUP_DELL2_MIC_NO_PRESENCE),
	SND_PCI_QUIRK(0x1028, 0x05e9, "Dell", ALC269_FIXUP_DELL1_MIC_NO_PRESENCE),
	SND_PCI_QUIRK(0x1028, 0x05ea, "Dell", ALC269_FIXUP_DELL1_MIC_NO_PRESENCE),
	SND_PCI_QUIRK(0x1028, 0x05eb, "Dell", ALC269_FIXUP_DELL1_MIC_NO_PRESENCE),
	SND_PCI_QUIRK(0x1028, 0x05ec, "Dell", ALC269_FIXUP_DELL1_MIC_NO_PRESENCE),
	SND_PCI_QUIRK(0x1028, 0x05ed, "Dell", ALC269_FIXUP_DELL1_MIC_NO_PRESENCE),
	SND_PCI_QUIRK(0x1028, 0x05ee, "Dell", ALC269_FIXUP_DELL1_MIC_NO_PRESENCE),
	SND_PCI_QUIRK(0x1028, 0x05f3, "Dell", ALC269_FIXUP_DELL1_MIC_NO_PRESENCE),
	SND_PCI_QUIRK(0x1028, 0x05f4, "Dell", ALC269_FIXUP_DELL1_MIC_NO_PRESENCE),
	SND_PCI_QUIRK(0x1028, 0x05f5, "Dell", ALC269_FIXUP_DELL1_MIC_NO_PRESENCE),
	SND_PCI_QUIRK(0x1028, 0x05f6, "Dell", ALC269_FIXUP_DELL1_MIC_NO_PRESENCE),
	SND_PCI_QUIRK(0x1028, 0x05f8, "Dell", ALC269_FIXUP_DELL1_MIC_NO_PRESENCE),
	SND_PCI_QUIRK(0x1028, 0x05f9, "Dell", ALC269_FIXUP_DELL1_MIC_NO_PRESENCE),
	SND_PCI_QUIRK(0x1028, 0x05fb, "Dell", ALC269_FIXUP_DELL1_MIC_NO_PRESENCE),
	SND_PCI_QUIRK(0x1028, 0x0606, "Dell", ALC269_FIXUP_DELL1_MIC_NO_PRESENCE),
	SND_PCI_QUIRK(0x1028, 0x0608, "Dell", ALC269_FIXUP_DELL1_MIC_NO_PRESENCE),
	SND_PCI_QUIRK(0x1028, 0x0609, "Dell", ALC269_FIXUP_DELL1_MIC_NO_PRESENCE),
	SND_PCI_QUIRK(0x1028, 0x0613, "Dell", ALC269_FIXUP_DELL1_MIC_NO_PRESENCE),
	SND_PCI_QUIRK(0x1028, 0x0616, "Dell Vostro 5470", ALC290_FIXUP_MONO_SPEAKERS),
	SND_PCI_QUIRK(0x103c, 0x1586, "HP", ALC269_FIXUP_HP_MUTE_LED_MIC2),
	SND_PCI_QUIRK(0x103c, 0x18e6, "HP", ALC269_FIXUP_HP_GPIO_LED),
	SND_PCI_QUIRK(0x103c, 0x1973, "HP Pavilion", ALC269_FIXUP_HP_MUTE_LED_MIC1),
	SND_PCI_QUIRK(0x103c, 0x1983, "HP Pavilion", ALC269_FIXUP_HP_MUTE_LED_MIC1),
	SND_PCI_QUIRK_VENDOR(0x103c, "HP", ALC269_FIXUP_HP_MUTE_LED),
	SND_PCI_QUIRK(0x1043, 0x106d, "Asus K53BE", ALC269_FIXUP_LIMIT_INT_MIC_BOOST),
	SND_PCI_QUIRK(0x1043, 0x115d, "Asus 1015E", ALC269_FIXUP_LIMIT_INT_MIC_BOOST),
	SND_PCI_QUIRK(0x1043, 0x1427, "Asus Zenbook UX31E", ALC269VB_FIXUP_DMIC),
	SND_PCI_QUIRK(0x1043, 0x1517, "Asus Zenbook UX31A", ALC269VB_FIXUP_DMIC),
	SND_PCI_QUIRK(0x1043, 0x16e3, "ASUS UX50", ALC269_FIXUP_STEREO_DMIC),
	SND_PCI_QUIRK(0x1043, 0x1a13, "Asus G73Jw", ALC269_FIXUP_ASUS_G73JW),
	SND_PCI_QUIRK(0x1043, 0x1b13, "Asus U41SV", ALC269_FIXUP_INV_DMIC),
	SND_PCI_QUIRK(0x1043, 0x1c23, "Asus X55U", ALC269_FIXUP_LIMIT_INT_MIC_BOOST),
	SND_PCI_QUIRK(0x1043, 0x831a, "ASUS P901", ALC269_FIXUP_STEREO_DMIC),
	SND_PCI_QUIRK(0x1043, 0x834a, "ASUS S101", ALC269_FIXUP_STEREO_DMIC),
	SND_PCI_QUIRK(0x1043, 0x8398, "ASUS P1005", ALC269_FIXUP_STEREO_DMIC),
	SND_PCI_QUIRK(0x1043, 0x83ce, "ASUS P1005", ALC269_FIXUP_STEREO_DMIC),
	SND_PCI_QUIRK(0x1043, 0x8516, "ASUS X101CH", ALC269_FIXUP_ASUS_X101),
	SND_PCI_QUIRK(0x104d, 0x90b6, "Sony VAIO Pro 13", ALC286_FIXUP_SONY_MIC_NO_PRESENCE),
	SND_PCI_QUIRK(0x104d, 0x9073, "Sony VAIO", ALC275_FIXUP_SONY_VAIO_GPIO2),
	SND_PCI_QUIRK(0x104d, 0x907b, "Sony VAIO", ALC275_FIXUP_SONY_HWEQ),
	SND_PCI_QUIRK(0x104d, 0x9084, "Sony VAIO", ALC275_FIXUP_SONY_HWEQ),
	SND_PCI_QUIRK_VENDOR(0x104d, "Sony VAIO", ALC269_FIXUP_SONY_VAIO),
	SND_PCI_QUIRK(0x1028, 0x0470, "Dell M101z", ALC269_FIXUP_DELL_M101Z),
	SND_PCI_QUIRK(0x1025, 0x047c, "Acer AC700", ALC269_FIXUP_ACER_AC700),
	SND_PCI_QUIRK(0x1025, 0x0740, "Acer AO725", ALC271_FIXUP_HP_GATE_MIC_JACK),
	SND_PCI_QUIRK(0x1025, 0x0742, "Acer AO756", ALC271_FIXUP_HP_GATE_MIC_JACK),
	SND_PCI_QUIRK_VENDOR(0x1025, "Acer Aspire", ALC271_FIXUP_DMIC),
	SND_PCI_QUIRK(0x10cf, 0x1475, "Lifebook", ALC269_FIXUP_LIFEBOOK),
	SND_PCI_QUIRK(0x17aa, 0x20f2, "Thinkpad SL410/510", ALC269_FIXUP_SKU_IGNORE),
	SND_PCI_QUIRK(0x17aa, 0x215e, "Thinkpad L512", ALC269_FIXUP_SKU_IGNORE),
	SND_PCI_QUIRK(0x17aa, 0x21b8, "Thinkpad Edge 14", ALC269_FIXUP_SKU_IGNORE),
	SND_PCI_QUIRK(0x17aa, 0x21ca, "Thinkpad L412", ALC269_FIXUP_SKU_IGNORE),
	SND_PCI_QUIRK(0x17aa, 0x21e9, "Thinkpad Edge 15", ALC269_FIXUP_SKU_IGNORE),
	SND_PCI_QUIRK(0x17aa, 0x21f6, "Thinkpad T530", ALC269_FIXUP_LENOVO_DOCK),
	SND_PCI_QUIRK(0x17aa, 0x21fa, "Thinkpad X230", ALC269_FIXUP_LENOVO_DOCK),
	SND_PCI_QUIRK(0x17aa, 0x21f3, "Thinkpad T430", ALC269_FIXUP_LENOVO_DOCK),
	SND_PCI_QUIRK(0x17aa, 0x21fb, "Thinkpad T430s", ALC269_FIXUP_LENOVO_DOCK),
	SND_PCI_QUIRK(0x17aa, 0x2208, "Thinkpad T431s", ALC269_FIXUP_LENOVO_DOCK),
	SND_PCI_QUIRK(0x17aa, 0x2203, "Thinkpad X230 Tablet", ALC269_FIXUP_LENOVO_DOCK),
	SND_PCI_QUIRK(0x17aa, 0x3bf8, "Quanta FL1", ALC269_FIXUP_PCM_44K),
	SND_PCI_QUIRK(0x17aa, 0x9e54, "LENOVO NB", ALC269_FIXUP_LENOVO_EAPD),

#if 0
	/* Below is a quirk table taken from the old code.
	 * Basically the device should work as is without the fixup table.
	 * If BIOS doesn't give a proper info, enable the corresponding
	 * fixup entry.
	 */
	SND_PCI_QUIRK(0x1043, 0x8330, "ASUS Eeepc P703 P900A",
		      ALC269_FIXUP_AMIC),
	SND_PCI_QUIRK(0x1043, 0x1013, "ASUS N61Da", ALC269_FIXUP_AMIC),
	SND_PCI_QUIRK(0x1043, 0x1143, "ASUS B53f", ALC269_FIXUP_AMIC),
	SND_PCI_QUIRK(0x1043, 0x1133, "ASUS UJ20ft", ALC269_FIXUP_AMIC),
	SND_PCI_QUIRK(0x1043, 0x1183, "ASUS K72DR", ALC269_FIXUP_AMIC),
	SND_PCI_QUIRK(0x1043, 0x11b3, "ASUS K52DR", ALC269_FIXUP_AMIC),
	SND_PCI_QUIRK(0x1043, 0x11e3, "ASUS U33Jc", ALC269_FIXUP_AMIC),
	SND_PCI_QUIRK(0x1043, 0x1273, "ASUS UL80Jt", ALC269_FIXUP_AMIC),
	SND_PCI_QUIRK(0x1043, 0x1283, "ASUS U53Jc", ALC269_FIXUP_AMIC),
	SND_PCI_QUIRK(0x1043, 0x12b3, "ASUS N82JV", ALC269_FIXUP_AMIC),
	SND_PCI_QUIRK(0x1043, 0x12d3, "ASUS N61Jv", ALC269_FIXUP_AMIC),
	SND_PCI_QUIRK(0x1043, 0x13a3, "ASUS UL30Vt", ALC269_FIXUP_AMIC),
	SND_PCI_QUIRK(0x1043, 0x1373, "ASUS G73JX", ALC269_FIXUP_AMIC),
	SND_PCI_QUIRK(0x1043, 0x1383, "ASUS UJ30Jc", ALC269_FIXUP_AMIC),
	SND_PCI_QUIRK(0x1043, 0x13d3, "ASUS N61JA", ALC269_FIXUP_AMIC),
	SND_PCI_QUIRK(0x1043, 0x1413, "ASUS UL50", ALC269_FIXUP_AMIC),
	SND_PCI_QUIRK(0x1043, 0x1443, "ASUS UL30", ALC269_FIXUP_AMIC),
	SND_PCI_QUIRK(0x1043, 0x1453, "ASUS M60Jv", ALC269_FIXUP_AMIC),
	SND_PCI_QUIRK(0x1043, 0x1483, "ASUS UL80", ALC269_FIXUP_AMIC),
	SND_PCI_QUIRK(0x1043, 0x14f3, "ASUS F83Vf", ALC269_FIXUP_AMIC),
	SND_PCI_QUIRK(0x1043, 0x14e3, "ASUS UL20", ALC269_FIXUP_AMIC),
	SND_PCI_QUIRK(0x1043, 0x1513, "ASUS UX30", ALC269_FIXUP_AMIC),
	SND_PCI_QUIRK(0x1043, 0x1593, "ASUS N51Vn", ALC269_FIXUP_AMIC),
	SND_PCI_QUIRK(0x1043, 0x15a3, "ASUS N60Jv", ALC269_FIXUP_AMIC),
	SND_PCI_QUIRK(0x1043, 0x15b3, "ASUS N60Dp", ALC269_FIXUP_AMIC),
	SND_PCI_QUIRK(0x1043, 0x15c3, "ASUS N70De", ALC269_FIXUP_AMIC),
	SND_PCI_QUIRK(0x1043, 0x15e3, "ASUS F83T", ALC269_FIXUP_AMIC),
	SND_PCI_QUIRK(0x1043, 0x1643, "ASUS M60J", ALC269_FIXUP_AMIC),
	SND_PCI_QUIRK(0x1043, 0x1653, "ASUS U50", ALC269_FIXUP_AMIC),
	SND_PCI_QUIRK(0x1043, 0x1693, "ASUS F50N", ALC269_FIXUP_AMIC),
	SND_PCI_QUIRK(0x1043, 0x16a3, "ASUS F5Q", ALC269_FIXUP_AMIC),
	SND_PCI_QUIRK(0x1043, 0x1723, "ASUS P80", ALC269_FIXUP_AMIC),
	SND_PCI_QUIRK(0x1043, 0x1743, "ASUS U80", ALC269_FIXUP_AMIC),
	SND_PCI_QUIRK(0x1043, 0x1773, "ASUS U20A", ALC269_FIXUP_AMIC),
	SND_PCI_QUIRK(0x1043, 0x1883, "ASUS F81Se", ALC269_FIXUP_AMIC),
	SND_PCI_QUIRK(0x152d, 0x1778, "Quanta ON1", ALC269_FIXUP_DMIC),
	SND_PCI_QUIRK(0x17aa, 0x3be9, "Quanta Wistron", ALC269_FIXUP_AMIC),
	SND_PCI_QUIRK(0x17aa, 0x3bf8, "Quanta FL1", ALC269_FIXUP_AMIC),
	SND_PCI_QUIRK(0x17ff, 0x059a, "Quanta EL3", ALC269_FIXUP_DMIC),
	SND_PCI_QUIRK(0x17ff, 0x059b, "Quanta JR1", ALC269_FIXUP_DMIC),
#endif
	{}
};

static const struct hda_model_fixup alc269_fixup_models[] = {
	{.id = ALC269_FIXUP_AMIC, .name = "laptop-amic"},
	{.id = ALC269_FIXUP_DMIC, .name = "laptop-dmic"},
	{.id = ALC269_FIXUP_STEREO_DMIC, .name = "alc269-dmic"},
	{.id = ALC271_FIXUP_DMIC, .name = "alc271-dmic"},
	{.id = ALC269_FIXUP_INV_DMIC, .name = "inv-dmic"},
	{.id = ALC269_FIXUP_LENOVO_DOCK, .name = "lenovo-dock"},
	{.id = ALC269_FIXUP_HP_GPIO_LED, .name = "hp-gpio-led"},
	{.id = ALC269_FIXUP_DELL1_MIC_NO_PRESENCE, .name = "dell-headset-multi"},
	{.id = ALC269_FIXUP_DELL2_MIC_NO_PRESENCE, .name = "dell-headset-dock"},
	{.id = ALC283_FIXUP_DAC_WCAPS, .name = "alc283-dac-wcaps"},
	{}
};


static void alc269_fill_coef(struct hda_codec *codec)
{
	struct alc_spec *spec = codec->spec;
	int val;

	if (spec->codec_variant != ALC269_TYPE_ALC269VB)
		return;

	if ((alc_get_coef0(codec) & 0x00ff) < 0x015) {
		alc_write_coef_idx(codec, 0xf, 0x960b);
		alc_write_coef_idx(codec, 0xe, 0x8817);
	}

	if ((alc_get_coef0(codec) & 0x00ff) == 0x016) {
		alc_write_coef_idx(codec, 0xf, 0x960b);
		alc_write_coef_idx(codec, 0xe, 0x8814);
	}

	if ((alc_get_coef0(codec) & 0x00ff) == 0x017) {
		val = alc_read_coef_idx(codec, 0x04);
		/* Power up output pin */
		alc_write_coef_idx(codec, 0x04, val | (1<<11));
	}

	if ((alc_get_coef0(codec) & 0x00ff) == 0x018) {
		val = alc_read_coef_idx(codec, 0xd);
		if ((val & 0x0c00) >> 10 != 0x1) {
			/* Capless ramp up clock control */
			alc_write_coef_idx(codec, 0xd, val | (1<<10));
		}
		val = alc_read_coef_idx(codec, 0x17);
		if ((val & 0x01c0) >> 6 != 0x4) {
			/* Class D power on reset */
			alc_write_coef_idx(codec, 0x17, val | (1<<7));
		}
	}

	val = alc_read_coef_idx(codec, 0xd); /* Class D */
	alc_write_coef_idx(codec, 0xd, val | (1<<14));

	val = alc_read_coef_idx(codec, 0x4); /* HP */
	alc_write_coef_idx(codec, 0x4, val | (1<<11));
}

/*
 */
static int patch_alc269(struct hda_codec *codec)
{
	struct alc_spec *spec;
	int err;

	err = alc_alloc_spec(codec, 0x0b);
	if (err < 0)
		return err;

	spec = codec->spec;
	spec->gen.shared_mic_vref_pin = 0x18;

	snd_hda_pick_fixup(codec, alc269_fixup_models,
		       alc269_fixup_tbl, alc269_fixups);
	snd_hda_apply_fixup(codec, HDA_FIXUP_ACT_PRE_PROBE);

	alc_auto_parse_customize_define(codec);

	if (has_cdefine_beep(codec))
		spec->gen.beep_nid = 0x01;

	switch (codec->vendor_id) {
	case 0x10ec0269:
		spec->codec_variant = ALC269_TYPE_ALC269VA;
		switch (alc_get_coef0(codec) & 0x00f0) {
		case 0x0010:
			if (codec->bus->pci->subsystem_vendor == 0x1025 &&
			    spec->cdefine.platform_type == 1)
				err = alc_codec_rename(codec, "ALC271X");
			spec->codec_variant = ALC269_TYPE_ALC269VB;
			break;
		case 0x0020:
			if (codec->bus->pci->subsystem_vendor == 0x17aa &&
			    codec->bus->pci->subsystem_device == 0x21f3)
				err = alc_codec_rename(codec, "ALC3202");
			spec->codec_variant = ALC269_TYPE_ALC269VC;
			break;
		case 0x0030:
			spec->codec_variant = ALC269_TYPE_ALC269VD;
			break;
		default:
			alc_fix_pll_init(codec, 0x20, 0x04, 15);
		}
		if (err < 0)
			goto error;
		spec->init_hook = alc269_fill_coef;
		alc269_fill_coef(codec);
		break;

	case 0x10ec0280:
	case 0x10ec0290:
		spec->codec_variant = ALC269_TYPE_ALC280;
		break;
	case 0x10ec0282:
		spec->codec_variant = ALC269_TYPE_ALC282;
		break;
	case 0x10ec0233:
	case 0x10ec0283:
		spec->codec_variant = ALC269_TYPE_ALC283;
		spec->shutup = alc283_shutup;
		spec->init_hook = alc283_init;
		break;
	case 0x10ec0284:
	case 0x10ec0292:
		spec->codec_variant = ALC269_TYPE_ALC284;
		break;
	case 0x10ec0286:
		spec->codec_variant = ALC269_TYPE_ALC286;
		break;
	}

	/* automatic parse from the BIOS config */
	err = alc269_parse_auto_config(codec);
	if (err < 0)
		goto error;

	if (!spec->gen.no_analog && spec->gen.beep_nid)
		set_beep_amp(spec, 0x0b, 0x04, HDA_INPUT);

	codec->patch_ops = alc_patch_ops;
#ifdef CONFIG_PM
	codec->patch_ops.resume = alc269_resume;
#endif
	if (!spec->shutup)
		spec->shutup = alc269_shutup;

	snd_hda_apply_fixup(codec, HDA_FIXUP_ACT_PROBE);

	return 0;

 error:
	alc_free(codec);
	return err;
}

/*
 * ALC861
 */

static int alc861_parse_auto_config(struct hda_codec *codec)
{
	static const hda_nid_t alc861_ignore[] = { 0x1d, 0 };
	static const hda_nid_t alc861_ssids[] = { 0x0e, 0x0f, 0x0b, 0 };
	return alc_parse_auto_config(codec, alc861_ignore, alc861_ssids);
}

/* Pin config fixes */
enum {
	ALC861_FIXUP_FSC_AMILO_PI1505,
	ALC861_FIXUP_AMP_VREF_0F,
	ALC861_FIXUP_NO_JACK_DETECT,
	ALC861_FIXUP_ASUS_A6RP,
};

/* On some laptops, VREF of pin 0x0f is abused for controlling the main amp */
static void alc861_fixup_asus_amp_vref_0f(struct hda_codec *codec,
			const struct hda_fixup *fix, int action)
{
	struct alc_spec *spec = codec->spec;
	unsigned int val;

	if (action != HDA_FIXUP_ACT_INIT)
		return;
	val = snd_hda_codec_get_pin_target(codec, 0x0f);
	if (!(val & (AC_PINCTL_IN_EN | AC_PINCTL_OUT_EN)))
		val |= AC_PINCTL_IN_EN;
	val |= AC_PINCTL_VREF_50;
	snd_hda_set_pin_ctl(codec, 0x0f, val);
	spec->gen.keep_vref_in_automute = 1;
}

/* suppress the jack-detection */
static void alc_fixup_no_jack_detect(struct hda_codec *codec,
				     const struct hda_fixup *fix, int action)
{
	if (action == HDA_FIXUP_ACT_PRE_PROBE)
		codec->no_jack_detect = 1;
}

static const struct hda_fixup alc861_fixups[] = {
	[ALC861_FIXUP_FSC_AMILO_PI1505] = {
		.type = HDA_FIXUP_PINS,
		.v.pins = (const struct hda_pintbl[]) {
			{ 0x0b, 0x0221101f }, /* HP */
			{ 0x0f, 0x90170310 }, /* speaker */
			{ }
		}
	},
	[ALC861_FIXUP_AMP_VREF_0F] = {
		.type = HDA_FIXUP_FUNC,
		.v.func = alc861_fixup_asus_amp_vref_0f,
	},
	[ALC861_FIXUP_NO_JACK_DETECT] = {
		.type = HDA_FIXUP_FUNC,
		.v.func = alc_fixup_no_jack_detect,
	},
	[ALC861_FIXUP_ASUS_A6RP] = {
		.type = HDA_FIXUP_FUNC,
		.v.func = alc861_fixup_asus_amp_vref_0f,
		.chained = true,
		.chain_id = ALC861_FIXUP_NO_JACK_DETECT,
	}
};

static const struct snd_pci_quirk alc861_fixup_tbl[] = {
	SND_PCI_QUIRK(0x1043, 0x1393, "ASUS A6Rp", ALC861_FIXUP_ASUS_A6RP),
	SND_PCI_QUIRK_VENDOR(0x1043, "ASUS laptop", ALC861_FIXUP_AMP_VREF_0F),
	SND_PCI_QUIRK(0x1462, 0x7254, "HP DX2200", ALC861_FIXUP_NO_JACK_DETECT),
	SND_PCI_QUIRK(0x1584, 0x2b01, "Haier W18", ALC861_FIXUP_AMP_VREF_0F),
	SND_PCI_QUIRK(0x1584, 0x0000, "Uniwill ECS M31EI", ALC861_FIXUP_AMP_VREF_0F),
	SND_PCI_QUIRK(0x1734, 0x10c7, "FSC Amilo Pi1505", ALC861_FIXUP_FSC_AMILO_PI1505),
	{}
};

/*
 */
static int patch_alc861(struct hda_codec *codec)
{
	struct alc_spec *spec;
	int err;

	err = alc_alloc_spec(codec, 0x15);
	if (err < 0)
		return err;

	spec = codec->spec;
	spec->gen.beep_nid = 0x23;

	snd_hda_pick_fixup(codec, NULL, alc861_fixup_tbl, alc861_fixups);
	snd_hda_apply_fixup(codec, HDA_FIXUP_ACT_PRE_PROBE);

	/* automatic parse from the BIOS config */
	err = alc861_parse_auto_config(codec);
	if (err < 0)
		goto error;

	if (!spec->gen.no_analog)
		set_beep_amp(spec, 0x23, 0, HDA_OUTPUT);

	codec->patch_ops = alc_patch_ops;
#ifdef CONFIG_PM
	spec->power_hook = alc_power_eapd;
#endif

	snd_hda_apply_fixup(codec, HDA_FIXUP_ACT_PROBE);

	return 0;

 error:
	alc_free(codec);
	return err;
}

/*
 * ALC861-VD support
 *
 * Based on ALC882
 *
 * In addition, an independent DAC
 */
static int alc861vd_parse_auto_config(struct hda_codec *codec)
{
	static const hda_nid_t alc861vd_ignore[] = { 0x1d, 0 };
	static const hda_nid_t alc861vd_ssids[] = { 0x15, 0x1b, 0x14, 0 };
	return alc_parse_auto_config(codec, alc861vd_ignore, alc861vd_ssids);
}

enum {
	ALC660VD_FIX_ASUS_GPIO1,
	ALC861VD_FIX_DALLAS,
};

/* exclude VREF80 */
static void alc861vd_fixup_dallas(struct hda_codec *codec,
				  const struct hda_fixup *fix, int action)
{
	if (action == HDA_FIXUP_ACT_PRE_PROBE) {
		snd_hda_override_pin_caps(codec, 0x18, 0x00000734);
		snd_hda_override_pin_caps(codec, 0x19, 0x0000073c);
	}
}

static const struct hda_fixup alc861vd_fixups[] = {
	[ALC660VD_FIX_ASUS_GPIO1] = {
		.type = HDA_FIXUP_VERBS,
		.v.verbs = (const struct hda_verb[]) {
			/* reset GPIO1 */
			{0x01, AC_VERB_SET_GPIO_MASK, 0x03},
			{0x01, AC_VERB_SET_GPIO_DIRECTION, 0x01},
			{0x01, AC_VERB_SET_GPIO_DATA, 0x01},
			{ }
		}
	},
	[ALC861VD_FIX_DALLAS] = {
		.type = HDA_FIXUP_FUNC,
		.v.func = alc861vd_fixup_dallas,
	},
};

static const struct snd_pci_quirk alc861vd_fixup_tbl[] = {
	SND_PCI_QUIRK(0x103c, 0x30bf, "HP TX1000", ALC861VD_FIX_DALLAS),
	SND_PCI_QUIRK(0x1043, 0x1339, "ASUS A7-K", ALC660VD_FIX_ASUS_GPIO1),
	SND_PCI_QUIRK(0x1179, 0xff31, "Toshiba L30-149", ALC861VD_FIX_DALLAS),
	{}
};

/*
 */
static int patch_alc861vd(struct hda_codec *codec)
{
	struct alc_spec *spec;
	int err;

	err = alc_alloc_spec(codec, 0x0b);
	if (err < 0)
		return err;

	spec = codec->spec;
	spec->gen.beep_nid = 0x23;

	snd_hda_pick_fixup(codec, NULL, alc861vd_fixup_tbl, alc861vd_fixups);
	snd_hda_apply_fixup(codec, HDA_FIXUP_ACT_PRE_PROBE);

	/* automatic parse from the BIOS config */
	err = alc861vd_parse_auto_config(codec);
	if (err < 0)
		goto error;

	if (!spec->gen.no_analog)
		set_beep_amp(spec, 0x0b, 0x05, HDA_INPUT);

	codec->patch_ops = alc_patch_ops;

	spec->shutup = alc_eapd_shutup;

	snd_hda_apply_fixup(codec, HDA_FIXUP_ACT_PROBE);

	return 0;

 error:
	alc_free(codec);
	return err;
}

/*
 * ALC662 support
 *
 * ALC662 is almost identical with ALC880 but has cleaner and more flexible
 * configuration.  Each pin widget can choose any input DACs and a mixer.
 * Each ADC is connected from a mixer of all inputs.  This makes possible
 * 6-channel independent captures.
 *
 * In addition, an independent DAC for the multi-playback (not used in this
 * driver yet).
 */

/*
 * BIOS auto configuration
 */

static int alc662_parse_auto_config(struct hda_codec *codec)
{
	static const hda_nid_t alc662_ignore[] = { 0x1d, 0 };
	static const hda_nid_t alc663_ssids[] = { 0x15, 0x1b, 0x14, 0x21 };
	static const hda_nid_t alc662_ssids[] = { 0x15, 0x1b, 0x14, 0 };
	const hda_nid_t *ssids;

	if (codec->vendor_id == 0x10ec0272 || codec->vendor_id == 0x10ec0663 ||
	    codec->vendor_id == 0x10ec0665 || codec->vendor_id == 0x10ec0670 ||
	    codec->vendor_id == 0x10ec0671)
		ssids = alc663_ssids;
	else
		ssids = alc662_ssids;
	return alc_parse_auto_config(codec, alc662_ignore, ssids);
}

static void alc272_fixup_mario(struct hda_codec *codec,
			       const struct hda_fixup *fix, int action)
{
	if (action != HDA_FIXUP_ACT_PRE_PROBE)
		return;
	if (snd_hda_override_amp_caps(codec, 0x2, HDA_OUTPUT,
				      (0x3b << AC_AMPCAP_OFFSET_SHIFT) |
				      (0x3b << AC_AMPCAP_NUM_STEPS_SHIFT) |
				      (0x03 << AC_AMPCAP_STEP_SIZE_SHIFT) |
				      (0 << AC_AMPCAP_MUTE_SHIFT)))
		printk(KERN_WARNING
		       "hda_codec: failed to override amp caps for NID 0x2\n");
}

enum {
	ALC662_FIXUP_ASPIRE,
	ALC662_FIXUP_IDEAPAD,
	ALC272_FIXUP_MARIO,
	ALC662_FIXUP_CZC_P10T,
	ALC662_FIXUP_SKU_IGNORE,
	ALC662_FIXUP_HP_RP5800,
	ALC662_FIXUP_ASUS_MODE1,
	ALC662_FIXUP_ASUS_MODE2,
	ALC662_FIXUP_ASUS_MODE3,
	ALC662_FIXUP_ASUS_MODE4,
	ALC662_FIXUP_ASUS_MODE5,
	ALC662_FIXUP_ASUS_MODE6,
	ALC662_FIXUP_ASUS_MODE7,
	ALC662_FIXUP_ASUS_MODE8,
	ALC662_FIXUP_NO_JACK_DETECT,
	ALC662_FIXUP_ZOTAC_Z68,
	ALC662_FIXUP_INV_DMIC,
	ALC668_FIXUP_DELL_MIC_NO_PRESENCE,
	ALC668_FIXUP_HEADSET_MODE,
};

static const struct hda_fixup alc662_fixups[] = {
	[ALC662_FIXUP_ASPIRE] = {
		.type = HDA_FIXUP_PINS,
		.v.pins = (const struct hda_pintbl[]) {
			{ 0x15, 0x99130112 }, /* subwoofer */
			{ }
		}
	},
	[ALC662_FIXUP_IDEAPAD] = {
		.type = HDA_FIXUP_PINS,
		.v.pins = (const struct hda_pintbl[]) {
			{ 0x17, 0x99130112 }, /* subwoofer */
			{ }
		}
	},
	[ALC272_FIXUP_MARIO] = {
		.type = HDA_FIXUP_FUNC,
		.v.func = alc272_fixup_mario,
	},
	[ALC662_FIXUP_CZC_P10T] = {
		.type = HDA_FIXUP_VERBS,
		.v.verbs = (const struct hda_verb[]) {
			{0x14, AC_VERB_SET_EAPD_BTLENABLE, 0},
			{}
		}
	},
	[ALC662_FIXUP_SKU_IGNORE] = {
		.type = HDA_FIXUP_FUNC,
		.v.func = alc_fixup_sku_ignore,
	},
	[ALC662_FIXUP_HP_RP5800] = {
		.type = HDA_FIXUP_PINS,
		.v.pins = (const struct hda_pintbl[]) {
			{ 0x14, 0x0221201f }, /* HP out */
			{ }
		},
		.chained = true,
		.chain_id = ALC662_FIXUP_SKU_IGNORE
	},
	[ALC662_FIXUP_ASUS_MODE1] = {
		.type = HDA_FIXUP_PINS,
		.v.pins = (const struct hda_pintbl[]) {
			{ 0x14, 0x99130110 }, /* speaker */
			{ 0x18, 0x01a19c20 }, /* mic */
			{ 0x19, 0x99a3092f }, /* int-mic */
			{ 0x21, 0x0121401f }, /* HP out */
			{ }
		},
		.chained = true,
		.chain_id = ALC662_FIXUP_SKU_IGNORE
	},
	[ALC662_FIXUP_ASUS_MODE2] = {
		.type = HDA_FIXUP_PINS,
		.v.pins = (const struct hda_pintbl[]) {
			{ 0x14, 0x99130110 }, /* speaker */
			{ 0x18, 0x01a19820 }, /* mic */
			{ 0x19, 0x99a3092f }, /* int-mic */
			{ 0x1b, 0x0121401f }, /* HP out */
			{ }
		},
		.chained = true,
		.chain_id = ALC662_FIXUP_SKU_IGNORE
	},
	[ALC662_FIXUP_ASUS_MODE3] = {
		.type = HDA_FIXUP_PINS,
		.v.pins = (const struct hda_pintbl[]) {
			{ 0x14, 0x99130110 }, /* speaker */
			{ 0x15, 0x0121441f }, /* HP */
			{ 0x18, 0x01a19840 }, /* mic */
			{ 0x19, 0x99a3094f }, /* int-mic */
			{ 0x21, 0x01211420 }, /* HP2 */
			{ }
		},
		.chained = true,
		.chain_id = ALC662_FIXUP_SKU_IGNORE
	},
	[ALC662_FIXUP_ASUS_MODE4] = {
		.type = HDA_FIXUP_PINS,
		.v.pins = (const struct hda_pintbl[]) {
			{ 0x14, 0x99130110 }, /* speaker */
			{ 0x16, 0x99130111 }, /* speaker */
			{ 0x18, 0x01a19840 }, /* mic */
			{ 0x19, 0x99a3094f }, /* int-mic */
			{ 0x21, 0x0121441f }, /* HP */
			{ }
		},
		.chained = true,
		.chain_id = ALC662_FIXUP_SKU_IGNORE
	},
	[ALC662_FIXUP_ASUS_MODE5] = {
		.type = HDA_FIXUP_PINS,
		.v.pins = (const struct hda_pintbl[]) {
			{ 0x14, 0x99130110 }, /* speaker */
			{ 0x15, 0x0121441f }, /* HP */
			{ 0x16, 0x99130111 }, /* speaker */
			{ 0x18, 0x01a19840 }, /* mic */
			{ 0x19, 0x99a3094f }, /* int-mic */
			{ }
		},
		.chained = true,
		.chain_id = ALC662_FIXUP_SKU_IGNORE
	},
	[ALC662_FIXUP_ASUS_MODE6] = {
		.type = HDA_FIXUP_PINS,
		.v.pins = (const struct hda_pintbl[]) {
			{ 0x14, 0x99130110 }, /* speaker */
			{ 0x15, 0x01211420 }, /* HP2 */
			{ 0x18, 0x01a19840 }, /* mic */
			{ 0x19, 0x99a3094f }, /* int-mic */
			{ 0x1b, 0x0121441f }, /* HP */
			{ }
		},
		.chained = true,
		.chain_id = ALC662_FIXUP_SKU_IGNORE
	},
	[ALC662_FIXUP_ASUS_MODE7] = {
		.type = HDA_FIXUP_PINS,
		.v.pins = (const struct hda_pintbl[]) {
			{ 0x14, 0x99130110 }, /* speaker */
			{ 0x17, 0x99130111 }, /* speaker */
			{ 0x18, 0x01a19840 }, /* mic */
			{ 0x19, 0x99a3094f }, /* int-mic */
			{ 0x1b, 0x01214020 }, /* HP */
			{ 0x21, 0x0121401f }, /* HP */
			{ }
		},
		.chained = true,
		.chain_id = ALC662_FIXUP_SKU_IGNORE
	},
	[ALC662_FIXUP_ASUS_MODE8] = {
		.type = HDA_FIXUP_PINS,
		.v.pins = (const struct hda_pintbl[]) {
			{ 0x14, 0x99130110 }, /* speaker */
			{ 0x12, 0x99a30970 }, /* int-mic */
			{ 0x15, 0x01214020 }, /* HP */
			{ 0x17, 0x99130111 }, /* speaker */
			{ 0x18, 0x01a19840 }, /* mic */
			{ 0x21, 0x0121401f }, /* HP */
			{ }
		},
		.chained = true,
		.chain_id = ALC662_FIXUP_SKU_IGNORE
	},
	[ALC662_FIXUP_NO_JACK_DETECT] = {
		.type = HDA_FIXUP_FUNC,
		.v.func = alc_fixup_no_jack_detect,
	},
	[ALC662_FIXUP_ZOTAC_Z68] = {
		.type = HDA_FIXUP_PINS,
		.v.pins = (const struct hda_pintbl[]) {
			{ 0x1b, 0x02214020 }, /* Front HP */
			{ }
		}
	},
	[ALC662_FIXUP_INV_DMIC] = {
		.type = HDA_FIXUP_FUNC,
		.v.func = alc_fixup_inv_dmic_0x12,
	},
	[ALC668_FIXUP_DELL_MIC_NO_PRESENCE] = {
		.type = HDA_FIXUP_PINS,
		.v.pins = (const struct hda_pintbl[]) {
			{ 0x19, 0x03a1913d }, /* use as headphone mic, without its own jack detect */
			{ 0x1b, 0x03a1113c }, /* use as headset mic, without its own jack detect */
			{ }
		},
		.chained = true,
		.chain_id = ALC668_FIXUP_HEADSET_MODE
	},
	[ALC668_FIXUP_HEADSET_MODE] = {
		.type = HDA_FIXUP_FUNC,
		.v.func = alc_fixup_headset_mode_alc668,
	},
};

static const struct snd_pci_quirk alc662_fixup_tbl[] = {
	SND_PCI_QUIRK(0x1019, 0x9087, "ECS", ALC662_FIXUP_ASUS_MODE2),
	SND_PCI_QUIRK(0x1025, 0x022f, "Acer Aspire One", ALC662_FIXUP_INV_DMIC),
	SND_PCI_QUIRK(0x1025, 0x0308, "Acer Aspire 8942G", ALC662_FIXUP_ASPIRE),
	SND_PCI_QUIRK(0x1025, 0x031c, "Gateway NV79", ALC662_FIXUP_SKU_IGNORE),
	SND_PCI_QUIRK(0x1025, 0x0349, "eMachines eM250", ALC662_FIXUP_INV_DMIC),
	SND_PCI_QUIRK(0x1025, 0x034a, "Gateway LT27", ALC662_FIXUP_INV_DMIC),
	SND_PCI_QUIRK(0x1025, 0x038b, "Acer Aspire 8943G", ALC662_FIXUP_ASPIRE),
	SND_PCI_QUIRK(0x1028, 0x05d8, "Dell", ALC668_FIXUP_DELL_MIC_NO_PRESENCE),
	SND_PCI_QUIRK(0x1028, 0x05db, "Dell", ALC668_FIXUP_DELL_MIC_NO_PRESENCE),
	SND_PCI_QUIRK(0x103c, 0x1632, "HP RP5800", ALC662_FIXUP_HP_RP5800),
	SND_PCI_QUIRK(0x1043, 0x1477, "ASUS N56VZ", ALC662_FIXUP_ASUS_MODE4),
	SND_PCI_QUIRK(0x1043, 0x8469, "ASUS mobo", ALC662_FIXUP_NO_JACK_DETECT),
	SND_PCI_QUIRK(0x105b, 0x0cd6, "Foxconn", ALC662_FIXUP_ASUS_MODE2),
	SND_PCI_QUIRK(0x144d, 0xc051, "Samsung R720", ALC662_FIXUP_IDEAPAD),
	SND_PCI_QUIRK(0x17aa, 0x38af, "Lenovo Ideapad Y550P", ALC662_FIXUP_IDEAPAD),
	SND_PCI_QUIRK(0x17aa, 0x3a0d, "Lenovo Ideapad Y550", ALC662_FIXUP_IDEAPAD),
	SND_PCI_QUIRK(0x19da, 0xa130, "Zotac Z68", ALC662_FIXUP_ZOTAC_Z68),
	SND_PCI_QUIRK(0x1b35, 0x2206, "CZC P10T", ALC662_FIXUP_CZC_P10T),

#if 0
	/* Below is a quirk table taken from the old code.
	 * Basically the device should work as is without the fixup table.
	 * If BIOS doesn't give a proper info, enable the corresponding
	 * fixup entry.
	 */
	SND_PCI_QUIRK(0x1043, 0x1000, "ASUS N50Vm", ALC662_FIXUP_ASUS_MODE1),
	SND_PCI_QUIRK(0x1043, 0x1092, "ASUS NB", ALC662_FIXUP_ASUS_MODE3),
	SND_PCI_QUIRK(0x1043, 0x1173, "ASUS K73Jn", ALC662_FIXUP_ASUS_MODE1),
	SND_PCI_QUIRK(0x1043, 0x11c3, "ASUS M70V", ALC662_FIXUP_ASUS_MODE3),
	SND_PCI_QUIRK(0x1043, 0x11d3, "ASUS NB", ALC662_FIXUP_ASUS_MODE1),
	SND_PCI_QUIRK(0x1043, 0x11f3, "ASUS NB", ALC662_FIXUP_ASUS_MODE2),
	SND_PCI_QUIRK(0x1043, 0x1203, "ASUS NB", ALC662_FIXUP_ASUS_MODE1),
	SND_PCI_QUIRK(0x1043, 0x1303, "ASUS G60J", ALC662_FIXUP_ASUS_MODE1),
	SND_PCI_QUIRK(0x1043, 0x1333, "ASUS G60Jx", ALC662_FIXUP_ASUS_MODE1),
	SND_PCI_QUIRK(0x1043, 0x1339, "ASUS NB", ALC662_FIXUP_ASUS_MODE2),
	SND_PCI_QUIRK(0x1043, 0x13e3, "ASUS N71JA", ALC662_FIXUP_ASUS_MODE7),
	SND_PCI_QUIRK(0x1043, 0x1463, "ASUS N71", ALC662_FIXUP_ASUS_MODE7),
	SND_PCI_QUIRK(0x1043, 0x14d3, "ASUS G72", ALC662_FIXUP_ASUS_MODE8),
	SND_PCI_QUIRK(0x1043, 0x1563, "ASUS N90", ALC662_FIXUP_ASUS_MODE3),
	SND_PCI_QUIRK(0x1043, 0x15d3, "ASUS N50SF F50SF", ALC662_FIXUP_ASUS_MODE1),
	SND_PCI_QUIRK(0x1043, 0x16c3, "ASUS NB", ALC662_FIXUP_ASUS_MODE2),
	SND_PCI_QUIRK(0x1043, 0x16f3, "ASUS K40C K50C", ALC662_FIXUP_ASUS_MODE2),
	SND_PCI_QUIRK(0x1043, 0x1733, "ASUS N81De", ALC662_FIXUP_ASUS_MODE1),
	SND_PCI_QUIRK(0x1043, 0x1753, "ASUS NB", ALC662_FIXUP_ASUS_MODE2),
	SND_PCI_QUIRK(0x1043, 0x1763, "ASUS NB", ALC662_FIXUP_ASUS_MODE6),
	SND_PCI_QUIRK(0x1043, 0x1765, "ASUS NB", ALC662_FIXUP_ASUS_MODE6),
	SND_PCI_QUIRK(0x1043, 0x1783, "ASUS NB", ALC662_FIXUP_ASUS_MODE2),
	SND_PCI_QUIRK(0x1043, 0x1793, "ASUS F50GX", ALC662_FIXUP_ASUS_MODE1),
	SND_PCI_QUIRK(0x1043, 0x17b3, "ASUS F70SL", ALC662_FIXUP_ASUS_MODE3),
	SND_PCI_QUIRK(0x1043, 0x17f3, "ASUS X58LE", ALC662_FIXUP_ASUS_MODE2),
	SND_PCI_QUIRK(0x1043, 0x1813, "ASUS NB", ALC662_FIXUP_ASUS_MODE2),
	SND_PCI_QUIRK(0x1043, 0x1823, "ASUS NB", ALC662_FIXUP_ASUS_MODE5),
	SND_PCI_QUIRK(0x1043, 0x1833, "ASUS NB", ALC662_FIXUP_ASUS_MODE6),
	SND_PCI_QUIRK(0x1043, 0x1843, "ASUS NB", ALC662_FIXUP_ASUS_MODE2),
	SND_PCI_QUIRK(0x1043, 0x1853, "ASUS F50Z", ALC662_FIXUP_ASUS_MODE1),
	SND_PCI_QUIRK(0x1043, 0x1864, "ASUS NB", ALC662_FIXUP_ASUS_MODE2),
	SND_PCI_QUIRK(0x1043, 0x1876, "ASUS NB", ALC662_FIXUP_ASUS_MODE2),
	SND_PCI_QUIRK(0x1043, 0x1893, "ASUS M50Vm", ALC662_FIXUP_ASUS_MODE3),
	SND_PCI_QUIRK(0x1043, 0x1894, "ASUS X55", ALC662_FIXUP_ASUS_MODE3),
	SND_PCI_QUIRK(0x1043, 0x18b3, "ASUS N80Vc", ALC662_FIXUP_ASUS_MODE1),
	SND_PCI_QUIRK(0x1043, 0x18c3, "ASUS VX5", ALC662_FIXUP_ASUS_MODE1),
	SND_PCI_QUIRK(0x1043, 0x18d3, "ASUS N81Te", ALC662_FIXUP_ASUS_MODE1),
	SND_PCI_QUIRK(0x1043, 0x18f3, "ASUS N505Tp", ALC662_FIXUP_ASUS_MODE1),
	SND_PCI_QUIRK(0x1043, 0x1903, "ASUS F5GL", ALC662_FIXUP_ASUS_MODE1),
	SND_PCI_QUIRK(0x1043, 0x1913, "ASUS NB", ALC662_FIXUP_ASUS_MODE2),
	SND_PCI_QUIRK(0x1043, 0x1933, "ASUS F80Q", ALC662_FIXUP_ASUS_MODE2),
	SND_PCI_QUIRK(0x1043, 0x1943, "ASUS Vx3V", ALC662_FIXUP_ASUS_MODE1),
	SND_PCI_QUIRK(0x1043, 0x1953, "ASUS NB", ALC662_FIXUP_ASUS_MODE1),
	SND_PCI_QUIRK(0x1043, 0x1963, "ASUS X71C", ALC662_FIXUP_ASUS_MODE3),
	SND_PCI_QUIRK(0x1043, 0x1983, "ASUS N5051A", ALC662_FIXUP_ASUS_MODE1),
	SND_PCI_QUIRK(0x1043, 0x1993, "ASUS N20", ALC662_FIXUP_ASUS_MODE1),
	SND_PCI_QUIRK(0x1043, 0x19b3, "ASUS F7Z", ALC662_FIXUP_ASUS_MODE1),
	SND_PCI_QUIRK(0x1043, 0x19c3, "ASUS F5Z/F6x", ALC662_FIXUP_ASUS_MODE2),
	SND_PCI_QUIRK(0x1043, 0x19e3, "ASUS NB", ALC662_FIXUP_ASUS_MODE1),
	SND_PCI_QUIRK(0x1043, 0x19f3, "ASUS NB", ALC662_FIXUP_ASUS_MODE4),
#endif
	{}
};

static const struct hda_model_fixup alc662_fixup_models[] = {
	{.id = ALC272_FIXUP_MARIO, .name = "mario"},
	{.id = ALC662_FIXUP_ASUS_MODE1, .name = "asus-mode1"},
	{.id = ALC662_FIXUP_ASUS_MODE2, .name = "asus-mode2"},
	{.id = ALC662_FIXUP_ASUS_MODE3, .name = "asus-mode3"},
	{.id = ALC662_FIXUP_ASUS_MODE4, .name = "asus-mode4"},
	{.id = ALC662_FIXUP_ASUS_MODE5, .name = "asus-mode5"},
	{.id = ALC662_FIXUP_ASUS_MODE6, .name = "asus-mode6"},
	{.id = ALC662_FIXUP_ASUS_MODE7, .name = "asus-mode7"},
	{.id = ALC662_FIXUP_ASUS_MODE8, .name = "asus-mode8"},
	{.id = ALC662_FIXUP_INV_DMIC, .name = "inv-dmic"},
	{.id = ALC668_FIXUP_DELL_MIC_NO_PRESENCE, .name = "dell-headset-multi"},
	{}
};

static void alc662_fill_coef(struct hda_codec *codec)
{
	int val, coef;

	coef = alc_get_coef0(codec);

	switch (codec->vendor_id) {
	case 0x10ec0662:
		if ((coef & 0x00f0) == 0x0030) {
			val = alc_read_coef_idx(codec, 0x4); /* EAPD Ctrl */
			alc_write_coef_idx(codec, 0x4, val & ~(1<<10));
		}
		break;
	case 0x10ec0272:
	case 0x10ec0273:
	case 0x10ec0663:
	case 0x10ec0665:
	case 0x10ec0670:
	case 0x10ec0671:
	case 0x10ec0672:
		val = alc_read_coef_idx(codec, 0xd); /* EAPD Ctrl */
		alc_write_coef_idx(codec, 0xd, val | (1<<14));
		break;
	}
}

/*
 */
static int patch_alc662(struct hda_codec *codec)
{
	struct alc_spec *spec;
	int err;

	err = alc_alloc_spec(codec, 0x0b);
	if (err < 0)
		return err;

	spec = codec->spec;

	/* handle multiple HPs as is */
	spec->parse_flags = HDA_PINCFG_NO_HP_FIXUP;

	alc_fix_pll_init(codec, 0x20, 0x04, 15);

	spec->init_hook = alc662_fill_coef;
	alc662_fill_coef(codec);

	snd_hda_pick_fixup(codec, alc662_fixup_models,
		       alc662_fixup_tbl, alc662_fixups);
	snd_hda_apply_fixup(codec, HDA_FIXUP_ACT_PRE_PROBE);

	alc_auto_parse_customize_define(codec);

	if (has_cdefine_beep(codec))
		spec->gen.beep_nid = 0x01;

	if ((alc_get_coef0(codec) & (1 << 14)) &&
	    codec->bus->pci->subsystem_vendor == 0x1025 &&
	    spec->cdefine.platform_type == 1) {
		err = alc_codec_rename(codec, "ALC272X");
		if (err < 0)
			goto error;
	}

	/* automatic parse from the BIOS config */
	err = alc662_parse_auto_config(codec);
	if (err < 0)
		goto error;

	if (!spec->gen.no_analog && spec->gen.beep_nid) {
		switch (codec->vendor_id) {
		case 0x10ec0662:
			set_beep_amp(spec, 0x0b, 0x05, HDA_INPUT);
			break;
		case 0x10ec0272:
		case 0x10ec0663:
		case 0x10ec0665:
			set_beep_amp(spec, 0x0b, 0x04, HDA_INPUT);
			break;
		case 0x10ec0273:
			set_beep_amp(spec, 0x0b, 0x03, HDA_INPUT);
			break;
		}
	}

	codec->patch_ops = alc_patch_ops;
	spec->shutup = alc_eapd_shutup;

	snd_hda_apply_fixup(codec, HDA_FIXUP_ACT_PROBE);

	return 0;

 error:
	alc_free(codec);
	return err;
}

/*
 * ALC680 support
 */

static int alc680_parse_auto_config(struct hda_codec *codec)
{
	return alc_parse_auto_config(codec, NULL, NULL);
}

/*
 */
static int patch_alc680(struct hda_codec *codec)
{
	int err;

	/* ALC680 has no aa-loopback mixer */
	err = alc_alloc_spec(codec, 0);
	if (err < 0)
		return err;

	/* automatic parse from the BIOS config */
	err = alc680_parse_auto_config(codec);
	if (err < 0) {
		alc_free(codec);
		return err;
	}

	codec->patch_ops = alc_patch_ops;

	return 0;
}

/*
 * patch entries
 */
static const struct hda_codec_preset snd_hda_preset_realtek[] = {
	{ .id = 0x10ec0221, .name = "ALC221", .patch = patch_alc269 },
	{ .id = 0x10ec0233, .name = "ALC233", .patch = patch_alc269 },
	{ .id = 0x10ec0260, .name = "ALC260", .patch = patch_alc260 },
	{ .id = 0x10ec0262, .name = "ALC262", .patch = patch_alc262 },
	{ .id = 0x10ec0267, .name = "ALC267", .patch = patch_alc268 },
	{ .id = 0x10ec0268, .name = "ALC268", .patch = patch_alc268 },
	{ .id = 0x10ec0269, .name = "ALC269", .patch = patch_alc269 },
	{ .id = 0x10ec0270, .name = "ALC270", .patch = patch_alc269 },
	{ .id = 0x10ec0272, .name = "ALC272", .patch = patch_alc662 },
	{ .id = 0x10ec0275, .name = "ALC275", .patch = patch_alc269 },
	{ .id = 0x10ec0276, .name = "ALC276", .patch = patch_alc269 },
	{ .id = 0x10ec0280, .name = "ALC280", .patch = patch_alc269 },
	{ .id = 0x10ec0282, .name = "ALC282", .patch = patch_alc269 },
	{ .id = 0x10ec0283, .name = "ALC283", .patch = patch_alc269 },
	{ .id = 0x10ec0284, .name = "ALC284", .patch = patch_alc269 },
	{ .id = 0x10ec0286, .name = "ALC286", .patch = patch_alc269 },
	{ .id = 0x10ec0290, .name = "ALC290", .patch = patch_alc269 },
	{ .id = 0x10ec0292, .name = "ALC292", .patch = patch_alc269 },
	{ .id = 0x10ec0861, .rev = 0x100340, .name = "ALC660",
	  .patch = patch_alc861 },
	{ .id = 0x10ec0660, .name = "ALC660-VD", .patch = patch_alc861vd },
	{ .id = 0x10ec0861, .name = "ALC861", .patch = patch_alc861 },
	{ .id = 0x10ec0862, .name = "ALC861-VD", .patch = patch_alc861vd },
	{ .id = 0x10ec0662, .rev = 0x100002, .name = "ALC662 rev2",
	  .patch = patch_alc882 },
	{ .id = 0x10ec0662, .rev = 0x100101, .name = "ALC662 rev1",
	  .patch = patch_alc662 },
	{ .id = 0x10ec0662, .rev = 0x100300, .name = "ALC662 rev3",
	  .patch = patch_alc662 },
	{ .id = 0x10ec0663, .name = "ALC663", .patch = patch_alc662 },
	{ .id = 0x10ec0665, .name = "ALC665", .patch = patch_alc662 },
	{ .id = 0x10ec0668, .name = "ALC668", .patch = patch_alc662 },
	{ .id = 0x10ec0670, .name = "ALC670", .patch = patch_alc662 },
	{ .id = 0x10ec0671, .name = "ALC671", .patch = patch_alc662 },
	{ .id = 0x10ec0680, .name = "ALC680", .patch = patch_alc680 },
	{ .id = 0x10ec0880, .name = "ALC880", .patch = patch_alc880 },
	{ .id = 0x10ec0882, .name = "ALC882", .patch = patch_alc882 },
	{ .id = 0x10ec0883, .name = "ALC883", .patch = patch_alc882 },
	{ .id = 0x10ec0885, .rev = 0x100101, .name = "ALC889A",
	  .patch = patch_alc882 },
	{ .id = 0x10ec0885, .rev = 0x100103, .name = "ALC889A",
	  .patch = patch_alc882 },
	{ .id = 0x10ec0885, .name = "ALC885", .patch = patch_alc882 },
	{ .id = 0x10ec0887, .name = "ALC887", .patch = patch_alc882 },
	{ .id = 0x10ec0888, .rev = 0x100101, .name = "ALC1200",
	  .patch = patch_alc882 },
	{ .id = 0x10ec0888, .name = "ALC888", .patch = patch_alc882 },
	{ .id = 0x10ec0889, .name = "ALC889", .patch = patch_alc882 },
	{ .id = 0x10ec0892, .name = "ALC892", .patch = patch_alc662 },
	{ .id = 0x10ec0899, .name = "ALC898", .patch = patch_alc882 },
	{ .id = 0x10ec0900, .name = "ALC1150", .patch = patch_alc882 },
	{} /* terminator */
};

MODULE_ALIAS("snd-hda-codec-id:10ec*");

MODULE_LICENSE("GPL");
MODULE_DESCRIPTION("Realtek HD-audio codec");

static struct hda_codec_preset_list realtek_list = {
	.preset = snd_hda_preset_realtek,
	.owner = THIS_MODULE,
};

static int __init patch_realtek_init(void)
{
	return snd_hda_add_codec_preset(&realtek_list);
}

static void __exit patch_realtek_exit(void)
{
	snd_hda_delete_codec_preset(&realtek_list);
}

module_init(patch_realtek_init)
module_exit(patch_realtek_exit)<|MERGE_RESOLUTION|>--- conflicted
+++ resolved
@@ -3273,7 +3273,6 @@
 	}
 }
 
-<<<<<<< HEAD
 static void alc283_fixup_dac_wcaps(struct hda_codec *codec,
       const struct hda_fixup *fix, int action)
 {
@@ -3290,7 +3289,8 @@
 		alc_write_coef_idx(codec, 0x1a, val | (1 << 4));
 		break;
 	}
-=======
+}
+
 static void alc290_fixup_mono_speakers(struct hda_codec *codec,
 				       const struct hda_fixup *fix, int action)
 {
@@ -3298,7 +3298,6 @@
 		/* Remove DAC node 0x03, as it seems to be
 		   giving mono output */
 		snd_hda_override_wcaps(codec, 0x03, 0);
->>>>>>> 14e9c7db
 }
 
 enum {
@@ -3598,18 +3597,16 @@
 		.type = HDA_FIXUP_FUNC,
 		.v.func = alc269_fixup_limit_int_mic_boost,
 	},
-<<<<<<< HEAD
 	[ALC283_FIXUP_DAC_WCAPS] = {
 		/* Disable the second DAC, ensuring only DAC1 is used. */
 		.type = HDA_FIXUP_FUNC,
 		.v.func = alc283_fixup_dac_wcaps,
-=======
+	},
 	[ALC290_FIXUP_MONO_SPEAKERS] = {
 		.type = HDA_FIXUP_FUNC,
 		.v.func = alc290_fixup_mono_speakers,
 		.chained = true,
 		.chain_id = ALC269_FIXUP_DELL3_MIC_NO_PRESENCE,
->>>>>>> 14e9c7db
 	},
 };
 
