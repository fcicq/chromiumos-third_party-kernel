/*
 *
 *  hda_intel.c - Implementation of primary alsa driver code base
 *                for Intel HD Audio.
 *
 *  Copyright(c) 2004 Intel Corporation. All rights reserved.
 *
 *  Copyright (c) 2004 Takashi Iwai <tiwai@suse.de>
 *                     PeiSen Hou <pshou@realtek.com.tw>
 *
 *  This program is free software; you can redistribute it and/or modify it
 *  under the terms of the GNU General Public License as published by the Free
 *  Software Foundation; either version 2 of the License, or (at your option)
 *  any later version.
 *
 *  This program is distributed in the hope that it will be useful, but WITHOUT
 *  ANY WARRANTY; without even the implied warranty of MERCHANTABILITY or
 *  FITNESS FOR A PARTICULAR PURPOSE.  See the GNU General Public License for
 *  more details.
 *
 *  You should have received a copy of the GNU General Public License along with
 *  this program; if not, write to the Free Software Foundation, Inc., 59
 *  Temple Place - Suite 330, Boston, MA  02111-1307, USA.
 *
 *  CONTACTS:
 *
 *  Matt Jared		matt.jared@intel.com
 *  Andy Kopp		andy.kopp@intel.com
 *  Dan Kogan		dan.d.kogan@intel.com
 *
 *  CHANGES:
 *
 *  2004.12.01	Major rewrite by tiwai, merged the work of pshou
 * 
 */

#include <linux/delay.h>
#include <linux/interrupt.h>
#include <linux/kernel.h>
#include <linux/module.h>
#include <linux/dma-mapping.h>
#include <linux/moduleparam.h>
#include <linux/init.h>
#include <linux/slab.h>
#include <linux/pci.h>
#include <linux/mutex.h>
#include <linux/io.h>
#include <linux/pm_runtime.h>
#include <linux/clocksource.h>
#include <linux/time.h>
#include <linux/completion.h>

#ifdef CONFIG_X86
/* for snoop control */
#include <asm/pgtable.h>
#include <asm/set_memory.h>
#include <asm/cpufeature.h>
#endif
#include <sound/core.h>
#include <sound/initval.h>
#include <sound/hdaudio.h>
#include <sound/hda_i915.h>
#include <linux/vgaarb.h>
#include <linux/vga_switcheroo.h>
#include <linux/firmware.h>
#include <sound/hda_codec.h>
#include "hda_controller.h"
#include "hda_intel.h"

#define CREATE_TRACE_POINTS
#include "hda_intel_trace.h"

/* position fix mode */
enum {
	POS_FIX_AUTO,
	POS_FIX_LPIB,
	POS_FIX_POSBUF,
	POS_FIX_VIACOMBO,
	POS_FIX_COMBO,
	POS_FIX_SKL,
	POS_FIX_FIFO,
};

/* Defines for ATI HD Audio support in SB450 south bridge */
#define ATI_SB450_HDAUDIO_MISC_CNTR2_ADDR   0x42
#define ATI_SB450_HDAUDIO_ENABLE_SNOOP      0x02

/* Defines for Nvidia HDA support */
#define NVIDIA_HDA_TRANSREG_ADDR      0x4e
#define NVIDIA_HDA_ENABLE_COHBITS     0x0f
#define NVIDIA_HDA_ISTRM_COH          0x4d
#define NVIDIA_HDA_OSTRM_COH          0x4c
#define NVIDIA_HDA_ENABLE_COHBIT      0x01

/* Defines for Intel SCH HDA snoop control */
#define INTEL_HDA_CGCTL	 0x48
#define INTEL_HDA_CGCTL_MISCBDCGE        (0x1 << 6)
#define INTEL_SCH_HDA_DEVC      0x78
#define INTEL_SCH_HDA_DEVC_NOSNOOP       (0x1<<11)

/* Define IN stream 0 FIFO size offset in VIA controller */
#define VIA_IN_STREAM0_FIFO_SIZE_OFFSET	0x90
/* Define VIA HD Audio Device ID*/
#define VIA_HDAC_DEVICE_ID		0x3288

/* max number of SDs */
/* ICH, ATI and VIA have 4 playback and 4 capture */
#define ICH6_NUM_CAPTURE	4
#define ICH6_NUM_PLAYBACK	4

/* ULI has 6 playback and 5 capture */
#define ULI_NUM_CAPTURE		5
#define ULI_NUM_PLAYBACK	6

/* ATI HDMI may have up to 8 playbacks and 0 capture */
#define ATIHDMI_NUM_CAPTURE	0
#define ATIHDMI_NUM_PLAYBACK	8

/* TERA has 4 playback and 3 capture */
#define TERA_NUM_CAPTURE	3
#define TERA_NUM_PLAYBACK	4


static int index[SNDRV_CARDS] = SNDRV_DEFAULT_IDX;
static char *id[SNDRV_CARDS] = SNDRV_DEFAULT_STR;
static bool enable[SNDRV_CARDS] = SNDRV_DEFAULT_ENABLE_PNP;
static char *model[SNDRV_CARDS];
static int position_fix[SNDRV_CARDS] = {[0 ... (SNDRV_CARDS-1)] = -1};
static int bdl_pos_adj[SNDRV_CARDS] = {[0 ... (SNDRV_CARDS-1)] = -1};
static int probe_mask[SNDRV_CARDS] = {[0 ... (SNDRV_CARDS-1)] = -1};
static int probe_only[SNDRV_CARDS];
static int jackpoll_ms[SNDRV_CARDS];
static int single_cmd = -1;
static int enable_msi = -1;
#ifdef CONFIG_SND_HDA_PATCH_LOADER
static char *patch[SNDRV_CARDS];
#endif
#ifdef CONFIG_SND_HDA_INPUT_BEEP
static bool beep_mode[SNDRV_CARDS] = {[0 ... (SNDRV_CARDS-1)] =
					CONFIG_SND_HDA_INPUT_BEEP_MODE};
#endif

module_param_array(index, int, NULL, 0444);
MODULE_PARM_DESC(index, "Index value for Intel HD audio interface.");
module_param_array(id, charp, NULL, 0444);
MODULE_PARM_DESC(id, "ID string for Intel HD audio interface.");
module_param_array(enable, bool, NULL, 0444);
MODULE_PARM_DESC(enable, "Enable Intel HD audio interface.");
module_param_array(model, charp, NULL, 0444);
MODULE_PARM_DESC(model, "Use the given board model.");
module_param_array(position_fix, int, NULL, 0444);
MODULE_PARM_DESC(position_fix, "DMA pointer read method."
		 "(-1 = system default, 0 = auto, 1 = LPIB, 2 = POSBUF, 3 = VIACOMBO, 4 = COMBO, 5 = SKL+, 6 = FIFO).");
module_param_array(bdl_pos_adj, int, NULL, 0644);
MODULE_PARM_DESC(bdl_pos_adj, "BDL position adjustment offset.");
module_param_array(probe_mask, int, NULL, 0444);
MODULE_PARM_DESC(probe_mask, "Bitmask to probe codecs (default = -1).");
module_param_array(probe_only, int, NULL, 0444);
MODULE_PARM_DESC(probe_only, "Only probing and no codec initialization.");
module_param_array(jackpoll_ms, int, NULL, 0444);
MODULE_PARM_DESC(jackpoll_ms, "Ms between polling for jack events (default = 0, using unsol events only)");
module_param(single_cmd, bint, 0444);
MODULE_PARM_DESC(single_cmd, "Use single command to communicate with codecs "
		 "(for debugging only).");
module_param(enable_msi, bint, 0444);
MODULE_PARM_DESC(enable_msi, "Enable Message Signaled Interrupt (MSI)");
#ifdef CONFIG_SND_HDA_PATCH_LOADER
module_param_array(patch, charp, NULL, 0444);
MODULE_PARM_DESC(patch, "Patch file for Intel HD audio interface.");
#endif
#ifdef CONFIG_SND_HDA_INPUT_BEEP
module_param_array(beep_mode, bool, NULL, 0444);
MODULE_PARM_DESC(beep_mode, "Select HDA Beep registration mode "
			    "(0=off, 1=on) (default=1).");
#endif

#ifdef CONFIG_PM
static int param_set_xint(const char *val, const struct kernel_param *kp);
static const struct kernel_param_ops param_ops_xint = {
	.set = param_set_xint,
	.get = param_get_int,
};
#define param_check_xint param_check_int

static int power_save = CONFIG_SND_HDA_POWER_SAVE_DEFAULT;
module_param(power_save, xint, 0644);
MODULE_PARM_DESC(power_save, "Automatic power-saving timeout "
		 "(in second, 0 = disable).");

static bool pm_blacklist = true;
module_param(pm_blacklist, bool, 0644);
MODULE_PARM_DESC(pm_blacklist, "Enable power-management blacklist");

/* reset the HD-audio controller in power save mode.
 * this may give more power-saving, but will take longer time to
 * wake up.
 */
static bool power_save_controller = 1;
module_param(power_save_controller, bool, 0644);
MODULE_PARM_DESC(power_save_controller, "Reset controller in power save mode.");
#else
#define power_save	0
#endif /* CONFIG_PM */

static int align_buffer_size = -1;
module_param(align_buffer_size, bint, 0644);
MODULE_PARM_DESC(align_buffer_size,
		"Force buffer and period sizes to be multiple of 128 bytes.");

#ifdef CONFIG_X86
static int hda_snoop = -1;
module_param_named(snoop, hda_snoop, bint, 0444);
MODULE_PARM_DESC(snoop, "Enable/disable snooping");
#else
#define hda_snoop		true
#endif


MODULE_LICENSE("GPL");
MODULE_SUPPORTED_DEVICE("{{Intel, ICH6},"
			 "{Intel, ICH6M},"
			 "{Intel, ICH7},"
			 "{Intel, ESB2},"
			 "{Intel, ICH8},"
			 "{Intel, ICH9},"
			 "{Intel, ICH10},"
			 "{Intel, PCH},"
			 "{Intel, CPT},"
			 "{Intel, PPT},"
			 "{Intel, LPT},"
			 "{Intel, LPT_LP},"
			 "{Intel, WPT_LP},"
			 "{Intel, SPT},"
			 "{Intel, SPT_LP},"
			 "{Intel, HPT},"
			 "{Intel, PBG},"
			 "{Intel, SCH},"
			 "{ATI, SB450},"
			 "{ATI, SB600},"
			 "{ATI, RS600},"
			 "{ATI, RS690},"
			 "{ATI, RS780},"
			 "{ATI, R600},"
			 "{ATI, RV630},"
			 "{ATI, RV610},"
			 "{ATI, RV670},"
			 "{ATI, RV635},"
			 "{ATI, RV620},"
			 "{ATI, RV770},"
			 "{VIA, VT8251},"
			 "{VIA, VT8237A},"
			 "{SiS, SIS966},"
			 "{ULI, M5461}}");
MODULE_DESCRIPTION("Intel HDA driver");

#if defined(CONFIG_PM) && defined(CONFIG_VGA_SWITCHEROO)
#if IS_ENABLED(CONFIG_SND_HDA_CODEC_HDMI)
#define SUPPORT_VGA_SWITCHEROO
#endif
#endif


/*
 */

/* driver types */
enum {
	AZX_DRIVER_ICH,
	AZX_DRIVER_PCH,
	AZX_DRIVER_SCH,
	AZX_DRIVER_SKL,
	AZX_DRIVER_HDMI,
	AZX_DRIVER_ATI,
	AZX_DRIVER_ATIHDMI,
	AZX_DRIVER_ATIHDMI_NS,
	AZX_DRIVER_VIA,
	AZX_DRIVER_SIS,
	AZX_DRIVER_ULI,
	AZX_DRIVER_NVIDIA,
	AZX_DRIVER_TERA,
	AZX_DRIVER_CTX,
	AZX_DRIVER_CTHDA,
	AZX_DRIVER_CMEDIA,
	AZX_DRIVER_GENERIC,
	AZX_NUM_DRIVERS, /* keep this as last entry */
};

#define azx_get_snoop_type(chip) \
	(((chip)->driver_caps & AZX_DCAPS_SNOOP_MASK) >> 10)
#define AZX_DCAPS_SNOOP_TYPE(type) ((AZX_SNOOP_TYPE_ ## type) << 10)

/* quirks for old Intel chipsets */
#define AZX_DCAPS_INTEL_ICH \
	(AZX_DCAPS_OLD_SSYNC | AZX_DCAPS_NO_ALIGN_BUFSIZE)

/* quirks for Intel PCH */
#define AZX_DCAPS_INTEL_PCH_BASE \
	(AZX_DCAPS_NO_ALIGN_BUFSIZE | AZX_DCAPS_COUNT_LPIB_DELAY |\
	 AZX_DCAPS_SNOOP_TYPE(SCH))

/* PCH up to IVB; no runtime PM; bind with i915 gfx */
#define AZX_DCAPS_INTEL_PCH_NOPM \
	(AZX_DCAPS_INTEL_PCH_BASE | AZX_DCAPS_I915_COMPONENT)

/* PCH for HSW/BDW; with runtime PM */
/* no i915 binding for this as HSW/BDW has another controller for HDMI */
#define AZX_DCAPS_INTEL_PCH \
	(AZX_DCAPS_INTEL_PCH_BASE | AZX_DCAPS_PM_RUNTIME)

/* HSW HDMI */
#define AZX_DCAPS_INTEL_HASWELL \
	(/*AZX_DCAPS_ALIGN_BUFSIZE |*/ AZX_DCAPS_COUNT_LPIB_DELAY |\
	 AZX_DCAPS_PM_RUNTIME | AZX_DCAPS_I915_COMPONENT |\
	 AZX_DCAPS_SNOOP_TYPE(SCH))

/* Broadwell HDMI can't use position buffer reliably, force to use LPIB */
#define AZX_DCAPS_INTEL_BROADWELL \
	(/*AZX_DCAPS_ALIGN_BUFSIZE |*/ AZX_DCAPS_POSFIX_LPIB |\
	 AZX_DCAPS_PM_RUNTIME | AZX_DCAPS_I915_COMPONENT |\
	 AZX_DCAPS_SNOOP_TYPE(SCH))

#define AZX_DCAPS_INTEL_BAYTRAIL \
	(AZX_DCAPS_INTEL_PCH_BASE | AZX_DCAPS_I915_COMPONENT)

#define AZX_DCAPS_INTEL_BRASWELL \
	(AZX_DCAPS_INTEL_PCH_BASE | AZX_DCAPS_PM_RUNTIME |\
	 AZX_DCAPS_I915_COMPONENT)

#define AZX_DCAPS_INTEL_SKYLAKE \
	(AZX_DCAPS_INTEL_PCH_BASE | AZX_DCAPS_PM_RUNTIME |\
<<<<<<< HEAD
	 AZX_DCAPS_SEPARATE_STREAM_TAG | AZX_DCAPS_I915_COMPONENT)

#define AZX_DCAPS_INTEL_BROXTON \
	(AZX_DCAPS_INTEL_PCH_BASE | AZX_DCAPS_PM_RUNTIME |\
	 AZX_DCAPS_SEPARATE_STREAM_TAG | AZX_DCAPS_I915_COMPONENT)
=======
	 AZX_DCAPS_SYNC_WRITE |\
	 AZX_DCAPS_SEPARATE_STREAM_TAG | AZX_DCAPS_I915_COMPONENT |\
	 AZX_DCAPS_I915_POWERWELL)

#define AZX_DCAPS_INTEL_BROXTON			AZX_DCAPS_INTEL_SKYLAKE
>>>>>>> 555161ee

/* quirks for ATI SB / AMD Hudson */
#define AZX_DCAPS_PRESET_ATI_SB \
	(AZX_DCAPS_NO_TCSEL | AZX_DCAPS_SYNC_WRITE | AZX_DCAPS_POSFIX_LPIB |\
	 AZX_DCAPS_SNOOP_TYPE(ATI))

/* quirks for ATI/AMD HDMI */
#define AZX_DCAPS_PRESET_ATI_HDMI \
	(AZX_DCAPS_NO_TCSEL | AZX_DCAPS_SYNC_WRITE | AZX_DCAPS_POSFIX_LPIB|\
	 AZX_DCAPS_NO_MSI64)

/* quirks for ATI HDMI with snoop off */
#define AZX_DCAPS_PRESET_ATI_HDMI_NS \
	(AZX_DCAPS_PRESET_ATI_HDMI | AZX_DCAPS_SNOOP_OFF)

/* quirks for AMD SB */
#define AZX_DCAPS_PRESET_AMD_SB \
	(AZX_DCAPS_NO_TCSEL | AZX_DCAPS_SYNC_WRITE | AZX_DCAPS_AMD_WORKAROUND |\
	 AZX_DCAPS_SNOOP_TYPE(ATI) | AZX_DCAPS_PM_RUNTIME)

/* quirks for Nvidia */
#define AZX_DCAPS_PRESET_NVIDIA \
	(AZX_DCAPS_NO_MSI | AZX_DCAPS_CORBRP_SELF_CLEAR |\
	 AZX_DCAPS_SNOOP_TYPE(NVIDIA))

#define AZX_DCAPS_PRESET_CTHDA \
	(AZX_DCAPS_NO_MSI | AZX_DCAPS_POSFIX_LPIB |\
	 AZX_DCAPS_NO_64BIT |\
	 AZX_DCAPS_4K_BDLE_BOUNDARY | AZX_DCAPS_SNOOP_OFF)

/*
 * vga_switcheroo support
 */
#ifdef SUPPORT_VGA_SWITCHEROO
#define use_vga_switcheroo(chip)	((chip)->use_vga_switcheroo)
#define needs_eld_notify_link(chip)	((chip)->need_eld_notify_link)
#else
#define use_vga_switcheroo(chip)	0
#define needs_eld_notify_link(chip)	false
#endif

#define CONTROLLER_IN_GPU(pci) (((pci)->device == 0x0a0c) || \
					((pci)->device == 0x0c0c) || \
					((pci)->device == 0x0d0c) || \
					((pci)->device == 0x160c))

#define IS_BXT(pci) ((pci)->vendor == 0x8086 && (pci)->device == 0x5a98)
#define IS_CFL(pci) ((pci)->vendor == 0x8086 && (pci)->device == 0xa348)
#define IS_CNL(pci) ((pci)->vendor == 0x8086 && (pci)->device == 0x9dc8)

static char *driver_short_names[] = {
	[AZX_DRIVER_ICH] = "HDA Intel",
	[AZX_DRIVER_PCH] = "HDA Intel PCH",
	[AZX_DRIVER_SCH] = "HDA Intel MID",
	[AZX_DRIVER_SKL] = "HDA Intel PCH", /* kept old name for compatibility */
	[AZX_DRIVER_HDMI] = "HDA Intel HDMI",
	[AZX_DRIVER_ATI] = "HDA ATI SB",
	[AZX_DRIVER_ATIHDMI] = "HDA ATI HDMI",
	[AZX_DRIVER_ATIHDMI_NS] = "HDA ATI HDMI",
	[AZX_DRIVER_VIA] = "HDA VIA VT82xx",
	[AZX_DRIVER_SIS] = "HDA SIS966",
	[AZX_DRIVER_ULI] = "HDA ULI M5461",
	[AZX_DRIVER_NVIDIA] = "HDA NVidia",
	[AZX_DRIVER_TERA] = "HDA Teradici", 
	[AZX_DRIVER_CTX] = "HDA Creative", 
	[AZX_DRIVER_CTHDA] = "HDA Creative",
	[AZX_DRIVER_CMEDIA] = "HDA C-Media",
	[AZX_DRIVER_GENERIC] = "HD-Audio Generic",
};

#ifdef CONFIG_X86
static void __mark_pages_wc(struct azx *chip, struct snd_dma_buffer *dmab, bool on)
{
	int pages;

	if (azx_snoop(chip))
		return;
	if (!dmab || !dmab->area || !dmab->bytes)
		return;

#ifdef CONFIG_SND_DMA_SGBUF
	if (dmab->dev.type == SNDRV_DMA_TYPE_DEV_SG) {
		struct snd_sg_buf *sgbuf = dmab->private_data;
		if (!chip->uc_buffer)
			return; /* deal with only CORB/RIRB buffers */
		if (on)
			set_pages_array_wc(sgbuf->page_table, sgbuf->pages);
		else
			set_pages_array_wb(sgbuf->page_table, sgbuf->pages);
		return;
	}
#endif

	pages = (dmab->bytes + PAGE_SIZE - 1) >> PAGE_SHIFT;
	if (on)
		set_memory_wc((unsigned long)dmab->area, pages);
	else
		set_memory_wb((unsigned long)dmab->area, pages);
}

static inline void mark_pages_wc(struct azx *chip, struct snd_dma_buffer *buf,
				 bool on)
{
	__mark_pages_wc(chip, buf, on);
}
static inline void mark_runtime_wc(struct azx *chip, struct azx_dev *azx_dev,
				   struct snd_pcm_substream *substream, bool on)
{
	if (azx_dev->wc_marked != on) {
		__mark_pages_wc(chip, snd_pcm_get_dma_buf(substream), on);
		azx_dev->wc_marked = on;
	}
}
#else
/* NOP for other archs */
static inline void mark_pages_wc(struct azx *chip, struct snd_dma_buffer *buf,
				 bool on)
{
}
static inline void mark_runtime_wc(struct azx *chip, struct azx_dev *azx_dev,
				   struct snd_pcm_substream *substream, bool on)
{
}
#endif

static int azx_acquire_irq(struct azx *chip, int do_disconnect);
static void set_default_power_save(struct azx *chip);

/*
 * initialize the PCI registers
 */
/* update bits in a PCI register byte */
static void update_pci_byte(struct pci_dev *pci, unsigned int reg,
			    unsigned char mask, unsigned char val)
{
	unsigned char data;

	pci_read_config_byte(pci, reg, &data);
	data &= ~mask;
	data |= (val & mask);
	pci_write_config_byte(pci, reg, data);
}

static void azx_init_pci(struct azx *chip)
{
	int snoop_type = azx_get_snoop_type(chip);

	/* Clear bits 0-2 of PCI register TCSEL (at offset 0x44)
	 * TCSEL == Traffic Class Select Register, which sets PCI express QOS
	 * Ensuring these bits are 0 clears playback static on some HD Audio
	 * codecs.
	 * The PCI register TCSEL is defined in the Intel manuals.
	 */
	if (!(chip->driver_caps & AZX_DCAPS_NO_TCSEL)) {
		dev_dbg(chip->card->dev, "Clearing TCSEL\n");
		update_pci_byte(chip->pci, AZX_PCIREG_TCSEL, 0x07, 0);
	}

	/* For ATI SB450/600/700/800/900 and AMD Hudson azalia HD audio,
	 * we need to enable snoop.
	 */
	if (snoop_type == AZX_SNOOP_TYPE_ATI) {
		dev_dbg(chip->card->dev, "Setting ATI snoop: %d\n",
			azx_snoop(chip));
		update_pci_byte(chip->pci,
				ATI_SB450_HDAUDIO_MISC_CNTR2_ADDR, 0x07,
				azx_snoop(chip) ? ATI_SB450_HDAUDIO_ENABLE_SNOOP : 0);
	}

	/* For NVIDIA HDA, enable snoop */
	if (snoop_type == AZX_SNOOP_TYPE_NVIDIA) {
		dev_dbg(chip->card->dev, "Setting Nvidia snoop: %d\n",
			azx_snoop(chip));
		update_pci_byte(chip->pci,
				NVIDIA_HDA_TRANSREG_ADDR,
				0x0f, NVIDIA_HDA_ENABLE_COHBITS);
		update_pci_byte(chip->pci,
				NVIDIA_HDA_ISTRM_COH,
				0x01, NVIDIA_HDA_ENABLE_COHBIT);
		update_pci_byte(chip->pci,
				NVIDIA_HDA_OSTRM_COH,
				0x01, NVIDIA_HDA_ENABLE_COHBIT);
	}

	/* Enable SCH/PCH snoop if needed */
	if (snoop_type == AZX_SNOOP_TYPE_SCH) {
		unsigned short snoop;
		pci_read_config_word(chip->pci, INTEL_SCH_HDA_DEVC, &snoop);
		if ((!azx_snoop(chip) && !(snoop & INTEL_SCH_HDA_DEVC_NOSNOOP)) ||
		    (azx_snoop(chip) && (snoop & INTEL_SCH_HDA_DEVC_NOSNOOP))) {
			snoop &= ~INTEL_SCH_HDA_DEVC_NOSNOOP;
			if (!azx_snoop(chip))
				snoop |= INTEL_SCH_HDA_DEVC_NOSNOOP;
			pci_write_config_word(chip->pci, INTEL_SCH_HDA_DEVC, snoop);
			pci_read_config_word(chip->pci,
				INTEL_SCH_HDA_DEVC, &snoop);
		}
		dev_dbg(chip->card->dev, "SCH snoop: %s\n",
			(snoop & INTEL_SCH_HDA_DEVC_NOSNOOP) ?
			"Disabled" : "Enabled");
        }
}

/*
 * In BXT-P A0, HD-Audio DMA requests is later than expected,
 * and makes an audio stream sensitive to system latencies when
 * 24/32 bits are playing.
 * Adjusting threshold of DMA fifo to force the DMA request
 * sooner to improve latency tolerance at the expense of power.
 */
static void bxt_reduce_dma_latency(struct azx *chip)
{
	u32 val;

	val = azx_readl(chip, VS_EM4L);
	val &= (0x3 << 20);
	azx_writel(chip, VS_EM4L, val);
}

/*
 * ML_LCAP bits:
 *  bit 0: 6 MHz Supported
 *  bit 1: 12 MHz Supported
 *  bit 2: 24 MHz Supported
 *  bit 3: 48 MHz Supported
 *  bit 4: 96 MHz Supported
 *  bit 5: 192 MHz Supported
 */
static int intel_get_lctl_scf(struct azx *chip)
{
	struct hdac_bus *bus = azx_bus(chip);
	static int preferred_bits[] = { 2, 3, 1, 4, 5 };
	u32 val, t;
	int i;

	val = readl(bus->mlcap + AZX_ML_BASE + AZX_REG_ML_LCAP);

	for (i = 0; i < ARRAY_SIZE(preferred_bits); i++) {
		t = preferred_bits[i];
		if (val & (1 << t))
			return t;
	}

	dev_warn(chip->card->dev, "set audio clock frequency to 6MHz");
	return 0;
}

static int intel_ml_lctl_set_power(struct azx *chip, int state)
{
	struct hdac_bus *bus = azx_bus(chip);
	u32 val;
	int timeout;

	/*
	 * the codecs are sharing the first link setting by default
	 * If other links are enabled for stream, they need similar fix
	 */
	val = readl(bus->mlcap + AZX_ML_BASE + AZX_REG_ML_LCTL);
	val &= ~AZX_MLCTL_SPA;
	val |= state << AZX_MLCTL_SPA_SHIFT;
	writel(val, bus->mlcap + AZX_ML_BASE + AZX_REG_ML_LCTL);
	/* wait for CPA */
	timeout = 50;
	while (timeout) {
		if (((readl(bus->mlcap + AZX_ML_BASE + AZX_REG_ML_LCTL)) &
		    AZX_MLCTL_CPA) == (state << AZX_MLCTL_CPA_SHIFT))
			return 0;
		timeout--;
		udelay(10);
	}

	return -1;
}

static void intel_init_lctl(struct azx *chip)
{
	struct hdac_bus *bus = azx_bus(chip);
	u32 val;
	int ret;

	/* 0. check lctl register value is correct or not */
	val = readl(bus->mlcap + AZX_ML_BASE + AZX_REG_ML_LCTL);
	/* if SCF is already set, let's use it */
	if ((val & ML_LCTL_SCF_MASK) != 0)
		return;

	/*
	 * Before operating on SPA, CPA must match SPA.
	 * Any deviation may result in undefined behavior.
	 */
	if (((val & AZX_MLCTL_SPA) >> AZX_MLCTL_SPA_SHIFT) !=
		((val & AZX_MLCTL_CPA) >> AZX_MLCTL_CPA_SHIFT))
		return;

	/* 1. turn link down: set SPA to 0 and wait CPA to 0 */
	ret = intel_ml_lctl_set_power(chip, 0);
	udelay(100);
	if (ret)
		goto set_spa;

	/* 2. update SCF to select a properly audio clock*/
	val &= ~ML_LCTL_SCF_MASK;
	val |= intel_get_lctl_scf(chip);
	writel(val, bus->mlcap + AZX_ML_BASE + AZX_REG_ML_LCTL);

set_spa:
	/* 4. turn link up: set SPA to 1 and wait CPA to 1 */
	intel_ml_lctl_set_power(chip, 1);
	udelay(100);
}

static void hda_intel_init_chip(struct azx *chip, bool full_reset)
{
	struct hdac_bus *bus = azx_bus(chip);
	struct pci_dev *pci = chip->pci;
	u32 val;

	snd_hdac_set_codec_wakeup(bus, true);
	if (chip->driver_type == AZX_DRIVER_SKL) {
		pci_read_config_dword(pci, INTEL_HDA_CGCTL, &val);
		val = val & ~INTEL_HDA_CGCTL_MISCBDCGE;
		pci_write_config_dword(pci, INTEL_HDA_CGCTL, val);
	}
	azx_init_chip(chip, full_reset);
	if (chip->driver_type == AZX_DRIVER_SKL) {
		pci_read_config_dword(pci, INTEL_HDA_CGCTL, &val);
		val = val | INTEL_HDA_CGCTL_MISCBDCGE;
		pci_write_config_dword(pci, INTEL_HDA_CGCTL, val);
	}

	snd_hdac_set_codec_wakeup(bus, false);

	/* reduce dma latency to avoid noise */
	if (IS_BXT(pci))
		bxt_reduce_dma_latency(chip);

	if (bus->mlcap != NULL)
		intel_init_lctl(chip);
}

/* calculate runtime delay from LPIB */
static int azx_get_delay_from_lpib(struct azx *chip, struct azx_dev *azx_dev,
				   unsigned int pos)
{
	struct snd_pcm_substream *substream = azx_dev->core.substream;
	int stream = substream->stream;
	unsigned int lpib_pos = azx_get_pos_lpib(chip, azx_dev);
	int delay;

	if (stream == SNDRV_PCM_STREAM_PLAYBACK)
		delay = pos - lpib_pos;
	else
		delay = lpib_pos - pos;
	if (delay < 0) {
		if (delay >= azx_dev->core.delay_negative_threshold)
			delay = 0;
		else
			delay += azx_dev->core.bufsize;
	}

	if (delay >= azx_dev->core.period_bytes) {
		dev_info(chip->card->dev,
			 "Unstable LPIB (%d >= %d); disabling LPIB delay counting\n",
			 delay, azx_dev->core.period_bytes);
		delay = 0;
		chip->driver_caps &= ~AZX_DCAPS_COUNT_LPIB_DELAY;
		chip->get_delay[stream] = NULL;
	}

	return bytes_to_frames(substream->runtime, delay);
}

static int azx_position_ok(struct azx *chip, struct azx_dev *azx_dev);

/* called from IRQ */
static int azx_position_check(struct azx *chip, struct azx_dev *azx_dev)
{
	struct hda_intel *hda = container_of(chip, struct hda_intel, chip);
	int ok;

	ok = azx_position_ok(chip, azx_dev);
	if (ok == 1) {
		azx_dev->irq_pending = 0;
		return ok;
	} else if (ok == 0) {
		/* bogus IRQ, process it later */
		azx_dev->irq_pending = 1;
		schedule_work(&hda->irq_pending_work);
	}
	return 0;
}

#define display_power(chip, enable) \
	snd_hdac_display_power(azx_bus(chip), HDA_CODEC_IDX_CONTROLLER, enable)

/*
 * Check whether the current DMA position is acceptable for updating
 * periods.  Returns non-zero if it's OK.
 *
 * Many HD-audio controllers appear pretty inaccurate about
 * the update-IRQ timing.  The IRQ is issued before actually the
 * data is processed.  So, we need to process it afterwords in a
 * workqueue.
 */
static int azx_position_ok(struct azx *chip, struct azx_dev *azx_dev)
{
	struct snd_pcm_substream *substream = azx_dev->core.substream;
	int stream = substream->stream;
	u32 wallclk;
	unsigned int pos;

	wallclk = azx_readl(chip, WALLCLK) - azx_dev->core.start_wallclk;
	if (wallclk < (azx_dev->core.period_wallclk * 2) / 3)
		return -1;	/* bogus (too early) interrupt */

	if (chip->get_position[stream])
		pos = chip->get_position[stream](chip, azx_dev);
	else { /* use the position buffer as default */
		pos = azx_get_pos_posbuf(chip, azx_dev);
		if (!pos || pos == (u32)-1) {
			dev_info(chip->card->dev,
				 "Invalid position buffer, using LPIB read method instead.\n");
			chip->get_position[stream] = azx_get_pos_lpib;
			if (chip->get_position[0] == azx_get_pos_lpib &&
			    chip->get_position[1] == azx_get_pos_lpib)
				azx_bus(chip)->use_posbuf = false;
			pos = azx_get_pos_lpib(chip, azx_dev);
			chip->get_delay[stream] = NULL;
		} else {
			chip->get_position[stream] = azx_get_pos_posbuf;
			if (chip->driver_caps & AZX_DCAPS_COUNT_LPIB_DELAY)
				chip->get_delay[stream] = azx_get_delay_from_lpib;
		}
	}

	if (pos >= azx_dev->core.bufsize)
		pos = 0;

	if (WARN_ONCE(!azx_dev->core.period_bytes,
		      "hda-intel: zero azx_dev->period_bytes"))
		return -1; /* this shouldn't happen! */
	if (wallclk < (azx_dev->core.period_wallclk * 5) / 4 &&
	    pos % azx_dev->core.period_bytes > azx_dev->core.period_bytes / 2)
		/* NG - it's below the first next period boundary */
		return chip->bdl_pos_adj ? 0 : -1;
	azx_dev->core.start_wallclk += wallclk;
	return 1; /* OK, it's fine */
}

/*
 * The work for pending PCM period updates.
 */
static void azx_irq_pending_work(struct work_struct *work)
{
	struct hda_intel *hda = container_of(work, struct hda_intel, irq_pending_work);
	struct azx *chip = &hda->chip;
	struct hdac_bus *bus = azx_bus(chip);
	struct hdac_stream *s;
	int pending, ok;

	if (!hda->irq_pending_warned) {
		dev_info(chip->card->dev,
			 "IRQ timing workaround is activated for card #%d. Suggest a bigger bdl_pos_adj.\n",
			 chip->card->number);
		hda->irq_pending_warned = 1;
	}

	for (;;) {
		pending = 0;
		spin_lock_irq(&bus->reg_lock);
		list_for_each_entry(s, &bus->stream_list, list) {
			struct azx_dev *azx_dev = stream_to_azx_dev(s);
			if (!azx_dev->irq_pending ||
			    !s->substream ||
			    !s->running)
				continue;
			ok = azx_position_ok(chip, azx_dev);
			if (ok > 0) {
				azx_dev->irq_pending = 0;
				spin_unlock(&bus->reg_lock);
				snd_pcm_period_elapsed(s->substream);
				spin_lock(&bus->reg_lock);
			} else if (ok < 0) {
				pending = 0;	/* too early */
			} else
				pending++;
		}
		spin_unlock_irq(&bus->reg_lock);
		if (!pending)
			return;
		msleep(1);
	}
}

/* clear irq_pending flags and assure no on-going workq */
static void azx_clear_irq_pending(struct azx *chip)
{
	struct hdac_bus *bus = azx_bus(chip);
	struct hdac_stream *s;

	spin_lock_irq(&bus->reg_lock);
	list_for_each_entry(s, &bus->stream_list, list) {
		struct azx_dev *azx_dev = stream_to_azx_dev(s);
		azx_dev->irq_pending = 0;
	}
	spin_unlock_irq(&bus->reg_lock);
}

static int azx_acquire_irq(struct azx *chip, int do_disconnect)
{
	struct hdac_bus *bus = azx_bus(chip);

	if (request_irq(chip->pci->irq, azx_interrupt,
			chip->msi ? 0 : IRQF_SHARED,
			chip->card->irq_descr, chip)) {
		dev_err(chip->card->dev,
			"unable to grab IRQ %d, disabling device\n",
			chip->pci->irq);
		if (do_disconnect)
			snd_card_disconnect(chip->card);
		return -1;
	}
	bus->irq = chip->pci->irq;
	pci_intx(chip->pci, !chip->msi);
	return 0;
}

/* get the current DMA position with correction on VIA chips */
static unsigned int azx_via_get_position(struct azx *chip,
					 struct azx_dev *azx_dev)
{
	unsigned int link_pos, mini_pos, bound_pos;
	unsigned int mod_link_pos, mod_dma_pos, mod_mini_pos;
	unsigned int fifo_size;

	link_pos = snd_hdac_stream_get_pos_lpib(azx_stream(azx_dev));
	if (azx_dev->core.substream->stream == SNDRV_PCM_STREAM_PLAYBACK) {
		/* Playback, no problem using link position */
		return link_pos;
	}

	/* Capture */
	/* For new chipset,
	 * use mod to get the DMA position just like old chipset
	 */
	mod_dma_pos = le32_to_cpu(*azx_dev->core.posbuf);
	mod_dma_pos %= azx_dev->core.period_bytes;

	/* azx_dev->fifo_size can't get FIFO size of in stream.
	 * Get from base address + offset.
	 */
	fifo_size = readw(azx_bus(chip)->remap_addr +
			  VIA_IN_STREAM0_FIFO_SIZE_OFFSET);

	if (azx_dev->insufficient) {
		/* Link position never gather than FIFO size */
		if (link_pos <= fifo_size)
			return 0;

		azx_dev->insufficient = 0;
	}

	if (link_pos <= fifo_size)
		mini_pos = azx_dev->core.bufsize + link_pos - fifo_size;
	else
		mini_pos = link_pos - fifo_size;

	/* Find nearest previous boudary */
	mod_mini_pos = mini_pos % azx_dev->core.period_bytes;
	mod_link_pos = link_pos % azx_dev->core.period_bytes;
	if (mod_link_pos >= fifo_size)
		bound_pos = link_pos - mod_link_pos;
	else if (mod_dma_pos >= mod_mini_pos)
		bound_pos = mini_pos - mod_mini_pos;
	else {
		bound_pos = mini_pos - mod_mini_pos + azx_dev->core.period_bytes;
		if (bound_pos >= azx_dev->core.bufsize)
			bound_pos = 0;
	}

	/* Calculate real DMA position we want */
	return bound_pos + mod_dma_pos;
}

#define AMD_FIFO_SIZE	32

/* get the current DMA position with FIFO size correction */
static unsigned int azx_get_pos_fifo(struct azx *chip, struct azx_dev *azx_dev)
{
	struct snd_pcm_substream *substream = azx_dev->core.substream;
	struct snd_pcm_runtime *runtime = substream->runtime;
	unsigned int pos, delay;

	pos = snd_hdac_stream_get_pos_lpib(azx_stream(azx_dev));
	if (!runtime)
		return pos;

	runtime->delay = AMD_FIFO_SIZE;
	delay = frames_to_bytes(runtime, AMD_FIFO_SIZE);
	if (azx_dev->insufficient) {
		if (pos < delay) {
			delay = pos;
			runtime->delay = bytes_to_frames(runtime, pos);
		} else {
			azx_dev->insufficient = 0;
		}
	}

	/* correct the DMA position for capture stream */
	if (substream->stream == SNDRV_PCM_STREAM_CAPTURE) {
		if (pos < delay)
			pos += azx_dev->core.bufsize;
		pos -= delay;
	}

	return pos;
}

static int azx_get_delay_from_fifo(struct azx *chip, struct azx_dev *azx_dev,
				   unsigned int pos)
{
	struct snd_pcm_substream *substream = azx_dev->core.substream;

	/* just read back the calculated value in the above */
	return substream->runtime->delay;
}

static unsigned int azx_skl_get_dpib_pos(struct azx *chip,
					 struct azx_dev *azx_dev)
{
	return _snd_hdac_chip_readl(azx_bus(chip),
				    AZX_REG_VS_SDXDPIB_XBASE +
				    (AZX_REG_VS_SDXDPIB_XINTERVAL *
				     azx_dev->core.index));
}

/* get the current DMA position with correction on SKL+ chips */
static unsigned int azx_get_pos_skl(struct azx *chip, struct azx_dev *azx_dev)
{
	/* DPIB register gives a more accurate position for playback */
	if (azx_dev->core.substream->stream == SNDRV_PCM_STREAM_PLAYBACK)
		return azx_skl_get_dpib_pos(chip, azx_dev);

	/* For capture, we need to read posbuf, but it requires a delay
	 * for the possible boundary overlap; the read of DPIB fetches the
	 * actual posbuf
	 */
	udelay(20);
	azx_skl_get_dpib_pos(chip, azx_dev);
	return azx_get_pos_posbuf(chip, azx_dev);
}

#ifdef CONFIG_PM
static DEFINE_MUTEX(card_list_lock);
static LIST_HEAD(card_list);

static void azx_add_card_list(struct azx *chip)
{
	struct hda_intel *hda = container_of(chip, struct hda_intel, chip);
	mutex_lock(&card_list_lock);
	list_add(&hda->list, &card_list);
	mutex_unlock(&card_list_lock);
}

static void azx_del_card_list(struct azx *chip)
{
	struct hda_intel *hda = container_of(chip, struct hda_intel, chip);
	mutex_lock(&card_list_lock);
	list_del_init(&hda->list);
	mutex_unlock(&card_list_lock);
}

/* trigger power-save check at writing parameter */
static int param_set_xint(const char *val, const struct kernel_param *kp)
{
	struct hda_intel *hda;
	struct azx *chip;
	int prev = power_save;
	int ret = param_set_int(val, kp);

	if (ret || prev == power_save)
		return ret;

	mutex_lock(&card_list_lock);
	list_for_each_entry(hda, &card_list, list) {
		chip = &hda->chip;
		if (!hda->probe_continued || chip->disabled)
			continue;
		snd_hda_set_power_save(&chip->bus, power_save * 1000);
	}
	mutex_unlock(&card_list_lock);
	return 0;
}

/*
 * power management
 */
static bool azx_is_pm_ready(struct snd_card *card)
{
	struct azx *chip;
	struct hda_intel *hda;

	if (!card)
		return false;
	chip = card->private_data;
	hda = container_of(chip, struct hda_intel, chip);
	if (chip->disabled || hda->init_failed || !chip->running)
		return false;
	return true;
}

static void __azx_runtime_suspend(struct azx *chip)
{
	azx_stop_chip(chip);
	azx_enter_link_reset(chip);
	azx_clear_irq_pending(chip);
	display_power(chip, false);
}

static void __azx_runtime_resume(struct azx *chip, bool from_rt)
{
	struct hda_intel *hda = container_of(chip, struct hda_intel, chip);
	struct hdac_bus *bus = azx_bus(chip);
	struct hda_codec *codec;
	int status;

	display_power(chip, true);
	if (hda->need_i915_power)
		snd_hdac_i915_set_bclk(bus);

	/* Read STATESTS before controller reset */
	status = azx_readw(chip, STATESTS);

	azx_init_pci(chip);
	hda_intel_init_chip(chip, true);

	if (status && from_rt) {
		list_for_each_codec(codec, &chip->bus)
			if (status & (1 << codec->addr))
				schedule_delayed_work(&codec->jackpoll_work,
						      codec->jackpoll_interval);
	}

	/* power down again for link-controlled chips */
	if (!hda->need_i915_power)
		display_power(chip, false);
}

#ifdef CONFIG_PM_SLEEP
static int azx_suspend(struct device *dev)
{
	struct snd_card *card = dev_get_drvdata(dev);
	struct azx *chip;
	struct hdac_bus *bus;

	if (!azx_is_pm_ready(card))
		return 0;

	chip = card->private_data;
	bus = azx_bus(chip);
	snd_power_change_state(card, SNDRV_CTL_POWER_D3hot);
	__azx_runtime_suspend(chip);
	if (bus->irq >= 0) {
		free_irq(bus->irq, chip);
		bus->irq = -1;
	}

	if (chip->msi)
		pci_disable_msi(chip->pci);

	trace_azx_suspend(chip);
	return 0;
}

static int azx_resume(struct device *dev)
{
	struct snd_card *card = dev_get_drvdata(dev);
	struct azx *chip;

	if (!azx_is_pm_ready(card))
		return 0;

	chip = card->private_data;
	if (chip->msi)
		if (pci_enable_msi(chip->pci) < 0)
			chip->msi = 0;
	if (azx_acquire_irq(chip, 1) < 0)
		return -EIO;
	__azx_runtime_resume(chip, false);
	snd_power_change_state(card, SNDRV_CTL_POWER_D0);

	trace_azx_resume(chip);
	return 0;
}

/* put codec down to D3 at hibernation for Intel SKL+;
 * otherwise BIOS may still access the codec and screw up the driver
 */
static int azx_freeze_noirq(struct device *dev)
{
	struct snd_card *card = dev_get_drvdata(dev);
	struct azx *chip = card->private_data;
	struct pci_dev *pci = to_pci_dev(dev);

	if (chip->driver_type == AZX_DRIVER_SKL)
		pci_set_power_state(pci, PCI_D3hot);

	return 0;
}

static int azx_thaw_noirq(struct device *dev)
{
	struct snd_card *card = dev_get_drvdata(dev);
	struct azx *chip = card->private_data;
	struct pci_dev *pci = to_pci_dev(dev);

	if (chip->driver_type == AZX_DRIVER_SKL)
		pci_set_power_state(pci, PCI_D0);

	return 0;
}
#endif /* CONFIG_PM_SLEEP */

static int azx_runtime_suspend(struct device *dev)
{
	struct snd_card *card = dev_get_drvdata(dev);
	struct azx *chip;

	if (!azx_is_pm_ready(card))
		return 0;
	chip = card->private_data;
	if (!azx_has_pm_runtime(chip))
		return 0;

	/* enable controller wake up event */
	azx_writew(chip, WAKEEN, azx_readw(chip, WAKEEN) |
		  STATESTS_INT_MASK);

	__azx_runtime_suspend(chip);
	trace_azx_runtime_suspend(chip);
	return 0;
}

static int azx_runtime_resume(struct device *dev)
{
	struct snd_card *card = dev_get_drvdata(dev);
	struct azx *chip;

	if (!azx_is_pm_ready(card))
		return 0;
	chip = card->private_data;
	if (!azx_has_pm_runtime(chip))
		return 0;
	__azx_runtime_resume(chip, true);

	/* disable controller Wake Up event*/
	azx_writew(chip, WAKEEN, azx_readw(chip, WAKEEN) &
			~STATESTS_INT_MASK);

	trace_azx_runtime_resume(chip);
	return 0;
}

static int azx_runtime_idle(struct device *dev)
{
	struct snd_card *card = dev_get_drvdata(dev);
	struct azx *chip;
	struct hda_intel *hda;

	if (!card)
		return 0;

	chip = card->private_data;
	hda = container_of(chip, struct hda_intel, chip);
	if (chip->disabled || hda->init_failed)
		return 0;

	if (!power_save_controller || !azx_has_pm_runtime(chip) ||
	    azx_bus(chip)->codec_powered || !chip->running)
		return -EBUSY;

	/* ELD notification gets broken when HD-audio bus is off */
	if (needs_eld_notify_link(hda))
		return -EBUSY;

	return 0;
}

static const struct dev_pm_ops azx_pm = {
	SET_SYSTEM_SLEEP_PM_OPS(azx_suspend, azx_resume)
#ifdef CONFIG_PM_SLEEP
	.freeze_noirq = azx_freeze_noirq,
	.thaw_noirq = azx_thaw_noirq,
#endif
	SET_RUNTIME_PM_OPS(azx_runtime_suspend, azx_runtime_resume, azx_runtime_idle)
};

#define AZX_PM_OPS	&azx_pm
#else
#define azx_add_card_list(chip) /* NOP */
#define azx_del_card_list(chip) /* NOP */
#define AZX_PM_OPS	NULL
#endif /* CONFIG_PM */


static int azx_probe_continue(struct azx *chip);

#ifdef SUPPORT_VGA_SWITCHEROO
static struct pci_dev *get_bound_vga(struct pci_dev *pci);

static void azx_vs_set_state(struct pci_dev *pci,
			     enum vga_switcheroo_state state)
{
	struct snd_card *card = pci_get_drvdata(pci);
	struct azx *chip = card->private_data;
	struct hda_intel *hda = container_of(chip, struct hda_intel, chip);
	struct hda_codec *codec;
	bool disabled;

	wait_for_completion(&hda->probe_wait);
	if (hda->init_failed)
		return;

	disabled = (state == VGA_SWITCHEROO_OFF);
	if (chip->disabled == disabled)
		return;

	if (!hda->probe_continued) {
		chip->disabled = disabled;
		if (!disabled) {
			dev_info(chip->card->dev,
				 "Start delayed initialization\n");
			if (azx_probe_continue(chip) < 0) {
				dev_err(chip->card->dev, "initialization error\n");
				hda->init_failed = true;
			}
		}
	} else {
		dev_info(chip->card->dev, "%s via vga_switcheroo\n",
			 disabled ? "Disabling" : "Enabling");
		if (disabled) {
			list_for_each_codec(codec, &chip->bus) {
				pm_runtime_suspend(hda_codec_dev(codec));
				pm_runtime_disable(hda_codec_dev(codec));
			}
			pm_runtime_suspend(card->dev);
			pm_runtime_disable(card->dev);
			/* when we get suspended by vga_switcheroo we end up in D3cold,
			 * however we have no ACPI handle, so pci/acpi can't put us there,
			 * put ourselves there */
			pci->current_state = PCI_D3cold;
			chip->disabled = true;
			if (snd_hda_lock_devices(&chip->bus))
				dev_warn(chip->card->dev,
					 "Cannot lock devices!\n");
		} else {
			snd_hda_unlock_devices(&chip->bus);
			chip->disabled = false;
			pm_runtime_enable(card->dev);
			list_for_each_codec(codec, &chip->bus) {
				pm_runtime_enable(hda_codec_dev(codec));
				pm_runtime_resume(hda_codec_dev(codec));
			}
		}
	}
}

static bool azx_vs_can_switch(struct pci_dev *pci)
{
	struct snd_card *card = pci_get_drvdata(pci);
	struct azx *chip = card->private_data;
	struct hda_intel *hda = container_of(chip, struct hda_intel, chip);

	wait_for_completion(&hda->probe_wait);
	if (hda->init_failed)
		return false;
	if (chip->disabled || !hda->probe_continued)
		return true;
	if (snd_hda_lock_devices(&chip->bus))
		return false;
	snd_hda_unlock_devices(&chip->bus);
	return true;
}

/*
 * The discrete GPU cannot power down unless the HDA controller runtime
 * suspends, so activate runtime PM on codecs even if power_save == 0.
 */
static void setup_vga_switcheroo_runtime_pm(struct azx *chip)
{
	struct hda_intel *hda = container_of(chip, struct hda_intel, chip);
	struct hda_codec *codec;

	if (hda->use_vga_switcheroo && !hda->need_eld_notify_link) {
		list_for_each_codec(codec, &chip->bus)
			codec->auto_runtime_pm = 1;
		/* reset the power save setup */
		if (chip->running)
			set_default_power_save(chip);
	}
}

static void azx_vs_gpu_bound(struct pci_dev *pci,
			     enum vga_switcheroo_client_id client_id)
{
	struct snd_card *card = pci_get_drvdata(pci);
	struct azx *chip = card->private_data;
	struct hda_intel *hda = container_of(chip, struct hda_intel, chip);

	if (client_id == VGA_SWITCHEROO_DIS)
		hda->need_eld_notify_link = 0;
	setup_vga_switcheroo_runtime_pm(chip);
}

static void init_vga_switcheroo(struct azx *chip)
{
	struct hda_intel *hda = container_of(chip, struct hda_intel, chip);
	struct pci_dev *p = get_bound_vga(chip->pci);
	if (p) {
		dev_info(chip->card->dev,
			 "Handle vga_switcheroo audio client\n");
		hda->use_vga_switcheroo = 1;
		hda->need_eld_notify_link = 1; /* cleared in gpu_bound op */
		chip->driver_caps |= AZX_DCAPS_PM_RUNTIME;
		pci_dev_put(p);
	}
}

static const struct vga_switcheroo_client_ops azx_vs_ops = {
	.set_gpu_state = azx_vs_set_state,
	.can_switch = azx_vs_can_switch,
	.gpu_bound = azx_vs_gpu_bound,
};

static int register_vga_switcheroo(struct azx *chip)
{
	struct hda_intel *hda = container_of(chip, struct hda_intel, chip);
	struct pci_dev *p;
	int err;

	if (!hda->use_vga_switcheroo)
		return 0;

	p = get_bound_vga(chip->pci);
	err = vga_switcheroo_register_audio_client(chip->pci, &azx_vs_ops, p);
	pci_dev_put(p);

	if (err < 0)
		return err;
	hda->vga_switcheroo_registered = 1;

	return 0;
}
#else
#define init_vga_switcheroo(chip)		/* NOP */
#define register_vga_switcheroo(chip)		0
#define check_hdmi_disabled(pci)	false
#define setup_vga_switcheroo_runtime_pm(chip)	/* NOP */
#endif /* SUPPORT_VGA_SWITCHER */

/*
 * destructor
 */
static int azx_free(struct azx *chip)
{
	struct pci_dev *pci = chip->pci;
	struct hda_intel *hda = container_of(chip, struct hda_intel, chip);
	struct hdac_bus *bus = azx_bus(chip);

	if (azx_has_pm_runtime(chip) && chip->running)
		pm_runtime_get_noresume(&pci->dev);
	chip->running = 0;

	azx_del_card_list(chip);

	hda->init_failed = 1; /* to be sure */
	complete_all(&hda->probe_wait);

	if (use_vga_switcheroo(hda)) {
		if (chip->disabled && hda->probe_continued)
			snd_hda_unlock_devices(&chip->bus);
		if (hda->vga_switcheroo_registered)
			vga_switcheroo_unregister_client(chip->pci);
	}

	if (bus->chip_init) {
		azx_clear_irq_pending(chip);
		azx_stop_all_streams(chip);
		azx_stop_chip(chip);
	}

	if (bus->irq >= 0)
		free_irq(bus->irq, (void*)chip);
	if (chip->msi)
		pci_disable_msi(chip->pci);
	iounmap(bus->remap_addr);

	azx_free_stream_pages(chip);
	azx_free_streams(chip);
	snd_hdac_bus_exit(bus);

	if (chip->region_requested)
		pci_release_regions(chip->pci);

	pci_disable_device(chip->pci);
#ifdef CONFIG_SND_HDA_PATCH_LOADER
	release_firmware(chip->fw);
#endif
	display_power(chip, false);

	if (chip->driver_caps & AZX_DCAPS_I915_COMPONENT)
		snd_hdac_i915_exit(bus);
	kfree(hda);

	return 0;
}

static int azx_dev_disconnect(struct snd_device *device)
{
	struct azx *chip = device->device_data;

	chip->bus.shutdown = 1;
	return 0;
}

static int azx_dev_free(struct snd_device *device)
{
	return azx_free(device->device_data);
}

#ifdef SUPPORT_VGA_SWITCHEROO
/*
 * Check of disabled HDMI controller by vga_switcheroo
 */
static struct pci_dev *get_bound_vga(struct pci_dev *pci)
{
	struct pci_dev *p;

	/* check only discrete GPU */
	switch (pci->vendor) {
	case PCI_VENDOR_ID_ATI:
	case PCI_VENDOR_ID_AMD:
	case PCI_VENDOR_ID_NVIDIA:
		if (pci->devfn == 1) {
			p = pci_get_domain_bus_and_slot(pci_domain_nr(pci->bus),
							pci->bus->number, 0);
			if (p) {
				if ((p->class >> 16) == PCI_BASE_CLASS_DISPLAY)
					return p;
				pci_dev_put(p);
			}
		}
		break;
	}
	return NULL;
}

static bool check_hdmi_disabled(struct pci_dev *pci)
{
	bool vga_inactive = false;
	struct pci_dev *p = get_bound_vga(pci);

	if (p) {
		if (vga_switcheroo_get_client_state(p) == VGA_SWITCHEROO_OFF)
			vga_inactive = true;
		pci_dev_put(p);
	}
	return vga_inactive;
}
#endif /* SUPPORT_VGA_SWITCHEROO */

/*
 * white/black-listing for position_fix
 */
static struct snd_pci_quirk position_fix_list[] = {
	SND_PCI_QUIRK(0x1028, 0x01cc, "Dell D820", POS_FIX_LPIB),
	SND_PCI_QUIRK(0x1028, 0x01de, "Dell Precision 390", POS_FIX_LPIB),
	SND_PCI_QUIRK(0x103c, 0x306d, "HP dv3", POS_FIX_LPIB),
	SND_PCI_QUIRK(0x1043, 0x813d, "ASUS P5AD2", POS_FIX_LPIB),
	SND_PCI_QUIRK(0x1043, 0x81b3, "ASUS", POS_FIX_LPIB),
	SND_PCI_QUIRK(0x1043, 0x81e7, "ASUS M2V", POS_FIX_LPIB),
	SND_PCI_QUIRK(0x104d, 0x9069, "Sony VPCS11V9E", POS_FIX_LPIB),
	SND_PCI_QUIRK(0x10de, 0xcb89, "Macbook Pro 7,1", POS_FIX_LPIB),
	SND_PCI_QUIRK(0x1297, 0x3166, "Shuttle", POS_FIX_LPIB),
	SND_PCI_QUIRK(0x1458, 0xa022, "ga-ma770-ud3", POS_FIX_LPIB),
	SND_PCI_QUIRK(0x1462, 0x1002, "MSI Wind U115", POS_FIX_LPIB),
	SND_PCI_QUIRK(0x1565, 0x8218, "Biostar Microtech", POS_FIX_LPIB),
	SND_PCI_QUIRK(0x1849, 0x0888, "775Dual-VSTA", POS_FIX_LPIB),
	SND_PCI_QUIRK(0x8086, 0x2503, "DG965OT AAD63733-203", POS_FIX_LPIB),
	{}
};

static int check_position_fix(struct azx *chip, int fix)
{
	const struct snd_pci_quirk *q;

	switch (fix) {
	case POS_FIX_AUTO:
	case POS_FIX_LPIB:
	case POS_FIX_POSBUF:
	case POS_FIX_VIACOMBO:
	case POS_FIX_COMBO:
	case POS_FIX_SKL:
	case POS_FIX_FIFO:
		return fix;
	}

	q = snd_pci_quirk_lookup(chip->pci, position_fix_list);
	if (q) {
		dev_info(chip->card->dev,
			 "position_fix set to %d for device %04x:%04x\n",
			 q->value, q->subvendor, q->subdevice);
		return q->value;
	}

	/* Check VIA/ATI HD Audio Controller exist */
	if (chip->driver_type == AZX_DRIVER_VIA) {
		dev_dbg(chip->card->dev, "Using VIACOMBO position fix\n");
		return POS_FIX_VIACOMBO;
	}
	if (chip->driver_caps & AZX_DCAPS_AMD_WORKAROUND) {
		dev_dbg(chip->card->dev, "Using FIFO position fix\n");
		return POS_FIX_FIFO;
	}
	if (chip->driver_caps & AZX_DCAPS_POSFIX_LPIB) {
		dev_dbg(chip->card->dev, "Using LPIB position fix\n");
		return POS_FIX_LPIB;
	}
	if (chip->driver_type == AZX_DRIVER_SKL) {
		dev_dbg(chip->card->dev, "Using SKL position fix\n");
		return POS_FIX_SKL;
	}
	return POS_FIX_AUTO;
}

static void assign_position_fix(struct azx *chip, int fix)
{
	static azx_get_pos_callback_t callbacks[] = {
		[POS_FIX_AUTO] = NULL,
		[POS_FIX_LPIB] = azx_get_pos_lpib,
		[POS_FIX_POSBUF] = azx_get_pos_posbuf,
		[POS_FIX_VIACOMBO] = azx_via_get_position,
		[POS_FIX_COMBO] = azx_get_pos_lpib,
		[POS_FIX_SKL] = azx_get_pos_skl,
		[POS_FIX_FIFO] = azx_get_pos_fifo,
	};

	chip->get_position[0] = chip->get_position[1] = callbacks[fix];

	/* combo mode uses LPIB only for playback */
	if (fix == POS_FIX_COMBO)
		chip->get_position[1] = NULL;

	if ((fix == POS_FIX_POSBUF || fix == POS_FIX_SKL) &&
	    (chip->driver_caps & AZX_DCAPS_COUNT_LPIB_DELAY)) {
		chip->get_delay[0] = chip->get_delay[1] =
			azx_get_delay_from_lpib;
	}

	if (fix == POS_FIX_FIFO)
		chip->get_delay[0] = chip->get_delay[1] =
			azx_get_delay_from_fifo;
}

/*
 * black-lists for probe_mask
 */
static struct snd_pci_quirk probe_mask_list[] = {
	/* Thinkpad often breaks the controller communication when accessing
	 * to the non-working (or non-existing) modem codec slot.
	 */
	SND_PCI_QUIRK(0x1014, 0x05b7, "Thinkpad Z60", 0x01),
	SND_PCI_QUIRK(0x17aa, 0x2010, "Thinkpad X/T/R60", 0x01),
	SND_PCI_QUIRK(0x17aa, 0x20ac, "Thinkpad X/T/R61", 0x01),
	/* broken BIOS */
	SND_PCI_QUIRK(0x1028, 0x20ac, "Dell Studio Desktop", 0x01),
	/* including bogus ALC268 in slot#2 that conflicts with ALC888 */
	SND_PCI_QUIRK(0x17c0, 0x4085, "Medion MD96630", 0x01),
	/* forced codec slots */
	SND_PCI_QUIRK(0x1043, 0x1262, "ASUS W5Fm", 0x103),
	SND_PCI_QUIRK(0x1046, 0x1262, "ASUS W5F", 0x103),
	/* WinFast VP200 H (Teradici) user reported broken communication */
	SND_PCI_QUIRK(0x3a21, 0x040d, "WinFast VP200 H", 0x101),
	{}
};

#define AZX_FORCE_CODEC_MASK	0x100

static void check_probe_mask(struct azx *chip, int dev)
{
	const struct snd_pci_quirk *q;

	chip->codec_probe_mask = probe_mask[dev];
	if (chip->codec_probe_mask == -1) {
		q = snd_pci_quirk_lookup(chip->pci, probe_mask_list);
		if (q) {
			dev_info(chip->card->dev,
				 "probe_mask set to 0x%x for device %04x:%04x\n",
				 q->value, q->subvendor, q->subdevice);
			chip->codec_probe_mask = q->value;
		}
	}

	/* check forced option */
	if (chip->codec_probe_mask != -1 &&
	    (chip->codec_probe_mask & AZX_FORCE_CODEC_MASK)) {
		azx_bus(chip)->codec_mask = chip->codec_probe_mask & 0xff;
		dev_info(chip->card->dev, "codec_mask forced to 0x%x\n",
			 (int)azx_bus(chip)->codec_mask);
	}
}

/*
 * white/black-list for enable_msi
 */
static struct snd_pci_quirk msi_black_list[] = {
	SND_PCI_QUIRK(0x103c, 0x2191, "HP", 0), /* AMD Hudson */
	SND_PCI_QUIRK(0x103c, 0x2192, "HP", 0), /* AMD Hudson */
	SND_PCI_QUIRK(0x103c, 0x21f7, "HP", 0), /* AMD Hudson */
	SND_PCI_QUIRK(0x103c, 0x21fa, "HP", 0), /* AMD Hudson */
	SND_PCI_QUIRK(0x1043, 0x81f2, "ASUS", 0), /* Athlon64 X2 + nvidia */
	SND_PCI_QUIRK(0x1043, 0x81f6, "ASUS", 0), /* nvidia */
	SND_PCI_QUIRK(0x1043, 0x822d, "ASUS", 0), /* Athlon64 X2 + nvidia MCP55 */
	SND_PCI_QUIRK(0x1179, 0xfb44, "Toshiba Satellite C870", 0), /* AMD Hudson */
	SND_PCI_QUIRK(0x1849, 0x0888, "ASRock", 0), /* Athlon64 X2 + nvidia */
	SND_PCI_QUIRK(0xa0a0, 0x0575, "Aopen MZ915-M", 0), /* ICH6 */
	{}
};

static void check_msi(struct azx *chip)
{
	const struct snd_pci_quirk *q;

	if (enable_msi >= 0) {
		chip->msi = !!enable_msi;
		return;
	}
	chip->msi = 1;	/* enable MSI as default */
	q = snd_pci_quirk_lookup(chip->pci, msi_black_list);
	if (q) {
		dev_info(chip->card->dev,
			 "msi for device %04x:%04x set to %d\n",
			 q->subvendor, q->subdevice, q->value);
		chip->msi = q->value;
		return;
	}

	/* NVidia chipsets seem to cause troubles with MSI */
	if (chip->driver_caps & AZX_DCAPS_NO_MSI) {
		dev_info(chip->card->dev, "Disabling MSI\n");
		chip->msi = 0;
	}
}

/* check the snoop mode availability */
static void azx_check_snoop_available(struct azx *chip)
{
	int snoop = hda_snoop;

	if (snoop >= 0) {
		dev_info(chip->card->dev, "Force to %s mode by module option\n",
			 snoop ? "snoop" : "non-snoop");
		chip->snoop = snoop;
		chip->uc_buffer = !snoop;
		return;
	}

	snoop = true;
	if (azx_get_snoop_type(chip) == AZX_SNOOP_TYPE_NONE &&
	    chip->driver_type == AZX_DRIVER_VIA) {
		/* force to non-snoop mode for a new VIA controller
		 * when BIOS is set
		 */
		u8 val;
		pci_read_config_byte(chip->pci, 0x42, &val);
		if (!(val & 0x80) && (chip->pci->revision == 0x30 ||
				      chip->pci->revision == 0x20))
			snoop = false;
	}

	if (chip->driver_caps & AZX_DCAPS_SNOOP_OFF)
		snoop = false;

	chip->snoop = snoop;
	if (!snoop) {
		dev_info(chip->card->dev, "Force to non-snoop mode\n");
		/* C-Media requires non-cached pages only for CORB/RIRB */
		if (chip->driver_type != AZX_DRIVER_CMEDIA)
			chip->uc_buffer = true;
	}
}

static void azx_probe_work(struct work_struct *work)
{
	struct hda_intel *hda = container_of(work, struct hda_intel, probe_work);
	azx_probe_continue(&hda->chip);
}

static int default_bdl_pos_adj(struct azx *chip)
{
	/* some exceptions: Atoms seem problematic with value 1 */
	if (chip->pci->vendor == PCI_VENDOR_ID_INTEL) {
		switch (chip->pci->device) {
		case 0x0f04: /* Baytrail */
		case 0x2284: /* Braswell */
			return 32;
		}
	}

	switch (chip->driver_type) {
	case AZX_DRIVER_ICH:
	case AZX_DRIVER_PCH:
		return 1;
	default:
		return 32;
	}
}

/*
 * constructor
 */
static const struct hdac_io_ops pci_hda_io_ops;
static const struct hda_controller_ops pci_hda_ops;

static int azx_create(struct snd_card *card, struct pci_dev *pci,
		      int dev, unsigned int driver_caps,
		      struct azx **rchip)
{
	static struct snd_device_ops ops = {
		.dev_disconnect = azx_dev_disconnect,
		.dev_free = azx_dev_free,
	};
	struct hda_intel *hda;
	struct azx *chip;
	int err;

	*rchip = NULL;

	err = pci_enable_device(pci);
	if (err < 0)
		return err;

	hda = kzalloc(sizeof(*hda), GFP_KERNEL);
	if (!hda) {
		pci_disable_device(pci);
		return -ENOMEM;
	}

	chip = &hda->chip;
	mutex_init(&chip->open_mutex);
	chip->card = card;
	chip->pci = pci;
	chip->ops = &pci_hda_ops;
	chip->driver_caps = driver_caps;
	chip->driver_type = driver_caps & 0xff;
	check_msi(chip);
	chip->dev_index = dev;
	chip->jackpoll_ms = jackpoll_ms;
	INIT_LIST_HEAD(&chip->pcm_list);
	INIT_WORK(&hda->irq_pending_work, azx_irq_pending_work);
	INIT_LIST_HEAD(&hda->list);
	init_vga_switcheroo(chip);
	init_completion(&hda->probe_wait);

	assign_position_fix(chip, check_position_fix(chip, position_fix[dev]));

	check_probe_mask(chip, dev);

	if (single_cmd < 0) /* allow fallback to single_cmd at errors */
		chip->fallback_to_single_cmd = 1;
	else /* explicitly set to single_cmd or not */
		chip->single_cmd = single_cmd;

	azx_check_snoop_available(chip);

	if (bdl_pos_adj[dev] < 0)
		chip->bdl_pos_adj = default_bdl_pos_adj(chip);
	else
		chip->bdl_pos_adj = bdl_pos_adj[dev];

	/* Workaround for a communication error on CFL (bko#199007) and CNL */
	if (IS_CFL(pci) || IS_CNL(pci))
		chip->polling_mode = 1;

	err = azx_bus_init(chip, model[dev], &pci_hda_io_ops);
	if (err < 0) {
		kfree(hda);
		pci_disable_device(pci);
		return err;
	}

	if (chip->driver_type == AZX_DRIVER_NVIDIA) {
		dev_dbg(chip->card->dev, "Enable delay in RIRB handling\n");
		chip->bus.needs_damn_long_delay = 1;
	}

	err = snd_device_new(card, SNDRV_DEV_LOWLEVEL, chip, &ops);
	if (err < 0) {
		dev_err(card->dev, "Error creating device [card]!\n");
		azx_free(chip);
		return err;
	}

	/* continue probing in work context as may trigger request module */
	INIT_WORK(&hda->probe_work, azx_probe_work);

	*rchip = chip;

	return 0;
}

static int azx_first_init(struct azx *chip)
{
	int dev = chip->dev_index;
	struct pci_dev *pci = chip->pci;
	struct snd_card *card = chip->card;
	struct hdac_bus *bus = azx_bus(chip);
	int err;
	unsigned short gcap;
	unsigned int dma_bits = 64;

#if BITS_PER_LONG != 64
	/* Fix up base address on ULI M5461 */
	if (chip->driver_type == AZX_DRIVER_ULI) {
		u16 tmp3;
		pci_read_config_word(pci, 0x40, &tmp3);
		pci_write_config_word(pci, 0x40, tmp3 | 0x10);
		pci_write_config_dword(pci, PCI_BASE_ADDRESS_1, 0);
	}
#endif

	err = pci_request_regions(pci, "ICH HD audio");
	if (err < 0)
		return err;
	chip->region_requested = 1;

	bus->addr = pci_resource_start(pci, 0);
	bus->remap_addr = pci_ioremap_bar(pci, 0);
	if (bus->remap_addr == NULL) {
		dev_err(card->dev, "ioremap error\n");
		return -ENXIO;
	}

	if (chip->driver_type == AZX_DRIVER_SKL)
		snd_hdac_bus_parse_capabilities(bus);

	/*
	 * Some Intel CPUs has always running timer (ART) feature and
	 * controller may have Global time sync reporting capability, so
	 * check both of these before declaring synchronized time reporting
	 * capability SNDRV_PCM_INFO_HAS_LINK_SYNCHRONIZED_ATIME
	 */
	chip->gts_present = false;

#ifdef CONFIG_X86
	if (bus->ppcap && boot_cpu_has(X86_FEATURE_ART))
		chip->gts_present = true;
#endif

	if (chip->msi) {
		if (chip->driver_caps & AZX_DCAPS_NO_MSI64) {
			dev_dbg(card->dev, "Disabling 64bit MSI\n");
			pci->no_64bit_msi = true;
		}
		if (pci_enable_msi(pci) < 0)
			chip->msi = 0;
	}

	pci_set_master(pci);
	synchronize_irq(bus->irq);

	gcap = azx_readw(chip, GCAP);
	dev_dbg(card->dev, "chipset global capabilities = 0x%x\n", gcap);

	/* AMD devices support 40 or 48bit DMA, take the safe one */
	if (chip->pci->vendor == PCI_VENDOR_ID_AMD)
		dma_bits = 40;

	/* disable SB600 64bit support for safety */
	if (chip->pci->vendor == PCI_VENDOR_ID_ATI) {
		struct pci_dev *p_smbus;
		dma_bits = 40;
		p_smbus = pci_get_device(PCI_VENDOR_ID_ATI,
					 PCI_DEVICE_ID_ATI_SBX00_SMBUS,
					 NULL);
		if (p_smbus) {
			if (p_smbus->revision < 0x30)
				gcap &= ~AZX_GCAP_64OK;
			pci_dev_put(p_smbus);
		}
	}

	/* NVidia hardware normally only supports up to 40 bits of DMA */
	if (chip->pci->vendor == PCI_VENDOR_ID_NVIDIA)
		dma_bits = 40;

	/* disable 64bit DMA address on some devices */
	if (chip->driver_caps & AZX_DCAPS_NO_64BIT) {
		dev_dbg(card->dev, "Disabling 64bit DMA\n");
		gcap &= ~AZX_GCAP_64OK;
	}

	/* disable buffer size rounding to 128-byte multiples if supported */
	if (align_buffer_size >= 0)
		chip->align_buffer_size = !!align_buffer_size;
	else {
		if (chip->driver_caps & AZX_DCAPS_NO_ALIGN_BUFSIZE)
			chip->align_buffer_size = 0;
		else
			chip->align_buffer_size = 1;
	}

	/* allow 64bit DMA address if supported by H/W */
	if (!(gcap & AZX_GCAP_64OK))
		dma_bits = 32;
	if (!dma_set_mask(&pci->dev, DMA_BIT_MASK(dma_bits))) {
		dma_set_coherent_mask(&pci->dev, DMA_BIT_MASK(dma_bits));
	} else {
		dma_set_mask(&pci->dev, DMA_BIT_MASK(32));
		dma_set_coherent_mask(&pci->dev, DMA_BIT_MASK(32));
	}

	/* read number of streams from GCAP register instead of using
	 * hardcoded value
	 */
	chip->capture_streams = (gcap >> 8) & 0x0f;
	chip->playback_streams = (gcap >> 12) & 0x0f;
	if (!chip->playback_streams && !chip->capture_streams) {
		/* gcap didn't give any info, switching to old method */

		switch (chip->driver_type) {
		case AZX_DRIVER_ULI:
			chip->playback_streams = ULI_NUM_PLAYBACK;
			chip->capture_streams = ULI_NUM_CAPTURE;
			break;
		case AZX_DRIVER_ATIHDMI:
		case AZX_DRIVER_ATIHDMI_NS:
			chip->playback_streams = ATIHDMI_NUM_PLAYBACK;
			chip->capture_streams = ATIHDMI_NUM_CAPTURE;
			break;
		case AZX_DRIVER_GENERIC:
		default:
			chip->playback_streams = ICH6_NUM_PLAYBACK;
			chip->capture_streams = ICH6_NUM_CAPTURE;
			break;
		}
	}
	chip->capture_index_offset = 0;
	chip->playback_index_offset = chip->capture_streams;
	chip->num_streams = chip->playback_streams + chip->capture_streams;

	/* sanity check for the SDxCTL.STRM field overflow */
	if (chip->num_streams > 15 &&
	    (chip->driver_caps & AZX_DCAPS_SEPARATE_STREAM_TAG) == 0) {
		dev_warn(chip->card->dev, "number of I/O streams is %d, "
			 "forcing separate stream tags", chip->num_streams);
		chip->driver_caps |= AZX_DCAPS_SEPARATE_STREAM_TAG;
	}

	/* initialize streams */
	err = azx_init_streams(chip);
	if (err < 0)
		return err;

	err = azx_alloc_stream_pages(chip);
	if (err < 0)
		return err;

	/* initialize chip */
	azx_init_pci(chip);

	snd_hdac_i915_set_bclk(bus);

	hda_intel_init_chip(chip, (probe_only[dev] & 2) == 0);

	/* codec detection */
	if (!azx_bus(chip)->codec_mask) {
		dev_err(card->dev, "no codecs found!\n");
		return -ENODEV;
	}

	if (azx_acquire_irq(chip, 0) < 0)
		return -EBUSY;

	strcpy(card->driver, "HDA-Intel");
	strlcpy(card->shortname, driver_short_names[chip->driver_type],
		sizeof(card->shortname));
	snprintf(card->longname, sizeof(card->longname),
		 "%s at 0x%lx irq %i",
		 card->shortname, bus->addr, bus->irq);

	return 0;
}

#ifdef CONFIG_SND_HDA_PATCH_LOADER
/* callback from request_firmware_nowait() */
static void azx_firmware_cb(const struct firmware *fw, void *context)
{
	struct snd_card *card = context;
	struct azx *chip = card->private_data;
	struct pci_dev *pci = chip->pci;

	if (!fw) {
		dev_err(card->dev, "Cannot load firmware, aborting\n");
		goto error;
	}

	chip->fw = fw;
	if (!chip->disabled) {
		/* continue probing */
		if (azx_probe_continue(chip))
			goto error;
	}
	return; /* OK */

 error:
	snd_card_free(card);
	pci_set_drvdata(pci, NULL);
}
#endif

/*
 * HDA controller ops.
 */

/* PCI register access. */
static void pci_azx_writel(u32 value, u32 __iomem *addr)
{
	writel(value, addr);
}

static u32 pci_azx_readl(u32 __iomem *addr)
{
	return readl(addr);
}

static void pci_azx_writew(u16 value, u16 __iomem *addr)
{
	writew(value, addr);
}

static u16 pci_azx_readw(u16 __iomem *addr)
{
	return readw(addr);
}

static void pci_azx_writeb(u8 value, u8 __iomem *addr)
{
	writeb(value, addr);
}

static u8 pci_azx_readb(u8 __iomem *addr)
{
	return readb(addr);
}

static int disable_msi_reset_irq(struct azx *chip)
{
	struct hdac_bus *bus = azx_bus(chip);
	int err;

	free_irq(bus->irq, chip);
	bus->irq = -1;
	pci_disable_msi(chip->pci);
	chip->msi = 0;
	err = azx_acquire_irq(chip, 1);
	if (err < 0)
		return err;

	return 0;
}

/* DMA page allocation helpers.  */
static int dma_alloc_pages(struct hdac_bus *bus,
			   int type,
			   size_t size,
			   struct snd_dma_buffer *buf)
{
	struct azx *chip = bus_to_azx(bus);
	int err;

	err = snd_dma_alloc_pages(type,
				  bus->dev,
				  size, buf);
	if (err < 0)
		return err;
	mark_pages_wc(chip, buf, true);
	return 0;
}

static void dma_free_pages(struct hdac_bus *bus, struct snd_dma_buffer *buf)
{
	struct azx *chip = bus_to_azx(bus);

	mark_pages_wc(chip, buf, false);
	snd_dma_free_pages(buf);
}

static int substream_alloc_pages(struct azx *chip,
				 struct snd_pcm_substream *substream,
				 size_t size)
{
	struct azx_dev *azx_dev = get_azx_dev(substream);
	int ret;

	mark_runtime_wc(chip, azx_dev, substream, false);
	ret = snd_pcm_lib_malloc_pages(substream, size);
	if (ret < 0)
		return ret;
	mark_runtime_wc(chip, azx_dev, substream, true);
	return 0;
}

static int substream_free_pages(struct azx *chip,
				struct snd_pcm_substream *substream)
{
	struct azx_dev *azx_dev = get_azx_dev(substream);
	mark_runtime_wc(chip, azx_dev, substream, false);
	return snd_pcm_lib_free_pages(substream);
}

static void pcm_mmap_prepare(struct snd_pcm_substream *substream,
			     struct vm_area_struct *area)
{
#ifdef CONFIG_X86
	struct azx_pcm *apcm = snd_pcm_substream_chip(substream);
	struct azx *chip = apcm->chip;
	if (chip->uc_buffer)
		area->vm_page_prot = pgprot_writecombine(area->vm_page_prot);
#endif
}

static const struct hdac_io_ops pci_hda_io_ops = {
	.reg_writel = pci_azx_writel,
	.reg_readl = pci_azx_readl,
	.reg_writew = pci_azx_writew,
	.reg_readw = pci_azx_readw,
	.reg_writeb = pci_azx_writeb,
	.reg_readb = pci_azx_readb,
	.dma_alloc_pages = dma_alloc_pages,
	.dma_free_pages = dma_free_pages,
};

static const struct hda_controller_ops pci_hda_ops = {
	.disable_msi_reset_irq = disable_msi_reset_irq,
	.substream_alloc_pages = substream_alloc_pages,
	.substream_free_pages = substream_free_pages,
	.pcm_mmap_prepare = pcm_mmap_prepare,
	.position_check = azx_position_check,
};

static int azx_probe(struct pci_dev *pci,
		     const struct pci_device_id *pci_id)
{
	static int dev;
	struct snd_card *card;
	struct hda_intel *hda;
	struct azx *chip;
	bool schedule_probe;
	int err;

	if (dev >= SNDRV_CARDS)
		return -ENODEV;
	if (!enable[dev]) {
		dev++;
		return -ENOENT;
	}

	err = snd_card_new(&pci->dev, index[dev], id[dev], THIS_MODULE,
			   0, &card);
	if (err < 0) {
		dev_err(&pci->dev, "Error creating card!\n");
		return err;
	}

	err = azx_create(card, pci, dev, pci_id->driver_data, &chip);
	if (err < 0)
		goto out_free;
	card->private_data = chip;
	hda = container_of(chip, struct hda_intel, chip);

	pci_set_drvdata(pci, card);

	err = register_vga_switcheroo(chip);
	if (err < 0) {
		dev_err(card->dev, "Error registering vga_switcheroo client\n");
		goto out_free;
	}

	if (check_hdmi_disabled(pci)) {
		dev_info(card->dev, "VGA controller is disabled\n");
		dev_info(card->dev, "Delaying initialization\n");
		chip->disabled = true;
	}

	schedule_probe = !chip->disabled;

#ifdef CONFIG_SND_HDA_PATCH_LOADER
	if (patch[dev] && *patch[dev]) {
		dev_info(card->dev, "Applying patch firmware '%s'\n",
			 patch[dev]);
		err = request_firmware_nowait(THIS_MODULE, true, patch[dev],
					      &pci->dev, GFP_KERNEL, card,
					      azx_firmware_cb);
		if (err < 0)
			goto out_free;
		schedule_probe = false; /* continued in azx_firmware_cb() */
	}
#endif /* CONFIG_SND_HDA_PATCH_LOADER */

#ifndef CONFIG_SND_HDA_I915
	if (CONTROLLER_IN_GPU(pci))
		dev_err(card->dev, "Haswell/Broadwell HDMI/DP must build in CONFIG_SND_HDA_I915\n");
#endif

	if (schedule_probe)
		schedule_work(&hda->probe_work);

	dev++;
	if (chip->disabled)
		complete_all(&hda->probe_wait);
	return 0;

out_free:
	snd_card_free(card);
	return err;
}

#ifdef CONFIG_PM
/* On some boards setting power_save to a non 0 value leads to clicking /
 * popping sounds when ever we enter/leave powersaving mode. Ideally we would
 * figure out how to avoid these sounds, but that is not always feasible.
 * So we keep a list of devices where we disable powersaving as its known
 * to causes problems on these devices.
 */
static struct snd_pci_quirk power_save_blacklist[] = {
	/* https://bugzilla.redhat.com/show_bug.cgi?id=1525104 */
	SND_PCI_QUIRK(0x1849, 0xc892, "Asrock B85M-ITX", 0),
	/* https://bugzilla.redhat.com/show_bug.cgi?id=1525104 */
	SND_PCI_QUIRK(0x1849, 0x0397, "Asrock N68C-S UCC", 0),
	/* https://bugzilla.redhat.com/show_bug.cgi?id=1525104 */
	SND_PCI_QUIRK(0x1849, 0x7662, "Asrock H81M-HDS", 0),
	/* https://bugzilla.redhat.com/show_bug.cgi?id=1525104 */
	SND_PCI_QUIRK(0x1043, 0x8733, "Asus Prime X370-Pro", 0),
	/* https://bugzilla.redhat.com/show_bug.cgi?id=1581607 */
	SND_PCI_QUIRK(0x1558, 0x3501, "Clevo W35xSS_370SS", 0),
	/* https://bugzilla.redhat.com/show_bug.cgi?id=1525104 */
	SND_PCI_QUIRK(0x1028, 0x0497, "Dell Precision T3600", 0),
	/* https://bugzilla.redhat.com/show_bug.cgi?id=1525104 */
	/* Note the P55A-UD3 and Z87-D3HP share the subsys id for the HDA dev */
	SND_PCI_QUIRK(0x1458, 0xa002, "Gigabyte P55A-UD3 / Z87-D3HP", 0),
	/* https://bugzilla.redhat.com/show_bug.cgi?id=1525104 */
	SND_PCI_QUIRK(0x8086, 0x2040, "Intel DZ77BH-55K", 0),
	/* https://bugzilla.kernel.org/show_bug.cgi?id=199607 */
	SND_PCI_QUIRK(0x8086, 0x2057, "Intel NUC5i7RYB", 0),
	/* https://bugs.launchpad.net/bugs/1821663 */
	SND_PCI_QUIRK(0x8086, 0x2064, "Intel SDP 8086:2064", 0),
	/* https://bugzilla.redhat.com/show_bug.cgi?id=1520902 */
	SND_PCI_QUIRK(0x8086, 0x2068, "Intel NUC7i3BNB", 0),
	/* https://bugzilla.kernel.org/show_bug.cgi?id=198611 */
	SND_PCI_QUIRK(0x17aa, 0x2227, "Lenovo X1 Carbon 3rd Gen", 0),
	/* https://bugzilla.redhat.com/show_bug.cgi?id=1689623 */
	SND_PCI_QUIRK(0x17aa, 0x367b, "Lenovo IdeaCentre B550", 0),
	/* https://bugzilla.redhat.com/show_bug.cgi?id=1572975 */
	SND_PCI_QUIRK(0x17aa, 0x36a7, "Lenovo C50 All in one", 0),
	/* https://bugs.launchpad.net/bugs/1821663 */
	SND_PCI_QUIRK(0x1631, 0xe017, "Packard Bell NEC IMEDIA 5204", 0),
	{}
};
#endif /* CONFIG_PM */

static void set_default_power_save(struct azx *chip)
{
	int val = power_save;

#ifdef CONFIG_PM
	if (pm_blacklist) {
		const struct snd_pci_quirk *q;

		q = snd_pci_quirk_lookup(chip->pci, power_save_blacklist);
		if (q && val) {
			dev_info(chip->card->dev, "device %04x:%04x is on the power_save blacklist, forcing power_save to 0\n",
				 q->subvendor, q->subdevice);
			val = 0;
		}
	}
#endif /* CONFIG_PM */
	snd_hda_set_power_save(&chip->bus, val * 1000);
}

/* number of codec slots for each chipset: 0 = default slots (i.e. 4) */
static unsigned int azx_max_codecs[AZX_NUM_DRIVERS] = {
	[AZX_DRIVER_NVIDIA] = 8,
	[AZX_DRIVER_TERA] = 1,
};

static int azx_probe_continue(struct azx *chip)
{
	struct hda_intel *hda = container_of(chip, struct hda_intel, chip);
	struct hdac_bus *bus = azx_bus(chip);
	struct pci_dev *pci = chip->pci;
	int dev = chip->dev_index;
	int err;

	to_hda_bus(bus)->bus_probing = 1;
	hda->probe_continued = 1;

	/* bind with i915 if needed */
	if (chip->driver_caps & AZX_DCAPS_I915_COMPONENT) {
		err = snd_hdac_i915_init(bus);
		if (err < 0) {
			/* if the controller is bound only with HDMI/DP
			 * (for HSW and BDW), we need to abort the probe;
			 * for other chips, still continue probing as other
			 * codecs can be on the same link.
			 */
			if (CONTROLLER_IN_GPU(pci)) {
				dev_err(chip->card->dev,
					"HSW/BDW HD-audio HDMI/DP requires binding with gfx driver\n");
				goto out_free;
			} else {
				/* don't bother any longer */
				chip->driver_caps &= ~AZX_DCAPS_I915_COMPONENT;
			}
		}

		/* HSW/BDW controllers need this power */
		if (CONTROLLER_IN_GPU(pci))
			hda->need_i915_power = 1;
	}

	/* Request display power well for the HDA controller or codec. For
	 * Haswell/Broadwell, both the display HDA controller and codec need
	 * this power. For other platforms, like Baytrail/Braswell, only the
	 * display codec needs the power and it can be released after probe.
	 */
	display_power(chip, true);

	err = azx_first_init(chip);
	if (err < 0)
		goto out_free;

#ifdef CONFIG_SND_HDA_INPUT_BEEP
	chip->beep_mode = beep_mode[dev];
#endif

	/* create codec instances */
	err = azx_probe_codecs(chip, azx_max_codecs[chip->driver_type]);
	if (err < 0)
		goto out_free;

#ifdef CONFIG_SND_HDA_PATCH_LOADER
	if (chip->fw) {
		err = snd_hda_load_patch(&chip->bus, chip->fw->size,
					 chip->fw->data);
		if (err < 0)
			goto out_free;
#ifndef CONFIG_PM
		release_firmware(chip->fw); /* no longer needed */
		chip->fw = NULL;
#endif
	}
#endif
	if ((probe_only[dev] & 1) == 0) {
		err = azx_codec_configure(chip);
		if (err < 0)
			goto out_free;
	}

	err = snd_card_register(chip->card);
	if (err < 0)
		goto out_free;

	setup_vga_switcheroo_runtime_pm(chip);

	chip->running = 1;
	azx_add_card_list(chip);

	set_default_power_save(chip);

	if (azx_has_pm_runtime(chip))
		pm_runtime_put_autosuspend(&pci->dev);

out_free:
	if (err < 0 || !hda->need_i915_power)
		display_power(chip, false);
	if (err < 0)
		hda->init_failed = 1;
	complete_all(&hda->probe_wait);
	to_hda_bus(bus)->bus_probing = 0;
	return err;
}

static void azx_remove(struct pci_dev *pci)
{
	struct snd_card *card = pci_get_drvdata(pci);
	struct azx *chip;
	struct hda_intel *hda;

	if (card) {
		/* cancel the pending probing work */
		chip = card->private_data;
		hda = container_of(chip, struct hda_intel, chip);
		/* FIXME: below is an ugly workaround.
		 * Both device_release_driver() and driver_probe_device()
		 * take *both* the device's and its parent's lock before
		 * calling the remove() and probe() callbacks.  The codec
		 * probe takes the locks of both the codec itself and its
		 * parent, i.e. the PCI controller dev.  Meanwhile, when
		 * the PCI controller is unbound, it takes its lock, too
		 * ==> ouch, a deadlock!
		 * As a workaround, we unlock temporarily here the controller
		 * device during cancel_work_sync() call.
		 */
		device_unlock(&pci->dev);
		cancel_work_sync(&hda->probe_work);
		device_lock(&pci->dev);

		snd_card_free(card);
	}
}

static void azx_shutdown(struct pci_dev *pci)
{
	struct snd_card *card = pci_get_drvdata(pci);
	struct azx *chip;

	if (!card)
		return;
	chip = card->private_data;
	if (chip && chip->running)
		azx_stop_chip(chip);
}

/* PCI IDs */
static const struct pci_device_id azx_ids[] = {
	/* CPT */
	{ PCI_DEVICE(0x8086, 0x1c20),
	  .driver_data = AZX_DRIVER_PCH | AZX_DCAPS_INTEL_PCH_NOPM },
	/* PBG */
	{ PCI_DEVICE(0x8086, 0x1d20),
	  .driver_data = AZX_DRIVER_PCH | AZX_DCAPS_INTEL_PCH_NOPM },
	/* Panther Point */
	{ PCI_DEVICE(0x8086, 0x1e20),
	  .driver_data = AZX_DRIVER_PCH | AZX_DCAPS_INTEL_PCH_NOPM },
	/* Lynx Point */
	{ PCI_DEVICE(0x8086, 0x8c20),
	  .driver_data = AZX_DRIVER_PCH | AZX_DCAPS_INTEL_PCH },
	/* 9 Series */
	{ PCI_DEVICE(0x8086, 0x8ca0),
	  .driver_data = AZX_DRIVER_PCH | AZX_DCAPS_INTEL_PCH },
	/* Wellsburg */
	{ PCI_DEVICE(0x8086, 0x8d20),
	  .driver_data = AZX_DRIVER_PCH | AZX_DCAPS_INTEL_PCH },
	{ PCI_DEVICE(0x8086, 0x8d21),
	  .driver_data = AZX_DRIVER_PCH | AZX_DCAPS_INTEL_PCH },
	/* Lewisburg */
	{ PCI_DEVICE(0x8086, 0xa1f0),
	  .driver_data = AZX_DRIVER_PCH | AZX_DCAPS_INTEL_SKYLAKE },
	{ PCI_DEVICE(0x8086, 0xa270),
	  .driver_data = AZX_DRIVER_PCH | AZX_DCAPS_INTEL_SKYLAKE },
	/* Lynx Point-LP */
	{ PCI_DEVICE(0x8086, 0x9c20),
	  .driver_data = AZX_DRIVER_PCH | AZX_DCAPS_INTEL_PCH },
	/* Lynx Point-LP */
	{ PCI_DEVICE(0x8086, 0x9c21),
	  .driver_data = AZX_DRIVER_PCH | AZX_DCAPS_INTEL_PCH },
	/* Wildcat Point-LP */
	{ PCI_DEVICE(0x8086, 0x9ca0),
	  .driver_data = AZX_DRIVER_PCH | AZX_DCAPS_INTEL_PCH },
	/* Sunrise Point */
	{ PCI_DEVICE(0x8086, 0xa170),
	  .driver_data = AZX_DRIVER_SKL | AZX_DCAPS_INTEL_SKYLAKE },
	/* Sunrise Point-LP */
	{ PCI_DEVICE(0x8086, 0x9d70),
	  .driver_data = AZX_DRIVER_SKL | AZX_DCAPS_INTEL_SKYLAKE },
	/* Kabylake */
	{ PCI_DEVICE(0x8086, 0xa171),
	  .driver_data = AZX_DRIVER_SKL | AZX_DCAPS_INTEL_SKYLAKE },
	/* Kabylake-LP */
	{ PCI_DEVICE(0x8086, 0x9d71),
	  .driver_data = AZX_DRIVER_SKL | AZX_DCAPS_INTEL_SKYLAKE },
	/* Kabylake-H */
	{ PCI_DEVICE(0x8086, 0xa2f0),
	  .driver_data = AZX_DRIVER_SKL | AZX_DCAPS_INTEL_SKYLAKE },
	/* Coffelake */
	{ PCI_DEVICE(0x8086, 0xa348),
	  .driver_data = AZX_DRIVER_SKL | AZX_DCAPS_INTEL_SKYLAKE},
	/* Cannonlake */
	{ PCI_DEVICE(0x8086, 0x9dc8),
	  .driver_data = AZX_DRIVER_SKL | AZX_DCAPS_INTEL_SKYLAKE},
	/* CometLake-LP */
	{ PCI_DEVICE(0x8086, 0x02C8),
	  .driver_data = AZX_DRIVER_SKL | AZX_DCAPS_INTEL_SKYLAKE},
	/* CometLake-H */
	{ PCI_DEVICE(0x8086, 0x06C8),
	  .driver_data = AZX_DRIVER_SKL | AZX_DCAPS_INTEL_SKYLAKE},
	/* Icelake */
	{ PCI_DEVICE(0x8086, 0x34c8),
	  .driver_data = AZX_DRIVER_SKL | AZX_DCAPS_INTEL_SKYLAKE},
	/* Broxton-P(Apollolake) */
	{ PCI_DEVICE(0x8086, 0x5a98),
	  .driver_data = AZX_DRIVER_SKL | AZX_DCAPS_INTEL_BROXTON },
	/* Broxton-T */
	{ PCI_DEVICE(0x8086, 0x1a98),
	  .driver_data = AZX_DRIVER_SKL | AZX_DCAPS_INTEL_BROXTON },
	/* Gemini-Lake */
	{ PCI_DEVICE(0x8086, 0x3198),
	  .driver_data = AZX_DRIVER_SKL | AZX_DCAPS_INTEL_BROXTON },
	/* Haswell */
	{ PCI_DEVICE(0x8086, 0x0a0c),
	  .driver_data = AZX_DRIVER_HDMI | AZX_DCAPS_INTEL_HASWELL },
	{ PCI_DEVICE(0x8086, 0x0c0c),
	  .driver_data = AZX_DRIVER_HDMI | AZX_DCAPS_INTEL_HASWELL },
	{ PCI_DEVICE(0x8086, 0x0d0c),
	  .driver_data = AZX_DRIVER_HDMI | AZX_DCAPS_INTEL_HASWELL },
	/* Broadwell */
	{ PCI_DEVICE(0x8086, 0x160c),
	  .driver_data = AZX_DRIVER_HDMI | AZX_DCAPS_INTEL_BROADWELL },
	/* 5 Series/3400 */
	{ PCI_DEVICE(0x8086, 0x3b56),
	  .driver_data = AZX_DRIVER_SCH | AZX_DCAPS_INTEL_PCH_NOPM },
	/* Poulsbo */
	{ PCI_DEVICE(0x8086, 0x811b),
	  .driver_data = AZX_DRIVER_SCH | AZX_DCAPS_INTEL_PCH_BASE },
	/* Oaktrail */
	{ PCI_DEVICE(0x8086, 0x080a),
	  .driver_data = AZX_DRIVER_SCH | AZX_DCAPS_INTEL_PCH_BASE },
	/* BayTrail */
	{ PCI_DEVICE(0x8086, 0x0f04),
	  .driver_data = AZX_DRIVER_PCH | AZX_DCAPS_INTEL_BAYTRAIL },
	/* Braswell */
	{ PCI_DEVICE(0x8086, 0x2284),
	  .driver_data = AZX_DRIVER_PCH | AZX_DCAPS_INTEL_BRASWELL },
	/* ICH6 */
	{ PCI_DEVICE(0x8086, 0x2668),
	  .driver_data = AZX_DRIVER_ICH | AZX_DCAPS_INTEL_ICH },
	/* ICH7 */
	{ PCI_DEVICE(0x8086, 0x27d8),
	  .driver_data = AZX_DRIVER_ICH | AZX_DCAPS_INTEL_ICH },
	/* ESB2 */
	{ PCI_DEVICE(0x8086, 0x269a),
	  .driver_data = AZX_DRIVER_ICH | AZX_DCAPS_INTEL_ICH },
	/* ICH8 */
	{ PCI_DEVICE(0x8086, 0x284b),
	  .driver_data = AZX_DRIVER_ICH | AZX_DCAPS_INTEL_ICH },
	/* ICH9 */
	{ PCI_DEVICE(0x8086, 0x293e),
	  .driver_data = AZX_DRIVER_ICH | AZX_DCAPS_INTEL_ICH },
	/* ICH9 */
	{ PCI_DEVICE(0x8086, 0x293f),
	  .driver_data = AZX_DRIVER_ICH | AZX_DCAPS_INTEL_ICH },
	/* ICH10 */
	{ PCI_DEVICE(0x8086, 0x3a3e),
	  .driver_data = AZX_DRIVER_ICH | AZX_DCAPS_INTEL_ICH },
	/* ICH10 */
	{ PCI_DEVICE(0x8086, 0x3a6e),
	  .driver_data = AZX_DRIVER_ICH | AZX_DCAPS_INTEL_ICH },
	/* Generic Intel */
	{ PCI_DEVICE(PCI_VENDOR_ID_INTEL, PCI_ANY_ID),
	  .class = PCI_CLASS_MULTIMEDIA_HD_AUDIO << 8,
	  .class_mask = 0xffffff,
	  .driver_data = AZX_DRIVER_ICH | AZX_DCAPS_NO_ALIGN_BUFSIZE },
	/* ATI SB 450/600/700/800/900 */
	{ PCI_DEVICE(0x1002, 0x437b),
	  .driver_data = AZX_DRIVER_ATI | AZX_DCAPS_PRESET_ATI_SB },
	{ PCI_DEVICE(0x1002, 0x4383),
	  .driver_data = AZX_DRIVER_ATI | AZX_DCAPS_PRESET_ATI_SB },
	/* AMD Hudson */
	{ PCI_DEVICE(0x1022, 0x780d),
	  .driver_data = AZX_DRIVER_GENERIC | AZX_DCAPS_PRESET_ATI_SB },
	/* AMD, X370 & co */
	{ PCI_DEVICE(0x1022, 0x1457),
	  .driver_data = AZX_DRIVER_GENERIC | AZX_DCAPS_PRESET_AMD_SB },
	/* AMD, X570 & co */
	{ PCI_DEVICE(0x1022, 0x1487),
	  .driver_data = AZX_DRIVER_GENERIC | AZX_DCAPS_PRESET_AMD_SB },
	/* AMD Stoney */
	{ PCI_DEVICE(0x1022, 0x157a),
	  .driver_data = AZX_DRIVER_GENERIC | AZX_DCAPS_PRESET_ATI_SB |
			 AZX_DCAPS_PM_RUNTIME },
	/* AMD Raven */
	{ PCI_DEVICE(0x1022, 0x15e3),
	  .driver_data = AZX_DRIVER_GENERIC | AZX_DCAPS_PRESET_AMD_SB },
	/* ATI HDMI */
	{ PCI_DEVICE(0x1002, 0x0002),
	  .driver_data = AZX_DRIVER_ATIHDMI_NS | AZX_DCAPS_PRESET_ATI_HDMI_NS },
	{ PCI_DEVICE(0x1002, 0x1308),
	  .driver_data = AZX_DRIVER_ATIHDMI_NS | AZX_DCAPS_PRESET_ATI_HDMI_NS },
	{ PCI_DEVICE(0x1002, 0x157a),
	  .driver_data = AZX_DRIVER_ATIHDMI_NS | AZX_DCAPS_PRESET_ATI_HDMI_NS },
	{ PCI_DEVICE(0x1002, 0x15b3),
	  .driver_data = AZX_DRIVER_ATIHDMI_NS | AZX_DCAPS_PRESET_ATI_HDMI_NS },
	{ PCI_DEVICE(0x1002, 0x793b),
	  .driver_data = AZX_DRIVER_ATIHDMI | AZX_DCAPS_PRESET_ATI_HDMI },
	{ PCI_DEVICE(0x1002, 0x7919),
	  .driver_data = AZX_DRIVER_ATIHDMI | AZX_DCAPS_PRESET_ATI_HDMI },
	{ PCI_DEVICE(0x1002, 0x960f),
	  .driver_data = AZX_DRIVER_ATIHDMI | AZX_DCAPS_PRESET_ATI_HDMI },
	{ PCI_DEVICE(0x1002, 0x970f),
	  .driver_data = AZX_DRIVER_ATIHDMI | AZX_DCAPS_PRESET_ATI_HDMI },
	{ PCI_DEVICE(0x1002, 0x9840),
	  .driver_data = AZX_DRIVER_ATIHDMI_NS | AZX_DCAPS_PRESET_ATI_HDMI_NS },
	{ PCI_DEVICE(0x1002, 0xaa00),
	  .driver_data = AZX_DRIVER_ATIHDMI | AZX_DCAPS_PRESET_ATI_HDMI },
	{ PCI_DEVICE(0x1002, 0xaa08),
	  .driver_data = AZX_DRIVER_ATIHDMI | AZX_DCAPS_PRESET_ATI_HDMI },
	{ PCI_DEVICE(0x1002, 0xaa10),
	  .driver_data = AZX_DRIVER_ATIHDMI | AZX_DCAPS_PRESET_ATI_HDMI },
	{ PCI_DEVICE(0x1002, 0xaa18),
	  .driver_data = AZX_DRIVER_ATIHDMI | AZX_DCAPS_PRESET_ATI_HDMI },
	{ PCI_DEVICE(0x1002, 0xaa20),
	  .driver_data = AZX_DRIVER_ATIHDMI | AZX_DCAPS_PRESET_ATI_HDMI },
	{ PCI_DEVICE(0x1002, 0xaa28),
	  .driver_data = AZX_DRIVER_ATIHDMI | AZX_DCAPS_PRESET_ATI_HDMI },
	{ PCI_DEVICE(0x1002, 0xaa30),
	  .driver_data = AZX_DRIVER_ATIHDMI | AZX_DCAPS_PRESET_ATI_HDMI },
	{ PCI_DEVICE(0x1002, 0xaa38),
	  .driver_data = AZX_DRIVER_ATIHDMI | AZX_DCAPS_PRESET_ATI_HDMI },
	{ PCI_DEVICE(0x1002, 0xaa40),
	  .driver_data = AZX_DRIVER_ATIHDMI | AZX_DCAPS_PRESET_ATI_HDMI },
	{ PCI_DEVICE(0x1002, 0xaa48),
	  .driver_data = AZX_DRIVER_ATIHDMI | AZX_DCAPS_PRESET_ATI_HDMI },
	{ PCI_DEVICE(0x1002, 0xaa50),
	  .driver_data = AZX_DRIVER_ATIHDMI | AZX_DCAPS_PRESET_ATI_HDMI },
	{ PCI_DEVICE(0x1002, 0xaa58),
	  .driver_data = AZX_DRIVER_ATIHDMI | AZX_DCAPS_PRESET_ATI_HDMI },
	{ PCI_DEVICE(0x1002, 0xaa60),
	  .driver_data = AZX_DRIVER_ATIHDMI | AZX_DCAPS_PRESET_ATI_HDMI },
	{ PCI_DEVICE(0x1002, 0xaa68),
	  .driver_data = AZX_DRIVER_ATIHDMI | AZX_DCAPS_PRESET_ATI_HDMI },
	{ PCI_DEVICE(0x1002, 0xaa80),
	  .driver_data = AZX_DRIVER_ATIHDMI | AZX_DCAPS_PRESET_ATI_HDMI },
	{ PCI_DEVICE(0x1002, 0xaa88),
	  .driver_data = AZX_DRIVER_ATIHDMI | AZX_DCAPS_PRESET_ATI_HDMI },
	{ PCI_DEVICE(0x1002, 0xaa90),
	  .driver_data = AZX_DRIVER_ATIHDMI | AZX_DCAPS_PRESET_ATI_HDMI },
	{ PCI_DEVICE(0x1002, 0xaa98),
	  .driver_data = AZX_DRIVER_ATIHDMI | AZX_DCAPS_PRESET_ATI_HDMI },
	{ PCI_DEVICE(0x1002, 0x9902),
	  .driver_data = AZX_DRIVER_ATIHDMI_NS | AZX_DCAPS_PRESET_ATI_HDMI_NS },
	{ PCI_DEVICE(0x1002, 0xaaa0),
	  .driver_data = AZX_DRIVER_ATIHDMI_NS | AZX_DCAPS_PRESET_ATI_HDMI_NS },
	{ PCI_DEVICE(0x1002, 0xaaa8),
	  .driver_data = AZX_DRIVER_ATIHDMI_NS | AZX_DCAPS_PRESET_ATI_HDMI_NS },
	{ PCI_DEVICE(0x1002, 0xaab0),
	  .driver_data = AZX_DRIVER_ATIHDMI_NS | AZX_DCAPS_PRESET_ATI_HDMI_NS },
	{ PCI_DEVICE(0x1002, 0xaac0),
	  .driver_data = AZX_DRIVER_ATIHDMI_NS | AZX_DCAPS_PRESET_ATI_HDMI_NS },
	{ PCI_DEVICE(0x1002, 0xaac8),
	  .driver_data = AZX_DRIVER_ATIHDMI_NS | AZX_DCAPS_PRESET_ATI_HDMI_NS },
	{ PCI_DEVICE(0x1002, 0xaad8),
	  .driver_data = AZX_DRIVER_ATIHDMI_NS | AZX_DCAPS_PRESET_ATI_HDMI_NS },
	{ PCI_DEVICE(0x1002, 0xaae8),
	  .driver_data = AZX_DRIVER_ATIHDMI_NS | AZX_DCAPS_PRESET_ATI_HDMI_NS },
	{ PCI_DEVICE(0x1002, 0xaae0),
	  .driver_data = AZX_DRIVER_ATIHDMI_NS | AZX_DCAPS_PRESET_ATI_HDMI_NS },
	{ PCI_DEVICE(0x1002, 0xaaf0),
	  .driver_data = AZX_DRIVER_ATIHDMI_NS | AZX_DCAPS_PRESET_ATI_HDMI_NS },
	/* VIA VT8251/VT8237A */
	{ PCI_DEVICE(0x1106, 0x3288), .driver_data = AZX_DRIVER_VIA },
	/* VIA GFX VT7122/VX900 */
	{ PCI_DEVICE(0x1106, 0x9170), .driver_data = AZX_DRIVER_GENERIC },
	/* VIA GFX VT6122/VX11 */
	{ PCI_DEVICE(0x1106, 0x9140), .driver_data = AZX_DRIVER_GENERIC },
	/* SIS966 */
	{ PCI_DEVICE(0x1039, 0x7502), .driver_data = AZX_DRIVER_SIS },
	/* ULI M5461 */
	{ PCI_DEVICE(0x10b9, 0x5461), .driver_data = AZX_DRIVER_ULI },
	/* NVIDIA MCP */
	{ PCI_DEVICE(PCI_VENDOR_ID_NVIDIA, PCI_ANY_ID),
	  .class = PCI_CLASS_MULTIMEDIA_HD_AUDIO << 8,
	  .class_mask = 0xffffff,
	  .driver_data = AZX_DRIVER_NVIDIA | AZX_DCAPS_PRESET_NVIDIA },
	/* Teradici */
	{ PCI_DEVICE(0x6549, 0x1200),
	  .driver_data = AZX_DRIVER_TERA | AZX_DCAPS_NO_64BIT },
	{ PCI_DEVICE(0x6549, 0x2200),
	  .driver_data = AZX_DRIVER_TERA | AZX_DCAPS_NO_64BIT },
	/* Creative X-Fi (CA0110-IBG) */
	/* CTHDA chips */
	{ PCI_DEVICE(0x1102, 0x0010),
	  .driver_data = AZX_DRIVER_CTHDA | AZX_DCAPS_PRESET_CTHDA },
	{ PCI_DEVICE(0x1102, 0x0012),
	  .driver_data = AZX_DRIVER_CTHDA | AZX_DCAPS_PRESET_CTHDA },
#if !IS_ENABLED(CONFIG_SND_CTXFI)
	/* the following entry conflicts with snd-ctxfi driver,
	 * as ctxfi driver mutates from HD-audio to native mode with
	 * a special command sequence.
	 */
	{ PCI_DEVICE(PCI_VENDOR_ID_CREATIVE, PCI_ANY_ID),
	  .class = PCI_CLASS_MULTIMEDIA_HD_AUDIO << 8,
	  .class_mask = 0xffffff,
	  .driver_data = AZX_DRIVER_CTX | AZX_DCAPS_CTX_WORKAROUND |
	  AZX_DCAPS_NO_64BIT | AZX_DCAPS_POSFIX_LPIB },
#else
	/* this entry seems still valid -- i.e. without emu20kx chip */
	{ PCI_DEVICE(0x1102, 0x0009),
	  .driver_data = AZX_DRIVER_CTX | AZX_DCAPS_CTX_WORKAROUND |
	  AZX_DCAPS_NO_64BIT | AZX_DCAPS_POSFIX_LPIB },
#endif
	/* CM8888 */
	{ PCI_DEVICE(0x13f6, 0x5011),
	  .driver_data = AZX_DRIVER_CMEDIA |
	  AZX_DCAPS_NO_MSI | AZX_DCAPS_POSFIX_LPIB | AZX_DCAPS_SNOOP_OFF },
	/* Vortex86MX */
	{ PCI_DEVICE(0x17f3, 0x3010), .driver_data = AZX_DRIVER_GENERIC },
	/* VMware HDAudio */
	{ PCI_DEVICE(0x15ad, 0x1977), .driver_data = AZX_DRIVER_GENERIC },
	/* AMD/ATI Generic, PCI class code and Vendor ID for HD Audio */
	{ PCI_DEVICE(PCI_VENDOR_ID_ATI, PCI_ANY_ID),
	  .class = PCI_CLASS_MULTIMEDIA_HD_AUDIO << 8,
	  .class_mask = 0xffffff,
	  .driver_data = AZX_DRIVER_GENERIC | AZX_DCAPS_PRESET_ATI_HDMI },
	{ PCI_DEVICE(PCI_VENDOR_ID_AMD, PCI_ANY_ID),
	  .class = PCI_CLASS_MULTIMEDIA_HD_AUDIO << 8,
	  .class_mask = 0xffffff,
	  .driver_data = AZX_DRIVER_GENERIC | AZX_DCAPS_PRESET_ATI_HDMI },
	{ 0, }
};
MODULE_DEVICE_TABLE(pci, azx_ids);

/* pci_driver definition */
static struct pci_driver azx_driver = {
	.name = KBUILD_MODNAME,
	.id_table = azx_ids,
	.probe = azx_probe,
	.remove = azx_remove,
	.shutdown = azx_shutdown,
	.driver = {
		.pm = AZX_PM_OPS,
	},
};

module_pci_driver(azx_driver);<|MERGE_RESOLUTION|>--- conflicted
+++ resolved
@@ -328,19 +328,10 @@
 
 #define AZX_DCAPS_INTEL_SKYLAKE \
 	(AZX_DCAPS_INTEL_PCH_BASE | AZX_DCAPS_PM_RUNTIME |\
-<<<<<<< HEAD
+	 AZX_DCAPS_SYNC_WRITE |\
 	 AZX_DCAPS_SEPARATE_STREAM_TAG | AZX_DCAPS_I915_COMPONENT)
 
-#define AZX_DCAPS_INTEL_BROXTON \
-	(AZX_DCAPS_INTEL_PCH_BASE | AZX_DCAPS_PM_RUNTIME |\
-	 AZX_DCAPS_SEPARATE_STREAM_TAG | AZX_DCAPS_I915_COMPONENT)
-=======
-	 AZX_DCAPS_SYNC_WRITE |\
-	 AZX_DCAPS_SEPARATE_STREAM_TAG | AZX_DCAPS_I915_COMPONENT |\
-	 AZX_DCAPS_I915_POWERWELL)
-
 #define AZX_DCAPS_INTEL_BROXTON			AZX_DCAPS_INTEL_SKYLAKE
->>>>>>> 555161ee
 
 /* quirks for ATI SB / AMD Hudson */
 #define AZX_DCAPS_PRESET_ATI_SB \
@@ -2624,7 +2615,8 @@
 			 AZX_DCAPS_PM_RUNTIME },
 	/* AMD Raven */
 	{ PCI_DEVICE(0x1022, 0x15e3),
-	  .driver_data = AZX_DRIVER_GENERIC | AZX_DCAPS_PRESET_AMD_SB },
+	  .driver_data = AZX_DRIVER_GENERIC | AZX_DCAPS_PRESET_ATI_SB |
+			 AZX_DCAPS_PM_RUNTIME },
 	/* ATI HDMI */
 	{ PCI_DEVICE(0x1002, 0x0002),
 	  .driver_data = AZX_DRIVER_ATIHDMI_NS | AZX_DCAPS_PRESET_ATI_HDMI_NS },
