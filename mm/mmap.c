--- conflicted
+++ resolved
@@ -2199,11 +2199,7 @@
 
 	/* Guard against exceeding limits of the address space. */
 	address &= PAGE_MASK;
-<<<<<<< HEAD
-	if (address >= TASK_SIZE)
-=======
 	if (address >= (TASK_SIZE & PAGE_MASK))
->>>>>>> 6278376f
 		return -ENOMEM;
 	address += PAGE_SIZE;
 
