/*
   RFCOMM implementation for Linux Bluetooth stack (BlueZ).
   Copyright (C) 2002 Maxim Krasnyansky <maxk@qualcomm.com>
   Copyright (C) 2002 Marcel Holtmann <marcel@holtmann.org>

   This program is free software; you can redistribute it and/or modify
   it under the terms of the GNU General Public License version 2 as
   published by the Free Software Foundation;

   THE SOFTWARE IS PROVIDED "AS IS", WITHOUT WARRANTY OF ANY KIND, EXPRESS
   OR IMPLIED, INCLUDING BUT NOT LIMITED TO THE WARRANTIES OF MERCHANTABILITY,
   FITNESS FOR A PARTICULAR PURPOSE AND NONINFRINGEMENT OF THIRD PARTY RIGHTS.
   IN NO EVENT SHALL THE COPYRIGHT HOLDER(S) AND AUTHOR(S) BE LIABLE FOR ANY
   CLAIM, OR ANY SPECIAL INDIRECT OR CONSEQUENTIAL DAMAGES, OR ANY DAMAGES
   WHATSOEVER RESULTING FROM LOSS OF USE, DATA OR PROFITS, WHETHER IN AN
   ACTION OF CONTRACT, NEGLIGENCE OR OTHER TORTIOUS ACTION, ARISING OUT OF
   OR IN CONNECTION WITH THE USE OR PERFORMANCE OF THIS SOFTWARE.

   ALL LIABILITY, INCLUDING LIABILITY FOR INFRINGEMENT OF ANY PATENTS,
   COPYRIGHTS, TRADEMARKS OR OTHER RIGHTS, RELATING TO USE OF THIS
   SOFTWARE IS DISCLAIMED.
*/

/*
 * Bluetooth RFCOMM core.
 */

#include <linux/module.h>
#include <linux/errno.h>
#include <linux/kernel.h>
#include <linux/sched.h>
#include <linux/signal.h>
#include <linux/init.h>
#include <linux/wait.h>
#include <linux/device.h>
#include <linux/net.h>
#include <linux/mutex.h>
#include <linux/kthread.h>

#include <net/sock.h>
#include <asm/uaccess.h>
#include <asm/unaligned.h>

#include <net/bluetooth/bluetooth.h>
#include <net/bluetooth/hci_core.h>
#include <net/bluetooth/l2cap.h>
#include <net/bluetooth/rfcomm.h>

#define VERSION "1.11"

static int disable_cfc = 0;
static int channel_mtu = -1;
static unsigned int l2cap_mtu = RFCOMM_MAX_L2CAP_MTU;

static struct task_struct *rfcomm_thread;

static DEFINE_MUTEX(rfcomm_mutex);
#define rfcomm_lock()	mutex_lock(&rfcomm_mutex)
#define rfcomm_unlock()	mutex_unlock(&rfcomm_mutex)

static unsigned long rfcomm_event;

static LIST_HEAD(session_list);

static int rfcomm_send_frame(struct rfcomm_session *s, u8 *data, int len);
static int rfcomm_send_sabm(struct rfcomm_session *s, u8 dlci);
static int rfcomm_send_disc(struct rfcomm_session *s, u8 dlci);
static int rfcomm_queue_disc(struct rfcomm_dlc *d);
static int rfcomm_send_nsc(struct rfcomm_session *s, int cr, u8 type);
static int rfcomm_send_pn(struct rfcomm_session *s, int cr, struct rfcomm_dlc *d);
static int rfcomm_send_msc(struct rfcomm_session *s, int cr, u8 dlci, u8 v24_sig);
static int rfcomm_send_test(struct rfcomm_session *s, int cr, u8 *pattern, int len);
static int rfcomm_send_credits(struct rfcomm_session *s, u8 addr, u8 credits);
static void rfcomm_make_uih(struct sk_buff *skb, u8 addr);

static void rfcomm_process_connect(struct rfcomm_session *s);

static struct rfcomm_session *rfcomm_session_create(bdaddr_t *src, bdaddr_t *dst, int *err);
static struct rfcomm_session *rfcomm_session_get(bdaddr_t *src, bdaddr_t *dst);
static void rfcomm_session_del(struct rfcomm_session *s);

/* ---- RFCOMM frame parsing macros ---- */
#define __get_dlci(b)     ((b & 0xfc) >> 2)
#define __get_channel(b)  ((b & 0xf8) >> 3)
#define __get_dir(b)      ((b & 0x04) >> 2)
#define __get_type(b)     ((b & 0xef))

#define __test_ea(b)      ((b & 0x01))
#define __test_cr(b)      ((b & 0x02))
#define __test_pf(b)      ((b & 0x10))

#define __addr(cr, dlci)       (((dlci & 0x3f) << 2) | (cr << 1) | 0x01)
#define __ctrl(type, pf)       (((type & 0xef) | (pf << 4)))
#define __dlci(dir, chn)       (((chn & 0x1f) << 1) | dir)
#define __srv_channel(dlci)    (dlci >> 1)
#define __dir(dlci)            (dlci & 0x01)

#define __len8(len)       (((len) << 1) | 1)
#define __len16(len)      ((len) << 1)

/* MCC macros */
#define __mcc_type(cr, type)   (((type << 2) | (cr << 1) | 0x01))
#define __get_mcc_type(b) ((b & 0xfc) >> 2)
#define __get_mcc_len(b)  ((b & 0xfe) >> 1)

/* RPN macros */
#define __rpn_line_settings(data, stop, parity)  ((data & 0x3) | ((stop & 0x1) << 2) | ((parity & 0x7) << 3))
#define __get_rpn_data_bits(line) ((line) & 0x3)
#define __get_rpn_stop_bits(line) (((line) >> 2) & 0x1)
#define __get_rpn_parity(line)    (((line) >> 3) & 0x7)

static inline void rfcomm_schedule(uint event)
{
	if (!rfcomm_thread)
		return;
	//set_bit(event, &rfcomm_event);
	set_bit(RFCOMM_SCHED_WAKEUP, &rfcomm_event);
	wake_up_process(rfcomm_thread);
}

static inline void rfcomm_session_put(struct rfcomm_session *s)
{
	if (atomic_dec_and_test(&s->refcnt))
		rfcomm_session_del(s);
}

/* ---- RFCOMM FCS computation ---- */

/* reversed, 8-bit, poly=0x07 */
static unsigned char rfcomm_crc_table[256] = {
	0x00, 0x91, 0xe3, 0x72, 0x07, 0x96, 0xe4, 0x75,
	0x0e, 0x9f, 0xed, 0x7c, 0x09, 0x98, 0xea, 0x7b,
	0x1c, 0x8d, 0xff, 0x6e, 0x1b, 0x8a, 0xf8, 0x69,
	0x12, 0x83, 0xf1, 0x60, 0x15, 0x84, 0xf6, 0x67,

	0x38, 0xa9, 0xdb, 0x4a, 0x3f, 0xae, 0xdc, 0x4d,
	0x36, 0xa7, 0xd5, 0x44, 0x31, 0xa0, 0xd2, 0x43,
	0x24, 0xb5, 0xc7, 0x56, 0x23, 0xb2, 0xc0, 0x51,
	0x2a, 0xbb, 0xc9, 0x58, 0x2d, 0xbc, 0xce, 0x5f,

	0x70, 0xe1, 0x93, 0x02, 0x77, 0xe6, 0x94, 0x05,
	0x7e, 0xef, 0x9d, 0x0c, 0x79, 0xe8, 0x9a, 0x0b,
	0x6c, 0xfd, 0x8f, 0x1e, 0x6b, 0xfa, 0x88, 0x19,
	0x62, 0xf3, 0x81, 0x10, 0x65, 0xf4, 0x86, 0x17,

	0x48, 0xd9, 0xab, 0x3a, 0x4f, 0xde, 0xac, 0x3d,
	0x46, 0xd7, 0xa5, 0x34, 0x41, 0xd0, 0xa2, 0x33,
	0x54, 0xc5, 0xb7, 0x26, 0x53, 0xc2, 0xb0, 0x21,
	0x5a, 0xcb, 0xb9, 0x28, 0x5d, 0xcc, 0xbe, 0x2f,

	0xe0, 0x71, 0x03, 0x92, 0xe7, 0x76, 0x04, 0x95,
	0xee, 0x7f, 0x0d, 0x9c, 0xe9, 0x78, 0x0a, 0x9b,
	0xfc, 0x6d, 0x1f, 0x8e, 0xfb, 0x6a, 0x18, 0x89,
	0xf2, 0x63, 0x11, 0x80, 0xf5, 0x64, 0x16, 0x87,

	0xd8, 0x49, 0x3b, 0xaa, 0xdf, 0x4e, 0x3c, 0xad,
	0xd6, 0x47, 0x35, 0xa4, 0xd1, 0x40, 0x32, 0xa3,
	0xc4, 0x55, 0x27, 0xb6, 0xc3, 0x52, 0x20, 0xb1,
	0xca, 0x5b, 0x29, 0xb8, 0xcd, 0x5c, 0x2e, 0xbf,

	0x90, 0x01, 0x73, 0xe2, 0x97, 0x06, 0x74, 0xe5,
	0x9e, 0x0f, 0x7d, 0xec, 0x99, 0x08, 0x7a, 0xeb,
	0x8c, 0x1d, 0x6f, 0xfe, 0x8b, 0x1a, 0x68, 0xf9,
	0x82, 0x13, 0x61, 0xf0, 0x85, 0x14, 0x66, 0xf7,

	0xa8, 0x39, 0x4b, 0xda, 0xaf, 0x3e, 0x4c, 0xdd,
	0xa6, 0x37, 0x45, 0xd4, 0xa1, 0x30, 0x42, 0xd3,
	0xb4, 0x25, 0x57, 0xc6, 0xb3, 0x22, 0x50, 0xc1,
	0xba, 0x2b, 0x59, 0xc8, 0xbd, 0x2c, 0x5e, 0xcf
};

/* CRC on 2 bytes */
#define __crc(data) (rfcomm_crc_table[rfcomm_crc_table[0xff ^ data[0]] ^ data[1]])

/* FCS on 2 bytes */
static inline u8 __fcs(u8 *data)
{
	return (0xff - __crc(data));
}

/* FCS on 3 bytes */
static inline u8 __fcs2(u8 *data)
{
	return (0xff - rfcomm_crc_table[__crc(data) ^ data[2]]);
}

/* Check FCS */
static inline int __check_fcs(u8 *data, int type, u8 fcs)
{
	u8 f = __crc(data);

	if (type != RFCOMM_UIH)
		f = rfcomm_crc_table[f ^ data[2]];

	return rfcomm_crc_table[f ^ fcs] != 0xcf;
}

/* ---- L2CAP callbacks ---- */
static void rfcomm_l2state_change(struct sock *sk)
{
	BT_DBG("%p state %d", sk, sk->sk_state);
	rfcomm_schedule(RFCOMM_SCHED_STATE);
}

static void rfcomm_l2data_ready(struct sock *sk, int bytes)
{
	BT_DBG("%p bytes %d", sk, bytes);
	rfcomm_schedule(RFCOMM_SCHED_RX);
}

static int rfcomm_l2sock_create(struct socket **sock)
{
	int err;

	BT_DBG("");

	err = sock_create_kern(PF_BLUETOOTH, SOCK_SEQPACKET, BTPROTO_L2CAP, sock);
	if (!err) {
		struct sock *sk = (*sock)->sk;
		sk->sk_data_ready   = rfcomm_l2data_ready;
		sk->sk_state_change = rfcomm_l2state_change;
	}
	return err;
}

static inline int rfcomm_check_security(struct rfcomm_dlc *d)
{
	struct sock *sk = d->session->sock->sk;
	__u8 auth_type;

	switch (d->sec_level) {
	case BT_SECURITY_HIGH:
		auth_type = HCI_AT_GENERAL_BONDING_MITM;
		break;
	case BT_SECURITY_MEDIUM:
		auth_type = HCI_AT_GENERAL_BONDING;
		break;
	default:
		auth_type = HCI_AT_NO_BONDING;
		break;
	}

	return hci_conn_security(l2cap_pi(sk)->conn->hcon, d->sec_level,
								auth_type);
}

/* ---- RFCOMM DLCs ---- */
static void rfcomm_dlc_timeout(unsigned long arg)
{
	struct rfcomm_dlc *d = (void *) arg;

	BT_DBG("dlc %p state %ld", d, d->state);

	set_bit(RFCOMM_TIMED_OUT, &d->flags);
	rfcomm_dlc_put(d);
	rfcomm_schedule(RFCOMM_SCHED_TIMEO);
}

static void rfcomm_dlc_set_timer(struct rfcomm_dlc *d, long timeout)
{
	BT_DBG("dlc %p state %ld timeout %ld", d, d->state, timeout);

	if (!mod_timer(&d->timer, jiffies + timeout))
		rfcomm_dlc_hold(d);
}

static void rfcomm_dlc_clear_timer(struct rfcomm_dlc *d)
{
	BT_DBG("dlc %p state %ld", d, d->state);

	if (timer_pending(&d->timer) && del_timer(&d->timer))
		rfcomm_dlc_put(d);
}

static void rfcomm_dlc_clear_state(struct rfcomm_dlc *d)
{
	BT_DBG("%p", d);

	d->state      = BT_OPEN;
	d->flags      = 0;
	d->mscex      = 0;
	d->mtu        = RFCOMM_DEFAULT_MTU;
	d->v24_sig    = RFCOMM_V24_RTC | RFCOMM_V24_RTR | RFCOMM_V24_DV;

	d->cfc        = RFCOMM_CFC_DISABLED;
	d->rx_credits = RFCOMM_DEFAULT_CREDITS;
}

struct rfcomm_dlc *rfcomm_dlc_alloc(gfp_t prio)
{
	struct rfcomm_dlc *d = kzalloc(sizeof(*d), prio);

	if (!d)
		return NULL;

	setup_timer(&d->timer, rfcomm_dlc_timeout, (unsigned long)d);

	skb_queue_head_init(&d->tx_queue);
	spin_lock_init(&d->lock);
	atomic_set(&d->refcnt, 1);

	rfcomm_dlc_clear_state(d);

	BT_DBG("%p", d);

	return d;
}

void rfcomm_dlc_free(struct rfcomm_dlc *d)
{
	BT_DBG("%p", d);

	skb_queue_purge(&d->tx_queue);
	kfree(d);
}

static void rfcomm_dlc_link(struct rfcomm_session *s, struct rfcomm_dlc *d)
{
	BT_DBG("dlc %p session %p", d, s);

	rfcomm_session_hold(s);

	rfcomm_dlc_hold(d);
	list_add(&d->list, &s->dlcs);
	d->session = s;
}

static void rfcomm_dlc_unlink(struct rfcomm_dlc *d)
{
	struct rfcomm_session *s = d->session;

	BT_DBG("dlc %p refcnt %d session %p", d, atomic_read(&d->refcnt), s);

	list_del(&d->list);
	d->session = NULL;
	rfcomm_dlc_put(d);

	rfcomm_session_put(s);
}

static struct rfcomm_dlc *rfcomm_dlc_get(struct rfcomm_session *s, u8 dlci)
{
	struct rfcomm_dlc *d;
	struct list_head *p;

	list_for_each(p, &s->dlcs) {
		d = list_entry(p, struct rfcomm_dlc, list);
		if (d->dlci == dlci)
			return d;
	}
	return NULL;
}

static int __rfcomm_dlc_open(struct rfcomm_dlc *d, bdaddr_t *src, bdaddr_t *dst, u8 channel)
{
	struct rfcomm_session *s;
	int err = 0;
	u8 dlci;

	BT_DBG("dlc %p state %ld %s %s channel %d",
			d, d->state, batostr(src), batostr(dst), channel);

	if (channel < 1 || channel > 30)
		return -EINVAL;

	if (d->state != BT_OPEN && d->state != BT_CLOSED)
		return 0;

	s = rfcomm_session_get(src, dst);
	if (!s) {
		s = rfcomm_session_create(src, dst, &err);
		if (!s)
			return err;
	}

	dlci = __dlci(!s->initiator, channel);

	/* Check if DLCI already exists */
	if (rfcomm_dlc_get(s, dlci))
		return -EBUSY;

	rfcomm_dlc_clear_state(d);

	d->dlci     = dlci;
	d->addr     = __addr(s->initiator, dlci);
	d->priority = 7;

	d->state = BT_CONFIG;
	rfcomm_dlc_link(s, d);

	d->out = 1;

	d->mtu = s->mtu;
	d->cfc = (s->cfc == RFCOMM_CFC_UNKNOWN) ? 0 : s->cfc;

	if (s->state == BT_CONNECTED) {
		if (rfcomm_check_security(d))
			rfcomm_send_pn(s, 1, d);
		else
			set_bit(RFCOMM_AUTH_PENDING, &d->flags);
	}

	rfcomm_dlc_set_timer(d, RFCOMM_CONN_TIMEOUT);

	return 0;
}

int rfcomm_dlc_open(struct rfcomm_dlc *d, bdaddr_t *src, bdaddr_t *dst, u8 channel)
{
	int r;

	rfcomm_lock();

	r = __rfcomm_dlc_open(d, src, dst, channel);

	rfcomm_unlock();
	return r;
}

static int __rfcomm_dlc_close(struct rfcomm_dlc *d, int err)
{
	struct rfcomm_session *s = d->session;
	if (!s)
		return 0;

	BT_DBG("dlc %p state %ld dlci %d err %d session %p",
			d, d->state, d->dlci, err, s);

	switch (d->state) {
	case BT_CONNECT:
<<<<<<< HEAD
	case BT_CONFIG:
=======
>>>>>>> 538ca3af
		if (test_and_clear_bit(RFCOMM_DEFER_SETUP, &d->flags)) {
			set_bit(RFCOMM_AUTH_REJECT, &d->flags);
			rfcomm_schedule(RFCOMM_SCHED_AUTH);
			break;
		}
		/* Fall through */

	case BT_CONNECTED:
		d->state = BT_DISCONN;
		if (skb_queue_empty(&d->tx_queue)) {
			rfcomm_send_disc(s, d->dlci);
			rfcomm_dlc_set_timer(d, RFCOMM_DISC_TIMEOUT);
		} else {
			rfcomm_queue_disc(d);
			rfcomm_dlc_set_timer(d, RFCOMM_DISC_TIMEOUT * 2);
		}
		break;

	case BT_OPEN:
	case BT_CONNECT2:
		if (test_and_clear_bit(RFCOMM_DEFER_SETUP, &d->flags)) {
			set_bit(RFCOMM_AUTH_REJECT, &d->flags);
			rfcomm_schedule(RFCOMM_SCHED_AUTH);
			break;
		}
		/* Fall through */

	default:
		rfcomm_dlc_clear_timer(d);

		rfcomm_dlc_lock(d);
		d->state = BT_CLOSED;
		d->state_change(d, err);
		rfcomm_dlc_unlock(d);

		skb_queue_purge(&d->tx_queue);
		rfcomm_dlc_unlink(d);
	}

	return 0;
}

int rfcomm_dlc_close(struct rfcomm_dlc *d, int err)
{
	int r;

	rfcomm_lock();

	r = __rfcomm_dlc_close(d, err);

	rfcomm_unlock();
	return r;
}

int rfcomm_dlc_send(struct rfcomm_dlc *d, struct sk_buff *skb)
{
	int len = skb->len;

	if (d->state != BT_CONNECTED)
		return -ENOTCONN;

	BT_DBG("dlc %p mtu %d len %d", d, d->mtu, len);

	if (len > d->mtu)
		return -EINVAL;

	rfcomm_make_uih(skb, d->addr);
	skb_queue_tail(&d->tx_queue, skb);

	if (!test_bit(RFCOMM_TX_THROTTLED, &d->flags))
		rfcomm_schedule(RFCOMM_SCHED_TX);
	return len;
}

void __rfcomm_dlc_throttle(struct rfcomm_dlc *d)
{
	BT_DBG("dlc %p state %ld", d, d->state);

	if (!d->cfc) {
		d->v24_sig |= RFCOMM_V24_FC;
		set_bit(RFCOMM_MSC_PENDING, &d->flags);
	}
	rfcomm_schedule(RFCOMM_SCHED_TX);
}

void __rfcomm_dlc_unthrottle(struct rfcomm_dlc *d)
{
	BT_DBG("dlc %p state %ld", d, d->state);

	if (!d->cfc) {
		d->v24_sig &= ~RFCOMM_V24_FC;
		set_bit(RFCOMM_MSC_PENDING, &d->flags);
	}
	rfcomm_schedule(RFCOMM_SCHED_TX);
}

/*
   Set/get modem status functions use _local_ status i.e. what we report
   to the other side.
   Remote status is provided by dlc->modem_status() callback.
 */
int rfcomm_dlc_set_modem_status(struct rfcomm_dlc *d, u8 v24_sig)
{
	BT_DBG("dlc %p state %ld v24_sig 0x%x",
			d, d->state, v24_sig);

	if (test_bit(RFCOMM_RX_THROTTLED, &d->flags))
		v24_sig |= RFCOMM_V24_FC;
	else
		v24_sig &= ~RFCOMM_V24_FC;

	d->v24_sig = v24_sig;

	if (!test_and_set_bit(RFCOMM_MSC_PENDING, &d->flags))
		rfcomm_schedule(RFCOMM_SCHED_TX);

	return 0;
}

int rfcomm_dlc_get_modem_status(struct rfcomm_dlc *d, u8 *v24_sig)
{
	BT_DBG("dlc %p state %ld v24_sig 0x%x",
			d, d->state, d->v24_sig);

	*v24_sig = d->v24_sig;
	return 0;
}

/* ---- RFCOMM sessions ---- */
static struct rfcomm_session *rfcomm_session_add(struct socket *sock, int state)
{
	struct rfcomm_session *s = kzalloc(sizeof(*s), GFP_KERNEL);

	if (!s)
		return NULL;

	BT_DBG("session %p sock %p", s, sock);

	INIT_LIST_HEAD(&s->dlcs);
	s->state = state;
	s->sock  = sock;

	s->mtu = RFCOMM_DEFAULT_MTU;
	s->cfc = disable_cfc ? RFCOMM_CFC_DISABLED : RFCOMM_CFC_UNKNOWN;

	/* Do not increment module usage count for listening sessions.
	 * Otherwise we won't be able to unload the module. */
	if (state != BT_LISTEN)
		if (!try_module_get(THIS_MODULE)) {
			kfree(s);
			return NULL;
		}

	list_add(&s->list, &session_list);

	return s;
}

static void rfcomm_session_del(struct rfcomm_session *s)
{
	int state = s->state;

	BT_DBG("session %p state %ld", s, s->state);

	list_del(&s->list);

	if (state == BT_CONNECTED)
		rfcomm_send_disc(s, 0);

	sock_release(s->sock);
	kfree(s);

	if (state != BT_LISTEN)
		module_put(THIS_MODULE);
}

static struct rfcomm_session *rfcomm_session_get(bdaddr_t *src, bdaddr_t *dst)
{
	struct rfcomm_session *s;
	struct list_head *p, *n;
	struct bt_sock *sk;
	list_for_each_safe(p, n, &session_list) {
		s = list_entry(p, struct rfcomm_session, list);
		sk = bt_sk(s->sock->sk);

		if ((!bacmp(src, BDADDR_ANY) || !bacmp(&sk->src, src)) &&
				!bacmp(&sk->dst, dst))
			return s;
	}
	return NULL;
}

static void rfcomm_session_close(struct rfcomm_session *s, int err)
{
	struct rfcomm_dlc *d;
	struct list_head *p, *n;

	BT_DBG("session %p state %ld err %d", s, s->state, err);

	rfcomm_session_hold(s);

	s->state = BT_CLOSED;

	/* Close all dlcs */
	list_for_each_safe(p, n, &s->dlcs) {
		d = list_entry(p, struct rfcomm_dlc, list);
		d->state = BT_CLOSED;
		__rfcomm_dlc_close(d, err);
	}

	rfcomm_session_put(s);
}

static struct rfcomm_session *rfcomm_session_create(bdaddr_t *src, bdaddr_t *dst, int *err)
{
	struct rfcomm_session *s = NULL;
	struct sockaddr_l2 addr;
	struct socket *sock;
	struct sock *sk;

	BT_DBG("%s %s", batostr(src), batostr(dst));

	*err = rfcomm_l2sock_create(&sock);
	if (*err < 0)
		return NULL;

	bacpy(&addr.l2_bdaddr, src);
	addr.l2_family = AF_BLUETOOTH;
	addr.l2_psm    = 0;
	addr.l2_cid    = 0;
	*err = kernel_bind(sock, (struct sockaddr *) &addr, sizeof(addr));
	if (*err < 0)
		goto failed;

	/* Set L2CAP options */
	sk = sock->sk;
	lock_sock(sk);
	l2cap_pi(sk)->imtu = l2cap_mtu;
	release_sock(sk);

	s = rfcomm_session_add(sock, BT_BOUND);
	if (!s) {
		*err = -ENOMEM;
		goto failed;
	}

	s->initiator = 1;

	bacpy(&addr.l2_bdaddr, dst);
	addr.l2_family = AF_BLUETOOTH;
<<<<<<< HEAD
	addr.l2_psm    = cpu_to_le16(RFCOMM_PSM);
=======
	addr.l2_psm    = htobs(RFCOMM_PSM);
>>>>>>> 538ca3af
	addr.l2_cid    = 0;
	*err = kernel_connect(sock, (struct sockaddr *) &addr, sizeof(addr), O_NONBLOCK);
	if (*err == 0 || *err == -EINPROGRESS)
		return s;

	rfcomm_session_del(s);
	return NULL;

failed:
	sock_release(sock);
	return NULL;
}

void rfcomm_session_getaddr(struct rfcomm_session *s, bdaddr_t *src, bdaddr_t *dst)
{
	struct sock *sk = s->sock->sk;
	if (src)
		bacpy(src, &bt_sk(sk)->src);
	if (dst)
		bacpy(dst, &bt_sk(sk)->dst);
}

/* ---- RFCOMM frame sending ---- */
static int rfcomm_send_frame(struct rfcomm_session *s, u8 *data, int len)
{
	struct socket *sock = s->sock;
	struct kvec iv = { data, len };
	struct msghdr msg;

	BT_DBG("session %p len %d", s, len);

	memset(&msg, 0, sizeof(msg));

	return kernel_sendmsg(sock, &msg, &iv, 1, len);
}

static int rfcomm_send_sabm(struct rfcomm_session *s, u8 dlci)
{
	struct rfcomm_cmd cmd;

	BT_DBG("%p dlci %d", s, dlci);

	cmd.addr = __addr(s->initiator, dlci);
	cmd.ctrl = __ctrl(RFCOMM_SABM, 1);
	cmd.len  = __len8(0);
	cmd.fcs  = __fcs2((u8 *) &cmd);

	return rfcomm_send_frame(s, (void *) &cmd, sizeof(cmd));
}

static int rfcomm_send_ua(struct rfcomm_session *s, u8 dlci)
{
	struct rfcomm_cmd cmd;

	BT_DBG("%p dlci %d", s, dlci);

	cmd.addr = __addr(!s->initiator, dlci);
	cmd.ctrl = __ctrl(RFCOMM_UA, 1);
	cmd.len  = __len8(0);
	cmd.fcs  = __fcs2((u8 *) &cmd);

	return rfcomm_send_frame(s, (void *) &cmd, sizeof(cmd));
}

static int rfcomm_send_disc(struct rfcomm_session *s, u8 dlci)
{
	struct rfcomm_cmd cmd;

	BT_DBG("%p dlci %d", s, dlci);

	cmd.addr = __addr(s->initiator, dlci);
	cmd.ctrl = __ctrl(RFCOMM_DISC, 1);
	cmd.len  = __len8(0);
	cmd.fcs  = __fcs2((u8 *) &cmd);

	return rfcomm_send_frame(s, (void *) &cmd, sizeof(cmd));
}

static int rfcomm_queue_disc(struct rfcomm_dlc *d)
{
	struct rfcomm_cmd *cmd;
	struct sk_buff *skb;

	BT_DBG("dlc %p dlci %d", d, d->dlci);

	skb = alloc_skb(sizeof(*cmd), GFP_KERNEL);
	if (!skb)
		return -ENOMEM;

	cmd = (void *) __skb_put(skb, sizeof(*cmd));
	cmd->addr = d->addr;
	cmd->ctrl = __ctrl(RFCOMM_DISC, 1);
	cmd->len  = __len8(0);
	cmd->fcs  = __fcs2((u8 *) cmd);

	skb_queue_tail(&d->tx_queue, skb);
	rfcomm_schedule(RFCOMM_SCHED_TX);
	return 0;
}

static int rfcomm_send_dm(struct rfcomm_session *s, u8 dlci)
{
	struct rfcomm_cmd cmd;

	BT_DBG("%p dlci %d", s, dlci);

	cmd.addr = __addr(!s->initiator, dlci);
	cmd.ctrl = __ctrl(RFCOMM_DM, 1);
	cmd.len  = __len8(0);
	cmd.fcs  = __fcs2((u8 *) &cmd);

	return rfcomm_send_frame(s, (void *) &cmd, sizeof(cmd));
}

static int rfcomm_send_nsc(struct rfcomm_session *s, int cr, u8 type)
{
	struct rfcomm_hdr *hdr;
	struct rfcomm_mcc *mcc;
	u8 buf[16], *ptr = buf;

	BT_DBG("%p cr %d type %d", s, cr, type);

	hdr = (void *) ptr; ptr += sizeof(*hdr);
	hdr->addr = __addr(s->initiator, 0);
	hdr->ctrl = __ctrl(RFCOMM_UIH, 0);
	hdr->len  = __len8(sizeof(*mcc) + 1);

	mcc = (void *) ptr; ptr += sizeof(*mcc);
	mcc->type = __mcc_type(cr, RFCOMM_NSC);
	mcc->len  = __len8(1);

	/* Type that we didn't like */
	*ptr = __mcc_type(cr, type); ptr++;

	*ptr = __fcs(buf); ptr++;

	return rfcomm_send_frame(s, buf, ptr - buf);
}

static int rfcomm_send_pn(struct rfcomm_session *s, int cr, struct rfcomm_dlc *d)
{
	struct rfcomm_hdr *hdr;
	struct rfcomm_mcc *mcc;
	struct rfcomm_pn  *pn;
	u8 buf[16], *ptr = buf;

	BT_DBG("%p cr %d dlci %d mtu %d", s, cr, d->dlci, d->mtu);

	hdr = (void *) ptr; ptr += sizeof(*hdr);
	hdr->addr = __addr(s->initiator, 0);
	hdr->ctrl = __ctrl(RFCOMM_UIH, 0);
	hdr->len  = __len8(sizeof(*mcc) + sizeof(*pn));

	mcc = (void *) ptr; ptr += sizeof(*mcc);
	mcc->type = __mcc_type(cr, RFCOMM_PN);
	mcc->len  = __len8(sizeof(*pn));

	pn = (void *) ptr; ptr += sizeof(*pn);
	pn->dlci        = d->dlci;
	pn->priority    = d->priority;
	pn->ack_timer   = 0;
	pn->max_retrans = 0;

	if (s->cfc) {
		pn->flow_ctrl = cr ? 0xf0 : 0xe0;
		pn->credits = RFCOMM_DEFAULT_CREDITS;
	} else {
		pn->flow_ctrl = 0;
		pn->credits   = 0;
	}

	if (cr && channel_mtu >= 0)
		pn->mtu = cpu_to_le16(channel_mtu);
	else
		pn->mtu = cpu_to_le16(d->mtu);

	*ptr = __fcs(buf); ptr++;

	return rfcomm_send_frame(s, buf, ptr - buf);
}

int rfcomm_send_rpn(struct rfcomm_session *s, int cr, u8 dlci,
			u8 bit_rate, u8 data_bits, u8 stop_bits,
			u8 parity, u8 flow_ctrl_settings,
			u8 xon_char, u8 xoff_char, u16 param_mask)
{
	struct rfcomm_hdr *hdr;
	struct rfcomm_mcc *mcc;
	struct rfcomm_rpn *rpn;
	u8 buf[16], *ptr = buf;

	BT_DBG("%p cr %d dlci %d bit_r 0x%x data_b 0x%x stop_b 0x%x parity 0x%x"
			" flwc_s 0x%x xon_c 0x%x xoff_c 0x%x p_mask 0x%x",
		s, cr, dlci, bit_rate, data_bits, stop_bits, parity,
		flow_ctrl_settings, xon_char, xoff_char, param_mask);

	hdr = (void *) ptr; ptr += sizeof(*hdr);
	hdr->addr = __addr(s->initiator, 0);
	hdr->ctrl = __ctrl(RFCOMM_UIH, 0);
	hdr->len  = __len8(sizeof(*mcc) + sizeof(*rpn));

	mcc = (void *) ptr; ptr += sizeof(*mcc);
	mcc->type = __mcc_type(cr, RFCOMM_RPN);
	mcc->len  = __len8(sizeof(*rpn));

	rpn = (void *) ptr; ptr += sizeof(*rpn);
	rpn->dlci          = __addr(1, dlci);
	rpn->bit_rate      = bit_rate;
	rpn->line_settings = __rpn_line_settings(data_bits, stop_bits, parity);
	rpn->flow_ctrl     = flow_ctrl_settings;
	rpn->xon_char      = xon_char;
	rpn->xoff_char     = xoff_char;
	rpn->param_mask    = cpu_to_le16(param_mask);

	*ptr = __fcs(buf); ptr++;

	return rfcomm_send_frame(s, buf, ptr - buf);
}

static int rfcomm_send_rls(struct rfcomm_session *s, int cr, u8 dlci, u8 status)
{
	struct rfcomm_hdr *hdr;
	struct rfcomm_mcc *mcc;
	struct rfcomm_rls *rls;
	u8 buf[16], *ptr = buf;

	BT_DBG("%p cr %d status 0x%x", s, cr, status);

	hdr = (void *) ptr; ptr += sizeof(*hdr);
	hdr->addr = __addr(s->initiator, 0);
	hdr->ctrl = __ctrl(RFCOMM_UIH, 0);
	hdr->len  = __len8(sizeof(*mcc) + sizeof(*rls));

	mcc = (void *) ptr; ptr += sizeof(*mcc);
	mcc->type = __mcc_type(cr, RFCOMM_RLS);
	mcc->len  = __len8(sizeof(*rls));

	rls = (void *) ptr; ptr += sizeof(*rls);
	rls->dlci   = __addr(1, dlci);
	rls->status = status;

	*ptr = __fcs(buf); ptr++;

	return rfcomm_send_frame(s, buf, ptr - buf);
}

static int rfcomm_send_msc(struct rfcomm_session *s, int cr, u8 dlci, u8 v24_sig)
{
	struct rfcomm_hdr *hdr;
	struct rfcomm_mcc *mcc;
	struct rfcomm_msc *msc;
	u8 buf[16], *ptr = buf;

	BT_DBG("%p cr %d v24 0x%x", s, cr, v24_sig);

	hdr = (void *) ptr; ptr += sizeof(*hdr);
	hdr->addr = __addr(s->initiator, 0);
	hdr->ctrl = __ctrl(RFCOMM_UIH, 0);
	hdr->len  = __len8(sizeof(*mcc) + sizeof(*msc));

	mcc = (void *) ptr; ptr += sizeof(*mcc);
	mcc->type = __mcc_type(cr, RFCOMM_MSC);
	mcc->len  = __len8(sizeof(*msc));

	msc = (void *) ptr; ptr += sizeof(*msc);
	msc->dlci    = __addr(1, dlci);
	msc->v24_sig = v24_sig | 0x01;

	*ptr = __fcs(buf); ptr++;

	return rfcomm_send_frame(s, buf, ptr - buf);
}

static int rfcomm_send_fcoff(struct rfcomm_session *s, int cr)
{
	struct rfcomm_hdr *hdr;
	struct rfcomm_mcc *mcc;
	u8 buf[16], *ptr = buf;

	BT_DBG("%p cr %d", s, cr);

	hdr = (void *) ptr; ptr += sizeof(*hdr);
	hdr->addr = __addr(s->initiator, 0);
	hdr->ctrl = __ctrl(RFCOMM_UIH, 0);
	hdr->len  = __len8(sizeof(*mcc));

	mcc = (void *) ptr; ptr += sizeof(*mcc);
	mcc->type = __mcc_type(cr, RFCOMM_FCOFF);
	mcc->len  = __len8(0);

	*ptr = __fcs(buf); ptr++;

	return rfcomm_send_frame(s, buf, ptr - buf);
}

static int rfcomm_send_fcon(struct rfcomm_session *s, int cr)
{
	struct rfcomm_hdr *hdr;
	struct rfcomm_mcc *mcc;
	u8 buf[16], *ptr = buf;

	BT_DBG("%p cr %d", s, cr);

	hdr = (void *) ptr; ptr += sizeof(*hdr);
	hdr->addr = __addr(s->initiator, 0);
	hdr->ctrl = __ctrl(RFCOMM_UIH, 0);
	hdr->len  = __len8(sizeof(*mcc));

	mcc = (void *) ptr; ptr += sizeof(*mcc);
	mcc->type = __mcc_type(cr, RFCOMM_FCON);
	mcc->len  = __len8(0);

	*ptr = __fcs(buf); ptr++;

	return rfcomm_send_frame(s, buf, ptr - buf);
}

static int rfcomm_send_test(struct rfcomm_session *s, int cr, u8 *pattern, int len)
{
	struct socket *sock = s->sock;
	struct kvec iv[3];
	struct msghdr msg;
	unsigned char hdr[5], crc[1];

	if (len > 125)
		return -EINVAL;

	BT_DBG("%p cr %d", s, cr);

	hdr[0] = __addr(s->initiator, 0);
	hdr[1] = __ctrl(RFCOMM_UIH, 0);
	hdr[2] = 0x01 | ((len + 2) << 1);
	hdr[3] = 0x01 | ((cr & 0x01) << 1) | (RFCOMM_TEST << 2);
	hdr[4] = 0x01 | (len << 1);

	crc[0] = __fcs(hdr);

	iv[0].iov_base = hdr;
	iv[0].iov_len  = 5;
	iv[1].iov_base = pattern;
	iv[1].iov_len  = len;
	iv[2].iov_base = crc;
	iv[2].iov_len  = 1;

	memset(&msg, 0, sizeof(msg));

	return kernel_sendmsg(sock, &msg, iv, 3, 6 + len);
}

static int rfcomm_send_credits(struct rfcomm_session *s, u8 addr, u8 credits)
{
	struct rfcomm_hdr *hdr;
	u8 buf[16], *ptr = buf;

	BT_DBG("%p addr %d credits %d", s, addr, credits);

	hdr = (void *) ptr; ptr += sizeof(*hdr);
	hdr->addr = addr;
	hdr->ctrl = __ctrl(RFCOMM_UIH, 1);
	hdr->len  = __len8(0);

	*ptr = credits; ptr++;

	*ptr = __fcs(buf); ptr++;

	return rfcomm_send_frame(s, buf, ptr - buf);
}

static void rfcomm_make_uih(struct sk_buff *skb, u8 addr)
{
	struct rfcomm_hdr *hdr;
	int len = skb->len;
	u8 *crc;

	if (len > 127) {
		hdr = (void *) skb_push(skb, 4);
		put_unaligned(cpu_to_le16(__len16(len)), (__le16 *) &hdr->len);
	} else {
		hdr = (void *) skb_push(skb, 3);
		hdr->len = __len8(len);
	}
	hdr->addr = addr;
	hdr->ctrl = __ctrl(RFCOMM_UIH, 0);

	crc = skb_put(skb, 1);
	*crc = __fcs((void *) hdr);
}

/* ---- RFCOMM frame reception ---- */
static int rfcomm_recv_ua(struct rfcomm_session *s, u8 dlci)
{
	BT_DBG("session %p state %ld dlci %d", s, s->state, dlci);

	if (dlci) {
		/* Data channel */
		struct rfcomm_dlc *d = rfcomm_dlc_get(s, dlci);
		if (!d) {
			rfcomm_send_dm(s, dlci);
			return 0;
		}

		switch (d->state) {
		case BT_CONNECT:
			rfcomm_dlc_clear_timer(d);

			rfcomm_dlc_lock(d);
			d->state = BT_CONNECTED;
			d->state_change(d, 0);
			rfcomm_dlc_unlock(d);

			rfcomm_send_msc(s, 1, dlci, d->v24_sig);
			break;

		case BT_DISCONN:
			d->state = BT_CLOSED;
			__rfcomm_dlc_close(d, 0);

			if (list_empty(&s->dlcs)) {
				s->state = BT_DISCONN;
				rfcomm_send_disc(s, 0);
			}

			break;
		}
	} else {
		/* Control channel */
		switch (s->state) {
		case BT_CONNECT:
			s->state = BT_CONNECTED;
			rfcomm_process_connect(s);
			break;

		case BT_DISCONN:
			if (s->sock->sk->sk_state != BT_CLOSED)
				rfcomm_session_put(s);
			break;
		}
	}
	return 0;
}

static int rfcomm_recv_dm(struct rfcomm_session *s, u8 dlci)
{
	int err = 0;

	BT_DBG("session %p state %ld dlci %d", s, s->state, dlci);

	if (dlci) {
		/* Data DLC */
		struct rfcomm_dlc *d = rfcomm_dlc_get(s, dlci);
		if (d) {
			if (d->state == BT_CONNECT || d->state == BT_CONFIG)
				err = ECONNREFUSED;
			else
				err = ECONNRESET;

			d->state = BT_CLOSED;
			__rfcomm_dlc_close(d, err);
		}
	} else {
		if (s->state == BT_CONNECT)
			err = ECONNREFUSED;
		else
			err = ECONNRESET;

		s->state = BT_CLOSED;
		rfcomm_session_close(s, err);
	}
	return 0;
}

static int rfcomm_recv_disc(struct rfcomm_session *s, u8 dlci)
{
	int err = 0;

	BT_DBG("session %p state %ld dlci %d", s, s->state, dlci);

	if (dlci) {
		struct rfcomm_dlc *d = rfcomm_dlc_get(s, dlci);
		if (d) {
			rfcomm_send_ua(s, dlci);

			if (d->state == BT_CONNECT || d->state == BT_CONFIG)
				err = ECONNREFUSED;
			else
				err = ECONNRESET;

			d->state = BT_CLOSED;
			__rfcomm_dlc_close(d, err);
		} else
			rfcomm_send_dm(s, dlci);

	} else {
		rfcomm_send_ua(s, 0);

		if (s->state == BT_CONNECT)
			err = ECONNREFUSED;
		else
			err = ECONNRESET;

		s->state = BT_CLOSED;
		rfcomm_session_close(s, err);
	}

	return 0;
}

void rfcomm_dlc_accept(struct rfcomm_dlc *d)
{
	struct sock *sk = d->session->sock->sk;

	BT_DBG("dlc %p", d);

	rfcomm_send_ua(d->session, d->dlci);

	rfcomm_dlc_clear_timer(d);

	rfcomm_dlc_lock(d);
	d->state = BT_CONNECTED;
	d->state_change(d, 0);
	rfcomm_dlc_unlock(d);

	if (d->role_switch)
		hci_conn_switch_role(l2cap_pi(sk)->conn->hcon, 0x00);

	rfcomm_send_msc(d->session, 1, d->dlci, d->v24_sig);
}

static void rfcomm_check_accept(struct rfcomm_dlc *d)
{
	if (rfcomm_check_security(d)) {
		if (d->defer_setup) {
			set_bit(RFCOMM_DEFER_SETUP, &d->flags);
			rfcomm_dlc_set_timer(d, RFCOMM_AUTH_TIMEOUT);

			rfcomm_dlc_lock(d);
			d->state = BT_CONNECT2;
			d->state_change(d, 0);
			rfcomm_dlc_unlock(d);
		} else
			rfcomm_dlc_accept(d);
	} else {
		set_bit(RFCOMM_AUTH_PENDING, &d->flags);
		rfcomm_dlc_set_timer(d, RFCOMM_AUTH_TIMEOUT);
	}
}

static int rfcomm_recv_sabm(struct rfcomm_session *s, u8 dlci)
{
	struct rfcomm_dlc *d;
	u8 channel;

	BT_DBG("session %p state %ld dlci %d", s, s->state, dlci);

	if (!dlci) {
		rfcomm_send_ua(s, 0);

		if (s->state == BT_OPEN) {
			s->state = BT_CONNECTED;
			rfcomm_process_connect(s);
		}
		return 0;
	}

	/* Check if DLC exists */
	d = rfcomm_dlc_get(s, dlci);
	if (d) {
		if (d->state == BT_OPEN) {
			/* DLC was previously opened by PN request */
			rfcomm_check_accept(d);
		}
		return 0;
	}

	/* Notify socket layer about incoming connection */
	channel = __srv_channel(dlci);
	if (rfcomm_connect_ind(s, channel, &d)) {
		d->dlci = dlci;
		d->addr = __addr(s->initiator, dlci);
		rfcomm_dlc_link(s, d);

		rfcomm_check_accept(d);
	} else {
		rfcomm_send_dm(s, dlci);
	}

	return 0;
}

static int rfcomm_apply_pn(struct rfcomm_dlc *d, int cr, struct rfcomm_pn *pn)
{
	struct rfcomm_session *s = d->session;

	BT_DBG("dlc %p state %ld dlci %d mtu %d fc 0x%x credits %d",
			d, d->state, d->dlci, pn->mtu, pn->flow_ctrl, pn->credits);

	if ((pn->flow_ctrl == 0xf0 && s->cfc != RFCOMM_CFC_DISABLED) ||
						pn->flow_ctrl == 0xe0) {
		d->cfc = RFCOMM_CFC_ENABLED;
		d->tx_credits = pn->credits;
	} else {
		d->cfc = RFCOMM_CFC_DISABLED;
		set_bit(RFCOMM_TX_THROTTLED, &d->flags);
	}

	if (s->cfc == RFCOMM_CFC_UNKNOWN)
		s->cfc = d->cfc;

	d->priority = pn->priority;

	d->mtu = __le16_to_cpu(pn->mtu);

	if (cr && d->mtu > s->mtu)
		d->mtu = s->mtu;

	return 0;
}

static int rfcomm_recv_pn(struct rfcomm_session *s, int cr, struct sk_buff *skb)
{
	struct rfcomm_pn *pn = (void *) skb->data;
	struct rfcomm_dlc *d;
	u8 dlci = pn->dlci;

	BT_DBG("session %p state %ld dlci %d", s, s->state, dlci);

	if (!dlci)
		return 0;

	d = rfcomm_dlc_get(s, dlci);
	if (d) {
		if (cr) {
			/* PN request */
			rfcomm_apply_pn(d, cr, pn);
			rfcomm_send_pn(s, 0, d);
		} else {
			/* PN response */
			switch (d->state) {
			case BT_CONFIG:
				rfcomm_apply_pn(d, cr, pn);

				d->state = BT_CONNECT;
				rfcomm_send_sabm(s, d->dlci);
				break;
			}
		}
	} else {
		u8 channel = __srv_channel(dlci);

		if (!cr)
			return 0;

		/* PN request for non existing DLC.
		 * Assume incoming connection. */
		if (rfcomm_connect_ind(s, channel, &d)) {
			d->dlci = dlci;
			d->addr = __addr(s->initiator, dlci);
			rfcomm_dlc_link(s, d);

			rfcomm_apply_pn(d, cr, pn);

			d->state = BT_OPEN;
			rfcomm_send_pn(s, 0, d);
		} else {
			rfcomm_send_dm(s, dlci);
		}
	}
	return 0;
}

static int rfcomm_recv_rpn(struct rfcomm_session *s, int cr, int len, struct sk_buff *skb)
{
	struct rfcomm_rpn *rpn = (void *) skb->data;
	u8 dlci = __get_dlci(rpn->dlci);

	u8 bit_rate  = 0;
	u8 data_bits = 0;
	u8 stop_bits = 0;
	u8 parity    = 0;
	u8 flow_ctrl = 0;
	u8 xon_char  = 0;
	u8 xoff_char = 0;
	u16 rpn_mask = RFCOMM_RPN_PM_ALL;

	BT_DBG("dlci %d cr %d len 0x%x bitr 0x%x line 0x%x flow 0x%x xonc 0x%x xoffc 0x%x pm 0x%x",
		dlci, cr, len, rpn->bit_rate, rpn->line_settings, rpn->flow_ctrl,
		rpn->xon_char, rpn->xoff_char, rpn->param_mask);

	if (!cr)
		return 0;

	if (len == 1) {
		/* This is a request, return default settings */
		bit_rate  = RFCOMM_RPN_BR_115200;
		data_bits = RFCOMM_RPN_DATA_8;
		stop_bits = RFCOMM_RPN_STOP_1;
		parity    = RFCOMM_RPN_PARITY_NONE;
		flow_ctrl = RFCOMM_RPN_FLOW_NONE;
		xon_char  = RFCOMM_RPN_XON_CHAR;
		xoff_char = RFCOMM_RPN_XOFF_CHAR;
		goto rpn_out;
	}

	/* Check for sane values, ignore/accept bit_rate, 8 bits, 1 stop bit,
	 * no parity, no flow control lines, normal XON/XOFF chars */

	if (rpn->param_mask & cpu_to_le16(RFCOMM_RPN_PM_BITRATE)) {
		bit_rate = rpn->bit_rate;
		if (bit_rate != RFCOMM_RPN_BR_115200) {
			BT_DBG("RPN bit rate mismatch 0x%x", bit_rate);
			bit_rate = RFCOMM_RPN_BR_115200;
			rpn_mask ^= RFCOMM_RPN_PM_BITRATE;
		}
	}

	if (rpn->param_mask & cpu_to_le16(RFCOMM_RPN_PM_DATA)) {
		data_bits = __get_rpn_data_bits(rpn->line_settings);
		if (data_bits != RFCOMM_RPN_DATA_8) {
			BT_DBG("RPN data bits mismatch 0x%x", data_bits);
			data_bits = RFCOMM_RPN_DATA_8;
			rpn_mask ^= RFCOMM_RPN_PM_DATA;
		}
	}

	if (rpn->param_mask & cpu_to_le16(RFCOMM_RPN_PM_STOP)) {
		stop_bits = __get_rpn_stop_bits(rpn->line_settings);
		if (stop_bits != RFCOMM_RPN_STOP_1) {
			BT_DBG("RPN stop bits mismatch 0x%x", stop_bits);
			stop_bits = RFCOMM_RPN_STOP_1;
			rpn_mask ^= RFCOMM_RPN_PM_STOP;
		}
	}

	if (rpn->param_mask & cpu_to_le16(RFCOMM_RPN_PM_PARITY)) {
		parity = __get_rpn_parity(rpn->line_settings);
		if (parity != RFCOMM_RPN_PARITY_NONE) {
			BT_DBG("RPN parity mismatch 0x%x", parity);
			parity = RFCOMM_RPN_PARITY_NONE;
			rpn_mask ^= RFCOMM_RPN_PM_PARITY;
		}
	}

	if (rpn->param_mask & cpu_to_le16(RFCOMM_RPN_PM_FLOW)) {
		flow_ctrl = rpn->flow_ctrl;
		if (flow_ctrl != RFCOMM_RPN_FLOW_NONE) {
			BT_DBG("RPN flow ctrl mismatch 0x%x", flow_ctrl);
			flow_ctrl = RFCOMM_RPN_FLOW_NONE;
			rpn_mask ^= RFCOMM_RPN_PM_FLOW;
		}
	}

	if (rpn->param_mask & cpu_to_le16(RFCOMM_RPN_PM_XON)) {
		xon_char = rpn->xon_char;
		if (xon_char != RFCOMM_RPN_XON_CHAR) {
			BT_DBG("RPN XON char mismatch 0x%x", xon_char);
			xon_char = RFCOMM_RPN_XON_CHAR;
			rpn_mask ^= RFCOMM_RPN_PM_XON;
		}
	}

	if (rpn->param_mask & cpu_to_le16(RFCOMM_RPN_PM_XOFF)) {
		xoff_char = rpn->xoff_char;
		if (xoff_char != RFCOMM_RPN_XOFF_CHAR) {
			BT_DBG("RPN XOFF char mismatch 0x%x", xoff_char);
			xoff_char = RFCOMM_RPN_XOFF_CHAR;
			rpn_mask ^= RFCOMM_RPN_PM_XOFF;
		}
	}

rpn_out:
	rfcomm_send_rpn(s, 0, dlci, bit_rate, data_bits, stop_bits,
			parity, flow_ctrl, xon_char, xoff_char, rpn_mask);

	return 0;
}

static int rfcomm_recv_rls(struct rfcomm_session *s, int cr, struct sk_buff *skb)
{
	struct rfcomm_rls *rls = (void *) skb->data;
	u8 dlci = __get_dlci(rls->dlci);

	BT_DBG("dlci %d cr %d status 0x%x", dlci, cr, rls->status);

	if (!cr)
		return 0;

	/* We should probably do something with this information here. But
	 * for now it's sufficient just to reply -- Bluetooth 1.1 says it's
	 * mandatory to recognise and respond to RLS */

	rfcomm_send_rls(s, 0, dlci, rls->status);

	return 0;
}

static int rfcomm_recv_msc(struct rfcomm_session *s, int cr, struct sk_buff *skb)
{
	struct rfcomm_msc *msc = (void *) skb->data;
	struct rfcomm_dlc *d;
	u8 dlci = __get_dlci(msc->dlci);

	BT_DBG("dlci %d cr %d v24 0x%x", dlci, cr, msc->v24_sig);

	d = rfcomm_dlc_get(s, dlci);
	if (!d)
		return 0;

	if (cr) {
		if (msc->v24_sig & RFCOMM_V24_FC && !d->cfc)
			set_bit(RFCOMM_TX_THROTTLED, &d->flags);
		else
			clear_bit(RFCOMM_TX_THROTTLED, &d->flags);

		rfcomm_dlc_lock(d);

		d->remote_v24_sig = msc->v24_sig;

		if (d->modem_status)
			d->modem_status(d, msc->v24_sig);

		rfcomm_dlc_unlock(d);

		rfcomm_send_msc(s, 0, dlci, msc->v24_sig);

		d->mscex |= RFCOMM_MSCEX_RX;
	} else
		d->mscex |= RFCOMM_MSCEX_TX;

	return 0;
}

static int rfcomm_recv_mcc(struct rfcomm_session *s, struct sk_buff *skb)
{
	struct rfcomm_mcc *mcc = (void *) skb->data;
	u8 type, cr, len;

	cr   = __test_cr(mcc->type);
	type = __get_mcc_type(mcc->type);
	len  = __get_mcc_len(mcc->len);

	BT_DBG("%p type 0x%x cr %d", s, type, cr);

	skb_pull(skb, 2);

	switch (type) {
	case RFCOMM_PN:
		rfcomm_recv_pn(s, cr, skb);
		break;

	case RFCOMM_RPN:
		rfcomm_recv_rpn(s, cr, len, skb);
		break;

	case RFCOMM_RLS:
		rfcomm_recv_rls(s, cr, skb);
		break;

	case RFCOMM_MSC:
		rfcomm_recv_msc(s, cr, skb);
		break;

	case RFCOMM_FCOFF:
		if (cr) {
			set_bit(RFCOMM_TX_THROTTLED, &s->flags);
			rfcomm_send_fcoff(s, 0);
		}
		break;

	case RFCOMM_FCON:
		if (cr) {
			clear_bit(RFCOMM_TX_THROTTLED, &s->flags);
			rfcomm_send_fcon(s, 0);
		}
		break;

	case RFCOMM_TEST:
		if (cr)
			rfcomm_send_test(s, 0, skb->data, skb->len);
		break;

	case RFCOMM_NSC:
		break;

	default:
		BT_ERR("Unknown control type 0x%02x", type);
		rfcomm_send_nsc(s, cr, type);
		break;
	}
	return 0;
}

static int rfcomm_recv_data(struct rfcomm_session *s, u8 dlci, int pf, struct sk_buff *skb)
{
	struct rfcomm_dlc *d;

	BT_DBG("session %p state %ld dlci %d pf %d", s, s->state, dlci, pf);

	d = rfcomm_dlc_get(s, dlci);
	if (!d) {
		rfcomm_send_dm(s, dlci);
		goto drop;
	}

	if (pf && d->cfc) {
		u8 credits = *(u8 *) skb->data; skb_pull(skb, 1);

		d->tx_credits += credits;
		if (d->tx_credits)
			clear_bit(RFCOMM_TX_THROTTLED, &d->flags);
	}

	if (skb->len && d->state == BT_CONNECTED) {
		rfcomm_dlc_lock(d);
		d->rx_credits--;
		d->data_ready(d, skb);
		rfcomm_dlc_unlock(d);
		return 0;
	}

drop:
	kfree_skb(skb);
	return 0;
}

static int rfcomm_recv_frame(struct rfcomm_session *s, struct sk_buff *skb)
{
	struct rfcomm_hdr *hdr = (void *) skb->data;
	u8 type, dlci, fcs;

	dlci = __get_dlci(hdr->addr);
	type = __get_type(hdr->ctrl);

	/* Trim FCS */
	skb->len--; skb->tail--;
	fcs = *(u8 *)skb_tail_pointer(skb);

	if (__check_fcs(skb->data, type, fcs)) {
		BT_ERR("bad checksum in packet");
		kfree_skb(skb);
		return -EILSEQ;
	}

	if (__test_ea(hdr->len))
		skb_pull(skb, 3);
	else
		skb_pull(skb, 4);

	switch (type) {
	case RFCOMM_SABM:
		if (__test_pf(hdr->ctrl))
			rfcomm_recv_sabm(s, dlci);
		break;

	case RFCOMM_DISC:
		if (__test_pf(hdr->ctrl))
			rfcomm_recv_disc(s, dlci);
		break;

	case RFCOMM_UA:
		if (__test_pf(hdr->ctrl))
			rfcomm_recv_ua(s, dlci);
		break;

	case RFCOMM_DM:
		rfcomm_recv_dm(s, dlci);
		break;

	case RFCOMM_UIH:
		if (dlci)
			return rfcomm_recv_data(s, dlci, __test_pf(hdr->ctrl), skb);

		rfcomm_recv_mcc(s, skb);
		break;

	default:
		BT_ERR("Unknown packet type 0x%02x\n", type);
		break;
	}
	kfree_skb(skb);
	return 0;
}

/* ---- Connection and data processing ---- */

static void rfcomm_process_connect(struct rfcomm_session *s)
{
	struct rfcomm_dlc *d;
	struct list_head *p, *n;

	BT_DBG("session %p state %ld", s, s->state);

	list_for_each_safe(p, n, &s->dlcs) {
		d = list_entry(p, struct rfcomm_dlc, list);
		if (d->state == BT_CONFIG) {
			d->mtu = s->mtu;
			if (rfcomm_check_security(d)) {
				rfcomm_send_pn(s, 1, d);
			} else {
				set_bit(RFCOMM_AUTH_PENDING, &d->flags);
				rfcomm_dlc_set_timer(d, RFCOMM_AUTH_TIMEOUT);
			}
		}
	}
}

/* Send data queued for the DLC.
 * Return number of frames left in the queue.
 */
static inline int rfcomm_process_tx(struct rfcomm_dlc *d)
{
	struct sk_buff *skb;
	int err;

	BT_DBG("dlc %p state %ld cfc %d rx_credits %d tx_credits %d",
			d, d->state, d->cfc, d->rx_credits, d->tx_credits);

	/* Send pending MSC */
	if (test_and_clear_bit(RFCOMM_MSC_PENDING, &d->flags))
		rfcomm_send_msc(d->session, 1, d->dlci, d->v24_sig);

	if (d->cfc) {
		/* CFC enabled.
		 * Give them some credits */
		if (!test_bit(RFCOMM_RX_THROTTLED, &d->flags) &&
				d->rx_credits <= (d->cfc >> 2)) {
			rfcomm_send_credits(d->session, d->addr, d->cfc - d->rx_credits);
			d->rx_credits = d->cfc;
		}
	} else {
		/* CFC disabled.
		 * Give ourselves some credits */
		d->tx_credits = 5;
	}

	if (test_bit(RFCOMM_TX_THROTTLED, &d->flags))
		return skb_queue_len(&d->tx_queue);

	while (d->tx_credits && (skb = skb_dequeue(&d->tx_queue))) {
		err = rfcomm_send_frame(d->session, skb->data, skb->len);
		if (err < 0) {
			skb_queue_head(&d->tx_queue, skb);
			break;
		}
		kfree_skb(skb);
		d->tx_credits--;
	}

	if (d->cfc && !d->tx_credits) {
		/* We're out of TX credits.
		 * Set TX_THROTTLED flag to avoid unnesary wakeups by dlc_send. */
		set_bit(RFCOMM_TX_THROTTLED, &d->flags);
	}

	return skb_queue_len(&d->tx_queue);
}

static inline void rfcomm_process_dlcs(struct rfcomm_session *s)
{
	struct rfcomm_dlc *d;
	struct list_head *p, *n;

	BT_DBG("session %p state %ld", s, s->state);

	list_for_each_safe(p, n, &s->dlcs) {
		d = list_entry(p, struct rfcomm_dlc, list);

		if (test_bit(RFCOMM_TIMED_OUT, &d->flags)) {
			__rfcomm_dlc_close(d, ETIMEDOUT);
			continue;
		}

		if (test_and_clear_bit(RFCOMM_AUTH_ACCEPT, &d->flags)) {
			rfcomm_dlc_clear_timer(d);
			if (d->out) {
				rfcomm_send_pn(s, 1, d);
				rfcomm_dlc_set_timer(d, RFCOMM_CONN_TIMEOUT);
			} else {
				if (d->defer_setup) {
					set_bit(RFCOMM_DEFER_SETUP, &d->flags);
					rfcomm_dlc_set_timer(d, RFCOMM_AUTH_TIMEOUT);

					rfcomm_dlc_lock(d);
					d->state = BT_CONNECT2;
					d->state_change(d, 0);
					rfcomm_dlc_unlock(d);
				} else
					rfcomm_dlc_accept(d);
			}
			continue;
		} else if (test_and_clear_bit(RFCOMM_AUTH_REJECT, &d->flags)) {
			rfcomm_dlc_clear_timer(d);
			if (!d->out)
				rfcomm_send_dm(s, d->dlci);
			else
				d->state = BT_CLOSED;
			__rfcomm_dlc_close(d, ECONNREFUSED);
			continue;
		}

		if (test_bit(RFCOMM_SEC_PENDING, &d->flags))
			continue;

		if (test_bit(RFCOMM_TX_THROTTLED, &s->flags))
			continue;

		if ((d->state == BT_CONNECTED || d->state == BT_DISCONN) &&
						d->mscex == RFCOMM_MSCEX_OK)
			rfcomm_process_tx(d);
	}
}

static inline void rfcomm_process_rx(struct rfcomm_session *s)
{
	struct socket *sock = s->sock;
	struct sock *sk = sock->sk;
	struct sk_buff *skb;

	BT_DBG("session %p state %ld qlen %d", s, s->state, skb_queue_len(&sk->sk_receive_queue));

	/* Get data directly from socket receive queue without copying it. */
	while ((skb = skb_dequeue(&sk->sk_receive_queue))) {
		skb_orphan(skb);
		rfcomm_recv_frame(s, skb);
	}

	if (sk->sk_state == BT_CLOSED) {
		if (!s->initiator)
			rfcomm_session_put(s);

		rfcomm_session_close(s, sk->sk_err);
	}
}

static inline void rfcomm_accept_connection(struct rfcomm_session *s)
{
	struct socket *sock = s->sock, *nsock;
	int err;

	/* Fast check for a new connection.
	 * Avoids unnesesary socket allocations. */
	if (list_empty(&bt_sk(sock->sk)->accept_q))
		return;

	BT_DBG("session %p", s);

	err = kernel_accept(sock, &nsock, O_NONBLOCK);
	if (err < 0)
		return;

	/* Set our callbacks */
	nsock->sk->sk_data_ready   = rfcomm_l2data_ready;
	nsock->sk->sk_state_change = rfcomm_l2state_change;

	s = rfcomm_session_add(nsock, BT_OPEN);
	if (s) {
		rfcomm_session_hold(s);

		/* We should adjust MTU on incoming sessions.
		 * L2CAP MTU minus UIH header and FCS. */
		s->mtu = min(l2cap_pi(nsock->sk)->omtu, l2cap_pi(nsock->sk)->imtu) - 5;

		rfcomm_schedule(RFCOMM_SCHED_RX);
	} else
		sock_release(nsock);
}

static inline void rfcomm_check_connection(struct rfcomm_session *s)
{
	struct sock *sk = s->sock->sk;

	BT_DBG("%p state %ld", s, s->state);

	switch(sk->sk_state) {
	case BT_CONNECTED:
		s->state = BT_CONNECT;

		/* We can adjust MTU on outgoing sessions.
		 * L2CAP MTU minus UIH header and FCS. */
		s->mtu = min(l2cap_pi(sk)->omtu, l2cap_pi(sk)->imtu) - 5;

		rfcomm_send_sabm(s, 0);
		break;

	case BT_CLOSED:
		s->state = BT_CLOSED;
		rfcomm_session_close(s, sk->sk_err);
		break;
	}
}

static inline void rfcomm_process_sessions(void)
{
	struct list_head *p, *n;

	rfcomm_lock();

	list_for_each_safe(p, n, &session_list) {
		struct rfcomm_session *s;
		s = list_entry(p, struct rfcomm_session, list);

		if (s->state == BT_LISTEN) {
			rfcomm_accept_connection(s);
			continue;
		}

		rfcomm_session_hold(s);

		switch (s->state) {
		case BT_BOUND:
			rfcomm_check_connection(s);
			break;

		default:
			rfcomm_process_rx(s);
			break;
		}

		rfcomm_process_dlcs(s);

		rfcomm_session_put(s);
	}

	rfcomm_unlock();
}

static int rfcomm_add_listener(bdaddr_t *ba)
{
	struct sockaddr_l2 addr;
	struct socket *sock;
	struct sock *sk;
	struct rfcomm_session *s;
	int    err = 0;

	/* Create socket */
	err = rfcomm_l2sock_create(&sock);
	if (err < 0) {
		BT_ERR("Create socket failed %d", err);
		return err;
	}

	/* Bind socket */
	bacpy(&addr.l2_bdaddr, ba);
	addr.l2_family = AF_BLUETOOTH;
<<<<<<< HEAD
	addr.l2_psm    = cpu_to_le16(RFCOMM_PSM);
=======
	addr.l2_psm    = htobs(RFCOMM_PSM);
>>>>>>> 538ca3af
	addr.l2_cid    = 0;
	err = kernel_bind(sock, (struct sockaddr *) &addr, sizeof(addr));
	if (err < 0) {
		BT_ERR("Bind failed %d", err);
		goto failed;
	}

	/* Set L2CAP options */
	sk = sock->sk;
	lock_sock(sk);
	l2cap_pi(sk)->imtu = l2cap_mtu;
	release_sock(sk);

	/* Start listening on the socket */
	err = kernel_listen(sock, 10);
	if (err) {
		BT_ERR("Listen failed %d", err);
		goto failed;
	}

	/* Add listening session */
	s = rfcomm_session_add(sock, BT_LISTEN);
	if (!s)
		goto failed;

	rfcomm_session_hold(s);
	return 0;
failed:
	sock_release(sock);
	return err;
}

static void rfcomm_kill_listener(void)
{
	struct rfcomm_session *s;
	struct list_head *p, *n;

	BT_DBG("");

	list_for_each_safe(p, n, &session_list) {
		s = list_entry(p, struct rfcomm_session, list);
		rfcomm_session_del(s);
	}
}

static int rfcomm_run(void *unused)
{
	BT_DBG("");

	set_user_nice(current, -10);

	rfcomm_add_listener(BDADDR_ANY);

	while (!kthread_should_stop()) {
		set_current_state(TASK_INTERRUPTIBLE);
		if (!test_bit(RFCOMM_SCHED_WAKEUP, &rfcomm_event)) {
			/* No pending events. Let's sleep.
			 * Incoming connections and data will wake us up. */
			schedule();
		}
		set_current_state(TASK_RUNNING);

		/* Process stuff */
		clear_bit(RFCOMM_SCHED_WAKEUP, &rfcomm_event);
		rfcomm_process_sessions();
	}

	rfcomm_kill_listener();

	return 0;
}

static void rfcomm_security_cfm(struct hci_conn *conn, u8 status, u8 encrypt)
{
	struct rfcomm_session *s;
	struct rfcomm_dlc *d;
	struct list_head *p, *n;

	BT_DBG("conn %p status 0x%02x encrypt 0x%02x", conn, status, encrypt);

	s = rfcomm_session_get(&conn->hdev->bdaddr, &conn->dst);
	if (!s)
		return;

	rfcomm_session_hold(s);

	list_for_each_safe(p, n, &s->dlcs) {
		d = list_entry(p, struct rfcomm_dlc, list);

		if (test_and_clear_bit(RFCOMM_SEC_PENDING, &d->flags)) {
			rfcomm_dlc_clear_timer(d);
			if (status || encrypt == 0x00) {
				__rfcomm_dlc_close(d, ECONNREFUSED);
				continue;
			}
		}

		if (d->state == BT_CONNECTED && !status && encrypt == 0x00) {
			if (d->sec_level == BT_SECURITY_MEDIUM) {
				set_bit(RFCOMM_SEC_PENDING, &d->flags);
				rfcomm_dlc_set_timer(d, RFCOMM_AUTH_TIMEOUT);
				continue;
			} else if (d->sec_level == BT_SECURITY_HIGH) {
				__rfcomm_dlc_close(d, ECONNREFUSED);
				continue;
			}
		}

		if (!test_and_clear_bit(RFCOMM_AUTH_PENDING, &d->flags))
			continue;

		if (!status)
			set_bit(RFCOMM_AUTH_ACCEPT, &d->flags);
		else
			set_bit(RFCOMM_AUTH_REJECT, &d->flags);
	}

	rfcomm_session_put(s);

	rfcomm_schedule(RFCOMM_SCHED_AUTH);
}

static struct hci_cb rfcomm_cb = {
	.name		= "RFCOMM",
	.security_cfm	= rfcomm_security_cfm
};

static ssize_t rfcomm_dlc_sysfs_show(struct class *dev, char *buf)
{
	struct rfcomm_session *s;
	struct list_head *pp, *p;
	char *str = buf;

	rfcomm_lock();

	list_for_each(p, &session_list) {
		s = list_entry(p, struct rfcomm_session, list);
		list_for_each(pp, &s->dlcs) {
			struct sock *sk = s->sock->sk;
			struct rfcomm_dlc *d = list_entry(pp, struct rfcomm_dlc, list);

			str += sprintf(str, "%s %s %ld %d %d %d %d\n",
					batostr(&bt_sk(sk)->src), batostr(&bt_sk(sk)->dst),
					d->state, d->dlci, d->mtu, d->rx_credits, d->tx_credits);
		}
	}

	rfcomm_unlock();

	return (str - buf);
}

static CLASS_ATTR(rfcomm_dlc, S_IRUGO, rfcomm_dlc_sysfs_show, NULL);

/* ---- Initialization ---- */
static int __init rfcomm_init(void)
{
	int ret;

	l2cap_load();

	hci_register_cb(&rfcomm_cb);

	rfcomm_thread = kthread_run(rfcomm_run, NULL, "krfcommd");
	if (IS_ERR(rfcomm_thread)) {
		ret = PTR_ERR(rfcomm_thread);
		goto out_thread;
	}

	if (class_create_file(bt_class, &class_attr_rfcomm_dlc) < 0)
		BT_ERR("Failed to create RFCOMM info file");

	ret = rfcomm_init_ttys();
	if (ret)
		goto out_tty;

	ret = rfcomm_init_sockets();
	if (ret)
		goto out_sock;

	BT_INFO("RFCOMM ver %s", VERSION);

	return 0;

out_sock:
	rfcomm_cleanup_ttys();
out_tty:
	kthread_stop(rfcomm_thread);
out_thread:
	hci_unregister_cb(&rfcomm_cb);

	return ret;
}

static void __exit rfcomm_exit(void)
{
	class_remove_file(bt_class, &class_attr_rfcomm_dlc);

	hci_unregister_cb(&rfcomm_cb);

	kthread_stop(rfcomm_thread);

	rfcomm_cleanup_ttys();

	rfcomm_cleanup_sockets();
}

module_init(rfcomm_init);
module_exit(rfcomm_exit);

module_param(disable_cfc, bool, 0644);
MODULE_PARM_DESC(disable_cfc, "Disable credit based flow control");

module_param(channel_mtu, int, 0644);
MODULE_PARM_DESC(channel_mtu, "Default MTU for the RFCOMM channel");

module_param(l2cap_mtu, uint, 0644);
MODULE_PARM_DESC(l2cap_mtu, "Default MTU for the L2CAP connection");

MODULE_AUTHOR("Marcel Holtmann <marcel@holtmann.org>");
MODULE_DESCRIPTION("Bluetooth RFCOMM ver " VERSION);
MODULE_VERSION(VERSION);
MODULE_LICENSE("GPL");
MODULE_ALIAS("bt-proto-3");<|MERGE_RESOLUTION|>--- conflicted
+++ resolved
@@ -428,10 +428,7 @@
 
 	switch (d->state) {
 	case BT_CONNECT:
-<<<<<<< HEAD
 	case BT_CONFIG:
-=======
->>>>>>> 538ca3af
 		if (test_and_clear_bit(RFCOMM_DEFER_SETUP, &d->flags)) {
 			set_bit(RFCOMM_AUTH_REJECT, &d->flags);
 			rfcomm_schedule(RFCOMM_SCHED_AUTH);
@@ -682,11 +679,7 @@
 
 	bacpy(&addr.l2_bdaddr, dst);
 	addr.l2_family = AF_BLUETOOTH;
-<<<<<<< HEAD
 	addr.l2_psm    = cpu_to_le16(RFCOMM_PSM);
-=======
-	addr.l2_psm    = htobs(RFCOMM_PSM);
->>>>>>> 538ca3af
 	addr.l2_cid    = 0;
 	*err = kernel_connect(sock, (struct sockaddr *) &addr, sizeof(addr), O_NONBLOCK);
 	if (*err == 0 || *err == -EINPROGRESS)
@@ -1930,11 +1923,7 @@
 	/* Bind socket */
 	bacpy(&addr.l2_bdaddr, ba);
 	addr.l2_family = AF_BLUETOOTH;
-<<<<<<< HEAD
 	addr.l2_psm    = cpu_to_le16(RFCOMM_PSM);
-=======
-	addr.l2_psm    = htobs(RFCOMM_PSM);
->>>>>>> 538ca3af
 	addr.l2_cid    = 0;
 	err = kernel_bind(sock, (struct sockaddr *) &addr, sizeof(addr));
 	if (err < 0) {
