--- conflicted
+++ resolved
@@ -52,11 +52,7 @@
 
 #define VERSION "2.13"
 
-<<<<<<< HEAD
 static u32 l2cap_feat_mask = L2CAP_FEAT_FIXED_CHAN;
-=======
-static u32 l2cap_feat_mask = 0x0080;
->>>>>>> 538ca3af
 static u8 l2cap_fixed_chan[8] = { 0x02, };
 
 static const struct proto_ops l2cap_sock_ops;
@@ -281,11 +277,7 @@
 		if (l2cap_pi(sk)->sec_level == BT_SECURITY_HIGH)
 			auth_type = HCI_AT_NO_BONDING_MITM;
 		else
-<<<<<<< HEAD
 			auth_type = HCI_AT_NO_BONDING;
-=======
-                        auth_type = HCI_AT_NO_BONDING;
->>>>>>> 538ca3af
 
 		if (l2cap_pi(sk)->sec_level == BT_SECURITY_LOW)
 			l2cap_pi(sk)->sec_level = BT_SECURITY_SDP;
@@ -822,11 +814,7 @@
 		goto done;
 	}
 
-<<<<<<< HEAD
 	if (la.l2_psm && __le16_to_cpu(la.l2_psm) < 0x1001 &&
-=======
-	if (la.l2_psm && btohs(la.l2_psm) < 0x1001 &&
->>>>>>> 538ca3af
 				!capable(CAP_NET_BIND_SERVICE)) {
 		err = -EACCES;
 		goto done;
@@ -843,12 +831,8 @@
 		l2cap_pi(sk)->sport = la.l2_psm;
 		sk->sk_state = BT_BOUND;
 
-<<<<<<< HEAD
 		if (__le16_to_cpu(la.l2_psm) == 0x0001 ||
 					__le16_to_cpu(la.l2_psm) == 0x0003)
-=======
-		if (btohs(la.l2_psm) == 0x0001 || btohs(la.l2_psm) == 0x0003)
->>>>>>> 538ca3af
 			l2cap_pi(sk)->sec_level = BT_SECURITY_SDP;
 	}
 
@@ -963,21 +947,12 @@
 	memset(&la, 0, sizeof(la));
 	len = min_t(unsigned int, sizeof(la), alen);
 	memcpy(&la, addr, len);
-<<<<<<< HEAD
 
 	if (la.l2_cid)
 		return -EINVAL;
 
 	lock_sock(sk);
 
-=======
-
-	if (la.l2_cid)
-		return -EINVAL;
-
-	lock_sock(sk);
-
->>>>>>> 538ca3af
 	if (sk->sk_type == SOCK_SEQPACKET && !la.l2_psm) {
 		err = -EINVAL;
 		goto done;
@@ -1134,19 +1109,11 @@
 	if (peer) {
 		la->l2_psm = l2cap_pi(sk)->psm;
 		bacpy(&la->l2_bdaddr, &bt_sk(sk)->dst);
-<<<<<<< HEAD
 		la->l2_cid = cpu_to_le16(l2cap_pi(sk)->dcid);
 	} else {
 		la->l2_psm = l2cap_pi(sk)->sport;
 		bacpy(&la->l2_bdaddr, &bt_sk(sk)->src);
 		la->l2_cid = cpu_to_le16(l2cap_pi(sk)->scid);
-=======
-		la->l2_cid = htobs(l2cap_pi(sk)->dcid);
-	} else {
-		la->l2_psm = l2cap_pi(sk)->sport;
-		bacpy(&la->l2_bdaddr, &bt_sk(sk)->src);
-		la->l2_cid = htobs(l2cap_pi(sk)->scid);
->>>>>>> 538ca3af
 	}
 
 	return 0;
@@ -2280,11 +2247,7 @@
 	if (type == L2CAP_IT_FEAT_MASK) {
 		conn->feat_mask = get_unaligned_le32(rsp->data);
 
-<<<<<<< HEAD
 		if (conn->feat_mask & L2CAP_FEAT_FIXED_CHAN) {
-=======
-		if (conn->feat_mask & 0x0080) {
->>>>>>> 538ca3af
 			struct l2cap_info_req req;
 			req.type = cpu_to_le16(L2CAP_IT_FIXED_CHAN);
 
@@ -2760,13 +2723,8 @@
 
 		str += sprintf(str, "%s %s %d %d 0x%4.4x 0x%4.4x %d %d %d\n",
 				batostr(&bt_sk(sk)->src), batostr(&bt_sk(sk)->dst),
-<<<<<<< HEAD
 				sk->sk_state, __le16_to_cpu(pi->psm), pi->scid,
 				pi->dcid, pi->imtu, pi->omtu, pi->sec_level);
-=======
-				sk->sk_state, btohs(pi->psm), pi->scid, pi->dcid,
-				pi->imtu, pi->omtu, pi->sec_level);
->>>>>>> 538ca3af
 	}
 
 	read_unlock_bh(&l2cap_sk_list.lock);
