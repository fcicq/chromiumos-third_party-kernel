--- conflicted
+++ resolved
@@ -831,14 +831,8 @@
 	if (!sk)
 		return 0;
 
-<<<<<<< HEAD
-	hdev = hci_pi(sk)->hdev;
-
 	switch (hci_pi(sk)->channel) {
 	case HCI_CHANNEL_MONITOR:
-=======
-	if (hci_pi(sk)->channel == HCI_CHANNEL_MONITOR)
->>>>>>> 5875149a
 		atomic_dec(&monitor_promisc);
 		break;
 	case HCI_CHANNEL_RAW:
