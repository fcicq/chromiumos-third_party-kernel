/*
 * linux/net/sunrpc/svc_xprt.c
 *
 * Author: Tom Tucker <tom@opengridcomputing.com>
 */

#include <linux/sched.h>
#include <linux/errno.h>
#include <linux/freezer.h>
#include <linux/kthread.h>
#include <linux/slab.h>
#include <net/sock.h>
#include <linux/sunrpc/addr.h>
#include <linux/sunrpc/stats.h>
#include <linux/sunrpc/svc_xprt.h>
#include <linux/sunrpc/svcsock.h>
#include <linux/sunrpc/xprt.h>
#include <linux/module.h>
#include <linux/netdevice.h>
#include <trace/events/sunrpc.h>

#define RPCDBG_FACILITY	RPCDBG_SVCXPRT

static unsigned int svc_rpc_per_connection_limit __read_mostly;
module_param(svc_rpc_per_connection_limit, uint, 0644);


static struct svc_deferred_req *svc_deferred_dequeue(struct svc_xprt *xprt);
static int svc_deferred_recv(struct svc_rqst *rqstp);
static struct cache_deferred_req *svc_defer(struct cache_req *req);
static void svc_age_temp_xprts(unsigned long closure);
static void svc_delete_xprt(struct svc_xprt *xprt);

/* apparently the "standard" is that clients close
 * idle connections after 5 minutes, servers after
 * 6 minutes
 *   http://www.connectathon.org/talks96/nfstcp.pdf
 */
static int svc_conn_age_period = 6*60;

/* List of registered transport classes */
static DEFINE_SPINLOCK(svc_xprt_class_lock);
static LIST_HEAD(svc_xprt_class_list);

/* SMP locking strategy:
 *
 *	svc_pool->sp_lock protects most of the fields of that pool.
 *	svc_serv->sv_lock protects sv_tempsocks, sv_permsocks, sv_tmpcnt.
 *	when both need to be taken (rare), svc_serv->sv_lock is first.
 *	The "service mutex" protects svc_serv->sv_nrthread.
 *	svc_sock->sk_lock protects the svc_sock->sk_deferred list
 *             and the ->sk_info_authunix cache.
 *
 *	The XPT_BUSY bit in xprt->xpt_flags prevents a transport being
 *	enqueued multiply. During normal transport processing this bit
 *	is set by svc_xprt_enqueue and cleared by svc_xprt_received.
 *	Providers should not manipulate this bit directly.
 *
 *	Some flags can be set to certain values at any time
 *	providing that certain rules are followed:
 *
 *	XPT_CONN, XPT_DATA:
 *		- Can be set or cleared at any time.
 *		- After a set, svc_xprt_enqueue must be called to enqueue
 *		  the transport for processing.
 *		- After a clear, the transport must be read/accepted.
 *		  If this succeeds, it must be set again.
 *	XPT_CLOSE:
 *		- Can set at any time. It is never cleared.
 *      XPT_DEAD:
 *		- Can only be set while XPT_BUSY is held which ensures
 *		  that no other thread will be using the transport or will
 *		  try to set XPT_DEAD.
 */
int svc_reg_xprt_class(struct svc_xprt_class *xcl)
{
	struct svc_xprt_class *cl;
	int res = -EEXIST;

	dprintk("svc: Adding svc transport class '%s'\n", xcl->xcl_name);

	INIT_LIST_HEAD(&xcl->xcl_list);
	spin_lock(&svc_xprt_class_lock);
	/* Make sure there isn't already a class with the same name */
	list_for_each_entry(cl, &svc_xprt_class_list, xcl_list) {
		if (strcmp(xcl->xcl_name, cl->xcl_name) == 0)
			goto out;
	}
	list_add_tail(&xcl->xcl_list, &svc_xprt_class_list);
	res = 0;
out:
	spin_unlock(&svc_xprt_class_lock);
	return res;
}
EXPORT_SYMBOL_GPL(svc_reg_xprt_class);

void svc_unreg_xprt_class(struct svc_xprt_class *xcl)
{
	dprintk("svc: Removing svc transport class '%s'\n", xcl->xcl_name);
	spin_lock(&svc_xprt_class_lock);
	list_del_init(&xcl->xcl_list);
	spin_unlock(&svc_xprt_class_lock);
}
EXPORT_SYMBOL_GPL(svc_unreg_xprt_class);

/*
 * Format the transport list for printing
 */
int svc_print_xprts(char *buf, int maxlen)
{
	struct svc_xprt_class *xcl;
	char tmpstr[80];
	int len = 0;
	buf[0] = '\0';

	spin_lock(&svc_xprt_class_lock);
	list_for_each_entry(xcl, &svc_xprt_class_list, xcl_list) {
		int slen;

		sprintf(tmpstr, "%s %d\n", xcl->xcl_name, xcl->xcl_max_payload);
		slen = strlen(tmpstr);
		if (len + slen > maxlen)
			break;
		len += slen;
		strcat(buf, tmpstr);
	}
	spin_unlock(&svc_xprt_class_lock);

	return len;
}

static void svc_xprt_free(struct kref *kref)
{
	struct svc_xprt *xprt =
		container_of(kref, struct svc_xprt, xpt_ref);
	struct module *owner = xprt->xpt_class->xcl_owner;
	if (test_bit(XPT_CACHE_AUTH, &xprt->xpt_flags))
		svcauth_unix_info_release(xprt);
	put_net(xprt->xpt_net);
	/* See comment on corresponding get in xs_setup_bc_tcp(): */
	if (xprt->xpt_bc_xprt)
		xprt_put(xprt->xpt_bc_xprt);
	if (xprt->xpt_bc_xps)
		xprt_switch_put(xprt->xpt_bc_xps);
	xprt->xpt_ops->xpo_free(xprt);
	module_put(owner);
}

void svc_xprt_put(struct svc_xprt *xprt)
{
	kref_put(&xprt->xpt_ref, svc_xprt_free);
}
EXPORT_SYMBOL_GPL(svc_xprt_put);

/*
 * Called by transport drivers to initialize the transport independent
 * portion of the transport instance.
 */
void svc_xprt_init(struct net *net, struct svc_xprt_class *xcl,
		   struct svc_xprt *xprt, struct svc_serv *serv)
{
	memset(xprt, 0, sizeof(*xprt));
	xprt->xpt_class = xcl;
	xprt->xpt_ops = xcl->xcl_ops;
	kref_init(&xprt->xpt_ref);
	xprt->xpt_server = serv;
	INIT_LIST_HEAD(&xprt->xpt_list);
	INIT_LIST_HEAD(&xprt->xpt_ready);
	INIT_LIST_HEAD(&xprt->xpt_deferred);
	INIT_LIST_HEAD(&xprt->xpt_users);
	mutex_init(&xprt->xpt_mutex);
	spin_lock_init(&xprt->xpt_lock);
	set_bit(XPT_BUSY, &xprt->xpt_flags);
	rpc_init_wait_queue(&xprt->xpt_bc_pending, "xpt_bc_pending");
	xprt->xpt_net = get_net(net);
}
EXPORT_SYMBOL_GPL(svc_xprt_init);

static struct svc_xprt *__svc_xpo_create(struct svc_xprt_class *xcl,
					 struct svc_serv *serv,
					 struct net *net,
					 const int family,
					 const unsigned short port,
					 int flags)
{
	struct sockaddr_in sin = {
		.sin_family		= AF_INET,
		.sin_addr.s_addr	= htonl(INADDR_ANY),
		.sin_port		= htons(port),
	};
#if IS_ENABLED(CONFIG_IPV6)
	struct sockaddr_in6 sin6 = {
		.sin6_family		= AF_INET6,
		.sin6_addr		= IN6ADDR_ANY_INIT,
		.sin6_port		= htons(port),
	};
#endif
	struct sockaddr *sap;
	size_t len;

	switch (family) {
	case PF_INET:
		sap = (struct sockaddr *)&sin;
		len = sizeof(sin);
		break;
#if IS_ENABLED(CONFIG_IPV6)
	case PF_INET6:
		sap = (struct sockaddr *)&sin6;
		len = sizeof(sin6);
		break;
#endif
	default:
		return ERR_PTR(-EAFNOSUPPORT);
	}

	return xcl->xcl_ops->xpo_create(serv, net, sap, len, flags);
}

/*
 * svc_xprt_received conditionally queues the transport for processing
 * by another thread. The caller must hold the XPT_BUSY bit and must
 * not thereafter touch transport data.
 *
 * Note: XPT_DATA only gets cleared when a read-attempt finds no (or
 * insufficient) data.
 */
static void svc_xprt_received(struct svc_xprt *xprt)
{
	if (!test_bit(XPT_BUSY, &xprt->xpt_flags)) {
		WARN_ONCE(1, "xprt=0x%p already busy!", xprt);
		return;
	}

	/* As soon as we clear busy, the xprt could be closed and
	 * 'put', so we need a reference to call svc_enqueue_xprt with:
	 */
	svc_xprt_get(xprt);
	smp_mb__before_atomic();
	clear_bit(XPT_BUSY, &xprt->xpt_flags);
	xprt->xpt_server->sv_ops->svo_enqueue_xprt(xprt);
	svc_xprt_put(xprt);
}

void svc_add_new_perm_xprt(struct svc_serv *serv, struct svc_xprt *new)
{
	clear_bit(XPT_TEMP, &new->xpt_flags);
	spin_lock_bh(&serv->sv_lock);
	list_add(&new->xpt_list, &serv->sv_permsocks);
	spin_unlock_bh(&serv->sv_lock);
	svc_xprt_received(new);
}

int _svc_create_xprt(struct svc_serv *serv, const char *xprt_name,
		    struct net *net, const int family,
		    const unsigned short port, int flags)
{
	struct svc_xprt_class *xcl;

	spin_lock(&svc_xprt_class_lock);
	list_for_each_entry(xcl, &svc_xprt_class_list, xcl_list) {
		struct svc_xprt *newxprt;
		unsigned short newport;

		if (strcmp(xprt_name, xcl->xcl_name))
			continue;

		if (!try_module_get(xcl->xcl_owner))
			goto err;

		spin_unlock(&svc_xprt_class_lock);
		newxprt = __svc_xpo_create(xcl, serv, net, family, port, flags);
		if (IS_ERR(newxprt)) {
			module_put(xcl->xcl_owner);
			return PTR_ERR(newxprt);
		}
		svc_add_new_perm_xprt(serv, newxprt);
		newport = svc_xprt_local_port(newxprt);
		return newport;
	}
 err:
	spin_unlock(&svc_xprt_class_lock);
	/* This errno is exposed to user space.  Provide a reasonable
	 * perror msg for a bad transport. */
	return -EPROTONOSUPPORT;
}

int svc_create_xprt(struct svc_serv *serv, const char *xprt_name,
		    struct net *net, const int family,
		    const unsigned short port, int flags)
{
	int err;

	dprintk("svc: creating transport %s[%d]\n", xprt_name, port);
	err = _svc_create_xprt(serv, xprt_name, net, family, port, flags);
	if (err == -EPROTONOSUPPORT) {
		request_module("svc%s", xprt_name);
		err = _svc_create_xprt(serv, xprt_name, net, family, port, flags);
	}
	if (err)
		dprintk("svc: transport %s not found, err %d\n",
			xprt_name, err);
	return err;
}
EXPORT_SYMBOL_GPL(svc_create_xprt);

/*
 * Copy the local and remote xprt addresses to the rqstp structure
 */
void svc_xprt_copy_addrs(struct svc_rqst *rqstp, struct svc_xprt *xprt)
{
	memcpy(&rqstp->rq_addr, &xprt->xpt_remote, xprt->xpt_remotelen);
	rqstp->rq_addrlen = xprt->xpt_remotelen;

	/*
	 * Destination address in request is needed for binding the
	 * source address in RPC replies/callbacks later.
	 */
	memcpy(&rqstp->rq_daddr, &xprt->xpt_local, xprt->xpt_locallen);
	rqstp->rq_daddrlen = xprt->xpt_locallen;
}
EXPORT_SYMBOL_GPL(svc_xprt_copy_addrs);

/**
 * svc_print_addr - Format rq_addr field for printing
 * @rqstp: svc_rqst struct containing address to print
 * @buf: target buffer for formatted address
 * @len: length of target buffer
 *
 */
char *svc_print_addr(struct svc_rqst *rqstp, char *buf, size_t len)
{
	return __svc_print_addr(svc_addr(rqstp), buf, len);
}
EXPORT_SYMBOL_GPL(svc_print_addr);

static bool svc_xprt_slots_in_range(struct svc_xprt *xprt)
{
	unsigned int limit = svc_rpc_per_connection_limit;
	int nrqsts = atomic_read(&xprt->xpt_nr_rqsts);

	return limit == 0 || (nrqsts >= 0 && nrqsts < limit);
}

static bool svc_xprt_reserve_slot(struct svc_rqst *rqstp, struct svc_xprt *xprt)
{
	if (!test_bit(RQ_DATA, &rqstp->rq_flags)) {
		if (!svc_xprt_slots_in_range(xprt))
			return false;
		atomic_inc(&xprt->xpt_nr_rqsts);
		set_bit(RQ_DATA, &rqstp->rq_flags);
	}
	return true;
}

static void svc_xprt_release_slot(struct svc_rqst *rqstp)
{
	struct svc_xprt	*xprt = rqstp->rq_xprt;
	if (test_and_clear_bit(RQ_DATA, &rqstp->rq_flags)) {
		atomic_dec(&xprt->xpt_nr_rqsts);
		svc_xprt_enqueue(xprt);
	}
}

static bool svc_xprt_has_something_to_do(struct svc_xprt *xprt)
{
	if (xprt->xpt_flags & ((1<<XPT_CONN)|(1<<XPT_CLOSE)))
		return true;
	if (xprt->xpt_flags & ((1<<XPT_DATA)|(1<<XPT_DEFERRED))) {
		if (xprt->xpt_ops->xpo_has_wspace(xprt) &&
		    svc_xprt_slots_in_range(xprt))
			return true;
		trace_svc_xprt_no_write_space(xprt);
		return false;
	}
	return false;
}

void svc_xprt_do_enqueue(struct svc_xprt *xprt)
{
	struct svc_pool *pool;
	struct svc_rqst	*rqstp = NULL;
	int cpu;
	bool queued = false;

	if (!svc_xprt_has_something_to_do(xprt))
		goto out;

	/* Mark transport as busy. It will remain in this state until
	 * the provider calls svc_xprt_received. We update XPT_BUSY
	 * atomically because it also guards against trying to enqueue
	 * the transport twice.
	 */
	if (test_and_set_bit(XPT_BUSY, &xprt->xpt_flags)) {
		/* Don't enqueue transport while already enqueued */
		dprintk("svc: transport %p busy, not enqueued\n", xprt);
		goto out;
	}

	cpu = get_cpu();
	pool = svc_pool_for_cpu(xprt->xpt_server, cpu);

	atomic_long_inc(&pool->sp_stats.packets);

redo_search:
	/* find a thread for this xprt */
	rcu_read_lock();
	list_for_each_entry_rcu(rqstp, &pool->sp_all_threads, rq_all) {
		/* Do a lockless check first */
		if (test_bit(RQ_BUSY, &rqstp->rq_flags))
			continue;

		/*
		 * Once the xprt has been queued, it can only be dequeued by
		 * the task that intends to service it. All we can do at that
		 * point is to try to wake this thread back up so that it can
		 * do so.
		 */
		if (!queued) {
			spin_lock_bh(&rqstp->rq_lock);
			if (test_and_set_bit(RQ_BUSY, &rqstp->rq_flags)) {
				/* already busy, move on... */
				spin_unlock_bh(&rqstp->rq_lock);
				continue;
			}

			/* this one will do */
			rqstp->rq_xprt = xprt;
			svc_xprt_get(xprt);
			spin_unlock_bh(&rqstp->rq_lock);
		}
		rcu_read_unlock();

		atomic_long_inc(&pool->sp_stats.threads_woken);
		wake_up_process(rqstp->rq_task);
		put_cpu();
		goto out;
	}
	rcu_read_unlock();

	/*
	 * We didn't find an idle thread to use, so we need to queue the xprt.
	 * Do so and then search again. If we find one, we can't hook this one
	 * up to it directly but we can wake the thread up in the hopes that it
	 * will pick it up once it searches for a xprt to service.
	 */
	if (!queued) {
		queued = true;
		dprintk("svc: transport %p put into queue\n", xprt);
		spin_lock_bh(&pool->sp_lock);
		list_add_tail(&xprt->xpt_ready, &pool->sp_sockets);
		pool->sp_stats.sockets_queued++;
		spin_unlock_bh(&pool->sp_lock);
		goto redo_search;
	}
	rqstp = NULL;
	put_cpu();
out:
	trace_svc_xprt_do_enqueue(xprt, rqstp);
}
EXPORT_SYMBOL_GPL(svc_xprt_do_enqueue);

/*
 * Queue up a transport with data pending. If there are idle nfsd
 * processes, wake 'em up.
 *
 */
void svc_xprt_enqueue(struct svc_xprt *xprt)
{
	if (test_bit(XPT_BUSY, &xprt->xpt_flags))
		return;
	xprt->xpt_server->sv_ops->svo_enqueue_xprt(xprt);
}
EXPORT_SYMBOL_GPL(svc_xprt_enqueue);

/*
 * Dequeue the first transport, if there is one.
 */
static struct svc_xprt *svc_xprt_dequeue(struct svc_pool *pool)
{
	struct svc_xprt	*xprt = NULL;

	if (list_empty(&pool->sp_sockets))
		goto out;

	spin_lock_bh(&pool->sp_lock);
	if (likely(!list_empty(&pool->sp_sockets))) {
		xprt = list_first_entry(&pool->sp_sockets,
					struct svc_xprt, xpt_ready);
		list_del_init(&xprt->xpt_ready);
		svc_xprt_get(xprt);

		dprintk("svc: transport %p dequeued, inuse=%d\n",
			xprt, atomic_read(&xprt->xpt_ref.refcount));
	}
	spin_unlock_bh(&pool->sp_lock);
out:
	trace_svc_xprt_dequeue(xprt);
	return xprt;
}

/**
 * svc_reserve - change the space reserved for the reply to a request.
 * @rqstp:  The request in question
 * @space: new max space to reserve
 *
 * Each request reserves some space on the output queue of the transport
 * to make sure the reply fits.  This function reduces that reserved
 * space to be the amount of space used already, plus @space.
 *
 */
void svc_reserve(struct svc_rqst *rqstp, int space)
{
	space += rqstp->rq_res.head[0].iov_len;

	if (space < rqstp->rq_reserved) {
		struct svc_xprt *xprt = rqstp->rq_xprt;
		atomic_sub((rqstp->rq_reserved - space), &xprt->xpt_reserved);
		rqstp->rq_reserved = space;

		svc_xprt_enqueue(xprt);
	}
}
EXPORT_SYMBOL_GPL(svc_reserve);

static void svc_xprt_release(struct svc_rqst *rqstp)
{
	struct svc_xprt	*xprt = rqstp->rq_xprt;

	rqstp->rq_xprt->xpt_ops->xpo_release_rqst(rqstp);

	kfree(rqstp->rq_deferred);
	rqstp->rq_deferred = NULL;

	svc_free_res_pages(rqstp);
	rqstp->rq_res.page_len = 0;
	rqstp->rq_res.page_base = 0;

	/* Reset response buffer and release
	 * the reservation.
	 * But first, check that enough space was reserved
	 * for the reply, otherwise we have a bug!
	 */
	if ((rqstp->rq_res.len) >  rqstp->rq_reserved)
		printk(KERN_ERR "RPC request reserved %d but used %d\n",
		       rqstp->rq_reserved,
		       rqstp->rq_res.len);

	rqstp->rq_res.head[0].iov_len = 0;
	svc_reserve(rqstp, 0);
	svc_xprt_release_slot(rqstp);
	rqstp->rq_xprt = NULL;
	svc_xprt_put(xprt);
}

/*
 * Some svc_serv's will have occasional work to do, even when a xprt is not
 * waiting to be serviced. This function is there to "kick" a task in one of
 * those services so that it can wake up and do that work. Note that we only
 * bother with pool 0 as we don't need to wake up more than one thread for
 * this purpose.
 */
void svc_wake_up(struct svc_serv *serv)
{
	struct svc_rqst	*rqstp;
	struct svc_pool *pool;

	pool = &serv->sv_pools[0];

	rcu_read_lock();
	list_for_each_entry_rcu(rqstp, &pool->sp_all_threads, rq_all) {
		/* skip any that aren't queued */
		if (test_bit(RQ_BUSY, &rqstp->rq_flags))
			continue;
		rcu_read_unlock();
		dprintk("svc: daemon %p woken up.\n", rqstp);
		wake_up_process(rqstp->rq_task);
		trace_svc_wake_up(rqstp->rq_task->pid);
		return;
	}
	rcu_read_unlock();

	/* No free entries available */
	set_bit(SP_TASK_PENDING, &pool->sp_flags);
	smp_wmb();
	trace_svc_wake_up(0);
}
EXPORT_SYMBOL_GPL(svc_wake_up);

int svc_port_is_privileged(struct sockaddr *sin)
{
	switch (sin->sa_family) {
	case AF_INET:
		return ntohs(((struct sockaddr_in *)sin)->sin_port)
			< PROT_SOCK;
	case AF_INET6:
		return ntohs(((struct sockaddr_in6 *)sin)->sin6_port)
			< PROT_SOCK;
	default:
		return 0;
	}
}

/*
 * Make sure that we don't have too many active connections. If we have,
 * something must be dropped. It's not clear what will happen if we allow
 * "too many" connections, but when dealing with network-facing software,
 * we have to code defensively. Here we do that by imposing hard limits.
 *
 * There's no point in trying to do random drop here for DoS
 * prevention. The NFS clients does 1 reconnect in 15 seconds. An
 * attacker can easily beat that.
 *
 * The only somewhat efficient mechanism would be if drop old
 * connections from the same IP first. But right now we don't even
 * record the client IP in svc_sock.
 *
 * single-threaded services that expect a lot of clients will probably
 * need to set sv_maxconn to override the default value which is based
 * on the number of threads
 */
static void svc_check_conn_limits(struct svc_serv *serv)
{
	unsigned int limit = serv->sv_maxconn ? serv->sv_maxconn :
				(serv->sv_nrthreads+3) * 20;

	if (serv->sv_tmpcnt > limit) {
		struct svc_xprt *xprt = NULL;
		spin_lock_bh(&serv->sv_lock);
		if (!list_empty(&serv->sv_tempsocks)) {
			/* Try to help the admin */
			net_notice_ratelimited("%s: too many open connections, consider increasing the %s\n",
					       serv->sv_name, serv->sv_maxconn ?
					       "max number of connections" :
					       "number of threads");
			/*
			 * Always select the oldest connection. It's not fair,
			 * but so is life
			 */
			xprt = list_entry(serv->sv_tempsocks.prev,
					  struct svc_xprt,
					  xpt_list);
			set_bit(XPT_CLOSE, &xprt->xpt_flags);
			svc_xprt_get(xprt);
		}
		spin_unlock_bh(&serv->sv_lock);

		if (xprt) {
			svc_xprt_enqueue(xprt);
			svc_xprt_put(xprt);
		}
	}
}

static int svc_alloc_arg(struct svc_rqst *rqstp)
{
	struct svc_serv *serv = rqstp->rq_server;
	struct xdr_buf *arg;
	int pages;
	int i;

	/* now allocate needed pages.  If we get a failure, sleep briefly */
	pages = (serv->sv_max_mesg + PAGE_SIZE) / PAGE_SIZE;
	WARN_ON_ONCE(pages >= RPCSVC_MAXPAGES);
	if (pages >= RPCSVC_MAXPAGES)
		/* use as many pages as possible */
		pages = RPCSVC_MAXPAGES - 1;
	for (i = 0; i < pages ; i++)
		while (rqstp->rq_pages[i] == NULL) {
			struct page *p = alloc_page(GFP_KERNEL);
			if (!p) {
				set_current_state(TASK_INTERRUPTIBLE);
				if (signalled() || kthread_should_stop()) {
					set_current_state(TASK_RUNNING);
					return -EINTR;
				}
				schedule_timeout(msecs_to_jiffies(500));
			}
			rqstp->rq_pages[i] = p;
		}
	rqstp->rq_page_end = &rqstp->rq_pages[i];
	rqstp->rq_pages[i++] = NULL; /* this might be seen in nfs_read_actor */

	/* Make arg->head point to first page and arg->pages point to rest */
	arg = &rqstp->rq_arg;
	arg->head[0].iov_base = page_address(rqstp->rq_pages[0]);
	arg->head[0].iov_len = PAGE_SIZE;
	arg->pages = rqstp->rq_pages + 1;
	arg->page_base = 0;
	/* save at least one page for response */
	arg->page_len = (pages-2)*PAGE_SIZE;
	arg->len = (pages-1)*PAGE_SIZE;
	arg->tail[0].iov_len = 0;
	return 0;
}

static bool
rqst_should_sleep(struct svc_rqst *rqstp)
{
	struct svc_pool		*pool = rqstp->rq_pool;

	/* did someone call svc_wake_up? */
	if (test_and_clear_bit(SP_TASK_PENDING, &pool->sp_flags))
		return false;

	/* was a socket queued? */
	if (!list_empty(&pool->sp_sockets))
		return false;

	/* are we shutting down? */
	if (signalled() || kthread_should_stop())
		return false;

	/* are we freezing? */
	if (freezing(current))
		return false;

	return true;
}

static struct svc_xprt *svc_get_next_xprt(struct svc_rqst *rqstp, long timeout)
{
	struct svc_xprt *xprt;
	struct svc_pool		*pool = rqstp->rq_pool;
	long			time_left = 0;

	/* rq_xprt should be clear on entry */
	WARN_ON_ONCE(rqstp->rq_xprt);

	/* Normally we will wait up to 5 seconds for any required
	 * cache information to be provided.
	 */
	rqstp->rq_chandle.thread_wait = 5*HZ;

	xprt = svc_xprt_dequeue(pool);
	if (xprt) {
		rqstp->rq_xprt = xprt;

		/* As there is a shortage of threads and this request
		 * had to be queued, don't allow the thread to wait so
		 * long for cache updates.
		 */
		rqstp->rq_chandle.thread_wait = 1*HZ;
		clear_bit(SP_TASK_PENDING, &pool->sp_flags);
		return xprt;
	}

	/*
	 * We have to be able to interrupt this wait
	 * to bring down the daemons ...
	 */
	set_current_state(TASK_INTERRUPTIBLE);
	clear_bit(RQ_BUSY, &rqstp->rq_flags);
	smp_mb();

	if (likely(rqst_should_sleep(rqstp)))
		time_left = schedule_timeout(timeout);
	else
		__set_current_state(TASK_RUNNING);

	try_to_freeze();

	spin_lock_bh(&rqstp->rq_lock);
	set_bit(RQ_BUSY, &rqstp->rq_flags);
	spin_unlock_bh(&rqstp->rq_lock);

	xprt = rqstp->rq_xprt;
	if (xprt != NULL)
		return xprt;

	if (!time_left)
		atomic_long_inc(&pool->sp_stats.threads_timedout);

	if (signalled() || kthread_should_stop())
		return ERR_PTR(-EINTR);
	return ERR_PTR(-EAGAIN);
}

static void svc_add_new_temp_xprt(struct svc_serv *serv, struct svc_xprt *newxpt)
{
	spin_lock_bh(&serv->sv_lock);
	set_bit(XPT_TEMP, &newxpt->xpt_flags);
	list_add(&newxpt->xpt_list, &serv->sv_tempsocks);
	serv->sv_tmpcnt++;
	if (serv->sv_temptimer.function == NULL) {
		/* setup timer to age temp transports */
		setup_timer(&serv->sv_temptimer, svc_age_temp_xprts,
			    (unsigned long)serv);
		mod_timer(&serv->sv_temptimer,
			  jiffies + svc_conn_age_period * HZ);
	}
	spin_unlock_bh(&serv->sv_lock);
	svc_xprt_received(newxpt);
}

static int svc_handle_xprt(struct svc_rqst *rqstp, struct svc_xprt *xprt)
{
	struct svc_serv *serv = rqstp->rq_server;
	int len = 0;

	if (test_bit(XPT_CLOSE, &xprt->xpt_flags)) {
		dprintk("svc_recv: found XPT_CLOSE\n");
		if (test_and_clear_bit(XPT_KILL_TEMP, &xprt->xpt_flags))
			xprt->xpt_ops->xpo_kill_temp_xprt(xprt);
		svc_delete_xprt(xprt);
		/* Leave XPT_BUSY set on the dead xprt: */
		goto out;
	}
	if (test_bit(XPT_LISTENER, &xprt->xpt_flags)) {
		struct svc_xprt *newxpt;
		/*
		 * We know this module_get will succeed because the
		 * listener holds a reference too
		 */
		__module_get(xprt->xpt_class->xcl_owner);
		svc_check_conn_limits(xprt->xpt_server);
		newxpt = xprt->xpt_ops->xpo_accept(xprt);
		if (newxpt)
			svc_add_new_temp_xprt(serv, newxpt);
		else
			module_put(xprt->xpt_class->xcl_owner);
	} else if (svc_xprt_reserve_slot(rqstp, xprt)) {
		/* XPT_DATA|XPT_DEFERRED case: */
		dprintk("svc: server %p, pool %u, transport %p, inuse=%d\n",
			rqstp, rqstp->rq_pool->sp_id, xprt,
			atomic_read(&xprt->xpt_ref.refcount));
		rqstp->rq_deferred = svc_deferred_dequeue(xprt);
		if (rqstp->rq_deferred)
			len = svc_deferred_recv(rqstp);
		else
			len = xprt->xpt_ops->xpo_recvfrom(rqstp);
		dprintk("svc: got len=%d\n", len);
		rqstp->rq_reserved = serv->sv_max_mesg;
		atomic_add(rqstp->rq_reserved, &xprt->xpt_reserved);
	}
	/* clear XPT_BUSY: */
	svc_xprt_received(xprt);
out:
	trace_svc_handle_xprt(xprt, len);
	return len;
}

/*
 * Receive the next request on any transport.  This code is carefully
 * organised not to touch any cachelines in the shared svc_serv
 * structure, only cachelines in the local svc_pool.
 */
int svc_recv(struct svc_rqst *rqstp, long timeout)
{
	struct svc_xprt		*xprt = NULL;
	struct svc_serv		*serv = rqstp->rq_server;
	int			len, err;

	dprintk("svc: server %p waiting for data (to = %ld)\n",
		rqstp, timeout);

	if (rqstp->rq_xprt)
		printk(KERN_ERR
			"svc_recv: service %p, transport not NULL!\n",
			 rqstp);

	err = svc_alloc_arg(rqstp);
	if (err)
		goto out;

	try_to_freeze();
	cond_resched();
	err = -EINTR;
	if (signalled() || kthread_should_stop())
		goto out;

	xprt = svc_get_next_xprt(rqstp, timeout);
	if (IS_ERR(xprt)) {
		err = PTR_ERR(xprt);
		goto out;
	}

	len = svc_handle_xprt(rqstp, xprt);

	/* No data, incomplete (TCP) read, or accept() */
	err = -EAGAIN;
	if (len <= 0)
		goto out_release;

	clear_bit(XPT_OLD, &xprt->xpt_flags);

	if (xprt->xpt_ops->xpo_secure_port(rqstp))
		set_bit(RQ_SECURE, &rqstp->rq_flags);
	else
		clear_bit(RQ_SECURE, &rqstp->rq_flags);
	rqstp->rq_chandle.defer = svc_defer;
	rqstp->rq_xid = svc_getu32(&rqstp->rq_arg.head[0]);

	if (serv->sv_stats)
		serv->sv_stats->netcnt++;
	trace_svc_recv(rqstp, len);
	return len;
out_release:
	rqstp->rq_res.len = 0;
	svc_xprt_release(rqstp);
out:
	trace_svc_recv(rqstp, err);
	return err;
}
EXPORT_SYMBOL_GPL(svc_recv);

/*
 * Drop request
 */
void svc_drop(struct svc_rqst *rqstp)
{
	trace_svc_drop(rqstp);
	dprintk("svc: xprt %p dropped request\n", rqstp->rq_xprt);
	svc_xprt_release(rqstp);
}
EXPORT_SYMBOL_GPL(svc_drop);

/*
 * Return reply to client.
 */
int svc_send(struct svc_rqst *rqstp)
{
	struct svc_xprt	*xprt;
	int		len = -EFAULT;
	struct xdr_buf	*xb;

	xprt = rqstp->rq_xprt;
	if (!xprt)
		goto out;

	/* release the receive skb before sending the reply */
	rqstp->rq_xprt->xpt_ops->xpo_release_rqst(rqstp);

	/* calculate over-all length */
	xb = &rqstp->rq_res;
	xb->len = xb->head[0].iov_len +
		xb->page_len +
		xb->tail[0].iov_len;

	/* Grab mutex to serialize outgoing data. */
	mutex_lock(&xprt->xpt_mutex);
	if (test_bit(XPT_DEAD, &xprt->xpt_flags)
			|| test_bit(XPT_CLOSE, &xprt->xpt_flags))
		len = -ENOTCONN;
	else
		len = xprt->xpt_ops->xpo_sendto(rqstp);
	mutex_unlock(&xprt->xpt_mutex);
	rpc_wake_up(&xprt->xpt_bc_pending);
	svc_xprt_release(rqstp);

	if (len == -ECONNREFUSED || len == -ENOTCONN || len == -EAGAIN)
		len = 0;
out:
	trace_svc_send(rqstp, len);
	return len;
}

/*
 * Timer function to close old temporary transports, using
 * a mark-and-sweep algorithm.
 */
static void svc_age_temp_xprts(unsigned long closure)
{
	struct svc_serv *serv = (struct svc_serv *)closure;
	struct svc_xprt *xprt;
	struct list_head *le, *next;

	dprintk("svc_age_temp_xprts\n");

	if (!spin_trylock_bh(&serv->sv_lock)) {
		/* busy, try again 1 sec later */
		dprintk("svc_age_temp_xprts: busy\n");
		mod_timer(&serv->sv_temptimer, jiffies + HZ);
		return;
	}

	list_for_each_safe(le, next, &serv->sv_tempsocks) {
		xprt = list_entry(le, struct svc_xprt, xpt_list);

		/* First time through, just mark it OLD. Second time
		 * through, close it. */
		if (!test_and_set_bit(XPT_OLD, &xprt->xpt_flags))
			continue;
		if (atomic_read(&xprt->xpt_ref.refcount) > 1 ||
		    test_bit(XPT_BUSY, &xprt->xpt_flags))
			continue;
		list_del_init(le);
		set_bit(XPT_CLOSE, &xprt->xpt_flags);
		dprintk("queuing xprt %p for closing\n", xprt);

		/* a thread will dequeue and close it soon */
		svc_xprt_enqueue(xprt);
	}
	spin_unlock_bh(&serv->sv_lock);

	mod_timer(&serv->sv_temptimer, jiffies + svc_conn_age_period * HZ);
}

/* Close temporary transports whose xpt_local matches server_addr immediately
 * instead of waiting for them to be picked up by the timer.
 *
 * This is meant to be called from a notifier_block that runs when an ip
 * address is deleted.
 */
void svc_age_temp_xprts_now(struct svc_serv *serv, struct sockaddr *server_addr)
{
	struct svc_xprt *xprt;
	struct list_head *le, *next;
	LIST_HEAD(to_be_closed);

	spin_lock_bh(&serv->sv_lock);
	list_for_each_safe(le, next, &serv->sv_tempsocks) {
		xprt = list_entry(le, struct svc_xprt, xpt_list);
		if (rpc_cmp_addr(server_addr, (struct sockaddr *)
				&xprt->xpt_local)) {
			dprintk("svc_age_temp_xprts_now: found %p\n", xprt);
			list_move(le, &to_be_closed);
		}
	}
	spin_unlock_bh(&serv->sv_lock);

	while (!list_empty(&to_be_closed)) {
		le = to_be_closed.next;
		list_del_init(le);
		xprt = list_entry(le, struct svc_xprt, xpt_list);
<<<<<<< HEAD
		dprintk("svc_age_temp_xprts_now: closing %p\n", xprt);
		xprt->xpt_ops->xpo_kill_temp_xprt(xprt);
		svc_close_xprt(xprt);
=======
		set_bit(XPT_CLOSE, &xprt->xpt_flags);
		set_bit(XPT_KILL_TEMP, &xprt->xpt_flags);
		dprintk("svc_age_temp_xprts_now: queuing xprt %p for closing\n",
				xprt);
		svc_xprt_enqueue(xprt);
>>>>>>> c470abd4
	}
}
EXPORT_SYMBOL_GPL(svc_age_temp_xprts_now);

static void call_xpt_users(struct svc_xprt *xprt)
{
	struct svc_xpt_user *u;

	spin_lock(&xprt->xpt_lock);
	while (!list_empty(&xprt->xpt_users)) {
		u = list_first_entry(&xprt->xpt_users, struct svc_xpt_user, list);
		list_del(&u->list);
		u->callback(u);
	}
	spin_unlock(&xprt->xpt_lock);
}

/*
 * Remove a dead transport
 */
static void svc_delete_xprt(struct svc_xprt *xprt)
{
	struct svc_serv	*serv = xprt->xpt_server;
	struct svc_deferred_req *dr;

	/* Only do this once */
	if (test_and_set_bit(XPT_DEAD, &xprt->xpt_flags))
		BUG();

	dprintk("svc: svc_delete_xprt(%p)\n", xprt);
	xprt->xpt_ops->xpo_detach(xprt);

	spin_lock_bh(&serv->sv_lock);
	list_del_init(&xprt->xpt_list);
	WARN_ON_ONCE(!list_empty(&xprt->xpt_ready));
	if (test_bit(XPT_TEMP, &xprt->xpt_flags))
		serv->sv_tmpcnt--;
	spin_unlock_bh(&serv->sv_lock);

	while ((dr = svc_deferred_dequeue(xprt)) != NULL)
		kfree(dr);

	call_xpt_users(xprt);
	svc_xprt_put(xprt);
}

void svc_close_xprt(struct svc_xprt *xprt)
{
	set_bit(XPT_CLOSE, &xprt->xpt_flags);
	if (test_and_set_bit(XPT_BUSY, &xprt->xpt_flags))
		/* someone else will have to effect the close */
		return;
	/*
	 * We expect svc_close_xprt() to work even when no threads are
	 * running (e.g., while configuring the server before starting
	 * any threads), so if the transport isn't busy, we delete
	 * it ourself:
	 */
	svc_delete_xprt(xprt);
}
EXPORT_SYMBOL_GPL(svc_close_xprt);

static int svc_close_list(struct svc_serv *serv, struct list_head *xprt_list, struct net *net)
{
	struct svc_xprt *xprt;
	int ret = 0;

	spin_lock(&serv->sv_lock);
	list_for_each_entry(xprt, xprt_list, xpt_list) {
		if (xprt->xpt_net != net)
			continue;
		ret++;
		set_bit(XPT_CLOSE, &xprt->xpt_flags);
		svc_xprt_enqueue(xprt);
	}
	spin_unlock(&serv->sv_lock);
	return ret;
}

static struct svc_xprt *svc_dequeue_net(struct svc_serv *serv, struct net *net)
{
	struct svc_pool *pool;
	struct svc_xprt *xprt;
	struct svc_xprt *tmp;
	int i;

	for (i = 0; i < serv->sv_nrpools; i++) {
		pool = &serv->sv_pools[i];

		spin_lock_bh(&pool->sp_lock);
		list_for_each_entry_safe(xprt, tmp, &pool->sp_sockets, xpt_ready) {
			if (xprt->xpt_net != net)
				continue;
			list_del_init(&xprt->xpt_ready);
			spin_unlock_bh(&pool->sp_lock);
			return xprt;
		}
		spin_unlock_bh(&pool->sp_lock);
	}
	return NULL;
}

static void svc_clean_up_xprts(struct svc_serv *serv, struct net *net)
{
	struct svc_xprt *xprt;

	while ((xprt = svc_dequeue_net(serv, net))) {
		set_bit(XPT_CLOSE, &xprt->xpt_flags);
		svc_delete_xprt(xprt);
	}
}

/*
 * Server threads may still be running (especially in the case where the
 * service is still running in other network namespaces).
 *
 * So we shut down sockets the same way we would on a running server, by
 * setting XPT_CLOSE, enqueuing, and letting a thread pick it up to do
 * the close.  In the case there are no such other threads,
 * threads running, svc_clean_up_xprts() does a simple version of a
 * server's main event loop, and in the case where there are other
 * threads, we may need to wait a little while and then check again to
 * see if they're done.
 */
void svc_close_net(struct svc_serv *serv, struct net *net)
{
	int delay = 0;

	while (svc_close_list(serv, &serv->sv_permsocks, net) +
	       svc_close_list(serv, &serv->sv_tempsocks, net)) {

		svc_clean_up_xprts(serv, net);
		msleep(delay++);
	}
}

/*
 * Handle defer and revisit of requests
 */

static void svc_revisit(struct cache_deferred_req *dreq, int too_many)
{
	struct svc_deferred_req *dr =
		container_of(dreq, struct svc_deferred_req, handle);
	struct svc_xprt *xprt = dr->xprt;

	spin_lock(&xprt->xpt_lock);
	set_bit(XPT_DEFERRED, &xprt->xpt_flags);
	if (too_many || test_bit(XPT_DEAD, &xprt->xpt_flags)) {
		spin_unlock(&xprt->xpt_lock);
		dprintk("revisit canceled\n");
		svc_xprt_put(xprt);
		trace_svc_drop_deferred(dr);
		kfree(dr);
		return;
	}
	dprintk("revisit queued\n");
	dr->xprt = NULL;
	list_add(&dr->handle.recent, &xprt->xpt_deferred);
	spin_unlock(&xprt->xpt_lock);
	svc_xprt_enqueue(xprt);
	svc_xprt_put(xprt);
}

/*
 * Save the request off for later processing. The request buffer looks
 * like this:
 *
 * <xprt-header><rpc-header><rpc-pagelist><rpc-tail>
 *
 * This code can only handle requests that consist of an xprt-header
 * and rpc-header.
 */
static struct cache_deferred_req *svc_defer(struct cache_req *req)
{
	struct svc_rqst *rqstp = container_of(req, struct svc_rqst, rq_chandle);
	struct svc_deferred_req *dr;

	if (rqstp->rq_arg.page_len || !test_bit(RQ_USEDEFERRAL, &rqstp->rq_flags))
		return NULL; /* if more than a page, give up FIXME */
	if (rqstp->rq_deferred) {
		dr = rqstp->rq_deferred;
		rqstp->rq_deferred = NULL;
	} else {
		size_t skip;
		size_t size;
		/* FIXME maybe discard if size too large */
		size = sizeof(struct svc_deferred_req) + rqstp->rq_arg.len;
		dr = kmalloc(size, GFP_KERNEL);
		if (dr == NULL)
			return NULL;

		dr->handle.owner = rqstp->rq_server;
		dr->prot = rqstp->rq_prot;
		memcpy(&dr->addr, &rqstp->rq_addr, rqstp->rq_addrlen);
		dr->addrlen = rqstp->rq_addrlen;
		dr->daddr = rqstp->rq_daddr;
		dr->argslen = rqstp->rq_arg.len >> 2;
		dr->xprt_hlen = rqstp->rq_xprt_hlen;

		/* back up head to the start of the buffer and copy */
		skip = rqstp->rq_arg.len - rqstp->rq_arg.head[0].iov_len;
		memcpy(dr->args, rqstp->rq_arg.head[0].iov_base - skip,
		       dr->argslen << 2);
	}
	svc_xprt_get(rqstp->rq_xprt);
	dr->xprt = rqstp->rq_xprt;
	set_bit(RQ_DROPME, &rqstp->rq_flags);

	dr->handle.revisit = svc_revisit;
	trace_svc_defer(rqstp);
	return &dr->handle;
}

/*
 * recv data from a deferred request into an active one
 */
static int svc_deferred_recv(struct svc_rqst *rqstp)
{
	struct svc_deferred_req *dr = rqstp->rq_deferred;

	/* setup iov_base past transport header */
	rqstp->rq_arg.head[0].iov_base = dr->args + (dr->xprt_hlen>>2);
	/* The iov_len does not include the transport header bytes */
	rqstp->rq_arg.head[0].iov_len = (dr->argslen<<2) - dr->xprt_hlen;
	rqstp->rq_arg.page_len = 0;
	/* The rq_arg.len includes the transport header bytes */
	rqstp->rq_arg.len     = dr->argslen<<2;
	rqstp->rq_prot        = dr->prot;
	memcpy(&rqstp->rq_addr, &dr->addr, dr->addrlen);
	rqstp->rq_addrlen     = dr->addrlen;
	/* Save off transport header len in case we get deferred again */
	rqstp->rq_xprt_hlen   = dr->xprt_hlen;
	rqstp->rq_daddr       = dr->daddr;
	rqstp->rq_respages    = rqstp->rq_pages;
	return (dr->argslen<<2) - dr->xprt_hlen;
}


static struct svc_deferred_req *svc_deferred_dequeue(struct svc_xprt *xprt)
{
	struct svc_deferred_req *dr = NULL;

	if (!test_bit(XPT_DEFERRED, &xprt->xpt_flags))
		return NULL;
	spin_lock(&xprt->xpt_lock);
	if (!list_empty(&xprt->xpt_deferred)) {
		dr = list_entry(xprt->xpt_deferred.next,
				struct svc_deferred_req,
				handle.recent);
		list_del_init(&dr->handle.recent);
		trace_svc_revisit_deferred(dr);
	} else
		clear_bit(XPT_DEFERRED, &xprt->xpt_flags);
	spin_unlock(&xprt->xpt_lock);
	return dr;
}

/**
 * svc_find_xprt - find an RPC transport instance
 * @serv: pointer to svc_serv to search
 * @xcl_name: C string containing transport's class name
 * @net: owner net pointer
 * @af: Address family of transport's local address
 * @port: transport's IP port number
 *
 * Return the transport instance pointer for the endpoint accepting
 * connections/peer traffic from the specified transport class,
 * address family and port.
 *
 * Specifying 0 for the address family or port is effectively a
 * wild-card, and will result in matching the first transport in the
 * service's list that has a matching class name.
 */
struct svc_xprt *svc_find_xprt(struct svc_serv *serv, const char *xcl_name,
			       struct net *net, const sa_family_t af,
			       const unsigned short port)
{
	struct svc_xprt *xprt;
	struct svc_xprt *found = NULL;

	/* Sanity check the args */
	if (serv == NULL || xcl_name == NULL)
		return found;

	spin_lock_bh(&serv->sv_lock);
	list_for_each_entry(xprt, &serv->sv_permsocks, xpt_list) {
		if (xprt->xpt_net != net)
			continue;
		if (strcmp(xprt->xpt_class->xcl_name, xcl_name))
			continue;
		if (af != AF_UNSPEC && af != xprt->xpt_local.ss_family)
			continue;
		if (port != 0 && port != svc_xprt_local_port(xprt))
			continue;
		found = xprt;
		svc_xprt_get(xprt);
		break;
	}
	spin_unlock_bh(&serv->sv_lock);
	return found;
}
EXPORT_SYMBOL_GPL(svc_find_xprt);

static int svc_one_xprt_name(const struct svc_xprt *xprt,
			     char *pos, int remaining)
{
	int len;

	len = snprintf(pos, remaining, "%s %u\n",
			xprt->xpt_class->xcl_name,
			svc_xprt_local_port(xprt));
	if (len >= remaining)
		return -ENAMETOOLONG;
	return len;
}

/**
 * svc_xprt_names - format a buffer with a list of transport names
 * @serv: pointer to an RPC service
 * @buf: pointer to a buffer to be filled in
 * @buflen: length of buffer to be filled in
 *
 * Fills in @buf with a string containing a list of transport names,
 * each name terminated with '\n'.
 *
 * Returns positive length of the filled-in string on success; otherwise
 * a negative errno value is returned if an error occurs.
 */
int svc_xprt_names(struct svc_serv *serv, char *buf, const int buflen)
{
	struct svc_xprt *xprt;
	int len, totlen;
	char *pos;

	/* Sanity check args */
	if (!serv)
		return 0;

	spin_lock_bh(&serv->sv_lock);

	pos = buf;
	totlen = 0;
	list_for_each_entry(xprt, &serv->sv_permsocks, xpt_list) {
		len = svc_one_xprt_name(xprt, pos, buflen - totlen);
		if (len < 0) {
			*buf = '\0';
			totlen = len;
		}
		if (len <= 0)
			break;

		pos += len;
		totlen += len;
	}

	spin_unlock_bh(&serv->sv_lock);
	return totlen;
}
EXPORT_SYMBOL_GPL(svc_xprt_names);


/*----------------------------------------------------------------------------*/

static void *svc_pool_stats_start(struct seq_file *m, loff_t *pos)
{
	unsigned int pidx = (unsigned int)*pos;
	struct svc_serv *serv = m->private;

	dprintk("svc_pool_stats_start, *pidx=%u\n", pidx);

	if (!pidx)
		return SEQ_START_TOKEN;
	return (pidx > serv->sv_nrpools ? NULL : &serv->sv_pools[pidx-1]);
}

static void *svc_pool_stats_next(struct seq_file *m, void *p, loff_t *pos)
{
	struct svc_pool *pool = p;
	struct svc_serv *serv = m->private;

	dprintk("svc_pool_stats_next, *pos=%llu\n", *pos);

	if (p == SEQ_START_TOKEN) {
		pool = &serv->sv_pools[0];
	} else {
		unsigned int pidx = (pool - &serv->sv_pools[0]);
		if (pidx < serv->sv_nrpools-1)
			pool = &serv->sv_pools[pidx+1];
		else
			pool = NULL;
	}
	++*pos;
	return pool;
}

static void svc_pool_stats_stop(struct seq_file *m, void *p)
{
}

static int svc_pool_stats_show(struct seq_file *m, void *p)
{
	struct svc_pool *pool = p;

	if (p == SEQ_START_TOKEN) {
		seq_puts(m, "# pool packets-arrived sockets-enqueued threads-woken threads-timedout\n");
		return 0;
	}

	seq_printf(m, "%u %lu %lu %lu %lu\n",
		pool->sp_id,
		(unsigned long)atomic_long_read(&pool->sp_stats.packets),
		pool->sp_stats.sockets_queued,
		(unsigned long)atomic_long_read(&pool->sp_stats.threads_woken),
		(unsigned long)atomic_long_read(&pool->sp_stats.threads_timedout));

	return 0;
}

static const struct seq_operations svc_pool_stats_seq_ops = {
	.start	= svc_pool_stats_start,
	.next	= svc_pool_stats_next,
	.stop	= svc_pool_stats_stop,
	.show	= svc_pool_stats_show,
};

int svc_pool_stats_open(struct svc_serv *serv, struct file *file)
{
	int err;

	err = seq_open(file, &svc_pool_stats_seq_ops);
	if (!err)
		((struct seq_file *) file->private_data)->private = serv;
	return err;
}
EXPORT_SYMBOL(svc_pool_stats_open);

/*----------------------------------------------------------------------------*/<|MERGE_RESOLUTION|>--- conflicted
+++ resolved
@@ -1022,17 +1022,11 @@
 		le = to_be_closed.next;
 		list_del_init(le);
 		xprt = list_entry(le, struct svc_xprt, xpt_list);
-<<<<<<< HEAD
-		dprintk("svc_age_temp_xprts_now: closing %p\n", xprt);
-		xprt->xpt_ops->xpo_kill_temp_xprt(xprt);
-		svc_close_xprt(xprt);
-=======
 		set_bit(XPT_CLOSE, &xprt->xpt_flags);
 		set_bit(XPT_KILL_TEMP, &xprt->xpt_flags);
 		dprintk("svc_age_temp_xprts_now: queuing xprt %p for closing\n",
 				xprt);
 		svc_xprt_enqueue(xprt);
->>>>>>> c470abd4
 	}
 }
 EXPORT_SYMBOL_GPL(svc_age_temp_xprts_now);
