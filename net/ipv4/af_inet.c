/*
 * INET		An implementation of the TCP/IP protocol suite for the LINUX
 *		operating system.  INET is implemented using the  BSD Socket
 *		interface as the means of communication with the user level.
 *
 *		PF_INET protocol family socket handler.
 *
 * Authors:	Ross Biro
 *		Fred N. van Kempen, <waltje@uWalt.NL.Mugnet.ORG>
 *		Florian La Roche, <flla@stud.uni-sb.de>
 *		Alan Cox, <A.Cox@swansea.ac.uk>
 *
 * Changes (see also sock.c)
 *
 *		piggy,
 *		Karl Knutson	:	Socket protocol table
 *		A.N.Kuznetsov	:	Socket death error in accept().
 *		John Richardson :	Fix non blocking error in connect()
 *					so sockets that fail to connect
 *					don't return -EINPROGRESS.
 *		Alan Cox	:	Asynchronous I/O support
 *		Alan Cox	:	Keep correct socket pointer on sock
 *					structures
 *					when accept() ed
 *		Alan Cox	:	Semantics of SO_LINGER aren't state
 *					moved to close when you look carefully.
 *					With this fixed and the accept bug fixed
 *					some RPC stuff seems happier.
 *		Niibe Yutaka	:	4.4BSD style write async I/O
 *		Alan Cox,
 *		Tony Gale 	:	Fixed reuse semantics.
 *		Alan Cox	:	bind() shouldn't abort existing but dead
 *					sockets. Stops FTP netin:.. I hope.
 *		Alan Cox	:	bind() works correctly for RAW sockets.
 *					Note that FreeBSD at least was broken
 *					in this respect so be careful with
 *					compatibility tests...
 *		Alan Cox	:	routing cache support
 *		Alan Cox	:	memzero the socket structure for
 *					compactness.
 *		Matt Day	:	nonblock connect error handler
 *		Alan Cox	:	Allow large numbers of pending sockets
 *					(eg for big web sites), but only if
 *					specifically application requested.
 *		Alan Cox	:	New buffering throughout IP. Used
 *					dumbly.
 *		Alan Cox	:	New buffering now used smartly.
 *		Alan Cox	:	BSD rather than common sense
 *					interpretation of listen.
 *		Germano Caronni	:	Assorted small races.
 *		Alan Cox	:	sendmsg/recvmsg basic support.
 *		Alan Cox	:	Only sendmsg/recvmsg now supported.
 *		Alan Cox	:	Locked down bind (see security list).
 *		Alan Cox	:	Loosened bind a little.
 *		Mike McLagan	:	ADD/DEL DLCI Ioctls
 *	Willy Konynenberg	:	Transparent proxying support.
 *		David S. Miller	:	New socket lookup architecture.
 *					Some other random speedups.
 *		Cyrus Durgin	:	Cleaned up file for kmod hacks.
 *		Andi Kleen	:	Fix inet_stream_connect TCP race.
 *
 *		This program is free software; you can redistribute it and/or
 *		modify it under the terms of the GNU General Public License
 *		as published by the Free Software Foundation; either version
 *		2 of the License, or (at your option) any later version.
 */

#include <linux/err.h>
#include <linux/errno.h>
#include <linux/types.h>
#include <linux/socket.h>
#include <linux/in.h>
#include <linux/kernel.h>
#include <linux/module.h>
#include <linux/sched.h>
#include <linux/timer.h>
#include <linux/string.h>
#include <linux/sockios.h>
#include <linux/net.h>
#include <linux/capability.h>
#include <linux/fcntl.h>
#include <linux/mm.h>
#include <linux/interrupt.h>
#include <linux/stat.h>
#include <linux/init.h>
#include <linux/poll.h>
#include <linux/netfilter_ipv4.h>
#include <linux/random.h>

#include <asm/uaccess.h>
#include <asm/system.h>

#include <linux/inet.h>
#include <linux/igmp.h>
#include <linux/inetdevice.h>
#include <linux/netdevice.h>
#include <net/checksum.h>
#include <net/ip.h>
#include <net/protocol.h>
#include <net/arp.h>
#include <net/route.h>
#include <net/ip_fib.h>
#include <net/inet_connection_sock.h>
#include <net/tcp.h>
#include <net/udp.h>
#include <net/udplite.h>
#include <linux/skbuff.h>
#include <net/sock.h>
#include <net/raw.h>
#include <net/icmp.h>
#include <net/ipip.h>
#include <net/inet_common.h>
#include <net/xfrm.h>
#include <net/net_namespace.h>
#ifdef CONFIG_IP_MROUTE
#include <linux/mroute.h>
#endif

<<<<<<< HEAD
=======
#ifdef CONFIG_ANDROID_PARANOID_NETWORK
#include <linux/android_aid.h>

static inline int current_has_network(void)
{
	return in_egroup_p(AID_INET) || capable(CAP_NET_RAW);
}
#else
static inline int current_has_network(void)
{
	return 1;
}
#endif

extern void ip_mc_drop_socket(struct sock *sk);
>>>>>>> 538ca3af

/* The inetsw table contains everything that inet_create needs to
 * build a new socket.
 */
static struct list_head inetsw[SOCK_MAX];
static DEFINE_SPINLOCK(inetsw_lock);

struct ipv4_config ipv4_config;

EXPORT_SYMBOL(ipv4_config);

/* New destruction routine */

void inet_sock_destruct(struct sock *sk)
{
	struct inet_sock *inet = inet_sk(sk);

	__skb_queue_purge(&sk->sk_receive_queue);
	__skb_queue_purge(&sk->sk_error_queue);

	sk_mem_reclaim(sk);

	if (sk->sk_type == SOCK_STREAM && sk->sk_state != TCP_CLOSE) {
		printk("Attempt to release TCP socket in state %d %p\n",
		       sk->sk_state, sk);
		return;
	}
	if (!sock_flag(sk, SOCK_DEAD)) {
		printk("Attempt to release alive inet socket %p\n", sk);
		return;
	}

	WARN_ON(atomic_read(&sk->sk_rmem_alloc));
	WARN_ON(atomic_read(&sk->sk_wmem_alloc));
	WARN_ON(sk->sk_wmem_queued);
	WARN_ON(sk->sk_forward_alloc);

	kfree(inet->opt);
	dst_release(sk->sk_dst_cache);
	sk_refcnt_debug_dec(sk);
}

/*
 *	The routines beyond this point handle the behaviour of an AF_INET
 *	socket object. Mostly it punts to the subprotocols of IP to do
 *	the work.
 */

/*
 *	Automatically bind an unbound socket.
 */

static int inet_autobind(struct sock *sk)
{
	struct inet_sock *inet;
	/* We may need to bind the socket. */
	lock_sock(sk);
	inet = inet_sk(sk);
	if (!inet->num) {
		if (sk->sk_prot->get_port(sk, 0)) {
			release_sock(sk);
			return -EAGAIN;
		}
		inet->sport = htons(inet->num);
	}
	release_sock(sk);
	return 0;
}

/*
 *	Move a socket into listening state.
 */
int inet_listen(struct socket *sock, int backlog)
{
	struct sock *sk = sock->sk;
	unsigned char old_state;
	int err;

	lock_sock(sk);

	err = -EINVAL;
	if (sock->state != SS_UNCONNECTED || sock->type != SOCK_STREAM)
		goto out;

	old_state = sk->sk_state;
	if (!((1 << old_state) & (TCPF_CLOSE | TCPF_LISTEN)))
		goto out;

	/* Really, if the socket is already in listen state
	 * we can only allow the backlog to be adjusted.
	 */
	if (old_state != TCP_LISTEN) {
		err = inet_csk_listen_start(sk, backlog);
		if (err)
			goto out;
	}
	sk->sk_max_ack_backlog = backlog;
	err = 0;

out:
	release_sock(sk);
	return err;
}

u32 inet_ehash_secret __read_mostly;
EXPORT_SYMBOL(inet_ehash_secret);

/*
 * inet_ehash_secret must be set exactly once
 * Instead of using a dedicated spinlock, we (ab)use inetsw_lock
 */
void build_ehash_secret(void)
{
	u32 rnd;
	do {
		get_random_bytes(&rnd, sizeof(rnd));
	} while (rnd == 0);
	spin_lock_bh(&inetsw_lock);
	if (!inet_ehash_secret)
		inet_ehash_secret = rnd;
	spin_unlock_bh(&inetsw_lock);
}
EXPORT_SYMBOL(build_ehash_secret);

static inline int inet_netns_ok(struct net *net, int protocol)
{
	int hash;
	struct net_protocol *ipprot;

	if (net_eq(net, &init_net))
		return 1;

	hash = protocol & (MAX_INET_PROTOS - 1);
	ipprot = rcu_dereference(inet_protos[hash]);

	if (ipprot == NULL)
		/* raw IP is OK */
		return 1;
	return ipprot->netns_ok;
}


/*
 *	Create an inet socket.
 */

static int inet_create(struct net *net, struct socket *sock, int protocol)
{
	struct sock *sk;
	struct inet_protosw *answer;
	struct inet_sock *inet;
	struct proto *answer_prot;
	unsigned char answer_flags;
	char answer_no_check;
	int try_loading_module = 0;
	int err;

	if (!current_has_network())
		return -EACCES;

	if (unlikely(!inet_ehash_secret))
		if (sock->type != SOCK_RAW && sock->type != SOCK_DGRAM)
			build_ehash_secret();

	sock->state = SS_UNCONNECTED;

	/* Look for the requested type/protocol pair. */
lookup_protocol:
	err = -ESOCKTNOSUPPORT;
	rcu_read_lock();
	list_for_each_entry_rcu(answer, &inetsw[sock->type], list) {

		err = 0;
		/* Check the non-wild match. */
		if (protocol == answer->protocol) {
			if (protocol != IPPROTO_IP)
				break;
		} else {
			/* Check for the two wild cases. */
			if (IPPROTO_IP == protocol) {
				protocol = answer->protocol;
				break;
			}
			if (IPPROTO_IP == answer->protocol)
				break;
		}
		err = -EPROTONOSUPPORT;
	}

	if (unlikely(err)) {
		if (try_loading_module < 2) {
			rcu_read_unlock();
			/*
			 * Be more specific, e.g. net-pf-2-proto-132-type-1
			 * (net-pf-PF_INET-proto-IPPROTO_SCTP-type-SOCK_STREAM)
			 */
			if (++try_loading_module == 1)
				request_module("net-pf-%d-proto-%d-type-%d",
					       PF_INET, protocol, sock->type);
			/*
			 * Fall back to generic, e.g. net-pf-2-proto-132
			 * (net-pf-PF_INET-proto-IPPROTO_SCTP)
			 */
			else
				request_module("net-pf-%d-proto-%d",
					       PF_INET, protocol);
			goto lookup_protocol;
		} else
			goto out_rcu_unlock;
	}

	err = -EPERM;
	if (answer->capability > 0 && !capable(answer->capability))
		goto out_rcu_unlock;

	err = -EAFNOSUPPORT;
	if (!inet_netns_ok(net, protocol))
		goto out_rcu_unlock;

	sock->ops = answer->ops;
	answer_prot = answer->prot;
	answer_no_check = answer->no_check;
	answer_flags = answer->flags;
	rcu_read_unlock();

	WARN_ON(answer_prot->slab == NULL);

	err = -ENOBUFS;
	sk = sk_alloc(net, PF_INET, GFP_KERNEL, answer_prot);
	if (sk == NULL)
		goto out;

	err = 0;
	sk->sk_no_check = answer_no_check;
	if (INET_PROTOSW_REUSE & answer_flags)
		sk->sk_reuse = 1;

	inet = inet_sk(sk);
	inet->is_icsk = (INET_PROTOSW_ICSK & answer_flags) != 0;

	if (SOCK_RAW == sock->type) {
		inet->num = protocol;
		if (IPPROTO_RAW == protocol)
			inet->hdrincl = 1;
	}

	if (ipv4_config.no_pmtu_disc)
		inet->pmtudisc = IP_PMTUDISC_DONT;
	else
		inet->pmtudisc = IP_PMTUDISC_WANT;

	inet->id = 0;

	sock_init_data(sock, sk);

	sk->sk_destruct	   = inet_sock_destruct;
	sk->sk_protocol	   = protocol;
	sk->sk_backlog_rcv = sk->sk_prot->backlog_rcv;

	inet->uc_ttl	= -1;
	inet->mc_loop	= 1;
	inet->mc_ttl	= 1;
	inet->mc_all	= 1;
	inet->mc_index	= 0;
	inet->mc_list	= NULL;

	sk_refcnt_debug_inc(sk);

	if (inet->num) {
		/* It assumes that any protocol which allows
		 * the user to assign a number at socket
		 * creation time automatically
		 * shares.
		 */
		inet->sport = htons(inet->num);
		/* Add to protocol hash chains. */
		sk->sk_prot->hash(sk);
	}

	if (sk->sk_prot->init) {
		err = sk->sk_prot->init(sk);
		if (err)
			sk_common_release(sk);
	}
out:
	return err;
out_rcu_unlock:
	rcu_read_unlock();
	goto out;
}


/*
 *	The peer socket should always be NULL (or else). When we call this
 *	function we are destroying the object and from then on nobody
 *	should refer to it.
 */
int inet_release(struct socket *sock)
{
	struct sock *sk = sock->sk;

	if (sk) {
		long timeout;

		/* Applications forget to leave groups before exiting */
		ip_mc_drop_socket(sk);

		/* If linger is set, we don't return until the close
		 * is complete.  Otherwise we return immediately. The
		 * actually closing is done the same either way.
		 *
		 * If the close is due to the process exiting, we never
		 * linger..
		 */
		timeout = 0;
		if (sock_flag(sk, SOCK_LINGER) &&
		    !(current->flags & PF_EXITING))
			timeout = sk->sk_lingertime;
		sock->sk = NULL;
		sk->sk_prot->close(sk, timeout);
	}
	return 0;
}

/* It is off by default, see below. */
int sysctl_ip_nonlocal_bind __read_mostly;

int inet_bind(struct socket *sock, struct sockaddr *uaddr, int addr_len)
{
	struct sockaddr_in *addr = (struct sockaddr_in *)uaddr;
	struct sock *sk = sock->sk;
	struct inet_sock *inet = inet_sk(sk);
	unsigned short snum;
	int chk_addr_ret;
	int err;

	/* If the socket has its own bind function then use it. (RAW) */
	if (sk->sk_prot->bind) {
		err = sk->sk_prot->bind(sk, uaddr, addr_len);
		goto out;
	}
	err = -EINVAL;
	if (addr_len < sizeof(struct sockaddr_in))
		goto out;

	chk_addr_ret = inet_addr_type(sock_net(sk), addr->sin_addr.s_addr);

	/* Not specified by any standard per-se, however it breaks too
	 * many applications when removed.  It is unfortunate since
	 * allowing applications to make a non-local bind solves
	 * several problems with systems using dynamic addressing.
	 * (ie. your servers still start up even if your ISDN link
	 *  is temporarily down)
	 */
	err = -EADDRNOTAVAIL;
	if (!sysctl_ip_nonlocal_bind &&
	    !(inet->freebind || inet->transparent) &&
	    addr->sin_addr.s_addr != htonl(INADDR_ANY) &&
	    chk_addr_ret != RTN_LOCAL &&
	    chk_addr_ret != RTN_MULTICAST &&
	    chk_addr_ret != RTN_BROADCAST)
		goto out;

	snum = ntohs(addr->sin_port);
	err = -EACCES;
	if (snum && snum < PROT_SOCK && !capable(CAP_NET_BIND_SERVICE))
		goto out;

	/*      We keep a pair of addresses. rcv_saddr is the one
	 *      used by hash lookups, and saddr is used for transmit.
	 *
	 *      In the BSD API these are the same except where it
	 *      would be illegal to use them (multicast/broadcast) in
	 *      which case the sending device address is used.
	 */
	lock_sock(sk);

	/* Check these errors (active socket, double bind). */
	err = -EINVAL;
	if (sk->sk_state != TCP_CLOSE || inet->num)
		goto out_release_sock;

	inet->rcv_saddr = inet->saddr = addr->sin_addr.s_addr;
	if (chk_addr_ret == RTN_MULTICAST || chk_addr_ret == RTN_BROADCAST)
		inet->saddr = 0;  /* Use device */

	/* Make sure we are allowed to bind here. */
	if (sk->sk_prot->get_port(sk, snum)) {
		inet->saddr = inet->rcv_saddr = 0;
		err = -EADDRINUSE;
		goto out_release_sock;
	}

	if (inet->rcv_saddr)
		sk->sk_userlocks |= SOCK_BINDADDR_LOCK;
	if (snum)
		sk->sk_userlocks |= SOCK_BINDPORT_LOCK;
	inet->sport = htons(inet->num);
	inet->daddr = 0;
	inet->dport = 0;
	sk_dst_reset(sk);
	err = 0;
out_release_sock:
	release_sock(sk);
out:
	return err;
}

int inet_dgram_connect(struct socket *sock, struct sockaddr * uaddr,
		       int addr_len, int flags)
{
	struct sock *sk = sock->sk;

	if (uaddr->sa_family == AF_UNSPEC)
		return sk->sk_prot->disconnect(sk, flags);

	if (!inet_sk(sk)->num && inet_autobind(sk))
		return -EAGAIN;
	return sk->sk_prot->connect(sk, (struct sockaddr *)uaddr, addr_len);
}

static long inet_wait_for_connect(struct sock *sk, long timeo)
{
	DEFINE_WAIT(wait);

	prepare_to_wait(sk->sk_sleep, &wait, TASK_INTERRUPTIBLE);

	/* Basic assumption: if someone sets sk->sk_err, he _must_
	 * change state of the socket from TCP_SYN_*.
	 * Connect() does not allow to get error notifications
	 * without closing the socket.
	 */
	while ((1 << sk->sk_state) & (TCPF_SYN_SENT | TCPF_SYN_RECV)) {
		release_sock(sk);
		timeo = schedule_timeout(timeo);
		lock_sock(sk);
		if (signal_pending(current) || !timeo)
			break;
		prepare_to_wait(sk->sk_sleep, &wait, TASK_INTERRUPTIBLE);
	}
	finish_wait(sk->sk_sleep, &wait);
	return timeo;
}

/*
 *	Connect to a remote host. There is regrettably still a little
 *	TCP 'magic' in here.
 */
int inet_stream_connect(struct socket *sock, struct sockaddr *uaddr,
			int addr_len, int flags)
{
	struct sock *sk = sock->sk;
	int err;
	long timeo;

	lock_sock(sk);

	if (uaddr->sa_family == AF_UNSPEC) {
		err = sk->sk_prot->disconnect(sk, flags);
		sock->state = err ? SS_DISCONNECTING : SS_UNCONNECTED;
		goto out;
	}

	switch (sock->state) {
	default:
		err = -EINVAL;
		goto out;
	case SS_CONNECTED:
		err = -EISCONN;
		goto out;
	case SS_CONNECTING:
		err = -EALREADY;
		/* Fall out of switch with err, set for this state */
		break;
	case SS_UNCONNECTED:
		err = -EISCONN;
		if (sk->sk_state != TCP_CLOSE)
			goto out;

		err = sk->sk_prot->connect(sk, uaddr, addr_len);
		if (err < 0)
			goto out;

		sock->state = SS_CONNECTING;

		/* Just entered SS_CONNECTING state; the only
		 * difference is that return value in non-blocking
		 * case is EINPROGRESS, rather than EALREADY.
		 */
		err = -EINPROGRESS;
		break;
	}

	timeo = sock_sndtimeo(sk, flags & O_NONBLOCK);

	if ((1 << sk->sk_state) & (TCPF_SYN_SENT | TCPF_SYN_RECV)) {
		/* Error code is set above */
		if (!timeo || !inet_wait_for_connect(sk, timeo))
			goto out;

		err = sock_intr_errno(timeo);
		if (signal_pending(current))
			goto out;
	}

	/* Connection was closed by RST, timeout, ICMP error
	 * or another process disconnected us.
	 */
	if (sk->sk_state == TCP_CLOSE)
		goto sock_error;

	/* sk->sk_err may be not zero now, if RECVERR was ordered by user
	 * and error was received after socket entered established state.
	 * Hence, it is handled normally after connect() return successfully.
	 */

	sock->state = SS_CONNECTED;
	err = 0;
out:
	release_sock(sk);
	return err;

sock_error:
	err = sock_error(sk) ? : -ECONNABORTED;
	sock->state = SS_UNCONNECTED;
	if (sk->sk_prot->disconnect(sk, flags))
		sock->state = SS_DISCONNECTING;
	goto out;
}

/*
 *	Accept a pending connection. The TCP layer now gives BSD semantics.
 */

int inet_accept(struct socket *sock, struct socket *newsock, int flags)
{
	struct sock *sk1 = sock->sk;
	int err = -EINVAL;
	struct sock *sk2 = sk1->sk_prot->accept(sk1, flags, &err);

	if (!sk2)
		goto do_err;

	lock_sock(sk2);

	WARN_ON(!((1 << sk2->sk_state) &
		  (TCPF_ESTABLISHED | TCPF_CLOSE_WAIT | TCPF_CLOSE)));

	sock_graft(sk2, newsock);

	newsock->state = SS_CONNECTED;
	err = 0;
	release_sock(sk2);
do_err:
	return err;
}


/*
 *	This does both peername and sockname.
 */
int inet_getname(struct socket *sock, struct sockaddr *uaddr,
			int *uaddr_len, int peer)
{
	struct sock *sk		= sock->sk;
	struct inet_sock *inet	= inet_sk(sk);
	struct sockaddr_in *sin	= (struct sockaddr_in *)uaddr;

	sin->sin_family = AF_INET;
	if (peer) {
		if (!inet->dport ||
		    (((1 << sk->sk_state) & (TCPF_CLOSE | TCPF_SYN_SENT)) &&
		     peer == 1))
			return -ENOTCONN;
		sin->sin_port = inet->dport;
		sin->sin_addr.s_addr = inet->daddr;
	} else {
		__be32 addr = inet->rcv_saddr;
		if (!addr)
			addr = inet->saddr;
		sin->sin_port = inet->sport;
		sin->sin_addr.s_addr = addr;
	}
	memset(sin->sin_zero, 0, sizeof(sin->sin_zero));
	*uaddr_len = sizeof(*sin);
	return 0;
}

int inet_sendmsg(struct kiocb *iocb, struct socket *sock, struct msghdr *msg,
		 size_t size)
{
	struct sock *sk = sock->sk;

	/* We may need to bind the socket. */
	if (!inet_sk(sk)->num && inet_autobind(sk))
		return -EAGAIN;

	return sk->sk_prot->sendmsg(iocb, sk, msg, size);
}


static ssize_t inet_sendpage(struct socket *sock, struct page *page, int offset, size_t size, int flags)
{
	struct sock *sk = sock->sk;

	/* We may need to bind the socket. */
	if (!inet_sk(sk)->num && inet_autobind(sk))
		return -EAGAIN;

	if (sk->sk_prot->sendpage)
		return sk->sk_prot->sendpage(sk, page, offset, size, flags);
	return sock_no_sendpage(sock, page, offset, size, flags);
}


int inet_shutdown(struct socket *sock, int how)
{
	struct sock *sk = sock->sk;
	int err = 0;

	/* This should really check to make sure
	 * the socket is a TCP socket. (WHY AC...)
	 */
	how++; /* maps 0->1 has the advantage of making bit 1 rcvs and
		       1->2 bit 2 snds.
		       2->3 */
	if ((how & ~SHUTDOWN_MASK) || !how)	/* MAXINT->0 */
		return -EINVAL;

	lock_sock(sk);
	if (sock->state == SS_CONNECTING) {
		if ((1 << sk->sk_state) &
		    (TCPF_SYN_SENT | TCPF_SYN_RECV | TCPF_CLOSE))
			sock->state = SS_DISCONNECTING;
		else
			sock->state = SS_CONNECTED;
	}

	switch (sk->sk_state) {
	case TCP_CLOSE:
		err = -ENOTCONN;
		/* Hack to wake up other listeners, who can poll for
		   POLLHUP, even on eg. unconnected UDP sockets -- RR */
	default:
		sk->sk_shutdown |= how;
		if (sk->sk_prot->shutdown)
			sk->sk_prot->shutdown(sk, how);
		break;

	/* Remaining two branches are temporary solution for missing
	 * close() in multithreaded environment. It is _not_ a good idea,
	 * but we have no choice until close() is repaired at VFS level.
	 */
	case TCP_LISTEN:
		if (!(how & RCV_SHUTDOWN))
			break;
		/* Fall through */
	case TCP_SYN_SENT:
		err = sk->sk_prot->disconnect(sk, O_NONBLOCK);
		sock->state = err ? SS_DISCONNECTING : SS_UNCONNECTED;
		break;
	}

	/* Wake up anyone sleeping in poll. */
	sk->sk_state_change(sk);
	release_sock(sk);
	return err;
}

/*
 *	ioctl() calls you can issue on an INET socket. Most of these are
 *	device configuration and stuff and very rarely used. Some ioctls
 *	pass on to the socket itself.
 *
 *	NOTE: I like the idea of a module for the config stuff. ie ifconfig
 *	loads the devconfigure module does its configuring and unloads it.
 *	There's a good 20K of config code hanging around the kernel.
 */

int inet_ioctl(struct socket *sock, unsigned int cmd, unsigned long arg)
{
	struct sock *sk = sock->sk;
	int err = 0;
	struct net *net = sock_net(sk);

	switch (cmd) {
		case SIOCGSTAMP:
			err = sock_get_timestamp(sk, (struct timeval __user *)arg);
			break;
		case SIOCGSTAMPNS:
			err = sock_get_timestampns(sk, (struct timespec __user *)arg);
			break;
		case SIOCADDRT:
		case SIOCDELRT:
		case SIOCRTMSG:
			err = ip_rt_ioctl(net, cmd, (void __user *)arg);
			break;
		case SIOCDARP:
		case SIOCGARP:
		case SIOCSARP:
			err = arp_ioctl(net, cmd, (void __user *)arg);
			break;
		case SIOCGIFADDR:
		case SIOCSIFADDR:
		case SIOCGIFBRDADDR:
		case SIOCSIFBRDADDR:
		case SIOCGIFNETMASK:
		case SIOCSIFNETMASK:
		case SIOCGIFDSTADDR:
		case SIOCSIFDSTADDR:
		case SIOCSIFPFLAGS:
		case SIOCGIFPFLAGS:
		case SIOCSIFFLAGS:
		case SIOCKILLADDR:
			err = devinet_ioctl(net, cmd, (void __user *)arg);
			break;
		default:
			if (sk->sk_prot->ioctl)
				err = sk->sk_prot->ioctl(sk, cmd, arg);
			else
				err = -ENOIOCTLCMD;
			break;
	}
	return err;
}

const struct proto_ops inet_stream_ops = {
	.family		   = PF_INET,
	.owner		   = THIS_MODULE,
	.release	   = inet_release,
	.bind		   = inet_bind,
	.connect	   = inet_stream_connect,
	.socketpair	   = sock_no_socketpair,
	.accept		   = inet_accept,
	.getname	   = inet_getname,
	.poll		   = tcp_poll,
	.ioctl		   = inet_ioctl,
	.listen		   = inet_listen,
	.shutdown	   = inet_shutdown,
	.setsockopt	   = sock_common_setsockopt,
	.getsockopt	   = sock_common_getsockopt,
	.sendmsg	   = tcp_sendmsg,
	.recvmsg	   = sock_common_recvmsg,
	.mmap		   = sock_no_mmap,
	.sendpage	   = tcp_sendpage,
	.splice_read	   = tcp_splice_read,
#ifdef CONFIG_COMPAT
	.compat_setsockopt = compat_sock_common_setsockopt,
	.compat_getsockopt = compat_sock_common_getsockopt,
#endif
};

const struct proto_ops inet_dgram_ops = {
	.family		   = PF_INET,
	.owner		   = THIS_MODULE,
	.release	   = inet_release,
	.bind		   = inet_bind,
	.connect	   = inet_dgram_connect,
	.socketpair	   = sock_no_socketpair,
	.accept		   = sock_no_accept,
	.getname	   = inet_getname,
	.poll		   = udp_poll,
	.ioctl		   = inet_ioctl,
	.listen		   = sock_no_listen,
	.shutdown	   = inet_shutdown,
	.setsockopt	   = sock_common_setsockopt,
	.getsockopt	   = sock_common_getsockopt,
	.sendmsg	   = inet_sendmsg,
	.recvmsg	   = sock_common_recvmsg,
	.mmap		   = sock_no_mmap,
	.sendpage	   = inet_sendpage,
#ifdef CONFIG_COMPAT
	.compat_setsockopt = compat_sock_common_setsockopt,
	.compat_getsockopt = compat_sock_common_getsockopt,
#endif
};

/*
 * For SOCK_RAW sockets; should be the same as inet_dgram_ops but without
 * udp_poll
 */
static const struct proto_ops inet_sockraw_ops = {
	.family		   = PF_INET,
	.owner		   = THIS_MODULE,
	.release	   = inet_release,
	.bind		   = inet_bind,
	.connect	   = inet_dgram_connect,
	.socketpair	   = sock_no_socketpair,
	.accept		   = sock_no_accept,
	.getname	   = inet_getname,
	.poll		   = datagram_poll,
	.ioctl		   = inet_ioctl,
	.listen		   = sock_no_listen,
	.shutdown	   = inet_shutdown,
	.setsockopt	   = sock_common_setsockopt,
	.getsockopt	   = sock_common_getsockopt,
	.sendmsg	   = inet_sendmsg,
	.recvmsg	   = sock_common_recvmsg,
	.mmap		   = sock_no_mmap,
	.sendpage	   = inet_sendpage,
#ifdef CONFIG_COMPAT
	.compat_setsockopt = compat_sock_common_setsockopt,
	.compat_getsockopt = compat_sock_common_getsockopt,
#endif
};

static struct net_proto_family inet_family_ops = {
	.family = PF_INET,
	.create = inet_create,
	.owner	= THIS_MODULE,
};

/* Upon startup we insert all the elements in inetsw_array[] into
 * the linked list inetsw.
 */
static struct inet_protosw inetsw_array[] =
{
	{
		.type =       SOCK_STREAM,
		.protocol =   IPPROTO_TCP,
		.prot =       &tcp_prot,
		.ops =        &inet_stream_ops,
		.capability = -1,
		.no_check =   0,
		.flags =      INET_PROTOSW_PERMANENT |
			      INET_PROTOSW_ICSK,
	},

	{
		.type =       SOCK_DGRAM,
		.protocol =   IPPROTO_UDP,
		.prot =       &udp_prot,
		.ops =        &inet_dgram_ops,
		.capability = -1,
		.no_check =   UDP_CSUM_DEFAULT,
		.flags =      INET_PROTOSW_PERMANENT,
       },


       {
	       .type =       SOCK_RAW,
	       .protocol =   IPPROTO_IP,	/* wild card */
	       .prot =       &raw_prot,
	       .ops =        &inet_sockraw_ops,
	       .capability = CAP_NET_RAW,
	       .no_check =   UDP_CSUM_DEFAULT,
	       .flags =      INET_PROTOSW_REUSE,
       }
};

#define INETSW_ARRAY_LEN ARRAY_SIZE(inetsw_array)

void inet_register_protosw(struct inet_protosw *p)
{
	struct list_head *lh;
	struct inet_protosw *answer;
	int protocol = p->protocol;
	struct list_head *last_perm;

	spin_lock_bh(&inetsw_lock);

	if (p->type >= SOCK_MAX)
		goto out_illegal;

	/* If we are trying to override a permanent protocol, bail. */
	answer = NULL;
	last_perm = &inetsw[p->type];
	list_for_each(lh, &inetsw[p->type]) {
		answer = list_entry(lh, struct inet_protosw, list);

		/* Check only the non-wild match. */
		if (INET_PROTOSW_PERMANENT & answer->flags) {
			if (protocol == answer->protocol)
				break;
			last_perm = lh;
		}

		answer = NULL;
	}
	if (answer)
		goto out_permanent;

	/* Add the new entry after the last permanent entry if any, so that
	 * the new entry does not override a permanent entry when matched with
	 * a wild-card protocol. But it is allowed to override any existing
	 * non-permanent entry.  This means that when we remove this entry, the
	 * system automatically returns to the old behavior.
	 */
	list_add_rcu(&p->list, last_perm);
out:
	spin_unlock_bh(&inetsw_lock);

	return;

out_permanent:
	printk(KERN_ERR "Attempt to override permanent protocol %d.\n",
	       protocol);
	goto out;

out_illegal:
	printk(KERN_ERR
	       "Ignoring attempt to register invalid socket type %d.\n",
	       p->type);
	goto out;
}

void inet_unregister_protosw(struct inet_protosw *p)
{
	if (INET_PROTOSW_PERMANENT & p->flags) {
		printk(KERN_ERR
		       "Attempt to unregister permanent protocol %d.\n",
		       p->protocol);
	} else {
		spin_lock_bh(&inetsw_lock);
		list_del_rcu(&p->list);
		spin_unlock_bh(&inetsw_lock);

		synchronize_net();
	}
}

/*
 *      Shall we try to damage output packets if routing dev changes?
 */

int sysctl_ip_dynaddr __read_mostly;

static int inet_sk_reselect_saddr(struct sock *sk)
{
	struct inet_sock *inet = inet_sk(sk);
	int err;
	struct rtable *rt;
	__be32 old_saddr = inet->saddr;
	__be32 new_saddr;
	__be32 daddr = inet->daddr;

	if (inet->opt && inet->opt->srr)
		daddr = inet->opt->faddr;

	/* Query new route. */
	err = ip_route_connect(&rt, daddr, 0,
			       RT_CONN_FLAGS(sk),
			       sk->sk_bound_dev_if,
			       sk->sk_protocol,
			       inet->sport, inet->dport, sk, 0);
	if (err)
		return err;

	sk_setup_caps(sk, &rt->u.dst);

	new_saddr = rt->rt_src;

	if (new_saddr == old_saddr)
		return 0;

	if (sysctl_ip_dynaddr > 1) {
		printk(KERN_INFO "%s(): shifting inet->saddr from %pI4 to %pI4\n",
		       __func__, &old_saddr, &new_saddr);
	}

	inet->saddr = inet->rcv_saddr = new_saddr;

	/*
	 * XXX The only one ugly spot where we need to
	 * XXX really change the sockets identity after
	 * XXX it has entered the hashes. -DaveM
	 *
	 * Besides that, it does not check for connection
	 * uniqueness. Wait for troubles.
	 */
	__sk_prot_rehash(sk);
	return 0;
}

int inet_sk_rebuild_header(struct sock *sk)
{
	struct inet_sock *inet = inet_sk(sk);
	struct rtable *rt = (struct rtable *)__sk_dst_check(sk, 0);
	__be32 daddr;
	int err;

	/* Route is OK, nothing to do. */
	if (rt)
		return 0;

	/* Reroute. */
	daddr = inet->daddr;
	if (inet->opt && inet->opt->srr)
		daddr = inet->opt->faddr;
{
	struct flowi fl = {
		.oif = sk->sk_bound_dev_if,
		.nl_u = {
			.ip4_u = {
				.daddr	= daddr,
				.saddr	= inet->saddr,
				.tos	= RT_CONN_FLAGS(sk),
			},
		},
		.proto = sk->sk_protocol,
		.flags = inet_sk_flowi_flags(sk),
		.uli_u = {
			.ports = {
				.sport = inet->sport,
				.dport = inet->dport,
			},
		},
	};

	security_sk_classify_flow(sk, &fl);
	err = ip_route_output_flow(sock_net(sk), &rt, &fl, sk, 0);
}
	if (!err)
		sk_setup_caps(sk, &rt->u.dst);
	else {
		/* Routing failed... */
		sk->sk_route_caps = 0;
		/*
		 * Other protocols have to map its equivalent state to TCP_SYN_SENT.
		 * DCCP maps its DCCP_REQUESTING state to TCP_SYN_SENT. -acme
		 */
		if (!sysctl_ip_dynaddr ||
		    sk->sk_state != TCP_SYN_SENT ||
		    (sk->sk_userlocks & SOCK_BINDADDR_LOCK) ||
		    (err = inet_sk_reselect_saddr(sk)) != 0)
			sk->sk_err_soft = -err;
	}

	return err;
}

EXPORT_SYMBOL(inet_sk_rebuild_header);

static int inet_gso_send_check(struct sk_buff *skb)
{
	struct iphdr *iph;
	struct net_protocol *ops;
	int proto;
	int ihl;
	int err = -EINVAL;

	if (unlikely(!pskb_may_pull(skb, sizeof(*iph))))
		goto out;

	iph = ip_hdr(skb);
	ihl = iph->ihl * 4;
	if (ihl < sizeof(*iph))
		goto out;

	if (unlikely(!pskb_may_pull(skb, ihl)))
		goto out;

	__skb_pull(skb, ihl);
	skb_reset_transport_header(skb);
	iph = ip_hdr(skb);
	proto = iph->protocol & (MAX_INET_PROTOS - 1);
	err = -EPROTONOSUPPORT;

	rcu_read_lock();
	ops = rcu_dereference(inet_protos[proto]);
	if (likely(ops && ops->gso_send_check))
		err = ops->gso_send_check(skb);
	rcu_read_unlock();

out:
	return err;
}

static struct sk_buff *inet_gso_segment(struct sk_buff *skb, int features)
{
	struct sk_buff *segs = ERR_PTR(-EINVAL);
	struct iphdr *iph;
	struct net_protocol *ops;
	int proto;
	int ihl;
	int id;

	if (!(features & NETIF_F_V4_CSUM))
		features &= ~NETIF_F_SG;

	if (unlikely(skb_shinfo(skb)->gso_type &
		     ~(SKB_GSO_TCPV4 |
		       SKB_GSO_UDP |
		       SKB_GSO_DODGY |
		       SKB_GSO_TCP_ECN |
		       0)))
		goto out;

	if (unlikely(!pskb_may_pull(skb, sizeof(*iph))))
		goto out;

	iph = ip_hdr(skb);
	ihl = iph->ihl * 4;
	if (ihl < sizeof(*iph))
		goto out;

	if (unlikely(!pskb_may_pull(skb, ihl)))
		goto out;

	__skb_pull(skb, ihl);
	skb_reset_transport_header(skb);
	iph = ip_hdr(skb);
	id = ntohs(iph->id);
	proto = iph->protocol & (MAX_INET_PROTOS - 1);
	segs = ERR_PTR(-EPROTONOSUPPORT);

	rcu_read_lock();
	ops = rcu_dereference(inet_protos[proto]);
	if (likely(ops && ops->gso_segment))
		segs = ops->gso_segment(skb, features);
	rcu_read_unlock();

	if (!segs || IS_ERR(segs))
		goto out;

	skb = segs;
	do {
		iph = ip_hdr(skb);
		iph->id = htons(id++);
		iph->tot_len = htons(skb->len - skb->mac_len);
		iph->check = 0;
		iph->check = ip_fast_csum(skb_network_header(skb), iph->ihl);
	} while ((skb = skb->next));

out:
	return segs;
}

static struct sk_buff **inet_gro_receive(struct sk_buff **head,
					 struct sk_buff *skb)
{
	struct net_protocol *ops;
	struct sk_buff **pp = NULL;
	struct sk_buff *p;
	struct iphdr *iph;
	unsigned int hlen;
	unsigned int off;
	unsigned int id;
	int flush = 1;
	int proto;

	off = skb_gro_offset(skb);
	hlen = off + sizeof(*iph);
	iph = skb_gro_header_fast(skb, off);
	if (skb_gro_header_hard(skb, hlen)) {
		iph = skb_gro_header_slow(skb, hlen, off);
		if (unlikely(!iph))
			goto out;
	}

	proto = iph->protocol & (MAX_INET_PROTOS - 1);

	rcu_read_lock();
	ops = rcu_dereference(inet_protos[proto]);
	if (!ops || !ops->gro_receive)
		goto out_unlock;

	if (*(u8 *)iph != 0x45)
		goto out_unlock;

	if (unlikely(ip_fast_csum((u8 *)iph, iph->ihl)))
		goto out_unlock;

	id = ntohl(*(u32 *)&iph->id);
	flush = (u16)((ntohl(*(u32 *)iph) ^ skb_gro_len(skb)) | (id ^ IP_DF));
	id >>= 16;

	for (p = *head; p; p = p->next) {
		struct iphdr *iph2;

		if (!NAPI_GRO_CB(p)->same_flow)
			continue;

		iph2 = ip_hdr(p);

		if ((iph->protocol ^ iph2->protocol) |
		    (iph->tos ^ iph2->tos) |
		    (iph->saddr ^ iph2->saddr) |
		    (iph->daddr ^ iph2->daddr)) {
			NAPI_GRO_CB(p)->same_flow = 0;
			continue;
		}

		/* All fields must match except length and checksum. */
		NAPI_GRO_CB(p)->flush |=
			(iph->ttl ^ iph2->ttl) |
			((u16)(ntohs(iph2->id) + NAPI_GRO_CB(p)->count) ^ id);

		NAPI_GRO_CB(p)->flush |= flush;
	}

	NAPI_GRO_CB(skb)->flush |= flush;
	skb_gro_pull(skb, sizeof(*iph));
	skb_set_transport_header(skb, skb_gro_offset(skb));

	pp = ops->gro_receive(head, skb);

out_unlock:
	rcu_read_unlock();

out:
	NAPI_GRO_CB(skb)->flush |= flush;

	return pp;
}

static int inet_gro_complete(struct sk_buff *skb)
{
	struct net_protocol *ops;
	struct iphdr *iph = ip_hdr(skb);
	int proto = iph->protocol & (MAX_INET_PROTOS - 1);
	int err = -ENOSYS;
	__be16 newlen = htons(skb->len - skb_network_offset(skb));

	csum_replace2(&iph->check, iph->tot_len, newlen);
	iph->tot_len = newlen;

	rcu_read_lock();
	ops = rcu_dereference(inet_protos[proto]);
	if (WARN_ON(!ops || !ops->gro_complete))
		goto out_unlock;

	err = ops->gro_complete(skb);

out_unlock:
	rcu_read_unlock();

	return err;
}

int inet_ctl_sock_create(struct sock **sk, unsigned short family,
			 unsigned short type, unsigned char protocol,
			 struct net *net)
{
	struct socket *sock;
	int rc = sock_create_kern(family, type, protocol, &sock);

	if (rc == 0) {
		*sk = sock->sk;
		(*sk)->sk_allocation = GFP_ATOMIC;
		/*
		 * Unhash it so that IP input processing does not even see it,
		 * we do not wish this socket to see incoming packets.
		 */
		(*sk)->sk_prot->unhash(*sk);

		sk_change_net(*sk, net);
	}
	return rc;
}

EXPORT_SYMBOL_GPL(inet_ctl_sock_create);

unsigned long snmp_fold_field(void *mib[], int offt)
{
	unsigned long res = 0;
	int i;

	for_each_possible_cpu(i) {
		res += *(((unsigned long *) per_cpu_ptr(mib[0], i)) + offt);
		res += *(((unsigned long *) per_cpu_ptr(mib[1], i)) + offt);
	}
	return res;
}
EXPORT_SYMBOL_GPL(snmp_fold_field);

int snmp_mib_init(void *ptr[2], size_t mibsize)
{
	BUG_ON(ptr == NULL);
	ptr[0] = __alloc_percpu(mibsize, __alignof__(unsigned long long));
	if (!ptr[0])
		goto err0;
	ptr[1] = __alloc_percpu(mibsize, __alignof__(unsigned long long));
	if (!ptr[1])
		goto err1;
	return 0;
err1:
	free_percpu(ptr[0]);
	ptr[0] = NULL;
err0:
	return -ENOMEM;
}
EXPORT_SYMBOL_GPL(snmp_mib_init);

void snmp_mib_free(void *ptr[2])
{
	BUG_ON(ptr == NULL);
	free_percpu(ptr[0]);
	free_percpu(ptr[1]);
	ptr[0] = ptr[1] = NULL;
}
EXPORT_SYMBOL_GPL(snmp_mib_free);

#ifdef CONFIG_IP_MULTICAST
static struct net_protocol igmp_protocol = {
	.handler =	igmp_rcv,
	.netns_ok =	1,
};
#endif

static struct net_protocol tcp_protocol = {
	.handler =	tcp_v4_rcv,
	.err_handler =	tcp_v4_err,
	.gso_send_check = tcp_v4_gso_send_check,
	.gso_segment =	tcp_tso_segment,
	.gro_receive =	tcp4_gro_receive,
	.gro_complete =	tcp4_gro_complete,
	.no_policy =	1,
	.netns_ok =	1,
};

static struct net_protocol udp_protocol = {
	.handler =	udp_rcv,
	.err_handler =	udp_err,
	.no_policy =	1,
	.netns_ok =	1,
};

static struct net_protocol icmp_protocol = {
	.handler =	icmp_rcv,
	.no_policy =	1,
	.netns_ok =	1,
};

static __net_init int ipv4_mib_init_net(struct net *net)
{
	if (snmp_mib_init((void **)net->mib.tcp_statistics,
			  sizeof(struct tcp_mib)) < 0)
		goto err_tcp_mib;
	if (snmp_mib_init((void **)net->mib.ip_statistics,
			  sizeof(struct ipstats_mib)) < 0)
		goto err_ip_mib;
	if (snmp_mib_init((void **)net->mib.net_statistics,
			  sizeof(struct linux_mib)) < 0)
		goto err_net_mib;
	if (snmp_mib_init((void **)net->mib.udp_statistics,
			  sizeof(struct udp_mib)) < 0)
		goto err_udp_mib;
	if (snmp_mib_init((void **)net->mib.udplite_statistics,
			  sizeof(struct udp_mib)) < 0)
		goto err_udplite_mib;
	if (snmp_mib_init((void **)net->mib.icmp_statistics,
			  sizeof(struct icmp_mib)) < 0)
		goto err_icmp_mib;
	if (snmp_mib_init((void **)net->mib.icmpmsg_statistics,
			  sizeof(struct icmpmsg_mib)) < 0)
		goto err_icmpmsg_mib;

	tcp_mib_init(net);
	return 0;

err_icmpmsg_mib:
	snmp_mib_free((void **)net->mib.icmp_statistics);
err_icmp_mib:
	snmp_mib_free((void **)net->mib.udplite_statistics);
err_udplite_mib:
	snmp_mib_free((void **)net->mib.udp_statistics);
err_udp_mib:
	snmp_mib_free((void **)net->mib.net_statistics);
err_net_mib:
	snmp_mib_free((void **)net->mib.ip_statistics);
err_ip_mib:
	snmp_mib_free((void **)net->mib.tcp_statistics);
err_tcp_mib:
	return -ENOMEM;
}

static __net_exit void ipv4_mib_exit_net(struct net *net)
{
	snmp_mib_free((void **)net->mib.icmpmsg_statistics);
	snmp_mib_free((void **)net->mib.icmp_statistics);
	snmp_mib_free((void **)net->mib.udplite_statistics);
	snmp_mib_free((void **)net->mib.udp_statistics);
	snmp_mib_free((void **)net->mib.net_statistics);
	snmp_mib_free((void **)net->mib.ip_statistics);
	snmp_mib_free((void **)net->mib.tcp_statistics);
}

static __net_initdata struct pernet_operations ipv4_mib_ops = {
	.init = ipv4_mib_init_net,
	.exit = ipv4_mib_exit_net,
};

static int __init init_ipv4_mibs(void)
{
	return register_pernet_subsys(&ipv4_mib_ops);
}

static int ipv4_proc_init(void);

/*
 *	IP protocol layer initialiser
 */

static struct packet_type ip_packet_type __read_mostly = {
	.type = cpu_to_be16(ETH_P_IP),
	.func = ip_rcv,
	.gso_send_check = inet_gso_send_check,
	.gso_segment = inet_gso_segment,
	.gro_receive = inet_gro_receive,
	.gro_complete = inet_gro_complete,
};

static int __init inet_init(void)
{
	struct sk_buff *dummy_skb;
	struct inet_protosw *q;
	struct list_head *r;
	int rc = -EINVAL;

	BUILD_BUG_ON(sizeof(struct inet_skb_parm) > sizeof(dummy_skb->cb));

	rc = proto_register(&tcp_prot, 1);
	if (rc)
		goto out;

	rc = proto_register(&udp_prot, 1);
	if (rc)
		goto out_unregister_tcp_proto;

	rc = proto_register(&raw_prot, 1);
	if (rc)
		goto out_unregister_udp_proto;

	/*
	 *	Tell SOCKET that we are alive...
	 */

	(void)sock_register(&inet_family_ops);

#ifdef CONFIG_SYSCTL
	ip_static_sysctl_init();
#endif

	/*
	 *	Add all the base protocols.
	 */

	if (inet_add_protocol(&icmp_protocol, IPPROTO_ICMP) < 0)
		printk(KERN_CRIT "inet_init: Cannot add ICMP protocol\n");
	if (inet_add_protocol(&udp_protocol, IPPROTO_UDP) < 0)
		printk(KERN_CRIT "inet_init: Cannot add UDP protocol\n");
	if (inet_add_protocol(&tcp_protocol, IPPROTO_TCP) < 0)
		printk(KERN_CRIT "inet_init: Cannot add TCP protocol\n");
#ifdef CONFIG_IP_MULTICAST
	if (inet_add_protocol(&igmp_protocol, IPPROTO_IGMP) < 0)
		printk(KERN_CRIT "inet_init: Cannot add IGMP protocol\n");
#endif

	/* Register the socket-side information for inet_create. */
	for (r = &inetsw[0]; r < &inetsw[SOCK_MAX]; ++r)
		INIT_LIST_HEAD(r);

	for (q = inetsw_array; q < &inetsw_array[INETSW_ARRAY_LEN]; ++q)
		inet_register_protosw(q);

	/*
	 *	Set the ARP module up
	 */

	arp_init();

	/*
	 *	Set the IP module up
	 */

	ip_init();

	tcp_v4_init();

	/* Setup TCP slab cache for open requests. */
	tcp_init();

	/* Setup UDP memory threshold */
	udp_init();

	/* Add UDP-Lite (RFC 3828) */
	udplite4_register();

	/*
	 *	Set the ICMP layer up
	 */

	if (icmp_init() < 0)
		panic("Failed to create the ICMP control socket.\n");

	/*
	 *	Initialise the multicast router
	 */
#if defined(CONFIG_IP_MROUTE)
	if (ip_mr_init())
		printk(KERN_CRIT "inet_init: Cannot init ipv4 mroute\n");
#endif
	/*
	 *	Initialise per-cpu ipv4 mibs
	 */

	if (init_ipv4_mibs())
		printk(KERN_CRIT "inet_init: Cannot init ipv4 mibs\n");

	ipv4_proc_init();

	ipfrag_init();

	dev_add_pack(&ip_packet_type);

	rc = 0;
out:
	return rc;
out_unregister_udp_proto:
	proto_unregister(&udp_prot);
out_unregister_tcp_proto:
	proto_unregister(&tcp_prot);
	goto out;
}

fs_initcall(inet_init);

/* ------------------------------------------------------------------------ */

#ifdef CONFIG_PROC_FS
static int __init ipv4_proc_init(void)
{
	int rc = 0;

	if (raw_proc_init())
		goto out_raw;
	if (tcp4_proc_init())
		goto out_tcp;
	if (udp4_proc_init())
		goto out_udp;
	if (ip_misc_proc_init())
		goto out_misc;
out:
	return rc;
out_misc:
	udp4_proc_exit();
out_udp:
	tcp4_proc_exit();
out_tcp:
	raw_proc_exit();
out_raw:
	rc = -ENOMEM;
	goto out;
}

#else /* CONFIG_PROC_FS */
static int __init ipv4_proc_init(void)
{
	return 0;
}
#endif /* CONFIG_PROC_FS */

MODULE_ALIAS_NETPROTO(PF_INET);

EXPORT_SYMBOL(inet_accept);
EXPORT_SYMBOL(inet_bind);
EXPORT_SYMBOL(inet_dgram_connect);
EXPORT_SYMBOL(inet_dgram_ops);
EXPORT_SYMBOL(inet_getname);
EXPORT_SYMBOL(inet_ioctl);
EXPORT_SYMBOL(inet_listen);
EXPORT_SYMBOL(inet_register_protosw);
EXPORT_SYMBOL(inet_release);
EXPORT_SYMBOL(inet_sendmsg);
EXPORT_SYMBOL(inet_shutdown);
EXPORT_SYMBOL(inet_sock_destruct);
EXPORT_SYMBOL(inet_stream_connect);
EXPORT_SYMBOL(inet_stream_ops);
EXPORT_SYMBOL(inet_unregister_protosw);
EXPORT_SYMBOL(sysctl_ip_nonlocal_bind);<|MERGE_RESOLUTION|>--- conflicted
+++ resolved
@@ -116,8 +116,6 @@
 #include <linux/mroute.h>
 #endif
 
-<<<<<<< HEAD
-=======
 #ifdef CONFIG_ANDROID_PARANOID_NETWORK
 #include <linux/android_aid.h>
 
@@ -133,7 +131,6 @@
 #endif
 
 extern void ip_mc_drop_socket(struct sock *sk);
->>>>>>> 538ca3af
 
 /* The inetsw table contains everything that inet_create needs to
  * build a new socket.
