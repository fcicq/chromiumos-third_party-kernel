/*
 * inet fragments management
 *
 *		This program is free software; you can redistribute it and/or
 *		modify it under the terms of the GNU General Public License
 *		as published by the Free Software Foundation; either version
 *		2 of the License, or (at your option) any later version.
 *
 * 		Authors:	Pavel Emelyanov <xemul@openvz.org>
 *				Started as consolidation of ipv4/ip_fragment.c,
 *				ipv6/reassembly. and ipv6 nf conntrack reassembly
 */

#include <linux/list.h>
#include <linux/spinlock.h>
#include <linux/module.h>
#include <linux/timer.h>
#include <linux/mm.h>
#include <linux/random.h>
#include <linux/skbuff.h>
#include <linux/rtnetlink.h>
#include <linux/slab.h>

#include <net/sock.h>
#include <net/inet_frag.h>
#include <net/inet_ecn.h>

#define INETFRAGS_EVICT_BUCKETS   128
#define INETFRAGS_EVICT_MAX	  512

/* don't rebuild inetfrag table with new secret more often than this */
#define INETFRAGS_MIN_REBUILD_INTERVAL (5 * HZ)

/* Given the OR values of all fragments, apply RFC 3168 5.3 requirements
 * Value : 0xff if frame should be dropped.
 *         0 or INET_ECN_CE value, to be ORed in to final iph->tos field
 */
const u8 ip_frag_ecn_table[16] = {
	/* at least one fragment had CE, and others ECT_0 or ECT_1 */
	[IPFRAG_ECN_CE | IPFRAG_ECN_ECT_0]			= INET_ECN_CE,
	[IPFRAG_ECN_CE | IPFRAG_ECN_ECT_1]			= INET_ECN_CE,
	[IPFRAG_ECN_CE | IPFRAG_ECN_ECT_0 | IPFRAG_ECN_ECT_1]	= INET_ECN_CE,

	/* invalid combinations : drop frame */
	[IPFRAG_ECN_NOT_ECT | IPFRAG_ECN_CE] = 0xff,
	[IPFRAG_ECN_NOT_ECT | IPFRAG_ECN_ECT_0] = 0xff,
	[IPFRAG_ECN_NOT_ECT | IPFRAG_ECN_ECT_1] = 0xff,
	[IPFRAG_ECN_NOT_ECT | IPFRAG_ECN_ECT_0 | IPFRAG_ECN_ECT_1] = 0xff,
	[IPFRAG_ECN_NOT_ECT | IPFRAG_ECN_CE | IPFRAG_ECN_ECT_0] = 0xff,
	[IPFRAG_ECN_NOT_ECT | IPFRAG_ECN_CE | IPFRAG_ECN_ECT_1] = 0xff,
	[IPFRAG_ECN_NOT_ECT | IPFRAG_ECN_CE | IPFRAG_ECN_ECT_0 | IPFRAG_ECN_ECT_1] = 0xff,
};
EXPORT_SYMBOL(ip_frag_ecn_table);

static unsigned int
inet_frag_hashfn(const struct inet_frags *f, const struct inet_frag_queue *q)
{
	return f->hashfn(q) & (INETFRAGS_HASHSZ - 1);
}

static bool inet_frag_may_rebuild(struct inet_frags *f)
{
	return time_after(jiffies,
	       f->last_rebuild_jiffies + INETFRAGS_MIN_REBUILD_INTERVAL);
}

static void inet_frag_secret_rebuild(struct inet_frags *f)
{
	int i;

	write_seqlock_bh(&f->rnd_seqlock);

	if (!inet_frag_may_rebuild(f))
		goto out;

	get_random_bytes(&f->rnd, sizeof(u32));

	for (i = 0; i < INETFRAGS_HASHSZ; i++) {
		struct inet_frag_bucket *hb;
		struct inet_frag_queue *q;
		struct hlist_node *n;

		hb = &f->hash[i];
		spin_lock(&hb->chain_lock);

		hlist_for_each_entry_safe(q, n, &hb->chain, list) {
			unsigned int hval = inet_frag_hashfn(f, q);

			if (hval != i) {
				struct inet_frag_bucket *hb_dest;

				hlist_del(&q->list);

				/* Relink to new hash chain. */
				hb_dest = &f->hash[hval];

				/* This is the only place where we take
				 * another chain_lock while already holding
				 * one.  As this will not run concurrently,
				 * we cannot deadlock on hb_dest lock below, if its
				 * already locked it will be released soon since
				 * other caller cannot be waiting for hb lock
				 * that we've taken above.
				 */
				spin_lock_nested(&hb_dest->chain_lock,
						 SINGLE_DEPTH_NESTING);
				hlist_add_head(&q->list, &hb_dest->chain);
				spin_unlock(&hb_dest->chain_lock);
			}
		}
		spin_unlock(&hb->chain_lock);
	}

	f->rebuild = false;
	f->last_rebuild_jiffies = jiffies;
out:
	write_sequnlock_bh(&f->rnd_seqlock);
}

static bool inet_fragq_should_evict(const struct inet_frag_queue *q)
{
	if (!hlist_unhashed(&q->list_evictor))
		return false;

	return q->net->low_thresh == 0 ||
	       frag_mem_limit(q->net) >= q->net->low_thresh;
}

static unsigned int
inet_evict_bucket(struct inet_frags *f, struct inet_frag_bucket *hb)
{
	struct inet_frag_queue *fq;
	struct hlist_node *n;
	unsigned int evicted = 0;
	HLIST_HEAD(expired);

	spin_lock(&hb->chain_lock);

	hlist_for_each_entry_safe(fq, n, &hb->chain, list) {
		if (!inet_fragq_should_evict(fq))
			continue;

		if (!del_timer(&fq->timer))
			continue;

		hlist_add_head(&fq->list_evictor, &expired);
		++evicted;
	}

	spin_unlock(&hb->chain_lock);

	hlist_for_each_entry_safe(fq, n, &expired, list_evictor)
		f->frag_expire((unsigned long) fq);

	return evicted;
}

static void inet_frag_worker(struct work_struct *work)
{
	unsigned int budget = INETFRAGS_EVICT_BUCKETS;
	unsigned int i, evicted = 0;
	struct inet_frags *f;

	f = container_of(work, struct inet_frags, frags_work);

	BUILD_BUG_ON(INETFRAGS_EVICT_BUCKETS >= INETFRAGS_HASHSZ);

	local_bh_disable();

	for (i = ACCESS_ONCE(f->next_bucket); budget; --budget) {
		evicted += inet_evict_bucket(f, &f->hash[i]);
		i = (i + 1) & (INETFRAGS_HASHSZ - 1);
		if (evicted > INETFRAGS_EVICT_MAX)
			break;
	}

	f->next_bucket = i;

	local_bh_enable();

	if (f->rebuild && inet_frag_may_rebuild(f))
		inet_frag_secret_rebuild(f);
}

static void inet_frag_schedule_worker(struct inet_frags *f)
{
	if (unlikely(!work_pending(&f->frags_work)))
		schedule_work(&f->frags_work);
}

int inet_frags_init(struct inet_frags *f)
{
	int i;

	INIT_WORK(&f->frags_work, inet_frag_worker);

	for (i = 0; i < INETFRAGS_HASHSZ; i++) {
		struct inet_frag_bucket *hb = &f->hash[i];

		spin_lock_init(&hb->chain_lock);
		INIT_HLIST_HEAD(&hb->chain);
	}

	seqlock_init(&f->rnd_seqlock);
	f->last_rebuild_jiffies = 0;
	f->frags_cachep = kmem_cache_create(f->frags_cache_name, f->qsize, 0, 0,
					    NULL);
	if (!f->frags_cachep)
		return -ENOMEM;

	return 0;
}
EXPORT_SYMBOL(inet_frags_init);

void inet_frags_fini(struct inet_frags *f)
{
	cancel_work_sync(&f->frags_work);
	kmem_cache_destroy(f->frags_cachep);
}
EXPORT_SYMBOL(inet_frags_fini);

void inet_frags_exit_net(struct netns_frags *nf, struct inet_frags *f)
{
	unsigned int seq;
	int i;

	nf->low_thresh = 0;

evict_again:
	local_bh_disable();
	seq = read_seqbegin(&f->rnd_seqlock);

	for (i = 0; i < INETFRAGS_HASHSZ ; i++)
		inet_evict_bucket(f, &f->hash[i]);

	local_bh_enable();
	cond_resched();

	if (read_seqretry(&f->rnd_seqlock, seq) ||
	    sum_frag_mem_limit(nf))
		goto evict_again;
}
EXPORT_SYMBOL(inet_frags_exit_net);

static struct inet_frag_bucket *
get_frag_bucket_locked(struct inet_frag_queue *fq, struct inet_frags *f)
__acquires(hb->chain_lock)
{
	struct inet_frag_bucket *hb;
	unsigned int seq, hash;

 restart:
	seq = read_seqbegin(&f->rnd_seqlock);

	hash = inet_frag_hashfn(f, fq);
	hb = &f->hash[hash];

	spin_lock(&hb->chain_lock);
	if (read_seqretry(&f->rnd_seqlock, seq)) {
		spin_unlock(&hb->chain_lock);
		goto restart;
	}

	return hb;
}

static inline void fq_unlink(struct inet_frag_queue *fq, struct inet_frags *f)
{
	struct inet_frag_bucket *hb;

	hb = get_frag_bucket_locked(fq, f);
	hlist_del(&fq->list);
	fq->flags |= INET_FRAG_COMPLETE;
	spin_unlock(&hb->chain_lock);
}

void inet_frag_kill(struct inet_frag_queue *fq, struct inet_frags *f)
{
	if (del_timer(&fq->timer))
		atomic_dec(&fq->refcnt);

	if (!(fq->flags & INET_FRAG_COMPLETE)) {
		fq_unlink(fq, f);
		atomic_dec(&fq->refcnt);
	}
}
EXPORT_SYMBOL(inet_frag_kill);

static inline void frag_kfree_skb(struct netns_frags *nf, struct inet_frags *f,
				  struct sk_buff *skb)
{
	if (f->skb_free)
		f->skb_free(skb);
	kfree_skb(skb);
}

void inet_frag_destroy(struct inet_frag_queue *q, struct inet_frags *f)
{
	struct sk_buff *fp;
	struct netns_frags *nf;
	unsigned int sum, sum_truesize = 0;

	WARN_ON(!(q->flags & INET_FRAG_COMPLETE));
	WARN_ON(del_timer(&q->timer) != 0);

	/* Release all fragment data. */
	fp = q->fragments;
	nf = q->net;
	while (fp) {
		struct sk_buff *xp = fp->next;

		sum_truesize += fp->truesize;
		frag_kfree_skb(nf, f, fp);
		fp = xp;
	}
	sum = sum_truesize + f->qsize;

	if (f->destructor)
		f->destructor(q);
	kmem_cache_free(f->frags_cachep, q);

	sub_frag_mem_limit(nf, sum);
}
EXPORT_SYMBOL(inet_frag_destroy);

static struct inet_frag_queue *inet_frag_intern(struct netns_frags *nf,
						struct inet_frag_queue *qp_in,
						struct inet_frags *f,
						void *arg)
{
	struct inet_frag_bucket *hb = get_frag_bucket_locked(qp_in, f);
	struct inet_frag_queue *qp;

#ifdef CONFIG_SMP
	/* With SMP race we have to recheck hash table, because
	 * such entry could have been created on other cpu before
	 * we acquired hash bucket lock.
	 */
	hlist_for_each_entry(qp, &hb->chain, list) {
		if (qp->net == nf && f->match(qp, arg)) {
			atomic_inc(&qp->refcnt);
			spin_unlock(&hb->chain_lock);
			qp_in->flags |= INET_FRAG_COMPLETE;
			inet_frag_put(qp_in, f);
			return qp;
		}
	}
#endif
	qp = qp_in;
	if (!mod_timer(&qp->timer, jiffies + nf->timeout))
		atomic_inc(&qp->refcnt);

	atomic_inc(&qp->refcnt);
	hlist_add_head(&qp->list, &hb->chain);

	spin_unlock(&hb->chain_lock);

	return qp;
}

static struct inet_frag_queue *inet_frag_alloc(struct netns_frags *nf,
					       struct inet_frags *f,
					       void *arg)
{
	struct inet_frag_queue *q;

	q = kmem_cache_zalloc(f->frags_cachep, GFP_ATOMIC);
	if (!q)
		return NULL;

	q->net = nf;
	f->constructor(q, arg);
	add_frag_mem_limit(nf, f->qsize);

	setup_timer(&q->timer, f->frag_expire, (unsigned long)q);
	spin_lock_init(&q->lock);
	atomic_set(&q->refcnt, 1);

	return q;
}

static struct inet_frag_queue *inet_frag_create(struct netns_frags *nf,
						struct inet_frags *f,
						void *arg)
{
	struct inet_frag_queue *q;

	q = inet_frag_alloc(nf, f, arg);
	if (!q)
		return NULL;

	return inet_frag_intern(nf, q, f, arg);
}

struct inet_frag_queue *inet_frag_find(struct netns_frags *nf,
				       struct inet_frags *f, void *key,
				       unsigned int hash)
{
	struct inet_frag_bucket *hb;
	struct inet_frag_queue *q;
	int depth = 0;

<<<<<<< HEAD
	if (frag_mem_limit(nf) > nf->high_thresh) {
=======
	if (!nf->high_thresh || frag_mem_limit(nf) > nf->high_thresh) {
>>>>>>> 577189c3
		inet_frag_schedule_worker(f);
		return NULL;
	}

	if (frag_mem_limit(nf) > nf->low_thresh)
		inet_frag_schedule_worker(f);

	hash &= (INETFRAGS_HASHSZ - 1);
	hb = &f->hash[hash];

	spin_lock(&hb->chain_lock);
	hlist_for_each_entry(q, &hb->chain, list) {
		if (q->net == nf && f->match(q, key)) {
			atomic_inc(&q->refcnt);
			spin_unlock(&hb->chain_lock);
			return q;
		}
		depth++;
	}
	spin_unlock(&hb->chain_lock);

	if (depth <= INETFRAGS_MAXDEPTH)
		return inet_frag_create(nf, f, key);

	if (inet_frag_may_rebuild(f)) {
		if (!f->rebuild)
			f->rebuild = true;
		inet_frag_schedule_worker(f);
	}

	return ERR_PTR(-ENOBUFS);
}
EXPORT_SYMBOL(inet_frag_find);

void inet_frag_maybe_warn_overflow(struct inet_frag_queue *q,
				   const char *prefix)
{
	static const char msg[] = "inet_frag_find: Fragment hash bucket"
		" list length grew over limit " __stringify(INETFRAGS_MAXDEPTH)
		". Dropping fragment.\n";

	if (PTR_ERR(q) == -ENOBUFS)
		net_dbg_ratelimited("%s%s", prefix, msg);
}
EXPORT_SYMBOL(inet_frag_maybe_warn_overflow);<|MERGE_RESOLUTION|>--- conflicted
+++ resolved
@@ -400,11 +400,7 @@
 	struct inet_frag_queue *q;
 	int depth = 0;
 
-<<<<<<< HEAD
-	if (frag_mem_limit(nf) > nf->high_thresh) {
-=======
 	if (!nf->high_thresh || frag_mem_limit(nf) > nf->high_thresh) {
->>>>>>> 577189c3
 		inet_frag_schedule_worker(f);
 		return NULL;
 	}
