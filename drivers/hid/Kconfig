#
# HID driver configuration
#
menuconfig HID_SUPPORT
	bool "HID Devices"
	depends on INPUT
	default y
	---help---
	  Say Y here to get to see options for various computer-human interface
	  device drivers. This option alone does not add any kernel code.

	  If you say N, all options in this submenu will be skipped and disabled.

if HID_SUPPORT

config HID
	tristate "Generic HID support"
	depends on INPUT
	default y
	---help---
	  A human interface device (HID) is a type of computer device that
	  interacts directly with and takes input from humans. The term "HID"
	  most commonly used to refer to the USB-HID specification, but other
	  devices (such as, but not strictly limited to, Bluetooth) are
	  designed using HID specification (this involves certain keyboards,
	  mice, tablets, etc). This option compiles into kernel the generic
	  HID layer code (parser, usages, etc.), which can then be used by
	  transport-specific HID implementation (like USB or Bluetooth).

	  For docs and specs, see http://www.usb.org/developers/hidpage/

	  If unsure, say Y.

config HID_DEBUG
	bool "HID debugging support"
	default y
	depends on HID
	---help---
	This option lets the HID layer output diagnostics about its internal
	state, resolve HID usages, dump HID fields, etc. Individual HID drivers
	use this debugging facility to output information about individual HID
	devices, etc.

	This feature is useful for those who are either debugging the HID parser
	or any HID hardware device.

	If unsure, say Y.

config HIDRAW
	bool "/dev/hidraw raw HID device support"
	depends on HID
	---help---
	Say Y here if you want to support HID devices (from the USB
	specification standpoint) that aren't strictly user interface
	devices, like monitor controls and Uninterruptable Power Supplies.

	This module supports these devices separately using a separate
	event interface on /dev/hidraw.

	There is also a /dev/hiddev configuration option in the USB HID
	configuration menu. In comparison to hiddev, this device does not process
	the hid events at all (no parsing, no lookups). This lets applications
	to work on raw hid events when they want to, and avoid using transport-specific
	userspace libhid/libusb libraries.

	If unsure, say Y.

source "drivers/hid/usbhid/Kconfig"

menu "Special HID drivers"
	depends on HID

<<<<<<< HEAD
=======
config USB_KEYBOARD_USES_COMMON_NAME
	bool "Use a common name for all USB keyboards"
	default n
	depends on HID
	---help---
	Enabling this option will cause the kernel to report a common name
	for all attached USB keyboards, for userspaces which rely on the
	keyboard name for determining run-time behavior.

	If you are unsure, say N here.

config USB_KEYBOARD_COMMON_NAME
	string "Common name returned for USB keyboards"
	depends on USB_KEYBOARD_USES_COMMON_NAME
	default "usb_keyboard_us102"
	---help---
	Set this to the name which you would like to return for USB keyboard
	input devices. It should probably be based on the keyboard layout you
	expect to be most often attached to your system.

config HID_COMPAT
	bool "Load all HID drivers on hid core load"
	default y
	---help---
	Compatible option for older userspace. If you have system without udev
	support of module loading through aliases and also old
	module-init-tools which can't handle hid bus, choose Y here. Otherwise
	say N. If you say N and your userspace is old enough, the only
	functionality you lose is modules autoloading.

	If unsure, say Y.

>>>>>>> 538ca3af
config HID_A4TECH
	tristate "A4 tech" if EMBEDDED
	depends on USB_HID
	default !EMBEDDED
	---help---
	Support for A4 tech X5 and WOP-35 / Trust 450L mice.

config HID_APPLE
	tristate "Apple" if EMBEDDED
	depends on (USB_HID || BT_HIDP)
	default !EMBEDDED
	---help---
	Support for some Apple devices which less or more break
	HID specification.

	Say Y here if you want support for keyboards of	Apple iBooks, PowerBooks,
	MacBooks, MacBook Pros and Apple Aluminum.

config HID_BELKIN
	tristate "Belkin" if EMBEDDED
	depends on USB_HID
	default !EMBEDDED
	---help---
	Support for Belkin Flip KVM and Wireless keyboard.

config HID_CHERRY
	tristate "Cherry" if EMBEDDED
	depends on USB_HID
	default !EMBEDDED
	---help---
	Support for Cherry Cymotion keyboard.

config HID_CHICONY
	tristate "Chicony" if EMBEDDED
	depends on USB_HID
	default !EMBEDDED
	---help---
	Support for Chicony Tactical pad.

config HID_CYPRESS
	tristate "Cypress" if EMBEDDED
	depends on USB_HID
	default !EMBEDDED
	---help---
	Support for cypress mouse and barcode readers.

config HID_DRAGONRISE
	tristate "DragonRise Inc. support" if EMBEDDED
	depends on USB_HID
	default !EMBEDDED
	---help---
	Say Y here if you have DragonRise Inc.game controllers.

config DRAGONRISE_FF
	bool "DragonRise Inc. force feedback support"
	depends on HID_DRAGONRISE
	select INPUT_FF_MEMLESS
	---help---
	Say Y here if you want to enable force feedback support for DragonRise Inc.
	game controllers.

config HID_EZKEY
	tristate "Ezkey" if EMBEDDED
	depends on USB_HID
	default !EMBEDDED
	---help---
	Support for Ezkey BTC 8193 keyboard.

config HID_KYE
	tristate "Kye" if EMBEDDED
	depends on USB_HID
	default !EMBEDDED
	---help---
	Support for Kye/Genius Ergo Mouse.

config HID_GYRATION
	tristate "Gyration" if EMBEDDED
	depends on USB_HID
	default !EMBEDDED
	---help---
	Support for Gyration remote control.

config HID_KENSINGTON
	tristate "Kensington" if EMBEDDED
	depends on USB_HID
	default !EMBEDDED
	---help---
	Support for Kensington Slimblade Trackball.

config HID_LOGITECH
	tristate "Logitech" if EMBEDDED
	depends on USB_HID
	default !EMBEDDED
	---help---
	Support for Logitech devices that are not fully compliant with HID standard.

config LOGITECH_FF
	bool "Logitech force feedback support"
	depends on HID_LOGITECH
	select INPUT_FF_MEMLESS
	help
	  Say Y here if you have one of these devices:
	  - Logitech WingMan Cordless RumblePad
	  - Logitech WingMan Cordless RumblePad 2
	  - Logitech WingMan Force 3D
	  - Logitech Formula Force EX
	  - Logitech MOMO Force wheel

	  and if you want to enable force feedback for them.
	  Note: if you say N here, this device will still be supported, but without
	  force feedback.

config LOGIRUMBLEPAD2_FF
	bool "Logitech Rumblepad 2 force feedback support"
	depends on HID_LOGITECH
	select INPUT_FF_MEMLESS
	help
	  Say Y here if you want to enable force feedback support for Logitech
	  Rumblepad 2 devices.

config HID_MICROSOFT
	tristate "Microsoft" if EMBEDDED
	depends on USB_HID
	default !EMBEDDED
	---help---
	Support for Microsoft devices that are not fully compliant with HID standard.

config HID_MONTEREY
	tristate "Monterey" if EMBEDDED
	depends on USB_HID
	default !EMBEDDED
	---help---
	Support for Monterey Genius KB29E.

config HID_NTRIG
	tristate "NTrig" if EMBEDDED
	depends on USB_HID
	default !EMBEDDED
	---help---
	Support for N-Trig touch screen.

config HID_PANTHERLORD
	tristate "Pantherlord devices support" if EMBEDDED
	depends on USB_HID
	default !EMBEDDED
	---help---
	Support for PantherLord/GreenAsia based device support.

config HID_PANTHERLORD
	tristate "Pantherlord support" if EMBEDDED
	depends on USB_HID
	default !EMBEDDED
	---help---
	  Say Y here if you have a PantherLord/GreenAsia based game controller
	  or adapter.

config PANTHERLORD_FF
	bool "Pantherlord force feedback support"
	depends on HID_PANTHERLORD
	select INPUT_FF_MEMLESS
	---help---
	  Say Y here if you have a PantherLord/GreenAsia based game controller
	  or adapter and want to enable force feedback support for it.

config HID_PETALYNX
	tristate "Petalynx" if EMBEDDED
	depends on USB_HID
	default !EMBEDDED
	---help---
	Support for Petalynx Maxter remote control.

config HID_SAMSUNG
	tristate "Samsung" if EMBEDDED
	depends on USB_HID
	default !EMBEDDED
	---help---
	Support for Samsung InfraRed remote control.

config HID_SONY
	tristate "Sony" if EMBEDDED
	depends on USB_HID
	default !EMBEDDED
	---help---
	Support for Sony PS3 controller.

config HID_SUNPLUS
	tristate "Sunplus" if EMBEDDED
	depends on USB_HID
	default !EMBEDDED
	---help---
	Support for Sunplus wireless desktop.

config HID_GREENASIA
	tristate "GreenAsia (Product ID 0x12) support" if EMBEDDED
	depends on USB_HID
	default !EMBEDDED
	---help---
	  Say Y here if you have a GreenAsia (Product ID 0x12) based game
	  controller or adapter.

config GREENASIA_FF
	bool "GreenAsia (Product ID 0x12) force feedback support"
	depends on HID_GREENASIA
	select INPUT_FF_MEMLESS
	---help---
	Say Y here if you have a GreenAsia (Product ID 0x12) based game controller
	(like MANTA Warrior MM816 and SpeedLink Strike2 SL-6635) or adapter
	and want to enable force feedback support for it.

config HID_SMARTJOYPLUS
	tristate "SmartJoy PLUS PS2/USB adapter support" if EMBEDDED
	depends on USB_HID
	default !EMBEDDED
	---help---
	Support for SmartJoy PLUS PS2/USB adapter.

config SMARTJOYPLUS_FF
	bool "SmartJoy PLUS PS2/USB adapter force feedback support"
	depends on HID_SMARTJOYPLUS
	select INPUT_FF_MEMLESS
	---help---
	Say Y here if you have a SmartJoy PLUS PS2/USB adapter and want to
	enable force feedback support for it.

config HID_TOPSEED
	tristate "TopSeed Cyberlink remote control support" if EMBEDDED
	depends on USB_HID
	default !EMBEDDED
	---help---
	Say Y if you have a TopSeed Cyberlink remote control.

config HID_THRUSTMASTER
	tristate "ThrustMaster devices support" if EMBEDDED
	depends on USB_HID
	default !EMBEDDED
	---help---
	  Say Y here if you have a THRUSTMASTER FireStore Dual Power 2 or
	  a THRUSTMASTER Ferrari GT Rumble Wheel.

config THRUSTMASTER_FF
	bool "ThrustMaster devices force feedback support"
	depends on HID_THRUSTMASTER
	select INPUT_FF_MEMLESS
	---help---
	  Say Y here if you have a THRUSTMASTER FireStore Dual Power 2 or
	  a THRUSTMASTER Ferrari GT Rumble Force or Force Feedback Wheel and
	  want to enable force feedback support for it.

config HID_WACOM
	tristate "Wacom Bluetooth devices support" if EMBEDDED
	depends on BT_HIDP
	default !EMBEDDED
	---help---
	Support for Wacom Graphire Bluetooth tablet.

config HID_ZEROPLUS
	tristate "Zeroplus based game controller support" if EMBEDDED
	depends on USB_HID
	default !EMBEDDED
	---help---
	  Say Y here if you have a Zeroplus based game controller.

config ZEROPLUS_FF
	bool "Zeroplus based game controller force feedback support"
	depends on HID_ZEROPLUS
	select INPUT_FF_MEMLESS
	---help---
	  Say Y here if you have a Zeroplus based game controller and want
	  to have force feedback support for it.

endmenu

endif # HID_SUPPORT<|MERGE_RESOLUTION|>--- conflicted
+++ resolved
@@ -70,8 +70,6 @@
 menu "Special HID drivers"
 	depends on HID
 
-<<<<<<< HEAD
-=======
 config USB_KEYBOARD_USES_COMMON_NAME
 	bool "Use a common name for all USB keyboards"
 	default n
@@ -104,7 +102,6 @@
 
 	If unsure, say Y.
 
->>>>>>> 538ca3af
 config HID_A4TECH
 	tristate "A4 tech" if EMBEDDED
 	depends on USB_HID
