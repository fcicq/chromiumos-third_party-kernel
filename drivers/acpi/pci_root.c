/*
 *  pci_root.c - ACPI PCI Root Bridge Driver ($Revision: 40 $)
 *
 *  Copyright (C) 2001, 2002 Andy Grover <andrew.grover@intel.com>
 *  Copyright (C) 2001, 2002 Paul Diefenbaugh <paul.s.diefenbaugh@intel.com>
 *
 * ~~~~~~~~~~~~~~~~~~~~~~~~~~~~~~~~~~~~~~~~~~~~~~~~~~~~~~~~~~~~~~~~~~~~~~~~~~
 *
 *  This program is free software; you can redistribute it and/or modify
 *  it under the terms of the GNU General Public License as published by
 *  the Free Software Foundation; either version 2 of the License, or (at
 *  your option) any later version.
 *
 *  This program is distributed in the hope that it will be useful, but
 *  WITHOUT ANY WARRANTY; without even the implied warranty of
 *  MERCHANTABILITY or FITNESS FOR A PARTICULAR PURPOSE.  See the GNU
 *  General Public License for more details.
 *
 *  You should have received a copy of the GNU General Public License along
 *  with this program; if not, write to the Free Software Foundation, Inc.,
 *  59 Temple Place, Suite 330, Boston, MA 02111-1307 USA.
 *
 * ~~~~~~~~~~~~~~~~~~~~~~~~~~~~~~~~~~~~~~~~~~~~~~~~~~~~~~~~~~~~~~~~~~~~~~~~~~
 */

#include <linux/kernel.h>
#include <linux/module.h>
#include <linux/init.h>
#include <linux/types.h>
#include <linux/mutex.h>
#include <linux/pm.h>
#include <linux/pm_runtime.h>
#include <linux/pci.h>
#include <linux/pci-acpi.h>
#include <linux/pci-aspm.h>
#include <linux/acpi.h>
#include <linux/dmi.h>
#include <linux/slab.h>
#include <acpi/acpi_bus.h>
#include <acpi/acpi_drivers.h>
#include <acpi/apei.h>

#define PREFIX "ACPI: "

#define _COMPONENT		ACPI_PCI_COMPONENT
ACPI_MODULE_NAME("pci_root");
#define ACPI_PCI_ROOT_CLASS		"pci_bridge"
#define ACPI_PCI_ROOT_DEVICE_NAME	"PCI Root Bridge"
static int acpi_pci_root_add(struct acpi_device *device);
static int acpi_pci_root_remove(struct acpi_device *device, int type);
static int acpi_pci_root_start(struct acpi_device *device);

#define ACPI_PCIE_REQ_SUPPORT (OSC_EXT_PCI_CONFIG_SUPPORT \
				| OSC_ACTIVE_STATE_PWR_SUPPORT \
				| OSC_CLOCK_PWR_CAPABILITY_SUPPORT \
				| OSC_MSI_SUPPORT)

static const struct acpi_device_id root_device_ids[] = {
	{"PNP0A03", 0},
	{"", 0},
};
MODULE_DEVICE_TABLE(acpi, root_device_ids);

static struct acpi_driver acpi_pci_root_driver = {
	.name = "pci_root",
	.class = ACPI_PCI_ROOT_CLASS,
	.ids = root_device_ids,
	.ops = {
		.add = acpi_pci_root_add,
		.remove = acpi_pci_root_remove,
		.start = acpi_pci_root_start,
		},
};

/* Lock to protect both acpi_pci_roots and acpi_pci_drivers lists */
static DEFINE_MUTEX(acpi_pci_root_lock);
static LIST_HEAD(acpi_pci_roots);
static LIST_HEAD(acpi_pci_drivers);

static DEFINE_MUTEX(osc_lock);

int acpi_pci_register_driver(struct acpi_pci_driver *driver)
{
	int n = 0;
	struct acpi_pci_root *root;

	mutex_lock(&acpi_pci_root_lock);
	list_add_tail(&driver->node, &acpi_pci_drivers);
	if (driver->add)
		list_for_each_entry(root, &acpi_pci_roots, node) {
			driver->add(root);
			n++;
		}
	mutex_unlock(&acpi_pci_root_lock);

	return n;
}
EXPORT_SYMBOL(acpi_pci_register_driver);

void acpi_pci_unregister_driver(struct acpi_pci_driver *driver)
{
	struct acpi_pci_root *root;

	mutex_lock(&acpi_pci_root_lock);
	list_del(&driver->node);
	if (driver->remove)
		list_for_each_entry(root, &acpi_pci_roots, node)
			driver->remove(root);
	mutex_unlock(&acpi_pci_root_lock);
}
EXPORT_SYMBOL(acpi_pci_unregister_driver);

acpi_handle acpi_get_pci_rootbridge_handle(unsigned int seg, unsigned int bus)
{
	struct acpi_pci_root *root;
	acpi_handle handle = NULL;
	
	mutex_lock(&acpi_pci_root_lock);
	list_for_each_entry(root, &acpi_pci_roots, node)
		if ((root->segment == (u16) seg) &&
		    (root->secondary.start == (u16) bus)) {
			handle = root->device->handle;
			break;
		}
	mutex_unlock(&acpi_pci_root_lock);
	return handle;
}

EXPORT_SYMBOL_GPL(acpi_get_pci_rootbridge_handle);

/**
 * acpi_is_root_bridge - determine whether an ACPI CA node is a PCI root bridge
 * @handle - the ACPI CA node in question.
 *
 * Note: we could make this API take a struct acpi_device * instead, but
 * for now, it's more convenient to operate on an acpi_handle.
 */
int acpi_is_root_bridge(acpi_handle handle)
{
	int ret;
	struct acpi_device *device;

	ret = acpi_bus_get_device(handle, &device);
	if (ret)
		return 0;

	ret = acpi_match_device_ids(device, root_device_ids);
	if (ret)
		return 0;
	else
		return 1;
}
EXPORT_SYMBOL_GPL(acpi_is_root_bridge);

static acpi_status
get_root_bridge_busnr_callback(struct acpi_resource *resource, void *data)
{
	struct resource *res = data;
	struct acpi_resource_address64 address;

	if (resource->type != ACPI_RESOURCE_TYPE_ADDRESS16 &&
	    resource->type != ACPI_RESOURCE_TYPE_ADDRESS32 &&
	    resource->type != ACPI_RESOURCE_TYPE_ADDRESS64)
		return AE_OK;

	acpi_resource_to_address64(resource, &address);
	if ((address.address_length > 0) &&
	    (address.resource_type == ACPI_BUS_NUMBER_RANGE)) {
		res->start = address.minimum;
		res->end = address.minimum + address.address_length - 1;
	}

	return AE_OK;
}

static acpi_status try_get_root_bridge_busnr(acpi_handle handle,
					     struct resource *res)
{
	acpi_status status;

	res->start = -1;
	status =
	    acpi_walk_resources(handle, METHOD_NAME__CRS,
				get_root_bridge_busnr_callback, res);
	if (ACPI_FAILURE(status))
		return status;
	if (res->start == -1)
		return AE_ERROR;
	return AE_OK;
}

static void acpi_pci_bridge_scan(struct acpi_device *device)
{
	int status;
	struct acpi_device *child = NULL;

	if (device->flags.bus_address)
		if (device->parent && device->parent->ops.bind) {
			status = device->parent->ops.bind(device);
			if (!status) {
				list_for_each_entry(child, &device->children, node)
					acpi_pci_bridge_scan(child);
			}
		}
}

static u8 pci_osc_uuid_str[] = "33DB4D5B-1FF7-401C-9657-7441C03DD766";

static acpi_status acpi_pci_run_osc(acpi_handle handle,
				    const u32 *capbuf, u32 *retval)
{
	struct acpi_osc_context context = {
		.uuid_str = pci_osc_uuid_str,
		.rev = 1,
		.cap.length = 12,
		.cap.pointer = (void *)capbuf,
	};
	acpi_status status;

	status = acpi_run_osc(handle, &context);
	if (ACPI_SUCCESS(status)) {
		*retval = *((u32 *)(context.ret.pointer + 8));
		kfree(context.ret.pointer);
	}
	return status;
}

static acpi_status acpi_pci_query_osc(struct acpi_pci_root *root,
					u32 support,
					u32 *control)
{
	acpi_status status;
	u32 result, capbuf[3];

	support &= OSC_PCI_SUPPORT_MASKS;
	support |= root->osc_support_set;

	capbuf[OSC_QUERY_TYPE] = OSC_QUERY_ENABLE;
	capbuf[OSC_SUPPORT_TYPE] = support;
	if (control) {
		*control &= OSC_PCI_CONTROL_MASKS;
		capbuf[OSC_CONTROL_TYPE] = *control | root->osc_control_set;
	} else {
		/* Run _OSC query for all possible controls. */
		capbuf[OSC_CONTROL_TYPE] = OSC_PCI_CONTROL_MASKS;
	}

	status = acpi_pci_run_osc(root->device->handle, capbuf, &result);
	if (ACPI_SUCCESS(status)) {
		root->osc_support_set = support;
		if (control)
			*control = result;
	}
	return status;
}

static acpi_status acpi_pci_osc_support(struct acpi_pci_root *root, u32 flags)
{
	acpi_status status;
	acpi_handle tmp;

	status = acpi_get_handle(root->device->handle, "_OSC", &tmp);
	if (ACPI_FAILURE(status))
		return status;
	mutex_lock(&osc_lock);
	status = acpi_pci_query_osc(root, flags, NULL);
	mutex_unlock(&osc_lock);
	return status;
}

struct acpi_pci_root *acpi_pci_find_root(acpi_handle handle)
{
	struct acpi_pci_root *root;
	struct acpi_device *device;

	if (acpi_bus_get_device(handle, &device) ||
	    acpi_match_device_ids(device, root_device_ids))
		return NULL;

	root = acpi_driver_data(device);

	return root;
}
EXPORT_SYMBOL_GPL(acpi_pci_find_root);

struct acpi_handle_node {
	struct list_head node;
	acpi_handle handle;
};

/**
 * acpi_get_pci_dev - convert ACPI CA handle to struct pci_dev
 * @handle: the handle in question
 *
 * Given an ACPI CA handle, the desired PCI device is located in the
 * list of PCI devices.
 *
 * If the device is found, its reference count is increased and this
 * function returns a pointer to its data structure.  The caller must
 * decrement the reference count by calling pci_dev_put().
 * If no device is found, %NULL is returned.
 */
struct pci_dev *acpi_get_pci_dev(acpi_handle handle)
{
	int dev, fn;
	unsigned long long adr;
	acpi_status status;
	acpi_handle phandle;
	struct pci_bus *pbus;
	struct pci_dev *pdev = NULL;
	struct acpi_handle_node *node, *tmp;
	struct acpi_pci_root *root;
	LIST_HEAD(device_list);

	/*
	 * Walk up the ACPI CA namespace until we reach a PCI root bridge.
	 */
	phandle = handle;
	while (!acpi_is_root_bridge(phandle)) {
		node = kzalloc(sizeof(struct acpi_handle_node), GFP_KERNEL);
		if (!node)
			goto out;

		INIT_LIST_HEAD(&node->node);
		node->handle = phandle;
		list_add(&node->node, &device_list);

		status = acpi_get_parent(phandle, &phandle);
		if (ACPI_FAILURE(status))
			goto out;
	}

	root = acpi_pci_find_root(phandle);
	if (!root)
		goto out;

	pbus = root->bus;

	/*
	 * Now, walk back down the PCI device tree until we return to our
	 * original handle. Assumes that everything between the PCI root
	 * bridge and the device we're looking for must be a P2P bridge.
	 */
	list_for_each_entry(node, &device_list, node) {
		acpi_handle hnd = node->handle;
		status = acpi_evaluate_integer(hnd, "_ADR", NULL, &adr);
		if (ACPI_FAILURE(status))
			goto out;
		dev = (adr >> 16) & 0xffff;
		fn  = adr & 0xffff;

		pdev = pci_get_slot(pbus, PCI_DEVFN(dev, fn));
		if (!pdev || hnd == handle)
			break;

		pbus = pdev->subordinate;
		pci_dev_put(pdev);

		/*
		 * This function may be called for a non-PCI device that has a
		 * PCI parent (eg. a disk under a PCI SATA controller).  In that
		 * case pdev->subordinate will be NULL for the parent.
		 */
		if (!pbus) {
			dev_dbg(&pdev->dev, "Not a PCI-to-PCI bridge\n");
			pdev = NULL;
			break;
		}
	}
out:
	list_for_each_entry_safe(node, tmp, &device_list, node)
		kfree(node);

	return pdev;
}
EXPORT_SYMBOL_GPL(acpi_get_pci_dev);

/**
 * acpi_pci_osc_control_set - Request control of PCI root _OSC features.
 * @handle: ACPI handle of a PCI root bridge (or PCIe Root Complex).
 * @mask: Mask of _OSC bits to request control of, place to store control mask.
 * @req: Mask of _OSC bits the control of is essential to the caller.
 *
 * Run _OSC query for @mask and if that is successful, compare the returned
 * mask of control bits with @req.  If all of the @req bits are set in the
 * returned mask, run _OSC request for it.
 *
 * The variable at the @mask address may be modified regardless of whether or
 * not the function returns success.  On success it will contain the mask of
 * _OSC bits the BIOS has granted control of, but its contents are meaningless
 * on failure.
 **/
acpi_status acpi_pci_osc_control_set(acpi_handle handle, u32 *mask, u32 req)
{
	struct acpi_pci_root *root;
	acpi_status status;
	u32 ctrl, capbuf[3];
	acpi_handle tmp;

	if (!mask)
		return AE_BAD_PARAMETER;

	ctrl = *mask & OSC_PCI_CONTROL_MASKS;
	if ((ctrl & req) != req)
		return AE_TYPE;

	root = acpi_pci_find_root(handle);
	if (!root)
		return AE_NOT_EXIST;

	status = acpi_get_handle(handle, "_OSC", &tmp);
	if (ACPI_FAILURE(status))
		return status;

	mutex_lock(&osc_lock);

	*mask = ctrl | root->osc_control_set;
	/* No need to evaluate _OSC if the control was already granted. */
	if ((root->osc_control_set & ctrl) == ctrl)
		goto out;

	/* Need to check the available controls bits before requesting them. */
	while (*mask) {
		status = acpi_pci_query_osc(root, root->osc_support_set, mask);
		if (ACPI_FAILURE(status))
			goto out;
		if (ctrl == *mask)
			break;
		ctrl = *mask;
	}

	if ((ctrl & req) != req) {
		status = AE_SUPPORT;
		goto out;
	}

	capbuf[OSC_QUERY_TYPE] = 0;
	capbuf[OSC_SUPPORT_TYPE] = root->osc_support_set;
	capbuf[OSC_CONTROL_TYPE] = ctrl;
	status = acpi_pci_run_osc(handle, capbuf, mask);
	if (ACPI_SUCCESS(status))
		root->osc_control_set = *mask;
out:
	mutex_unlock(&osc_lock);
	return status;
}
EXPORT_SYMBOL(acpi_pci_osc_control_set);

const struct dmi_system_id acpi_pci_retain_aspm[] = {
	{
		.callback = NULL,
		.ident = "IEC Mario",
		.matches = {
			DMI_MATCH(DMI_SYS_VENDOR, "IEC"),
			DMI_MATCH(DMI_PRODUCT_NAME, "Mario"),
		},
	},
	{
		.callback = NULL,
		.ident = "SAMSUNG Alex",
		.matches = {
			DMI_MATCH(DMI_SYS_VENDOR, "SAMSUNG"),
			DMI_MATCH(DMI_PRODUCT_NAME, "Alex"),
		},
	},
	{ }
};

static int acpi_pci_root_add(struct acpi_device *device)
{
	unsigned long long segment, bus;
	acpi_status status;
	int result;
	struct acpi_pci_root *root;
	acpi_handle handle;
	struct acpi_device *child;
	u32 flags, base_flags;

	root = kzalloc(sizeof(struct acpi_pci_root), GFP_KERNEL);
	if (!root)
		return -ENOMEM;

	segment = 0;
	status = acpi_evaluate_integer(device->handle, METHOD_NAME__SEG, NULL,
				       &segment);
	if (ACPI_FAILURE(status) && status != AE_NOT_FOUND) {
		printk(KERN_ERR PREFIX "can't evaluate _SEG\n");
		result = -ENODEV;
		goto end;
	}

	/* Check _CRS first, then _BBN.  If no _BBN, default to zero. */
	root->secondary.flags = IORESOURCE_BUS;
	status = try_get_root_bridge_busnr(device->handle, &root->secondary);
	if (ACPI_FAILURE(status)) {
		/*
		 * We need both the start and end of the downstream bus range
		 * to interpret _CBA (MMCONFIG base address), so it really is
		 * supposed to be in _CRS.  If we don't find it there, all we
		 * can do is assume [_BBN-0xFF] or [0-0xFF].
		 */
		root->secondary.end = 0xFF;
		printk(KERN_WARNING FW_BUG PREFIX
		       "no secondary bus range in _CRS\n");
		status = acpi_evaluate_integer(device->handle, METHOD_NAME__BBN,
					       NULL, &bus);
		if (ACPI_SUCCESS(status))
			root->secondary.start = bus;
		else if (status == AE_NOT_FOUND)
			root->secondary.start = 0;
		else {
			printk(KERN_ERR PREFIX "can't evaluate _BBN\n");
			result = -ENODEV;
			goto end;
		}
	}

	INIT_LIST_HEAD(&root->node);
	root->device = device;
	root->segment = segment & 0xFFFF;
	strcpy(acpi_device_name(device), ACPI_PCI_ROOT_DEVICE_NAME);
	strcpy(acpi_device_class(device), ACPI_PCI_ROOT_CLASS);
	device->driver_data = root;

	printk(KERN_INFO PREFIX "%s [%s] (domain %04x %pR)\n",
	       acpi_device_name(device), acpi_device_bid(device),
	       root->segment, &root->secondary);

	/*
	 * PCI Routing Table
	 * -----------------
	 * Evaluate and parse _PRT, if exists.
	 */
	status = acpi_get_handle(device->handle, METHOD_NAME__PRT, &handle);
	if (ACPI_SUCCESS(status))
		result = acpi_pci_irq_add_prt(device->handle, root->segment,
					      root->secondary.start);

	root->mcfg_addr = acpi_pci_root_get_mcfg_addr(device->handle);

	/*
	 * All supported architectures that use ACPI have support for
	 * PCI domains, so we indicate this in _OSC support capabilities.
	 */
	flags = base_flags = OSC_PCI_SEGMENT_GROUPS_SUPPORT;
	acpi_pci_osc_support(root, flags);

	/*
	 * TBD: Need PCI interface for enumeration/configuration of roots.
	 */

	mutex_lock(&acpi_pci_root_lock);
	list_add_tail(&root->node, &acpi_pci_roots);
	mutex_unlock(&acpi_pci_root_lock);

	/*
	 * Scan the Root Bridge
	 * --------------------
	 * Must do this prior to any attempt to bind the root device, as the
	 * PCI namespace does not get created until this call is made (and 
	 * thus the root bridge's pci_dev does not exist).
	 */
	root->bus = pci_acpi_scan_root(root);
	if (!root->bus) {
		printk(KERN_ERR PREFIX
			    "Bus %04x:%02x not present in PCI namespace\n",
			    root->segment, (unsigned int)root->secondary.start);
		result = -ENODEV;
		goto out_del_root;
	}

	/*
	 * Attach ACPI-PCI Context
	 * -----------------------
	 * Thus binding the ACPI and PCI devices.
	 */
	result = acpi_pci_bind_root(device);
	if (result)
		goto out_del_root;

	/*
	 * Scan and bind all _ADR-Based Devices
	 */
	list_for_each_entry(child, &device->children, node)
		acpi_pci_bridge_scan(child);

<<<<<<< HEAD
	/* ASPM setting */
	if (is_osc_granted) {
		if (acpi_gbl_FADT.boot_flags & ACPI_FADT_NO_ASPM &&
		    !dmi_check_system(acpi_pci_retain_aspm))
			pcie_clear_aspm(root->bus);
=======
	/* Indicate support for various _OSC capabilities. */
	if (pci_ext_cfg_avail())
		flags |= OSC_EXT_PCI_CONFIG_SUPPORT;
	if (pcie_aspm_support_enabled())
		flags |= OSC_ACTIVE_STATE_PWR_SUPPORT |
			OSC_CLOCK_PWR_CAPABILITY_SUPPORT;
	if (pci_msi_enabled())
		flags |= OSC_MSI_SUPPORT;
	if (flags != base_flags) {
		status = acpi_pci_osc_support(root, flags);
		if (ACPI_FAILURE(status)) {
			dev_info(root->bus->bridge, "ACPI _OSC support "
				"notification failed, disabling PCIe ASPM\n");
			pcie_no_aspm();
			flags = base_flags;
		}
	}

	if (!pcie_ports_disabled
	    && (flags & ACPI_PCIE_REQ_SUPPORT) == ACPI_PCIE_REQ_SUPPORT) {
		flags = OSC_PCI_EXPRESS_CAP_STRUCTURE_CONTROL
			| OSC_PCI_EXPRESS_NATIVE_HP_CONTROL
			| OSC_PCI_EXPRESS_PME_CONTROL;

		if (pci_aer_available()) {
			if (aer_acpi_firmware_first())
				dev_dbg(root->bus->bridge,
					"PCIe errors handled by BIOS.\n");
			else
				flags |= OSC_PCI_EXPRESS_AER_CONTROL;
		}

		dev_info(root->bus->bridge,
			"Requesting ACPI _OSC control (0x%02x)\n", flags);

		status = acpi_pci_osc_control_set(device->handle, &flags,
					OSC_PCI_EXPRESS_CAP_STRUCTURE_CONTROL);
		if (ACPI_SUCCESS(status)) {
			dev_info(root->bus->bridge,
				"ACPI _OSC control (0x%02x) granted\n", flags);
			if (acpi_gbl_FADT.boot_flags & ACPI_FADT_NO_ASPM) {
				/*
				 * We have ASPM control, but the FADT indicates
				 * that it's unsupported. Clear it.
				 */
				pcie_clear_aspm(root->bus);
			}
		} else {
			dev_info(root->bus->bridge,
				"ACPI _OSC request failed (%s), "
				"returned control mask: 0x%02x\n",
				acpi_format_exception(status), flags);
			pr_info("ACPI _OSC control for PCIe not granted, "
				"disabling ASPM\n");
			pcie_no_aspm();
		}
>>>>>>> 9fa1d01e
	} else {
		dev_info(root->bus->bridge,
			 "Unable to request _OSC control "
			 "(_OSC support mask: 0x%02x)\n", flags);
	}

	pci_acpi_add_bus_pm_notifier(device, root->bus);
	if (device->wakeup.flags.run_wake)
		device_set_run_wake(root->bus->bridge, true);

	return 0;

out_del_root:
	mutex_lock(&acpi_pci_root_lock);
	list_del(&root->node);
	mutex_unlock(&acpi_pci_root_lock);

	acpi_pci_irq_del_prt(root->segment, root->secondary.start);
end:
	kfree(root);
	return result;
}

static int acpi_pci_root_start(struct acpi_device *device)
{
	struct acpi_pci_root *root = acpi_driver_data(device);
	struct acpi_pci_driver *driver;

	if (system_state != SYSTEM_BOOTING)
		pci_assign_unassigned_bus_resources(root->bus);

	mutex_lock(&acpi_pci_root_lock);
	list_for_each_entry(driver, &acpi_pci_drivers, node)
		if (driver->add)
			driver->add(root);
	mutex_unlock(&acpi_pci_root_lock);

	/* need to after hot-added ioapic is registered */
	if (system_state != SYSTEM_BOOTING)
		pci_enable_bridges(root->bus);

	pci_bus_add_devices(root->bus);

	return 0;
}

static int acpi_pci_root_remove(struct acpi_device *device, int type)
{
	acpi_status status;
	acpi_handle handle;
	struct acpi_pci_root *root = acpi_driver_data(device);
	struct acpi_pci_driver *driver;

	pci_stop_root_bus(root->bus);

	mutex_lock(&acpi_pci_root_lock);
	list_for_each_entry_reverse(driver, &acpi_pci_drivers, node)
		if (driver->remove)
			driver->remove(root);
	mutex_unlock(&acpi_pci_root_lock);

	device_set_run_wake(root->bus->bridge, false);
	pci_acpi_remove_bus_pm_notifier(device);

	status = acpi_get_handle(device->handle, METHOD_NAME__PRT, &handle);
	if (ACPI_SUCCESS(status))
		acpi_pci_irq_del_prt(root->segment, root->secondary.start);

	pci_remove_root_bus(root->bus);

	mutex_lock(&acpi_pci_root_lock);
	list_del(&root->node);
	mutex_unlock(&acpi_pci_root_lock);
	kfree(root);
	return 0;
}

static int __init acpi_pci_root_init(void)
{
	acpi_hest_init();

	if (acpi_pci_disabled)
		return 0;

	pci_acpi_crs_quirks();
	if (acpi_bus_register_driver(&acpi_pci_root_driver) < 0)
		return -ENODEV;

	return 0;
}

subsys_initcall(acpi_pci_root_init);<|MERGE_RESOLUTION|>--- conflicted
+++ resolved
@@ -584,13 +584,6 @@
 	list_for_each_entry(child, &device->children, node)
 		acpi_pci_bridge_scan(child);
 
-<<<<<<< HEAD
-	/* ASPM setting */
-	if (is_osc_granted) {
-		if (acpi_gbl_FADT.boot_flags & ACPI_FADT_NO_ASPM &&
-		    !dmi_check_system(acpi_pci_retain_aspm))
-			pcie_clear_aspm(root->bus);
-=======
 	/* Indicate support for various _OSC capabilities. */
 	if (pci_ext_cfg_avail())
 		flags |= OSC_EXT_PCI_CONFIG_SUPPORT;
@@ -636,7 +629,8 @@
 				 * We have ASPM control, but the FADT indicates
 				 * that it's unsupported. Clear it.
 				 */
-				pcie_clear_aspm(root->bus);
+				if (!dmi_check_system(acpi_pci_retain_aspm))
+					pcie_clear_aspm(root->bus);
 			}
 		} else {
 			dev_info(root->bus->bridge,
@@ -647,7 +641,6 @@
 				"disabling ASPM\n");
 			pcie_no_aspm();
 		}
->>>>>>> 9fa1d01e
 	} else {
 		dev_info(root->bus->bridge,
 			 "Unable to request _OSC control "
