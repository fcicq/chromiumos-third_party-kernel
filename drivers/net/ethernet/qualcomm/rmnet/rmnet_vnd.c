/* Copyright (c) 2013-2017, The Linux Foundation. All rights reserved.
 *
 * This program is free software; you can redistribute it and/or modify
 * it under the terms of the GNU General Public License version 2 and
 * only version 2 as published by the Free Software Foundation.
 *
 * This program is distributed in the hope that it will be useful,
 * but WITHOUT ANY WARRANTY; without even the implied warranty of
 * MERCHANTABILITY or FITNESS FOR A PARTICULAR PURPOSE.  See the
 * GNU General Public License for more details.
 *
 *
 * RMNET Data virtual network driver
 *
 */

#include <linux/etherdevice.h>
#include <linux/if_arp.h>
#include <net/pkt_sched.h>
#include "rmnet_config.h"
#include "rmnet_handlers.h"
#include "rmnet_private.h"
#include "rmnet_map.h"
#include "rmnet_vnd.h"

/* RX/TX Fixup */

void rmnet_vnd_rx_fixup(struct sk_buff *skb, struct net_device *dev)
{
	struct rmnet_priv *priv = netdev_priv(dev);
	struct rmnet_pcpu_stats *pcpu_ptr;

	pcpu_ptr = this_cpu_ptr(priv->pcpu_stats);

	u64_stats_update_begin(&pcpu_ptr->syncp);
	pcpu_ptr->stats.rx_pkts++;
	pcpu_ptr->stats.rx_bytes += skb->len;
	u64_stats_update_end(&pcpu_ptr->syncp);
}

void rmnet_vnd_tx_fixup(struct sk_buff *skb, struct net_device *dev)
{
	struct rmnet_priv *priv = netdev_priv(dev);
	struct rmnet_pcpu_stats *pcpu_ptr;

	pcpu_ptr = this_cpu_ptr(priv->pcpu_stats);

	u64_stats_update_begin(&pcpu_ptr->syncp);
	pcpu_ptr->stats.tx_pkts++;
	pcpu_ptr->stats.tx_bytes += skb->len;
	u64_stats_update_end(&pcpu_ptr->syncp);
}

/* Network Device Operations */

static netdev_tx_t rmnet_vnd_start_xmit(struct sk_buff *skb,
					struct net_device *dev)
{
	struct rmnet_priv *priv;

	priv = netdev_priv(dev);
	if (priv->real_dev) {
		rmnet_egress_handler(skb);
	} else {
		this_cpu_inc(priv->pcpu_stats->stats.tx_drops);
		kfree_skb(skb);
	}
	return NETDEV_TX_OK;
}

static int rmnet_vnd_change_mtu(struct net_device *rmnet_dev, int new_mtu)
{
	if (new_mtu < 0 || new_mtu > RMNET_MAX_PACKET_SIZE)
		return -EINVAL;

	rmnet_dev->mtu = new_mtu;
	return 0;
}

static int rmnet_vnd_get_iflink(const struct net_device *dev)
{
	struct rmnet_priv *priv = netdev_priv(dev);

	return priv->real_dev->ifindex;
}

static int rmnet_vnd_init(struct net_device *dev)
{
	struct rmnet_priv *priv = netdev_priv(dev);
	int err;

	priv->pcpu_stats = alloc_percpu(struct rmnet_pcpu_stats);
	if (!priv->pcpu_stats)
		return -ENOMEM;

	err = gro_cells_init(&priv->gro_cells, dev);
	if (err) {
		free_percpu(priv->pcpu_stats);
		return err;
	}

	return 0;
}

static void rmnet_vnd_uninit(struct net_device *dev)
{
	struct rmnet_priv *priv = netdev_priv(dev);

	gro_cells_destroy(&priv->gro_cells);
	free_percpu(priv->pcpu_stats);
}

static void rmnet_get_stats64(struct net_device *dev,
			      struct rtnl_link_stats64 *s)
{
	struct rmnet_priv *priv = netdev_priv(dev);
	struct rmnet_vnd_stats total_stats;
	struct rmnet_pcpu_stats *pcpu_ptr;
	unsigned int cpu, start;

	memset(&total_stats, 0, sizeof(struct rmnet_vnd_stats));

	for_each_possible_cpu(cpu) {
		pcpu_ptr = per_cpu_ptr(priv->pcpu_stats, cpu);

		do {
			start = u64_stats_fetch_begin_irq(&pcpu_ptr->syncp);
			total_stats.rx_pkts += pcpu_ptr->stats.rx_pkts;
			total_stats.rx_bytes += pcpu_ptr->stats.rx_bytes;
			total_stats.tx_pkts += pcpu_ptr->stats.tx_pkts;
			total_stats.tx_bytes += pcpu_ptr->stats.tx_bytes;
		} while (u64_stats_fetch_retry_irq(&pcpu_ptr->syncp, start));

		total_stats.tx_drops += pcpu_ptr->stats.tx_drops;
	}

	s->rx_packets = total_stats.rx_pkts;
	s->rx_bytes = total_stats.rx_bytes;
	s->tx_packets = total_stats.tx_pkts;
	s->tx_bytes = total_stats.tx_bytes;
	s->tx_dropped = total_stats.tx_drops;
}

static const struct net_device_ops rmnet_vnd_ops = {
	.ndo_start_xmit = rmnet_vnd_start_xmit,
	.ndo_change_mtu = rmnet_vnd_change_mtu,
	.ndo_get_iflink = rmnet_vnd_get_iflink,
	.ndo_add_slave  = rmnet_add_bridge,
	.ndo_del_slave  = rmnet_del_bridge,
	.ndo_init       = rmnet_vnd_init,
	.ndo_uninit     = rmnet_vnd_uninit,
	.ndo_get_stats64 = rmnet_get_stats64,
};

static const char rmnet_gstrings_stats[][ETH_GSTRING_LEN] = {
	"Checksum ok",
	"Checksum valid bit not set",
	"Checksum validation failed",
	"Checksum error bad buffer",
	"Checksum error bad ip version",
	"Checksum error bad transport",
	"Checksum skipped on ip fragment",
	"Checksum skipped",
	"Checksum computed in software",
};

static void rmnet_get_strings(struct net_device *dev, u32 stringset, u8 *buf)
{
	switch (stringset) {
	case ETH_SS_STATS:
		memcpy(buf, &rmnet_gstrings_stats,
		       sizeof(rmnet_gstrings_stats));
		break;
	}
}

static int rmnet_get_sset_count(struct net_device *dev, int sset)
{
	switch (sset) {
	case ETH_SS_STATS:
		return ARRAY_SIZE(rmnet_gstrings_stats);
	default:
		return -EOPNOTSUPP;
	}
}

static void rmnet_get_ethtool_stats(struct net_device *dev,
				    struct ethtool_stats *stats, u64 *data)
{
	struct rmnet_priv *priv = netdev_priv(dev);
	struct rmnet_priv_stats *st = &priv->stats;

	if (!data)
		return;

	memcpy(data, st, ARRAY_SIZE(rmnet_gstrings_stats) * sizeof(u64));
}

static const struct ethtool_ops rmnet_ethtool_ops = {
	.get_ethtool_stats = rmnet_get_ethtool_stats,
	.get_strings = rmnet_get_strings,
	.get_sset_count = rmnet_get_sset_count,
};

/* Called by kernel whenever a new rmnet<n> device is created. Sets MTU,
 * flags, ARP type, needed headroom, etc...
 */
void rmnet_vnd_setup(struct net_device *rmnet_dev)
{
	rmnet_dev->netdev_ops = &rmnet_vnd_ops;
	rmnet_dev->mtu = RMNET_DFLT_PACKET_SIZE;
	rmnet_dev->needed_headroom = RMNET_NEEDED_HEADROOM;
	random_ether_addr(rmnet_dev->dev_addr);
	rmnet_dev->tx_queue_len = RMNET_TX_QUEUE_LEN;

	/* Raw IP mode */
	rmnet_dev->header_ops = NULL;  /* No header */
	rmnet_dev->type = ARPHRD_RAWIP;
	rmnet_dev->hard_header_len = 0;
	rmnet_dev->flags &= ~(IFF_BROADCAST | IFF_MULTICAST);

	rmnet_dev->needs_free_netdev = true;
	rmnet_dev->ethtool_ops = &rmnet_ethtool_ops;

	/* This perm addr will be used as interface identifier by IPv6 */
	rmnet_dev->addr_assign_type = NET_ADDR_RANDOM;
	eth_random_addr(rmnet_dev->perm_addr);
}

/* Exposed API */

int rmnet_vnd_newlink(u8 id, struct net_device *rmnet_dev,
		      struct rmnet_port *port,
		      struct net_device *real_dev,
		      struct rmnet_endpoint *ep)
{
	struct rmnet_priv *priv = netdev_priv(rmnet_dev);
	int rc;

	if (ep->egress_dev)
		return -EINVAL;

<<<<<<< HEAD
	if (rmnet_get_endpoint(port, id))
		return -EBUSY;

	rmnet_dev->hw_features = NETIF_F_RXCSUM;
	rmnet_dev->hw_features |= NETIF_F_IP_CSUM | NETIF_F_IPV6_CSUM;
	rmnet_dev->hw_features |= NETIF_F_SG;
=======
	priv->real_dev = real_dev;
>>>>>>> 1d4bd2e4

	rc = register_netdevice(rmnet_dev);
	if (!rc) {
		ep->egress_dev = rmnet_dev;
		ep->mux_id = id;
		port->nr_rmnet_devs++;

		rmnet_dev->rtnl_link_ops = &rmnet_link_ops;

		priv->mux_id = id;

		netdev_dbg(rmnet_dev, "rmnet dev created\n");
	}

	return rc;
}

int rmnet_vnd_dellink(u8 id, struct rmnet_port *port,
		      struct rmnet_endpoint *ep)
{
	if (id >= RMNET_MAX_LOGICAL_EP || !ep->egress_dev)
		return -EINVAL;

	ep->egress_dev = NULL;
	port->nr_rmnet_devs--;
	return 0;
}

u8 rmnet_vnd_get_mux(struct net_device *rmnet_dev)
{
	struct rmnet_priv *priv;

	priv = netdev_priv(rmnet_dev);
	return priv->mux_id;
}

int rmnet_vnd_do_flow_control(struct net_device *rmnet_dev, int enable)
{
	netdev_dbg(rmnet_dev, "Setting VND TX queue state to %d\n", enable);
	/* Although we expect similar number of enable/disable
	 * commands, optimize for the disable. That is more
	 * latency sensitive than enable
	 */
	if (unlikely(enable))
		netif_wake_queue(rmnet_dev);
	else
		netif_stop_queue(rmnet_dev);

	return 0;
}<|MERGE_RESOLUTION|>--- conflicted
+++ resolved
@@ -240,16 +240,14 @@
 	if (ep->egress_dev)
 		return -EINVAL;
 
-<<<<<<< HEAD
 	if (rmnet_get_endpoint(port, id))
 		return -EBUSY;
 
 	rmnet_dev->hw_features = NETIF_F_RXCSUM;
 	rmnet_dev->hw_features |= NETIF_F_IP_CSUM | NETIF_F_IPV6_CSUM;
 	rmnet_dev->hw_features |= NETIF_F_SG;
-=======
+
 	priv->real_dev = real_dev;
->>>>>>> 1d4bd2e4
 
 	rc = register_netdevice(rmnet_dev);
 	if (!rc) {
