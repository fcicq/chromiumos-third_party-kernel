--- conflicted
+++ resolved
@@ -722,12 +722,8 @@
 		/* To read updated queue and carrier status */
 		smp_mb();
 		if (netif_tx_queue_stopped(txq) && netif_carrier_ok(netdev)) {
-<<<<<<< HEAD
-			netif_tx_start_queue(txq);
-=======
 			netif_tx_wake_queue(txq);
 			nic = nic->pnicvf;
->>>>>>> c470abd4
 			this_cpu_inc(nic->drv_stats->txq_wake);
 			if (netif_msg_tx_err(nic))
 				netdev_warn(netdev,
@@ -1092,13 +1088,6 @@
 	if (!netif_tx_queue_stopped(txq) &&
 	    !nicvf_sq_append_skb(snic, sq, skb, qid)) {
 		netif_tx_stop_queue(txq);
-<<<<<<< HEAD
-		this_cpu_inc(nic->drv_stats->txq_stop);
-		if (netif_msg_tx_err(nic))
-			netdev_warn(netdev,
-				    "%s: Transmit ring full, stopping SQ%d\n",
-				    netdev->name, qid);
-=======
 
 		/* Barrier, so that stop_queue visible to other cpus */
 		smp_mb();
@@ -1113,7 +1102,6 @@
 					    "%s: Transmit ring full, stopping SQ%d\n",
 					    netdev->name, qid);
 		}
->>>>>>> c470abd4
 		return NETDEV_TX_BUSY;
 	}
 
@@ -1351,20 +1339,10 @@
 	if (!netif_running(netdev))
 		return 0;
 
-<<<<<<< HEAD
-	netdev->mtu = new_mtu;
-
-	if (!netif_running(netdev))
-		return 0;
-
-	if (nicvf_update_hw_max_frs(nic, new_mtu))
-		return -EINVAL;
-=======
 	if (nicvf_update_hw_max_frs(nic, new_mtu)) {
 		netdev->mtu = orig_mtu;
 		return -EINVAL;
 	}
->>>>>>> c470abd4
 
 	return 0;
 }
