--- conflicted
+++ resolved
@@ -1316,11 +1316,7 @@
 }
 #endif /* CFG80211_VERSION < KERNEL_VERSION(4,4,0) */
 
-<<<<<<< HEAD
 #if CFG80211_VERSION < KERNEL_VERSION(99,0,0)
-=======
-#if CFG80211_VERSION < KERNEL_VERSION(4,99,0)
->>>>>>> d791bd29
 /* not really on the way upstream yet */
 #define WIPHY_FLAG_HAS_FTM_RESPONDER 0
 
@@ -1509,11 +1505,7 @@
 		struct cfg80211_ftm_request ftm;
 	} u;
 };
-<<<<<<< HEAD
 #endif /* CFG80211_VERSION < KERNEL_VERSION(99,0,0) */
-=======
-#endif /* CFG80211_VERSION < KERNEL_VERSION(4,99,0) */
->>>>>>> d791bd29
 
 #if CFG80211_VERSION < KERNEL_VERSION(4,12,0)
 #define mon_opts_flags(p)	flags
@@ -1554,9 +1546,6 @@
 {
 	return false;
 }
-<<<<<<< HEAD
-
-=======
 #else
 static inline bool ieee80211_viftype_nan(unsigned int iftype)
 {
@@ -1564,7 +1553,6 @@
 }
 
 #if CFG80211_VERSION < KERNEL_VERSION(4,4,0)
->>>>>>> d791bd29
 struct cfg80211_nan_conf {
 	u8 master_pref;
 	u8 bands;
@@ -1645,15 +1633,7 @@
 	NL80211_NAN_SOLICITED_PUBLISH = 1 << 0,
 	NL80211_NAN_UNSOLICITED_PUBLISH = 1 << 1,
 };
-<<<<<<< HEAD
-#else
-static inline bool ieee80211_viftype_nan(unsigned int iftype)
-{
-	return iftype == NL80211_IFTYPE_NAN;
-}
-=======
 #endif /* CFG80211_VERSION < KERNEL_VERSION(4,4,0) */
->>>>>>> d791bd29
 
 static inline
 bool ieee80211_has_nan_iftype(unsigned int iftype)
@@ -1662,11 +1642,7 @@
 }
 #endif /* CFG80211_VERSION < KERNEL_VERSION(4,9,0) */
 
-<<<<<<< HEAD
 #if CFG80211_VERSION < KERNEL_VERSION(99,0,0)
-=======
-#if CFG80211_VERSION < KERNEL_VERSION(4,99,0)
->>>>>>> d791bd29
 #define nan_conf_cdw_2g(conf) 1
 #define nan_conf_cdw_5g(conf) 1
 #else
@@ -1769,11 +1745,7 @@
 #define NUM_NL80211_BANDS ((enum nl80211_band)IEEE80211_NUM_BANDS)
 #endif
 
-<<<<<<< HEAD
-#if CFG80211_VERSION < KERNEL_VERSION(4,8,0)
-=======
 #if CFG80211_VERSION < KERNEL_VERSION(4,4,0)
->>>>>>> d791bd29
 struct cfg80211_scan_info {
 	u64 scan_start_tsf;
 	u8 tsf_bssid[ETH_ALEN] __aligned(2);
@@ -1791,11 +1763,7 @@
 #define NL80211_EXT_FEATURE_SCAN_START_TIME -1
 #define NL80211_EXT_FEATURE_BSS_PARENT_TSF -1
 #define NL80211_EXT_FEATURE_SET_SCAN_DWELL -1
-<<<<<<< HEAD
-#endif
-=======
 #endif /* CFG80211_VERSION < KERNEL_VERSION(4,4,0) */
->>>>>>> d791bd29
 
 #if CFG80211_VERSION < KERNEL_VERSION(4,9,0)
 static inline
@@ -1887,8 +1855,6 @@
 	return wdev->p2p_started;
 }
 
-<<<<<<< HEAD
-=======
 static inline const u8 *cfg80211_find_ext_ie(u8 ext_eid, const u8 *ies, int len)
 {
 	return cfg80211_find_ie_match(WLAN_EID_EXTENSION, ies, len,
@@ -1897,7 +1863,6 @@
 #endif /* CFG80211_VERSION < KERNEL_VERSION(4,10,0) */
 
 #if CFG80211_VERSION < KERNEL_VERSION(4,4,0)
->>>>>>> d791bd29
 struct iface_combination_params {
 	int num_different_channels;
 	u8 radar_detect;
@@ -1931,17 +1896,7 @@
 }
 
 #define cfg80211_iter_combinations iwl7000_iter_combinations
-<<<<<<< HEAD
-
-static inline const u8 *cfg80211_find_ext_ie(u8 ext_eid, const u8 *ies, int len)
-{
-	return cfg80211_find_ie_match(WLAN_EID_EXTENSION, ies, len,
-				      &ext_eid, 1, 2);
-}
-#endif
-=======
 #endif /* CFG80211_VERSION < KERNEL_VERSION(4,4,0) */
->>>>>>> d791bd29
 
 #if CFG80211_VERSION >= KERNEL_VERSION(4,11,0) || \
      CFG80211_VERSION < KERNEL_VERSION(4,9,0)
@@ -2335,11 +2290,7 @@
 #define NL80211_SCAN_FLAG_OCE_PROBE_REQ_DEFERRAL_SUPPRESSION BIT(7)
 #endif
 
-<<<<<<< HEAD
-#if CFG80211_VERSION < KERNEL_VERSION(4,17,0)
-=======
 #if CFG80211_VERSION < KERNEL_VERSION(4,4,0)
->>>>>>> d791bd29
 struct ieee80211_wmm_ac {
 	u16 cw_min;
 	u16 cw_max;
@@ -2356,21 +2307,13 @@
 reg_query_regdb_wmm(char *alpha2, int freq, u32 *ptr,
 		    struct ieee80211_wmm_rule *rule)
 {
-<<<<<<< HEAD
 	pr_debug_once(KERN_DEBUG
 		      "iwl7000: ETSI WMM data not implemented yet!\n");
-=======
-	pr_debug_once("iwl7000: ETSI WMM data not implemented yet!\n");
->>>>>>> d791bd29
 	return -ENODATA;
 }
 #endif
 
-<<<<<<< HEAD
 #if CFG80211_VERSION < KERNEL_VERSION(99,0,0)
-=======
-#if CFG80211_VERSION < KERNEL_VERSION(4,99,0)
->>>>>>> d791bd29
 /* not yet upstream */
 static inline bool ieee80211_viftype_nan_data(unsigned int iftype)
 {
@@ -2383,11 +2326,7 @@
 }
 #endif
 
-<<<<<<< HEAD
 #if CFG80211_VERSION < KERNEL_VERSION(99,0,0)
-=======
-#if CFG80211_VERSION < KERNEL_VERSION(4,99,0)
->>>>>>> d791bd29
 /* not yet upstream */
 static inline int
 cfg80211_crypto_n_ciphers_group(struct cfg80211_crypto_settings *crypto)
