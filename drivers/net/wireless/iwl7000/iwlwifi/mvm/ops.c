--- conflicted
+++ resolved
@@ -261,14 +261,6 @@
  * The handler can be one from three contexts, see &iwl_rx_handler_context
  */
 static const struct iwl_rx_handlers iwl_mvm_rx_handlers[] = {
-<<<<<<< HEAD
-	RX_HANDLER(TX_CMD, iwl_mvm_rx_tx_cmd, false),
-	RX_HANDLER(BA_NOTIF, iwl_mvm_rx_ba_notif, false),
-
-	RX_HANDLER(BT_PROFILE_NOTIFICATION, iwl_mvm_rx_bt_coex_notif, true),
-	RX_HANDLER(BEACON_NOTIFICATION, iwl_mvm_rx_beacon_notif, true),
-	RX_HANDLER(STATISTICS_NOTIFICATION, iwl_mvm_rx_statistics, true),
-=======
 	RX_HANDLER(TX_CMD, iwl_mvm_rx_tx_cmd, RX_HANDLER_SYNC),
 	RX_HANDLER(BA_NOTIF, iwl_mvm_rx_ba_notif, RX_HANDLER_SYNC),
 
@@ -278,25 +270,16 @@
 		   RX_HANDLER_ASYNC_LOCKED),
 	RX_HANDLER(STATISTICS_NOTIFICATION, iwl_mvm_rx_statistics,
 		   RX_HANDLER_ASYNC_LOCKED),
->>>>>>> 22c7fafc
 	RX_HANDLER(ANTENNA_COUPLING_NOTIFICATION,
 		   iwl_mvm_rx_ant_coupling_notif, RX_HANDLER_ASYNC_LOCKED),
 
 	RX_HANDLER(BA_WINDOW_STATUS_NOTIFICATION_ID,
 		   iwl_mvm_window_status_notif, RX_HANDLER_SYNC),
 
-<<<<<<< HEAD
-	RX_HANDLER(BA_WINDOW_STATUS_NOTIFICATION_ID,
-		   iwl_mvm_window_status_notif, false),
-
-	RX_HANDLER(TIME_EVENT_NOTIFICATION, iwl_mvm_rx_time_event_notif, false),
-	RX_HANDLER(MCC_CHUB_UPDATE_CMD, iwl_mvm_rx_chub_update_mcc, true),
-=======
 	RX_HANDLER(TIME_EVENT_NOTIFICATION, iwl_mvm_rx_time_event_notif,
 		   RX_HANDLER_SYNC),
 	RX_HANDLER(MCC_CHUB_UPDATE_CMD, iwl_mvm_rx_chub_update_mcc,
 		   RX_HANDLER_ASYNC_LOCKED),
->>>>>>> 22c7fafc
 
 	RX_HANDLER(EOSP_NOTIFICATION, iwl_mvm_rx_eosp_notif, RX_HANDLER_SYNC),
 
@@ -320,32 +303,6 @@
 
 	RX_HANDLER(REPLY_ERROR, iwl_mvm_rx_fw_error, RX_HANDLER_SYNC),
 	RX_HANDLER(PSM_UAPSD_AP_MISBEHAVING_NOTIFICATION,
-<<<<<<< HEAD
-		   iwl_mvm_power_uapsd_misbehaving_ap_notif, false),
-	RX_HANDLER(DTS_MEASUREMENT_NOTIFICATION, iwl_mvm_temp_notif, true),
-	RX_HANDLER_GRP(PHY_OPS_GROUP, DTS_MEASUREMENT_NOTIF_WIDE,
-		       iwl_mvm_temp_notif, true),
-	RX_HANDLER_GRP(PHY_OPS_GROUP, CT_KILL_NOTIFICATION,
-		       iwl_mvm_ct_kill_notif, false),
-
-	RX_HANDLER(TDLS_CHANNEL_SWITCH_NOTIFICATION, iwl_mvm_rx_tdls_notif,
-		   true),
-	RX_HANDLER(MFUART_LOAD_NOTIFICATION, iwl_mvm_rx_mfuart_notif, false),
-	RX_HANDLER(TOF_NOTIFICATION, iwl_mvm_tof_resp_handler, true),
-	RX_HANDLER_GRP(PROT_OFFLOAD_GROUP, STORED_BEACON_NTF,
-		       iwl_mvm_rx_stored_beacon_notif, false),
-#ifdef CPTCFG_IWLMVM_VENDOR_CMDS
-	RX_HANDLER_GRP(SCAN_GROUP, GSCAN_RESULTS_AVAILABLE_EVENT,
-		       iwl_mvm_rx_gscan_results_available, true),
-	RX_HANDLER_GRP(SCAN_GROUP, GSCAN_HOTLIST_CHANGE_EVENT,
-		       iwl_mvm_rx_gscan_hotlist_change_event, true),
-	RX_HANDLER_GRP(SCAN_GROUP, GSCAN_SIGNIFICANT_CHANGE_EVENT,
-		       iwl_mvm_rx_gscan_significant_change_event, true),
-	RX_HANDLER_GRP(NAN_GROUP, NAN_DISCOVERY_TERMINATE_NOTIF,
-		       iwl_mvm_nan_de_term_notif, false),
-	RX_HANDLER_GRP(NAN_GROUP, NAN_DISCOVERY_EVENT_NOTIF,
-		       iwl_mvm_nan_match, false),
-=======
 		   iwl_mvm_power_uapsd_misbehaving_ap_notif, RX_HANDLER_SYNC),
 	RX_HANDLER(DTS_MEASUREMENT_NOTIFICATION, iwl_mvm_temp_notif,
 		   RX_HANDLER_ASYNC_LOCKED),
@@ -380,7 +337,6 @@
 		       iwl_mvm_nan_match, RX_HANDLER_SYNC),
 	RX_HANDLER_GRP(MAC_CONF_GROUP, LINK_QUALITY_MEASUREMENT_COMPLETE_NOTIF,
 		       iwl_mvm_vendor_lqm_notif, RX_HANDLER_SYNC),
->>>>>>> 22c7fafc
 #endif
 
 #ifdef CPTCFG_IWLWIFI_DEVICE_TESTMODE
@@ -504,8 +460,6 @@
 /* Please keep this array *SORTED* by hex value.
  * Access is done through binary search
  */
-<<<<<<< HEAD
-=======
 static const struct iwl_hcmd_names iwl_mvm_system_names[] = {
 	HCMD_NAME(SHARED_MEM_CFG_CMD),
 };
@@ -521,7 +475,6 @@
 /* Please keep this array *SORTED* by hex value.
  * Access is done through binary search
  */
->>>>>>> 22c7fafc
 static const struct iwl_hcmd_names iwl_mvm_phy_names[] = {
 	HCMD_NAME(CMD_DTS_MEASUREMENT_TRIGGER_WIDE),
 	HCMD_NAME(CTDP_CONFIG_CMD),
@@ -536,10 +489,7 @@
 static const struct iwl_hcmd_names iwl_mvm_data_path_names[] = {
 	HCMD_NAME(UPDATE_MU_GROUPS_CMD),
 	HCMD_NAME(TRIGGER_RX_QUEUES_NOTIF_CMD),
-<<<<<<< HEAD
-=======
 	HCMD_NAME(MU_GROUP_MGMT_NOTIF),
->>>>>>> 22c7fafc
 	HCMD_NAME(RX_QUEUES_NOTIFICATION),
 };
 
@@ -580,11 +530,8 @@
 static const struct iwl_hcmd_arr iwl_mvm_groups[] = {
 	[LEGACY_GROUP] = HCMD_ARR(iwl_mvm_legacy_names),
 	[LONG_GROUP] = HCMD_ARR(iwl_mvm_legacy_names),
-<<<<<<< HEAD
-=======
 	[SYSTEM_GROUP] = HCMD_ARR(iwl_mvm_system_names),
 	[MAC_CONF_GROUP] = HCMD_ARR(iwl_mvm_mac_conf_names),
->>>>>>> 22c7fafc
 	[PHY_OPS_GROUP] = HCMD_ARR(iwl_mvm_phy_names),
 	[DATA_PATH_GROUP] = HCMD_ARR(iwl_mvm_data_path_names),
 	[SCAN_GROUP] = HCMD_ARR(iwl_mvm_scan_names),
@@ -834,11 +781,7 @@
 		iwl_mvm_ref(mvm, IWL_MVM_REF_INIT_UCODE);
 		err = iwl_run_init_mvm_ucode(mvm, true);
 		if (!err || !iwlmvm_mod_params.init_dbg)
-<<<<<<< HEAD
-			iwl_trans_stop_device(trans);
-=======
 			iwl_mvm_stop_device(mvm);
->>>>>>> 22c7fafc
 		iwl_mvm_unref(mvm, IWL_MVM_REF_INIT_UCODE);
 		mutex_unlock(&mvm->mutex);
 		/* returns 0 if successful, 1 if success but in rfkill */
@@ -876,12 +819,6 @@
 		iwl_trans_unref(mvm->trans);
 
 	iwl_mvm_tof_init(mvm);
-
-	/* init RSS hash key */
-	get_random_bytes(mvm->secret_key, sizeof(mvm->secret_key));
-
-	setup_timer(&mvm->scan_timer, iwl_mvm_scan_timeout,
-		    (unsigned long)mvm);
 
 	return op_mode;
 
@@ -956,12 +893,8 @@
 
 	iwl_mvm_tof_clean(mvm);
 
-<<<<<<< HEAD
-	del_timer_sync(&mvm->scan_timer);
-=======
 	mutex_destroy(&mvm->mutex);
 	mutex_destroy(&mvm->d0i3_suspend_mutex);
->>>>>>> 22c7fafc
 
 	ieee80211_free_hw(mvm->hw);
 }
@@ -1097,7 +1030,6 @@
 static void iwl_mvm_rx(struct iwl_op_mode *op_mode,
 		       struct napi_struct *napi,
 		       struct iwl_rx_cmd_buffer *rxb)
-<<<<<<< HEAD
 {
 	struct iwl_rx_packet *pkt = rxb_addr(rxb);
 	struct iwl_mvm *mvm = IWL_OP_MODE_GET_MVM(op_mode);
@@ -1150,73 +1082,9 @@
 		iwl_mvm_rx_common(mvm, rxb, pkt);
 }
 
-static void iwl_mvm_stop_sw_queue(struct iwl_op_mode *op_mode, int queue)
-=======
->>>>>>> 22c7fafc
-{
-	struct iwl_rx_packet *pkt = rxb_addr(rxb);
-	struct iwl_mvm *mvm = IWL_OP_MODE_GET_MVM(op_mode);
-<<<<<<< HEAD
-	unsigned long mq;
+void iwl_mvm_stop_mac_queues(struct iwl_mvm *mvm, unsigned long mq)
+{
 	int q;
-
-	spin_lock_bh(&mvm->queue_info_lock);
-	mq = mvm->queue_info[queue].hw_queue_to_mac80211;
-	spin_unlock_bh(&mvm->queue_info_lock);
-=======
-
-#ifdef CPTCFG_IWLWIFI_DEVICE_TESTMODE
-	/*
-	 * RX data may be forwarded to userspace in case the user
-	 * requested to monitor the rx w/o affecting the regular flow.
-	 * In this case the iwl_test object will handle forwarding the rx
-	 * data to user space.
-	 */
-	iwl_tm_mvm_send_rx(mvm, rxb);
-#endif
-
-	if (likely(pkt->hdr.cmd == REPLY_RX_MPDU_CMD))
-		iwl_mvm_rx_rx_mpdu(mvm, napi, rxb);
-	else if (pkt->hdr.cmd == FRAME_RELEASE)
-		iwl_mvm_rx_frame_release(mvm, rxb, 0);
-	else if (pkt->hdr.cmd == REPLY_RX_PHY_CMD)
-		iwl_mvm_rx_rx_phy_cmd(mvm, rxb);
-	else
-		iwl_mvm_rx_common(mvm, rxb, pkt);
-}
-
-static void iwl_mvm_rx_mq(struct iwl_op_mode *op_mode,
-			  struct napi_struct *napi,
-			  struct iwl_rx_cmd_buffer *rxb)
-{
-	struct iwl_rx_packet *pkt = rxb_addr(rxb);
-	struct iwl_mvm *mvm = IWL_OP_MODE_GET_MVM(op_mode);
-
-#ifdef CPTCFG_IWLWIFI_DEVICE_TESTMODE
-	/*
-	 * RX data may be forwarded to userspace in case the user
-	 * requested to monitor the rx w/o affecting the regular flow.
-	 * In this case the iwl_test object will handle forwarding the rx
-	 * data to user space.
-	 */
-	iwl_tm_mvm_send_rx(mvm, rxb);
-#endif
-
-	if (likely(pkt->hdr.cmd == REPLY_RX_MPDU_CMD))
-		iwl_mvm_rx_mpdu_mq(mvm, napi, rxb, 0);
-	else if (pkt->hdr.cmd == REPLY_RX_PHY_CMD)
-		iwl_mvm_rx_phy_cmd_mq(mvm, rxb);
-	else if (unlikely(pkt->hdr.group_id == DATA_PATH_GROUP &&
-			  pkt->hdr.cmd == RX_QUEUES_NOTIFICATION))
-		iwl_mvm_rx_queue_notif(mvm, rxb, 0);
-	else
-		iwl_mvm_rx_common(mvm, rxb, pkt);
-}
-
-void iwl_mvm_stop_mac_queues(struct iwl_mvm *mvm, unsigned long mq)
-{
-	int q;
->>>>>>> 22c7fafc
 
 	if (WARN_ON_ONCE(!mq))
 		return;
@@ -1224,12 +1092,7 @@
 	for_each_set_bit(q, &mq, IEEE80211_MAX_QUEUES) {
 		if (atomic_inc_return(&mvm->mac80211_queue_stop_count[q]) > 1) {
 			IWL_DEBUG_TX_QUEUES(mvm,
-<<<<<<< HEAD
-					    "queue %d (mac80211 %d) already stopped\n",
-					    queue, q);
-=======
 					    "mac80211 %d already stopped\n", q);
->>>>>>> 22c7fafc
 			continue;
 		}
 
@@ -1253,27 +1116,6 @@
 {
 	struct iwl_mvm *mvm = IWL_OP_MODE_GET_MVM(op_mode);
 	unsigned long mq;
-<<<<<<< HEAD
-	int q;
-
-	spin_lock_bh(&mvm->queue_info_lock);
-	mq = mvm->queue_info[queue].hw_queue_to_mac80211;
-	spin_unlock_bh(&mvm->queue_info_lock);
-
-	if (WARN_ON_ONCE(!mq))
-		return;
-
-	for_each_set_bit(q, &mq, IEEE80211_MAX_QUEUES) {
-		if (atomic_dec_return(&mvm->mac80211_queue_stop_count[q]) > 0) {
-			IWL_DEBUG_TX_QUEUES(mvm,
-					    "queue %d (mac80211 %d) still stopped\n",
-					    queue, q);
-			continue;
-		}
-
-		ieee80211_wake_queue(mvm->hw, q);
-	}
-=======
 
 	spin_lock_bh(&mvm->queue_info_lock);
 	mq = mvm->queue_info[hw_queue].hw_queue_to_mac80211;
@@ -1310,7 +1152,6 @@
 	spin_unlock_bh(&mvm->queue_info_lock);
 
 	iwl_mvm_start_mac_queues(mvm, mq);
->>>>>>> 22c7fafc
 }
 
 void iwl_mvm_set_hw_ctkill_state(struct iwl_mvm *mvm, bool state)
