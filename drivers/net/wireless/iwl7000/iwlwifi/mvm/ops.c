/******************************************************************************
 *
 * This file is provided under a dual BSD/GPLv2 license.  When using or
 * redistributing this file, you may do so under either license.
 *
 * GPL LICENSE SUMMARY
 *
 * Copyright(c) 2012 - 2014 Intel Corporation. All rights reserved.
 * Copyright(c) 2013 - 2015 Intel Mobile Communications GmbH
 *
 * This program is free software; you can redistribute it and/or modify
 * it under the terms of version 2 of the GNU General Public License as
 * published by the Free Software Foundation.
 *
 * This program is distributed in the hope that it will be useful, but
 * WITHOUT ANY WARRANTY; without even the implied warranty of
 * MERCHANTABILITY or FITNESS FOR A PARTICULAR PURPOSE.  See the GNU
 * General Public License for more details.
 *
 * You should have received a copy of the GNU General Public License
 * along with this program; if not, write to the Free Software
 * Foundation, Inc., 51 Franklin Street, Fifth Floor, Boston, MA 02110,
 * USA
 *
 * The full GNU General Public License is included in this distribution
 * in the file called COPYING.
 *
 * Contact Information:
 *  Intel Linux Wireless <linuxwifi@intel.com>
 * Intel Corporation, 5200 N.E. Elam Young Parkway, Hillsboro, OR 97124-6497
 *
 * BSD LICENSE
 *
 * Copyright(c) 2012 - 2014 Intel Corporation. All rights reserved.
 * Copyright(c) 2013 - 2015 Intel Mobile Communications GmbH
 * Copyright(c) 2016 Intel Deutschland GmbH
 * All rights reserved.
 *
 * Redistribution and use in source and binary forms, with or without
 * modification, are permitted provided that the following conditions
 * are met:
 *
 *  * Redistributions of source code must retain the above copyright
 *    notice, this list of conditions and the following disclaimer.
 *  * Redistributions in binary form must reproduce the above copyright
 *    notice, this list of conditions and the following disclaimer in
 *    the documentation and/or other materials provided with the
 *    distribution.
 *  * Neither the name Intel Corporation nor the names of its
 *    contributors may be used to endorse or promote products derived
 *    from this software without specific prior written permission.
 *
 * THIS SOFTWARE IS PROVIDED BY THE COPYRIGHT HOLDERS AND CONTRIBUTORS
 * "AS IS" AND ANY EXPRESS OR IMPLIED WARRANTIES, INCLUDING, BUT NOT
 * LIMITED TO, THE IMPLIED WARRANTIES OF MERCHANTABILITY AND FITNESS FOR
 * A PARTICULAR PURPOSE ARE DISCLAIMED. IN NO EVENT SHALL THE COPYRIGHT
 * OWNER OR CONTRIBUTORS BE LIABLE FOR ANY DIRECT, INDIRECT, INCIDENTAL,
 * SPECIAL, EXEMPLARY, OR CONSEQUENTIAL DAMAGES (INCLUDING, BUT NOT
 * LIMITED TO, PROCUREMENT OF SUBSTITUTE GOODS OR SERVICES; LOSS OF USE,
 * DATA, OR PROFITS; OR BUSINESS INTERRUPTION) HOWEVER CAUSED AND ON ANY
 * THEORY OF LIABILITY, WHETHER IN CONTRACT, STRICT LIABILITY, OR TORT
 * (INCLUDING NEGLIGENCE OR OTHERWISE) ARISING IN ANY WAY OUT OF THE USE
 * OF THIS SOFTWARE, EVEN IF ADVISED OF THE POSSIBILITY OF SUCH DAMAGE.
 *
 *****************************************************************************/
#include <linux/module.h>
#include <linux/vmalloc.h>
#include <net/mac80211.h>

#include "iwl-notif-wait.h"
#include "iwl-trans.h"
#include "iwl-op-mode.h"
#include "iwl-fw.h"
#include "iwl-debug.h"
#include "iwl-drv.h"
#include "iwl-modparams.h"
#include "mvm.h"
#include "iwl-phy-db.h"
#include "iwl-eeprom-parse.h"
#include "iwl-csr.h"
#include "iwl-io.h"
#include "iwl-prph.h"
#include "rs.h"
#include "fw-api-scan.h"
#include "iwl-tm-gnl.h"
#include "time-event.h"
#include "fw-dbg.h"
#include "fw-api.h"
#include "fw-api-scan.h"
#include "fw-api-nan.h"
#ifdef CPTCFG_IWLWIFI_DEVICE_TESTMODE
#include "iwl-dnt-cfg.h"
#include "iwl-dnt-dispatch.h"
#endif

#define DRV_DESCRIPTION	"The new Intel(R) wireless AGN driver for Linux"
MODULE_DESCRIPTION(DRV_DESCRIPTION);
MODULE_AUTHOR(DRV_COPYRIGHT " " DRV_AUTHOR);
MODULE_LICENSE("GPL");

static const struct iwl_op_mode_ops iwl_mvm_ops;
static const struct iwl_op_mode_ops iwl_mvm_ops_mq;

struct iwl_mvm_mod_params iwlmvm_mod_params = {
	.power_scheme = IWL_POWER_SCHEME_BPS,
	.tfd_q_hang_detect = true
	/* rest of fields are 0 by default */
};

module_param_named(init_dbg, iwlmvm_mod_params.init_dbg, bool, S_IRUGO);
MODULE_PARM_DESC(init_dbg,
		 "set to true to debug an ASSERT in INIT fw (default: false");
module_param_named(power_scheme, iwlmvm_mod_params.power_scheme, int, S_IRUGO);
MODULE_PARM_DESC(power_scheme,
		 "power management scheme: 1-active, 2-balanced, 3-low power, default: 2");
module_param_named(tfd_q_hang_detect, iwlmvm_mod_params.tfd_q_hang_detect,
		   bool, S_IRUGO);
MODULE_PARM_DESC(tfd_q_hang_detect,
		 "TFD queues hang detection (default: true");
module_param_named(ftm_resp_asap, iwlmvm_mod_params.ftm_resp_asap, bool,
		   S_IRUGO);
MODULE_PARM_DESC(ftm_resp_asap,
		 "FTM responder ASAP mode only (non ASAP mode is disabled), default: false");


#ifdef CPTCFG_IWLWIFI_DEVICE_TESTMODE
static void iwl_mvm_rx_fw_logs(struct iwl_mvm *mvm,
			       struct iwl_rx_cmd_buffer *rxb)
{
	iwl_dnt_dispatch_collect_ucode_message(mvm->trans, rxb);
}
#endif

/*
 * module init and exit functions
 */
static int __init iwl_mvm_init(void)
{
	int ret;

	ret = iwl_mvm_rate_control_register();
	if (ret) {
		pr_err("Unable to register rate control algorithm: %d\n", ret);
		return ret;
	}

	ret = iwl_opmode_register("iwlmvm", &iwl_mvm_ops);

	if (ret) {
		pr_err("Unable to register MVM op_mode: %d\n", ret);
		iwl_mvm_rate_control_unregister();
	}

	return ret;
}
module_init(iwl_mvm_init);

static void __exit iwl_mvm_exit(void)
{
	iwl_opmode_deregister("iwlmvm");
	iwl_mvm_rate_control_unregister();
}
module_exit(iwl_mvm_exit);

static void iwl_mvm_nic_config(struct iwl_op_mode *op_mode)
{
	struct iwl_mvm *mvm = IWL_OP_MODE_GET_MVM(op_mode);
	u8 radio_cfg_type, radio_cfg_step, radio_cfg_dash;
	u32 reg_val = 0;
	u32 phy_config = iwl_mvm_get_phy_config(mvm);

	radio_cfg_type = (phy_config & FW_PHY_CFG_RADIO_TYPE) >>
			 FW_PHY_CFG_RADIO_TYPE_POS;
	radio_cfg_step = (phy_config & FW_PHY_CFG_RADIO_STEP) >>
			 FW_PHY_CFG_RADIO_STEP_POS;
	radio_cfg_dash = (phy_config & FW_PHY_CFG_RADIO_DASH) >>
			 FW_PHY_CFG_RADIO_DASH_POS;

	/* SKU control */
	reg_val |= CSR_HW_REV_STEP(mvm->trans->hw_rev) <<
				CSR_HW_IF_CONFIG_REG_POS_MAC_STEP;
	reg_val |= CSR_HW_REV_DASH(mvm->trans->hw_rev) <<
				CSR_HW_IF_CONFIG_REG_POS_MAC_DASH;

	/* radio configuration */
	reg_val |= radio_cfg_type << CSR_HW_IF_CONFIG_REG_POS_PHY_TYPE;
	reg_val |= radio_cfg_step << CSR_HW_IF_CONFIG_REG_POS_PHY_STEP;
	reg_val |= radio_cfg_dash << CSR_HW_IF_CONFIG_REG_POS_PHY_DASH;

	WARN_ON((radio_cfg_type << CSR_HW_IF_CONFIG_REG_POS_PHY_TYPE) &
		 ~CSR_HW_IF_CONFIG_REG_MSK_PHY_TYPE);

	/*
	 * TODO: Bits 7-8 of CSR in 8000 HW family set the ADC sampling, and
	 * shouldn't be set to any non-zero value. The same is supposed to be
	 * true of the other HW, but unsetting them (such as the 7260) causes
	 * automatic tests to fail on seemingly unrelated errors. Need to
	 * further investigate this, but for now we'll separate cases.
	 */
	if (mvm->trans->cfg->device_family != IWL_DEVICE_FAMILY_8000)
		reg_val |= CSR_HW_IF_CONFIG_REG_BIT_RADIO_SI;

	iwl_trans_set_bits_mask(mvm->trans, CSR_HW_IF_CONFIG_REG,
				CSR_HW_IF_CONFIG_REG_MSK_MAC_DASH |
				CSR_HW_IF_CONFIG_REG_MSK_MAC_STEP |
				CSR_HW_IF_CONFIG_REG_MSK_PHY_TYPE |
				CSR_HW_IF_CONFIG_REG_MSK_PHY_STEP |
				CSR_HW_IF_CONFIG_REG_MSK_PHY_DASH |
				CSR_HW_IF_CONFIG_REG_BIT_RADIO_SI |
				CSR_HW_IF_CONFIG_REG_BIT_MAC_SI,
				reg_val);

	IWL_DEBUG_INFO(mvm, "Radio type=0x%x-0x%x-0x%x\n", radio_cfg_type,
		       radio_cfg_step, radio_cfg_dash);

	/*
	 * W/A : NIC is stuck in a reset state after Early PCIe power off
	 * (PCIe power is lost before PERST# is asserted), causing ME FW
	 * to lose ownership and not being able to obtain it back.
	 */
	if (!mvm->trans->cfg->apmg_not_supported)
		iwl_set_bits_mask_prph(mvm->trans, APMG_PS_CTRL_REG,
				       APMG_PS_CTRL_EARLY_PWR_OFF_RESET_DIS,
				       ~APMG_PS_CTRL_EARLY_PWR_OFF_RESET_DIS);
}

/**
 * enum iwl_rx_handler_context context for Rx handler
 * @RX_HANDLER_SYNC : this means that it will be called in the Rx path
 *	which can't acquire mvm->mutex.
 * @RX_HANDLER_ASYNC_LOCKED : If the handler needs to hold mvm->mutex
 *	(and only in this case!), it should be set as ASYNC. In that case,
 *	it will be called from a worker with mvm->mutex held.
 * @RX_HANDLER_ASYNC_UNLOCKED : in case the handler needs to lock the
 *	mutex itself, it will be called from a worker without mvm->mutex held.
 */
enum iwl_rx_handler_context {
	RX_HANDLER_SYNC,
	RX_HANDLER_ASYNC_LOCKED,
	RX_HANDLER_ASYNC_UNLOCKED,
};

/**
 * struct iwl_rx_handlers handler for FW notification
 * @cmd_id: command id
 * @context: see &iwl_rx_handler_context
 * @fn: the function is called when notification is received
 */
struct iwl_rx_handlers {
	u16 cmd_id;
	enum iwl_rx_handler_context context;
	void (*fn)(struct iwl_mvm *mvm, struct iwl_rx_cmd_buffer *rxb);
};

#define RX_HANDLER(_cmd_id, _fn, _context)	\
	{ .cmd_id = _cmd_id, .fn = _fn, .context = _context }
#define RX_HANDLER_GRP(_grp, _cmd, _fn, _context)	\
	{ .cmd_id = WIDE_ID(_grp, _cmd), .fn = _fn, .context = _context }

/*
 * Handlers for fw notifications
 * Convention: RX_HANDLER(CMD_NAME, iwl_mvm_rx_CMD_NAME
 * This list should be in order of frequency for performance purposes.
 *
 * The handler can be one from three contexts, see &iwl_rx_handler_context
 */
static const struct iwl_rx_handlers iwl_mvm_rx_handlers[] = {
	RX_HANDLER(TX_CMD, iwl_mvm_rx_tx_cmd, RX_HANDLER_SYNC),
	RX_HANDLER(BA_NOTIF, iwl_mvm_rx_ba_notif, RX_HANDLER_SYNC),

	RX_HANDLER(BT_PROFILE_NOTIFICATION, iwl_mvm_rx_bt_coex_notif,
		   RX_HANDLER_ASYNC_LOCKED),
	RX_HANDLER(BEACON_NOTIFICATION, iwl_mvm_rx_beacon_notif,
		   RX_HANDLER_ASYNC_LOCKED),
	RX_HANDLER(STATISTICS_NOTIFICATION, iwl_mvm_rx_statistics,
		   RX_HANDLER_ASYNC_LOCKED),
	RX_HANDLER(ANTENNA_COUPLING_NOTIFICATION,
		   iwl_mvm_rx_ant_coupling_notif, RX_HANDLER_ASYNC_LOCKED),

	RX_HANDLER(BA_WINDOW_STATUS_NOTIFICATION_ID,
		   iwl_mvm_window_status_notif, RX_HANDLER_SYNC),

	RX_HANDLER(TIME_EVENT_NOTIFICATION, iwl_mvm_rx_time_event_notif,
		   RX_HANDLER_SYNC),
	RX_HANDLER(MCC_CHUB_UPDATE_CMD, iwl_mvm_rx_chub_update_mcc,
		   RX_HANDLER_ASYNC_LOCKED),

	RX_HANDLER(EOSP_NOTIFICATION, iwl_mvm_rx_eosp_notif, RX_HANDLER_SYNC),

	RX_HANDLER(SCAN_ITERATION_COMPLETE,
		   iwl_mvm_rx_lmac_scan_iter_complete_notif, RX_HANDLER_SYNC),
	RX_HANDLER(SCAN_OFFLOAD_COMPLETE,
		   iwl_mvm_rx_lmac_scan_complete_notif,
		   RX_HANDLER_ASYNC_LOCKED),
	RX_HANDLER(MATCH_FOUND_NOTIFICATION, iwl_mvm_rx_scan_match_found,
		   RX_HANDLER_SYNC),
	RX_HANDLER(SCAN_COMPLETE_UMAC, iwl_mvm_rx_umac_scan_complete_notif,
		   RX_HANDLER_ASYNC_LOCKED),
	RX_HANDLER(SCAN_ITERATION_COMPLETE_UMAC,
		   iwl_mvm_rx_umac_scan_iter_complete_notif, RX_HANDLER_SYNC),

	RX_HANDLER(CARD_STATE_NOTIFICATION, iwl_mvm_rx_card_state_notif,
		   RX_HANDLER_SYNC),

	RX_HANDLER(MISSED_BEACONS_NOTIFICATION, iwl_mvm_rx_missed_beacons_notif,
		   RX_HANDLER_SYNC),

	RX_HANDLER(REPLY_ERROR, iwl_mvm_rx_fw_error, RX_HANDLER_SYNC),
	RX_HANDLER(PSM_UAPSD_AP_MISBEHAVING_NOTIFICATION,
		   iwl_mvm_power_uapsd_misbehaving_ap_notif, RX_HANDLER_SYNC),
	RX_HANDLER(DTS_MEASUREMENT_NOTIFICATION, iwl_mvm_temp_notif,
		   RX_HANDLER_ASYNC_LOCKED),
	RX_HANDLER_GRP(PHY_OPS_GROUP, DTS_MEASUREMENT_NOTIF_WIDE,
		       iwl_mvm_temp_notif, RX_HANDLER_ASYNC_UNLOCKED),
	RX_HANDLER_GRP(PHY_OPS_GROUP, CT_KILL_NOTIFICATION,
		       iwl_mvm_ct_kill_notif, RX_HANDLER_SYNC),

	RX_HANDLER(TDLS_CHANNEL_SWITCH_NOTIFICATION, iwl_mvm_rx_tdls_notif,
		   RX_HANDLER_ASYNC_LOCKED),
	RX_HANDLER(MFUART_LOAD_NOTIFICATION, iwl_mvm_rx_mfuart_notif,
		   RX_HANDLER_SYNC),
	RX_HANDLER_GRP(TOF_GROUP, TOF_RANGE_RESPONSE_NOTIF,
		       iwl_mvm_tof_range_resp, RX_HANDLER_ASYNC_LOCKED),
	RX_HANDLER_GRP(TOF_GROUP, TOF_MCSI_DEBUG_NOTIF,
		       iwl_mvm_tof_mcsi_notif, RX_HANDLER_ASYNC_LOCKED),
	RX_HANDLER_GRP(TOF_GROUP, TOF_RESPONDER_STATS,
		       iwl_mvm_tof_responder_stats, RX_HANDLER_ASYNC_LOCKED),
	RX_HANDLER_GRP(TOF_GROUP, TOF_LC_NOTIF,
		       iwl_mvm_tof_lc_notif, RX_HANDLER_ASYNC_LOCKED),
	RX_HANDLER_GRP(PROT_OFFLOAD_GROUP, STORED_BEACON_NTF,
		       iwl_mvm_rx_stored_beacon_notif, RX_HANDLER_SYNC),
	RX_HANDLER_GRP(DATA_PATH_GROUP, MU_GROUP_MGMT_NOTIF,
		       iwl_mvm_mu_mimo_grp_notif, RX_HANDLER_SYNC),
<<<<<<< HEAD
=======
	RX_HANDLER_GRP(DATA_PATH_GROUP, STA_PM_NOTIF,
		       iwl_mvm_sta_pm_notif, RX_HANDLER_SYNC),
>>>>>>> 00cd763c
#ifdef CPTCFG_IWLMVM_VENDOR_CMDS
	RX_HANDLER_GRP(SCAN_GROUP, GSCAN_RESULTS_AVAILABLE_EVENT,
		       iwl_mvm_rx_gscan_results_available,
		       RX_HANDLER_ASYNC_LOCKED),
	RX_HANDLER_GRP(SCAN_GROUP, GSCAN_HOTLIST_CHANGE_EVENT,
		       iwl_mvm_rx_gscan_hotlist_change_event,
		       RX_HANDLER_ASYNC_LOCKED),
	RX_HANDLER_GRP(SCAN_GROUP, GSCAN_SIGNIFICANT_CHANGE_EVENT,
		       iwl_mvm_rx_gscan_significant_change_event,
		       RX_HANDLER_ASYNC_LOCKED),
	RX_HANDLER_GRP(NAN_GROUP, NAN_DISCOVERY_TERMINATE_NOTIF,
		       iwl_mvm_nan_de_term_notif, RX_HANDLER_SYNC),
	RX_HANDLER_GRP(NAN_GROUP, NAN_DISCOVERY_EVENT_NOTIF,
		       iwl_mvm_nan_match, RX_HANDLER_SYNC),
	RX_HANDLER_GRP(MAC_CONF_GROUP, LINK_QUALITY_MEASUREMENT_COMPLETE_NOTIF,
		       iwl_mvm_vendor_lqm_notif, RX_HANDLER_SYNC),
<<<<<<< HEAD
=======
	RX_HANDLER_GRP(MAC_CONF_GROUP, CHANNEL_SWITCH_NOA_NOTIF,
		       iwl_mvm_channel_switch_noa_notif,
		       RX_HANDLER_SYNC),

>>>>>>> 00cd763c
#endif

#ifdef CPTCFG_IWLWIFI_DEVICE_TESTMODE
	RX_HANDLER(DEBUG_LOG_MSG, iwl_mvm_rx_fw_logs, RX_HANDLER_SYNC),
#endif
};
#undef RX_HANDLER
#undef RX_HANDLER_GRP

/* Please keep this array *SORTED* by hex value.
 * Access is done through binary search
 */
static const struct iwl_hcmd_names iwl_mvm_legacy_names[] = {
	HCMD_NAME(MVM_ALIVE),
	HCMD_NAME(REPLY_ERROR),
	HCMD_NAME(ECHO_CMD),
	HCMD_NAME(INIT_COMPLETE_NOTIF),
	HCMD_NAME(PHY_CONTEXT_CMD),
	HCMD_NAME(DBG_CFG),
	HCMD_NAME(ANTENNA_COUPLING_NOTIFICATION),
	HCMD_NAME(SCAN_CFG_CMD),
	HCMD_NAME(SCAN_REQ_UMAC),
	HCMD_NAME(SCAN_ABORT_UMAC),
	HCMD_NAME(SCAN_COMPLETE_UMAC),
	HCMD_NAME(CONTINUOUS_REC_CHUNK_NOTIF),
	HCMD_NAME(BA_WINDOW_STATUS_NOTIFICATION_ID),
	HCMD_NAME(ADD_STA_KEY),
	HCMD_NAME(ADD_STA),
	HCMD_NAME(REMOVE_STA),
	HCMD_NAME(FW_GET_ITEM_CMD),
	HCMD_NAME(TX_CMD),
	HCMD_NAME(SCD_QUEUE_CFG),
	HCMD_NAME(TXPATH_FLUSH),
	HCMD_NAME(MGMT_MCAST_KEY),
	HCMD_NAME(WEP_KEY),
	HCMD_NAME(SHARED_MEM_CFG),
	HCMD_NAME(TDLS_CHANNEL_SWITCH_CMD),
	HCMD_NAME(MAC_CONTEXT_CMD),
	HCMD_NAME(TIME_EVENT_CMD),
	HCMD_NAME(TIME_EVENT_NOTIFICATION),
	HCMD_NAME(BINDING_CONTEXT_CMD),
	HCMD_NAME(TIME_QUOTA_CMD),
	HCMD_NAME(NON_QOS_TX_COUNTER_CMD),
	HCMD_NAME(LQ_CMD),
	HCMD_NAME(FW_PAGING_BLOCK_CMD),
	HCMD_NAME(SCAN_OFFLOAD_REQUEST_CMD),
	HCMD_NAME(SCAN_OFFLOAD_ABORT_CMD),
	HCMD_NAME(HOT_SPOT_CMD),
	HCMD_NAME(SCAN_OFFLOAD_PROFILES_QUERY_CMD),
	HCMD_NAME(SCAN_OFFLOAD_HOTSPOTS_CONFIG_CMD),
	HCMD_NAME(SCAN_OFFLOAD_HOTSPOTS_QUERY_CMD),
	HCMD_NAME(BT_COEX_UPDATE_SW_BOOST),
	HCMD_NAME(BT_COEX_UPDATE_CORUN_LUT),
	HCMD_NAME(BT_COEX_UPDATE_REDUCED_TXP),
	HCMD_NAME(BT_COEX_CI),
	HCMD_NAME(PHY_CONFIGURATION_CMD),
	HCMD_NAME(CALIB_RES_NOTIF_PHY_DB),
	HCMD_NAME(PHY_DB_CMD),
	HCMD_NAME(SCAN_OFFLOAD_COMPLETE),
	HCMD_NAME(SCAN_OFFLOAD_UPDATE_PROFILES_CMD),
	HCMD_NAME(SCAN_OFFLOAD_CONFIG_CMD),
	HCMD_NAME(CONFIG_2G_COEX_CMD),
	HCMD_NAME(POWER_TABLE_CMD),
	HCMD_NAME(PSM_UAPSD_AP_MISBEHAVING_NOTIFICATION),
	HCMD_NAME(REPLY_THERMAL_MNG_BACKOFF),
	HCMD_NAME(DC2DC_CONFIG_CMD),
	HCMD_NAME(NVM_ACCESS_CMD),
	HCMD_NAME(SET_CALIB_DEFAULT_CMD),
	HCMD_NAME(BEACON_NOTIFICATION),
	HCMD_NAME(BEACON_TEMPLATE_CMD),
	HCMD_NAME(TX_ANT_CONFIGURATION_CMD),
	HCMD_NAME(BT_CONFIG),
	HCMD_NAME(STATISTICS_CMD),
	HCMD_NAME(STATISTICS_NOTIFICATION),
	HCMD_NAME(EOSP_NOTIFICATION),
	HCMD_NAME(REDUCE_TX_POWER_CMD),
	HCMD_NAME(CARD_STATE_CMD),
	HCMD_NAME(CARD_STATE_NOTIFICATION),
	HCMD_NAME(MISSED_BEACONS_NOTIFICATION),
	HCMD_NAME(TDLS_CONFIG_CMD),
	HCMD_NAME(MAC_PM_POWER_TABLE),
	HCMD_NAME(TDLS_CHANNEL_SWITCH_NOTIFICATION),
	HCMD_NAME(MFUART_LOAD_NOTIFICATION),
	HCMD_NAME(RSS_CONFIG_CMD),
	HCMD_NAME(SCAN_ITERATION_COMPLETE_UMAC),
	HCMD_NAME(REPLY_RX_PHY_CMD),
	HCMD_NAME(REPLY_RX_MPDU_CMD),
	HCMD_NAME(BA_NOTIF),
	HCMD_NAME(MCC_UPDATE_CMD),
	HCMD_NAME(MCC_CHUB_UPDATE_CMD),
	HCMD_NAME(MARKER_CMD),
	HCMD_NAME(BT_COEX_PRIO_TABLE),
	HCMD_NAME(BT_COEX_PROT_ENV),
	HCMD_NAME(BT_PROFILE_NOTIFICATION),
	HCMD_NAME(BCAST_FILTER_CMD),
	HCMD_NAME(MCAST_FILTER_CMD),
	HCMD_NAME(REPLY_SF_CFG_CMD),
	HCMD_NAME(REPLY_BEACON_FILTERING_CMD),
	HCMD_NAME(D3_CONFIG_CMD),
	HCMD_NAME(PROT_OFFLOAD_CONFIG_CMD),
	HCMD_NAME(OFFLOADS_QUERY_CMD),
	HCMD_NAME(REMOTE_WAKE_CONFIG_CMD),
	HCMD_NAME(MATCH_FOUND_NOTIFICATION),
	HCMD_NAME(CMD_DTS_MEASUREMENT_TRIGGER),
	HCMD_NAME(DTS_MEASUREMENT_NOTIFICATION),
	HCMD_NAME(WOWLAN_PATTERNS),
	HCMD_NAME(WOWLAN_CONFIGURATION),
	HCMD_NAME(WOWLAN_TSC_RSC_PARAM),
	HCMD_NAME(WOWLAN_TKIP_PARAM),
	HCMD_NAME(WOWLAN_KEK_KCK_MATERIAL),
	HCMD_NAME(WOWLAN_GET_STATUSES),
	HCMD_NAME(WOWLAN_TX_POWER_PER_DB),
	HCMD_NAME(SCAN_ITERATION_COMPLETE),
	HCMD_NAME(D0I3_END_CMD),
	HCMD_NAME(LTR_CONFIG),
	HCMD_NAME(REPLY_DEBUG_CMD),
	HCMD_NAME(DEBUG_LOG_MSG),
};

/* Please keep this array *SORTED* by hex value.
 * Access is done through binary search
 */
static const struct iwl_hcmd_names iwl_mvm_system_names[] = {
	HCMD_NAME(SHARED_MEM_CFG_CMD),
	HCMD_NAME(SOC_CONFIGURATION_CMD),
};

/* Please keep this array *SORTED* by hex value.
 * Access is done through binary search
 */
static const struct iwl_hcmd_names iwl_mvm_mac_conf_names[] = {
	HCMD_NAME(LINK_QUALITY_MEASUREMENT_CMD),
	HCMD_NAME(LINK_QUALITY_MEASUREMENT_COMPLETE_NOTIF),
	HCMD_NAME(CHANNEL_SWITCH_NOA_NOTIF),
};

/* Please keep this array *SORTED* by hex value.
 * Access is done through binary search
 */
static const struct iwl_hcmd_names iwl_mvm_phy_names[] = {
	HCMD_NAME(CMD_DTS_MEASUREMENT_TRIGGER_WIDE),
	HCMD_NAME(CTDP_CONFIG_CMD),
	HCMD_NAME(TEMP_REPORTING_THRESHOLDS_CMD),
	HCMD_NAME(GEO_TX_POWER_LIMIT),
	HCMD_NAME(CT_KILL_NOTIFICATION),
	HCMD_NAME(DTS_MEASUREMENT_NOTIF_WIDE),
};

/* Please keep this array *SORTED* by hex value.
 * Access is done through binary search
 */
static const struct iwl_hcmd_names iwl_mvm_data_path_names[] = {
	HCMD_NAME(DQA_ENABLE_CMD),
	HCMD_NAME(UPDATE_MU_GROUPS_CMD),
	HCMD_NAME(TRIGGER_RX_QUEUES_NOTIF_CMD),
	HCMD_NAME(STA_PM_NOTIF),
	HCMD_NAME(MU_GROUP_MGMT_NOTIF),
	HCMD_NAME(RX_QUEUES_NOTIFICATION),
};

/* Please keep this array *SORTED* by hex value.
 * Access is done through binary search
 */
static const struct iwl_hcmd_names iwl_mvm_scan_names[] = {
	HCMD_NAME(GSCAN_START_CMD),
	HCMD_NAME(GSCAN_STOP_CMD),
	HCMD_NAME(GSCAN_SET_HOTLIST_CMD),
	HCMD_NAME(GSCAN_RESET_HOTLIST_CMD),
	HCMD_NAME(GSCAN_SET_SIGNIFICANT_CHANGE_CMD),
	HCMD_NAME(GSCAN_RESET_SIGNIFICANT_CHANGE_CMD),
	HCMD_NAME(GSCAN_SIGNIFICANT_CHANGE_EVENT),
	HCMD_NAME(GSCAN_HOTLIST_CHANGE_EVENT),
	HCMD_NAME(GSCAN_RESULTS_AVAILABLE_EVENT),
};

/* Please keep this array *SORTED* by hex value.
 * Access is done through binary search
 */
static const struct iwl_hcmd_names iwl_mvm_nan_names[] = {
	HCMD_NAME(NAN_CONFIG_CMD),
	HCMD_NAME(NAN_DISCOVERY_FUNC_CMD),
	HCMD_NAME(NAN_FAW_CONFIG_CMD),
	HCMD_NAME(NAN_DISCOVERY_EVENT_NOTIF),
	HCMD_NAME(NAN_DISCOVERY_TERMINATE_NOTIF),
	HCMD_NAME(NAN_FAW_START_NOTIF),
};

/* Please keep this array *SORTED* by hex value.
 * Access is done through binary search
 */
static const struct iwl_hcmd_names iwl_mvm_tof_names[] = {
	HCMD_NAME(TOF_RANGE_REQ_CMD),
	HCMD_NAME(TOF_CONFIG_CMD),
	HCMD_NAME(TOF_RANGE_ABORT_CMD),
	HCMD_NAME(TOF_RANGE_REQ_EXT_CMD),
	HCMD_NAME(TOF_RESPONDER_CONFIG_CMD),
	HCMD_NAME(TOF_RESPONDER_DYN_CONFIG_CMD),
	HCMD_NAME(TOF_LC_NOTIF),
	HCMD_NAME(TOF_RESPONDER_STATS),
	HCMD_NAME(TOF_MCSI_DEBUG_NOTIF),
	HCMD_NAME(TOF_RANGE_RESPONSE_NOTIF),
};

/* Please keep this array *SORTED* by hex value.
 * Access is done through binary search
 */
static const struct iwl_hcmd_names iwl_mvm_prot_offload_names[] = {
	HCMD_NAME(STORED_BEACON_NTF),
};

static const struct iwl_hcmd_arr iwl_mvm_groups[] = {
	[LEGACY_GROUP] = HCMD_ARR(iwl_mvm_legacy_names),
	[LONG_GROUP] = HCMD_ARR(iwl_mvm_legacy_names),
	[SYSTEM_GROUP] = HCMD_ARR(iwl_mvm_system_names),
	[MAC_CONF_GROUP] = HCMD_ARR(iwl_mvm_mac_conf_names),
	[PHY_OPS_GROUP] = HCMD_ARR(iwl_mvm_phy_names),
	[DATA_PATH_GROUP] = HCMD_ARR(iwl_mvm_data_path_names),
	[SCAN_GROUP] = HCMD_ARR(iwl_mvm_scan_names),
	[NAN_GROUP] = HCMD_ARR(iwl_mvm_nan_names),
	[TOF_GROUP] = HCMD_ARR(iwl_mvm_tof_names),
	[PROT_OFFLOAD_GROUP] = HCMD_ARR(iwl_mvm_prot_offload_names),
};

/* this forward declaration can avoid to export the function */
static void iwl_mvm_async_handlers_wk(struct work_struct *wk);
static void iwl_mvm_d0i3_exit_work(struct work_struct *wk);

static u32 calc_min_backoff(struct iwl_trans *trans, const struct iwl_cfg *cfg)
{
	const struct iwl_pwr_tx_backoff *pwr_tx_backoff = cfg->pwr_tx_backoffs;

	if (!pwr_tx_backoff)
		return 0;

	while (pwr_tx_backoff->pwr) {
		if (trans->dflt_pwr_limit >= pwr_tx_backoff->pwr)
			return pwr_tx_backoff->backoff;

		pwr_tx_backoff++;
	}

	return 0;
}

static void iwl_mvm_fw_error_dump_wk(struct work_struct *work);

static void iwl_mvm_tx_unblock_dwork(struct work_struct *work)
{
	struct iwl_mvm *mvm =
		container_of(work, struct iwl_mvm, cs_tx_unblock_dwork.work);
	struct ieee80211_vif *tx_blocked_vif;
	struct iwl_mvm_vif *mvmvif;

	mutex_lock(&mvm->mutex);

	tx_blocked_vif =
		rcu_dereference_protected(mvm->csa_tx_blocked_vif,
					  lockdep_is_held(&mvm->mutex));

	if (!tx_blocked_vif)
		goto unlock;

	mvmvif = iwl_mvm_vif_from_mac80211(tx_blocked_vif);
	iwl_mvm_modify_all_sta_disable_tx(mvm, mvmvif, false);
	RCU_INIT_POINTER(mvm->csa_tx_blocked_vif, NULL);
unlock:
	mutex_unlock(&mvm->mutex);
}

#ifdef CPTCFG_IWLWIFI_SUPPORT_DEBUG_OVERRIDES
static void iwl_mvm_init_modparams(struct iwl_mvm *mvm)
{
#define IWL_DBG_CFG(t, n)			/* nothing */
#define IWL_DBG_CFG_STR(n)			/* nothing */
#define IWL_DBG_CFG_NODEF(t, n)			/* nothing */
#define IWL_DBG_CFG_BIN(n)			/* nothing */
#define IWL_DBG_CFG_BINA(n, max)		/* nothing */
#define IWL_DBG_CFG_RANGE(t, n, min, max)	/* nothing */
#define IWL_MOD_PARAM(t, n)			/* nothing */
#define IWL_MVM_MOD_PARAM(t, n)				\
	if (mvm->trans->dbg_cfg.__mvm_mod_param_##n)	\
		iwlmvm_mod_params.n = mvm->trans->dbg_cfg.mvm_##n;
#define DBG_CFG_REINCLUDE
#include "iwl-dbg-cfg.h"
#undef IWL_DBG_CFG
#undef IWL_DBG_CFG_STR
#undef IWL_DBG_CFG_NODEF
#undef IWL_DBG_CFG_BIN
#undef IWL_DBG_CFG_BINA
#undef IWL_DBG_CFG_RANGE
#undef IWL_MOD_PARAM
#undef IWL_MVM_MOD_PARAM
}
#endif

static struct iwl_op_mode *
iwl_op_mode_mvm_start(struct iwl_trans *trans, const struct iwl_cfg *cfg,
		      const struct iwl_fw *fw, struct dentry *dbgfs_dir)
{
	struct ieee80211_hw *hw;
	struct iwl_op_mode *op_mode;
	struct iwl_mvm *mvm;
	struct iwl_trans_config trans_cfg = {};
	static const u8 no_reclaim_cmds[] = {
		TX_CMD,
	};
	int err, scan_size;
	u32 min_backoff;

	/*
	 * We use IWL_MVM_STATION_COUNT to check the validity of the station
	 * index all over the driver - check that its value corresponds to the
	 * array size.
	 */
	BUILD_BUG_ON(ARRAY_SIZE(mvm->fw_id_to_mac_id) != IWL_MVM_STATION_COUNT);

	/********************************
	 * 1. Allocating and configuring HW data
	 ********************************/
	hw = ieee80211_alloc_hw(sizeof(struct iwl_op_mode) +
				sizeof(struct iwl_mvm),
				&iwl_mvm_hw_ops);
	if (!hw)
		return NULL;

	if (cfg->max_rx_agg_size)
		hw->max_rx_aggregation_subframes = cfg->max_rx_agg_size;

	if (cfg->max_tx_agg_size)
		hw->max_tx_aggregation_subframes = cfg->max_tx_agg_size;

	op_mode = hw->priv;

	mvm = IWL_OP_MODE_GET_MVM(op_mode);
	mvm->dev = trans->dev;
	mvm->trans = trans;
	mvm->cfg = cfg;
	mvm->fw = fw;
	mvm->hw = hw;

	if (iwl_mvm_has_new_rx_api(mvm)) {
		op_mode->ops = &iwl_mvm_ops_mq;
		trans->rx_mpdu_cmd_hdr_size = sizeof(struct iwl_rx_mpdu_desc);
	} else {
		op_mode->ops = &iwl_mvm_ops;
		trans->rx_mpdu_cmd_hdr_size =
			sizeof(struct iwl_rx_mpdu_res_start);

		if (WARN_ON(trans->num_rx_queues > 1))
			goto out_free;
	}

	mvm->restart_fw = iwlwifi_mod_params.restart_fw ? -1 : 0;

	if (!iwl_mvm_is_dqa_supported(mvm)) {
		mvm->last_agg_queue = mvm->cfg->base_params->num_of_queues - 1;

		if (mvm->cfg->base_params->num_of_queues == 16) {
			mvm->aux_queue = 11;
			mvm->first_agg_queue = 12;
		} else {
			mvm->aux_queue = 15;
			mvm->first_agg_queue = 16;
		}
	} else {
		mvm->aux_queue = IWL_MVM_DQA_AUX_QUEUE;
		mvm->first_agg_queue = IWL_MVM_DQA_MIN_DATA_QUEUE;
		mvm->last_agg_queue = IWL_MVM_DQA_MAX_DATA_QUEUE;
	}
	mvm->sf_state = SF_UNINIT;
	mvm->cur_ucode = IWL_UCODE_INIT;
	mvm->drop_bcn_ap_mode = true;

	mutex_init(&mvm->mutex);
	mutex_init(&mvm->d0i3_suspend_mutex);
	spin_lock_init(&mvm->async_handlers_lock);
	INIT_LIST_HEAD(&mvm->time_event_list);
	INIT_LIST_HEAD(&mvm->aux_roc_te_list);
	INIT_LIST_HEAD(&mvm->async_handlers_list);
	spin_lock_init(&mvm->time_event_lock);
	spin_lock_init(&mvm->queue_info_lock);

	INIT_WORK(&mvm->async_handlers_wk, iwl_mvm_async_handlers_wk);
	INIT_WORK(&mvm->roc_done_wk, iwl_mvm_roc_done_wk);
	INIT_WORK(&mvm->sta_drained_wk, iwl_mvm_sta_drained_wk);
	INIT_WORK(&mvm->d0i3_exit_work, iwl_mvm_d0i3_exit_work);
	INIT_DELAYED_WORK(&mvm->fw_dump_wk, iwl_mvm_fw_error_dump_wk);
	INIT_DELAYED_WORK(&mvm->tdls_cs.dwork, iwl_mvm_tdls_ch_switch_work);
	INIT_DELAYED_WORK(&mvm->scan_timeout_dwork, iwl_mvm_scan_timeout_wk);
	INIT_WORK(&mvm->add_stream_wk, iwl_mvm_add_new_dqa_stream_wk);

	spin_lock_init(&mvm->d0i3_tx_lock);
	spin_lock_init(&mvm->refs_lock);
	skb_queue_head_init(&mvm->d0i3_tx);
	init_waitqueue_head(&mvm->d0i3_exit_waitq);
	init_waitqueue_head(&mvm->rx_sync_waitq);

	atomic_set(&mvm->queue_sync_counter, 0);

	SET_IEEE80211_DEV(mvm->hw, mvm->trans->dev);

#ifdef CPTCFG_IWLMVM_TCM
	spin_lock_init(&mvm->tcm.lock);
	INIT_DELAYED_WORK(&mvm->tcm.work, iwl_mvm_tcm_work);
	mvm->tcm.ts = jiffies;
	mvm->tcm.ll_ts = jiffies;
	mvm->tcm.uapsd_nonagg_ts = jiffies;
#endif

#ifdef CPTCFG_IWLMVM_TDLS_PEER_CACHE
	INIT_LIST_HEAD(&mvm->tdls_peer_cache_list);
#endif

#ifdef CPTCFG_IWLMVM_VENDOR_CMDS
	INIT_LIST_HEAD(&mvm->gscan_beacons_list);
	INIT_WORK(&mvm->gscan_beacons_work, iwl_mvm_gscan_beacons_work);
	spin_lock_init(&mvm->gscan_beacons_lock);
	mvm->rx_filters = IWL_MVM_VENDOR_RXFILTER_EINVAL;
#endif

<<<<<<< HEAD
=======
	INIT_DELAYED_WORK(&mvm->cs_tx_unblock_dwork, iwl_mvm_tx_unblock_dwork);

>>>>>>> 00cd763c
	/*
	 * Populate the state variables that the transport layer needs
	 * to know about.
	 */
	trans_cfg.op_mode = op_mode;
	trans_cfg.no_reclaim_cmds = no_reclaim_cmds;
	trans_cfg.n_no_reclaim_cmds = ARRAY_SIZE(no_reclaim_cmds);
	switch (iwlwifi_mod_params.amsdu_size) {
	case IWL_AMSDU_DEF:
	case IWL_AMSDU_4K:
		trans_cfg.rx_buf_size = IWL_AMSDU_4K;
		break;
	case IWL_AMSDU_8K:
		trans_cfg.rx_buf_size = IWL_AMSDU_8K;
		break;
	case IWL_AMSDU_12K:
		trans_cfg.rx_buf_size = IWL_AMSDU_12K;
		break;
	default:
		pr_err("%s: Unsupported amsdu_size: %d\n", KBUILD_MODNAME,
		       iwlwifi_mod_params.amsdu_size);
		trans_cfg.rx_buf_size = IWL_AMSDU_4K;
	}

	/* the hardware splits the A-MSDU */
	if (mvm->cfg->mq_rx_supported)
		trans_cfg.rx_buf_size = IWL_AMSDU_4K;

	trans->wide_cmd_header = true;
	trans_cfg.bc_table_dword = true;

	trans_cfg.command_groups = iwl_mvm_groups;
	trans_cfg.command_groups_size = ARRAY_SIZE(iwl_mvm_groups);

	if (iwl_mvm_is_dqa_supported(mvm))
		trans_cfg.cmd_queue = IWL_MVM_DQA_CMD_QUEUE;
	else
		trans_cfg.cmd_queue = IWL_MVM_CMD_QUEUE;
	trans_cfg.cmd_fifo = IWL_MVM_TX_FIFO_CMD;
	trans_cfg.scd_set_active = true;

	trans_cfg.cb_data_offs = offsetof(struct ieee80211_tx_info,
					  driver_data[2]);

	trans_cfg.sdio_adma_addr = fw->sdio_adma_addr;
	trans_cfg.sw_csum_tx = IWL_MVM_SW_TX_CSUM_OFFLOAD;

	/* Set a short watchdog for the command queue */
	trans_cfg.cmd_q_wdg_timeout =
		iwl_mvm_get_wd_timeout(mvm, NULL, false, true);

	snprintf(mvm->hw->wiphy->fw_version,
		 sizeof(mvm->hw->wiphy->fw_version),
		 "%s", fw->fw_version);

	/* Configure transport layer */
	iwl_trans_configure(mvm->trans, &trans_cfg);

	trans->rx_mpdu_cmd = REPLY_RX_MPDU_CMD;
	trans->dbg_dest_tlv = mvm->fw->dbg_dest_tlv;
	trans->dbg_dest_reg_num = mvm->fw->dbg_dest_reg_num;
	memcpy(trans->dbg_conf_tlv, mvm->fw->dbg_conf_tlv,
	       sizeof(trans->dbg_conf_tlv));
	trans->dbg_trigger_tlv = mvm->fw->dbg_trigger_tlv;

	/* set up notification wait support */
	iwl_notification_wait_init(&mvm->notif_wait);

#ifdef CPTCFG_IWLWIFI_DEVICE_TESTMODE
	iwl_dnt_init(mvm->trans, dbgfs_dir);
#endif

	/* Init phy db */
	mvm->phy_db = iwl_phy_db_init(trans);
	if (!mvm->phy_db) {
		IWL_ERR(mvm, "Cannot init phy_db\n");
		goto out_free;
	}

	IWL_INFO(mvm, "Detected %s, REV=0x%X\n",
		 mvm->cfg->name, mvm->trans->hw_rev);

	if (iwlwifi_mod_params.nvm_file)
		mvm->nvm_file_name = iwlwifi_mod_params.nvm_file;
	else
		IWL_DEBUG_EEPROM(mvm->trans->dev,
				 "working without external nvm file\n");

	err = iwl_trans_start_hw(mvm->trans);
	if (err)
		goto out_free;

	mutex_lock(&mvm->mutex);
	iwl_mvm_ref(mvm, IWL_MVM_REF_INIT_UCODE);
	err = iwl_run_init_mvm_ucode(mvm, true);
	if (!err || !iwlmvm_mod_params.init_dbg)
		iwl_mvm_stop_device(mvm);
	iwl_mvm_unref(mvm, IWL_MVM_REF_INIT_UCODE);
	mutex_unlock(&mvm->mutex);
	/* returns 0 if successful, 1 if success but in rfkill */
	if (err < 0 && !iwlmvm_mod_params.init_dbg) {
		IWL_ERR(mvm, "Failed to run INIT ucode: %d\n", err);
		goto out_free;
	}

	scan_size = iwl_mvm_scan_size(mvm);

	mvm->scan_cmd = kmalloc(scan_size, GFP_KERNEL);
	if (!mvm->scan_cmd)
		goto out_free;

	/* Set EBS as successful as long as not stated otherwise by the FW. */
	mvm->last_ebs_successful = true;

	err = iwl_mvm_mac_setup_register(mvm);
	if (err)
		goto out_free;

	min_backoff = calc_min_backoff(trans, cfg);
	iwl_mvm_thermal_initialize(mvm, min_backoff);

	err = iwl_mvm_dbgfs_register(mvm, dbgfs_dir);
	if (err)
		goto out_unregister;

	memset(&mvm->rx_stats, 0, sizeof(struct mvm_statistics_rx));

	/* The transport always starts with a taken reference, we can
	 * release it now if d0i3 is supported */
	if (iwl_mvm_is_d0i3_supported(mvm))
		iwl_trans_unref(mvm->trans);

	iwl_mvm_tof_init(mvm);

<<<<<<< HEAD
=======
#ifdef CPTCFG_IWLWIFI_SUPPORT_DEBUG_OVERRIDES
	iwl_mvm_init_modparams(mvm);
#endif

>>>>>>> 00cd763c
	return op_mode;

 out_unregister:
	ieee80211_unregister_hw(mvm->hw);
	iwl_mvm_leds_exit(mvm);
	iwl_mvm_thermal_exit(mvm);
 out_free:
	flush_delayed_work(&mvm->fw_dump_wk);
#ifdef CPTCFG_IWLWIFI_DEVICE_TESTMODE
	iwl_dnt_free(trans);
#endif
	iwl_phy_db_free(mvm->phy_db);
	kfree(mvm->scan_cmd);
	iwl_trans_op_mode_leave(trans);

	ieee80211_free_hw(mvm->hw);
	return NULL;
}

static void iwl_op_mode_mvm_stop(struct iwl_op_mode *op_mode)
{
	struct iwl_mvm *mvm = IWL_OP_MODE_GET_MVM(op_mode);
	int i;

	/* If d0i3 is supported, we have released the reference that
	 * the transport started with, so we should take it back now
	 * that we are leaving.
	 */
	if (iwl_mvm_is_d0i3_supported(mvm))
		iwl_trans_ref(mvm->trans);

	iwl_mvm_leds_exit(mvm);

	iwl_mvm_thermal_exit(mvm);

	ieee80211_unregister_hw(mvm->hw);

	kfree(mvm->scan_cmd);
	kfree(mvm->mcast_filter_cmd);
	mvm->mcast_filter_cmd = NULL;

#ifdef CPTCFG_IWLMVM_VENDOR_CMDS
	kfree(mvm->mcast_active_filter_cmd);
	mvm->mcast_active_filter_cmd = NULL;
#endif

#if defined(CONFIG_PM_SLEEP) && defined(CPTCFG_IWLWIFI_DEBUGFS)
	kfree(mvm->d3_resume_sram);
#endif

	iwl_trans_op_mode_leave(mvm->trans);

	iwl_phy_db_free(mvm->phy_db);
	mvm->phy_db = NULL;

#ifdef CPTCFG_IWLWIFI_DEVICE_TESTMODE
	iwl_dnt_free(mvm->trans);
#endif
	iwl_free_nvm_data(mvm->nvm_data);
	for (i = 0; i < NVM_MAX_NUM_SECTIONS; i++)
		kfree(mvm->nvm_sections[i].data);

#ifdef CPTCFG_IWLMVM_TCM
	cancel_delayed_work_sync(&mvm->tcm.work);
#endif

#ifdef CPTCFG_IWLMVM_TDLS_PEER_CACHE
	iwl_mvm_tdls_peer_cache_clear(mvm, NULL);
#endif /* CPTCFG_IWLMVM_TDLS_PEER_CACHE */

	iwl_mvm_tof_clean(mvm);

	mutex_destroy(&mvm->mutex);
	mutex_destroy(&mvm->d0i3_suspend_mutex);

	ieee80211_free_hw(mvm->hw);
}

struct iwl_async_handler_entry {
	struct list_head list;
	struct iwl_rx_cmd_buffer rxb;
	enum iwl_rx_handler_context context;
	void (*fn)(struct iwl_mvm *mvm, struct iwl_rx_cmd_buffer *rxb);
};

void iwl_mvm_async_handlers_purge(struct iwl_mvm *mvm)
{
	struct iwl_async_handler_entry *entry, *tmp;

	spin_lock_bh(&mvm->async_handlers_lock);
	list_for_each_entry_safe(entry, tmp, &mvm->async_handlers_list, list) {
		iwl_free_rxb(&entry->rxb);
		list_del(&entry->list);
		kfree(entry);
	}
	spin_unlock_bh(&mvm->async_handlers_lock);
}

static void iwl_mvm_async_handlers_wk(struct work_struct *wk)
{
	struct iwl_mvm *mvm =
		container_of(wk, struct iwl_mvm, async_handlers_wk);
	struct iwl_async_handler_entry *entry, *tmp;
	LIST_HEAD(local_list);

	/* Ensure that we are not in stop flow (check iwl_mvm_mac_stop) */

	/*
	 * Sync with Rx path with a lock. Remove all the entries from this list,
	 * add them to a local one (lock free), and then handle them.
	 */
	spin_lock_bh(&mvm->async_handlers_lock);
	list_splice_init(&mvm->async_handlers_list, &local_list);
	spin_unlock_bh(&mvm->async_handlers_lock);

	list_for_each_entry_safe(entry, tmp, &local_list, list) {
		if (entry->context == RX_HANDLER_ASYNC_LOCKED)
			mutex_lock(&mvm->mutex);
		entry->fn(mvm, &entry->rxb);
		iwl_free_rxb(&entry->rxb);
		list_del(&entry->list);
		if (entry->context == RX_HANDLER_ASYNC_LOCKED)
			mutex_unlock(&mvm->mutex);
		kfree(entry);
	}
}

static inline void iwl_mvm_rx_check_trigger(struct iwl_mvm *mvm,
					    struct iwl_rx_packet *pkt)
{
	struct iwl_fw_dbg_trigger_tlv *trig;
	struct iwl_fw_dbg_trigger_cmd *cmds_trig;
	int i;

	if (!iwl_fw_dbg_trigger_enabled(mvm->fw, FW_DBG_TRIGGER_FW_NOTIF))
		return;

	trig = iwl_fw_dbg_get_trigger(mvm->fw, FW_DBG_TRIGGER_FW_NOTIF);
	cmds_trig = (void *)trig->data;

	if (!iwl_fw_dbg_trigger_check_stop(mvm, NULL, trig))
		return;

	for (i = 0; i < ARRAY_SIZE(cmds_trig->cmds); i++) {
		/* don't collect on CMD 0 */
		if (!cmds_trig->cmds[i].cmd_id)
			break;

		if (cmds_trig->cmds[i].cmd_id != pkt->hdr.cmd ||
		    cmds_trig->cmds[i].group_id != pkt->hdr.group_id)
			continue;

		iwl_mvm_fw_dbg_collect_trig(mvm, trig,
					    "CMD 0x%02x.%02x received",
					    pkt->hdr.group_id, pkt->hdr.cmd);
		break;
	}
}

static void iwl_mvm_rx_common(struct iwl_mvm *mvm,
			      struct iwl_rx_cmd_buffer *rxb,
			      struct iwl_rx_packet *pkt)
{
	int i;

	iwl_mvm_rx_check_trigger(mvm, pkt);

	/*
	 * Do the notification wait before RX handlers so
	 * even if the RX handler consumes the RXB we have
	 * access to it in the notification wait entry.
	 */
	iwl_notification_wait_notify(&mvm->notif_wait, pkt);

	for (i = 0; i < ARRAY_SIZE(iwl_mvm_rx_handlers); i++) {
		const struct iwl_rx_handlers *rx_h = &iwl_mvm_rx_handlers[i];
		struct iwl_async_handler_entry *entry;

		if (rx_h->cmd_id != WIDE_ID(pkt->hdr.group_id, pkt->hdr.cmd))
			continue;

		if (rx_h->context == RX_HANDLER_SYNC) {
			rx_h->fn(mvm, rxb);
			return;
		}

		entry = kzalloc(sizeof(*entry), GFP_ATOMIC);
		/* we can't do much... */
		if (!entry)
			return;

		entry->rxb._page = rxb_steal_page(rxb);
		entry->rxb._offset = rxb->_offset;
		entry->rxb._rx_page_order = rxb->_rx_page_order;
		entry->fn = rx_h->fn;
		entry->context = rx_h->context;
		spin_lock(&mvm->async_handlers_lock);
		list_add_tail(&entry->list, &mvm->async_handlers_list);
		spin_unlock(&mvm->async_handlers_lock);
		schedule_work(&mvm->async_handlers_wk);
		break;
	}
}

static void iwl_mvm_rx(struct iwl_op_mode *op_mode,
		       struct napi_struct *napi,
		       struct iwl_rx_cmd_buffer *rxb)
{
	struct iwl_rx_packet *pkt = rxb_addr(rxb);
	struct iwl_mvm *mvm = IWL_OP_MODE_GET_MVM(op_mode);
	u16 cmd = WIDE_ID(pkt->hdr.group_id, pkt->hdr.cmd);

#ifdef CPTCFG_IWLWIFI_DEVICE_TESTMODE
	/*
	 * RX data may be forwarded to userspace in case the user
	 * requested to monitor the rx w/o affecting the regular flow.
	 * In this case the iwl_test object will handle forwarding the rx
	 * data to user space.
	 */
	iwl_tm_mvm_send_rx(mvm, rxb);
#endif

	if (likely(cmd == WIDE_ID(LEGACY_GROUP, REPLY_RX_MPDU_CMD)))
		iwl_mvm_rx_rx_mpdu(mvm, napi, rxb);
	else if (cmd == WIDE_ID(LEGACY_GROUP, REPLY_RX_PHY_CMD))
		iwl_mvm_rx_rx_phy_cmd(mvm, rxb);
	else
		iwl_mvm_rx_common(mvm, rxb, pkt);
}

static void iwl_mvm_rx_mq(struct iwl_op_mode *op_mode,
			  struct napi_struct *napi,
			  struct iwl_rx_cmd_buffer *rxb)
{
	struct iwl_rx_packet *pkt = rxb_addr(rxb);
	struct iwl_mvm *mvm = IWL_OP_MODE_GET_MVM(op_mode);
	u16 cmd = WIDE_ID(pkt->hdr.group_id, pkt->hdr.cmd);

#ifdef CPTCFG_IWLWIFI_DEVICE_TESTMODE
	/*
	 * RX data may be forwarded to userspace in case the user
	 * requested to monitor the rx w/o affecting the regular flow.
	 * In this case the iwl_test object will handle forwarding the rx
	 * data to user space.
	 */
	iwl_tm_mvm_send_rx(mvm, rxb);
#endif

	if (likely(cmd == WIDE_ID(LEGACY_GROUP, REPLY_RX_MPDU_CMD)))
		iwl_mvm_rx_mpdu_mq(mvm, napi, rxb, 0);
	else if (unlikely(cmd == WIDE_ID(DATA_PATH_GROUP,
					 RX_QUEUES_NOTIFICATION)))
		iwl_mvm_rx_queue_notif(mvm, rxb, 0);
	else if (cmd == WIDE_ID(LEGACY_GROUP, FRAME_RELEASE))
		iwl_mvm_rx_frame_release(mvm, napi, rxb, 0);
	else
		iwl_mvm_rx_common(mvm, rxb, pkt);
}

void iwl_mvm_stop_mac_queues(struct iwl_mvm *mvm, unsigned long mq)
{
	int q;

	if (WARN_ON_ONCE(!mq))
		return;

	for_each_set_bit(q, &mq, IEEE80211_MAX_QUEUES) {
		if (atomic_inc_return(&mvm->mac80211_queue_stop_count[q]) > 1) {
			IWL_DEBUG_TX_QUEUES(mvm,
					    "mac80211 %d already stopped\n", q);
			continue;
		}

		ieee80211_stop_queue(mvm->hw, q);
	}
}

static void iwl_mvm_async_cb(struct iwl_op_mode *op_mode,
			     const struct iwl_device_cmd *cmd)
{
	struct iwl_mvm *mvm = IWL_OP_MODE_GET_MVM(op_mode);

	/*
	 * For now, we only set the CMD_WANT_ASYNC_CALLBACK for ADD_STA
	 * commands that need to block the Tx queues.
	 */
	iwl_trans_block_txq_ptrs(mvm->trans, false);
}

static void iwl_mvm_stop_sw_queue(struct iwl_op_mode *op_mode, int hw_queue)
{
	struct iwl_mvm *mvm = IWL_OP_MODE_GET_MVM(op_mode);
	unsigned long mq;

	spin_lock_bh(&mvm->queue_info_lock);
	mq = mvm->queue_info[hw_queue].hw_queue_to_mac80211;
	spin_unlock_bh(&mvm->queue_info_lock);

	iwl_mvm_stop_mac_queues(mvm, mq);
}

void iwl_mvm_start_mac_queues(struct iwl_mvm *mvm, unsigned long mq)
{
	int q;

	if (WARN_ON_ONCE(!mq))
		return;

	for_each_set_bit(q, &mq, IEEE80211_MAX_QUEUES) {
		if (atomic_dec_return(&mvm->mac80211_queue_stop_count[q]) > 0) {
			IWL_DEBUG_TX_QUEUES(mvm,
					    "mac80211 %d still stopped\n", q);
			continue;
		}

		ieee80211_wake_queue(mvm->hw, q);
	}
}

static void iwl_mvm_wake_sw_queue(struct iwl_op_mode *op_mode, int hw_queue)
{
	struct iwl_mvm *mvm = IWL_OP_MODE_GET_MVM(op_mode);
	unsigned long mq;

	spin_lock_bh(&mvm->queue_info_lock);
	mq = mvm->queue_info[hw_queue].hw_queue_to_mac80211;
	spin_unlock_bh(&mvm->queue_info_lock);

	iwl_mvm_start_mac_queues(mvm, mq);
}

void iwl_mvm_set_hw_ctkill_state(struct iwl_mvm *mvm, bool state)
{
	if (state)
		set_bit(IWL_MVM_STATUS_HW_CTKILL, &mvm->status);
	else
		clear_bit(IWL_MVM_STATUS_HW_CTKILL, &mvm->status);

	wiphy_rfkill_set_hw_state(mvm->hw->wiphy, iwl_mvm_is_radio_killed(mvm));
}

static bool iwl_mvm_set_hw_rfkill_state(struct iwl_op_mode *op_mode, bool state)
{
	struct iwl_mvm *mvm = IWL_OP_MODE_GET_MVM(op_mode);
	bool calibrating = ACCESS_ONCE(mvm->calibrating);

	if (state)
		set_bit(IWL_MVM_STATUS_HW_RFKILL, &mvm->status);
	else
		clear_bit(IWL_MVM_STATUS_HW_RFKILL, &mvm->status);

	wiphy_rfkill_set_hw_state(mvm->hw->wiphy, iwl_mvm_is_radio_killed(mvm));

	/* iwl_run_init_mvm_ucode is waiting for results, abort it */
	if (calibrating)
		iwl_abort_notification_waits(&mvm->notif_wait);

	/*
	 * Stop the device if we run OPERATIONAL firmware or if we are in the
	 * middle of the calibrations.
	 */
	return state && (mvm->cur_ucode != IWL_UCODE_INIT || calibrating);
}

static void iwl_mvm_free_skb(struct iwl_op_mode *op_mode, struct sk_buff *skb)
{
	struct iwl_mvm *mvm = IWL_OP_MODE_GET_MVM(op_mode);
	struct ieee80211_tx_info *info;

	info = IEEE80211_SKB_CB(skb);
	iwl_trans_free_tx_cmd(mvm->trans, info->driver_data[1]);
	ieee80211_free_txskb(mvm->hw, skb);
}

struct iwl_mvm_reprobe {
	struct device *dev;
	struct work_struct work;
};

static void iwl_mvm_reprobe_wk(struct work_struct *wk)
{
	struct iwl_mvm_reprobe *reprobe;

	reprobe = container_of(wk, struct iwl_mvm_reprobe, work);
	if (device_reprobe(reprobe->dev))
		dev_err(reprobe->dev, "reprobe failed!\n");
	kfree(reprobe);
	module_put(THIS_MODULE);
}

static void iwl_mvm_fw_error_dump_wk(struct work_struct *work)
{
	struct iwl_mvm *mvm =
		container_of(work, struct iwl_mvm, fw_dump_wk.work);

	if (iwl_mvm_ref_sync(mvm, IWL_MVM_REF_FW_DBG_COLLECT))
		return;

	mutex_lock(&mvm->mutex);

	/* stop recording */
	if (mvm->cfg->device_family == IWL_DEVICE_FAMILY_7000) {
		iwl_set_bits_prph(mvm->trans, MON_BUFF_SAMPLE_CTL, 0x100);
	} else {
		iwl_write_prph(mvm->trans, DBGC_IN_SAMPLE, 0);
		/* wait before we collect the data till the DBGC stop */
		udelay(100);
	}

	iwl_mvm_fw_error_dump(mvm);

	/* start recording again if the firmware is not crashed */
	WARN_ON_ONCE((!test_bit(STATUS_FW_ERROR, &mvm->trans->status)) &&
		     mvm->fw->dbg_dest_tlv &&
		     iwl_mvm_start_fw_dbg_conf(mvm, mvm->fw_dbg_conf));

	mutex_unlock(&mvm->mutex);

	iwl_mvm_unref(mvm, IWL_MVM_REF_FW_DBG_COLLECT);
}

void iwl_mvm_nic_restart(struct iwl_mvm *mvm, bool fw_error)
{
	iwl_abort_notification_waits(&mvm->notif_wait);

	/*
	 * This is a bit racy, but worst case we tell mac80211 about
	 * a stopped/aborted scan when that was already done which
	 * is not a problem. It is necessary to abort any os scan
	 * here because mac80211 requires having the scan cleared
	 * before restarting.
	 * We'll reset the scan_status to NONE in restart cleanup in
	 * the next start() call from mac80211. If restart isn't called
	 * (no fw restart) scan status will stay busy.
	 */
	iwl_mvm_report_scan_aborted(mvm);

	/*
	 * If we're restarting already, don't cycle restarts.
	 * If INIT fw asserted, it will likely fail again.
	 * If WoWLAN fw asserted, don't restart either, mac80211
	 * can't recover this since we're already half suspended.
	 */
	if (!mvm->restart_fw && fw_error) {
		iwl_mvm_fw_dbg_collect_desc(mvm, &iwl_mvm_dump_desc_assert,
					    NULL);
	} else if (test_and_set_bit(IWL_MVM_STATUS_IN_HW_RESTART,
				    &mvm->status)) {
		struct iwl_mvm_reprobe *reprobe;

		IWL_ERR(mvm,
			"Firmware error during reconfiguration - reprobe!\n");

		/*
		 * get a module reference to avoid doing this while unloading
		 * anyway and to avoid scheduling a work with code that's
		 * being removed.
		 */
		if (!try_module_get(THIS_MODULE)) {
			IWL_ERR(mvm, "Module is being unloaded - abort\n");
			return;
		}

		reprobe = kzalloc(sizeof(*reprobe), GFP_ATOMIC);
		if (!reprobe) {
			module_put(THIS_MODULE);
			return;
		}
		reprobe->dev = mvm->trans->dev;
		INIT_WORK(&reprobe->work, iwl_mvm_reprobe_wk);
		schedule_work(&reprobe->work);
	} else if (mvm->cur_ucode == IWL_UCODE_REGULAR) {
		/* don't let the transport/FW power down */
		iwl_mvm_ref(mvm, IWL_MVM_REF_UCODE_DOWN);

		if (fw_error && mvm->restart_fw > 0)
			mvm->restart_fw--;
		ieee80211_restart_hw(mvm->hw);
	}
}

static void iwl_mvm_nic_error(struct iwl_op_mode *op_mode)
{
	struct iwl_mvm *mvm = IWL_OP_MODE_GET_MVM(op_mode);

	iwl_mvm_dump_nic_error_log(mvm);

	iwl_mvm_nic_restart(mvm, true);
}

static void iwl_mvm_cmd_queue_full(struct iwl_op_mode *op_mode)
{
	struct iwl_mvm *mvm = IWL_OP_MODE_GET_MVM(op_mode);

	WARN_ON(1);
	iwl_mvm_nic_restart(mvm, true);
}

struct iwl_d0i3_iter_data {
	struct iwl_mvm *mvm;
	struct ieee80211_vif *connected_vif;
	u8 ap_sta_id;
	u8 vif_count;
	u8 offloading_tid;
	bool disable_offloading;
};

static bool iwl_mvm_disallow_offloading(struct iwl_mvm *mvm,
					struct ieee80211_vif *vif,
					struct iwl_d0i3_iter_data *iter_data)
{
	struct iwl_mvm_vif *mvmvif = iwl_mvm_vif_from_mac80211(vif);
	struct iwl_mvm_sta *mvmsta;
	u32 available_tids = 0;
	u8 tid;

	if (WARN_ON(vif->type != NL80211_IFTYPE_STATION ||
		    mvmvif->ap_sta_id == IWL_MVM_STATION_COUNT))
		return false;

	mvmsta = iwl_mvm_sta_from_staid_rcu(mvm, mvmvif->ap_sta_id);
	if (!mvmsta)
		return false;

	spin_lock_bh(&mvmsta->lock);
	for (tid = 0; tid < IWL_MAX_TID_COUNT; tid++) {
		struct iwl_mvm_tid_data *tid_data = &mvmsta->tid_data[tid];

		/*
		 * in case of pending tx packets, don't use this tid
		 * for offloading in order to prevent reuse of the same
		 * qos seq counters.
		 */
		if (iwl_mvm_tid_queued(tid_data))
			continue;

		if (tid_data->state != IWL_AGG_OFF)
			continue;

		available_tids |= BIT(tid);
	}
	spin_unlock_bh(&mvmsta->lock);

	/*
	 * disallow protocol offloading if we have no available tid
	 * (with no pending frames and no active aggregation,
	 * as we don't handle "holes" properly - the scheduler needs the
	 * frame's seq number and TFD index to match)
	 */
	if (!available_tids)
		return true;

	/* for simplicity, just use the first available tid */
	iter_data->offloading_tid = ffs(available_tids) - 1;
	return false;
}

static void iwl_mvm_enter_d0i3_iterator(void *_data, u8 *mac,
					struct ieee80211_vif *vif)
{
	struct iwl_d0i3_iter_data *data = _data;
	struct iwl_mvm *mvm = data->mvm;
	struct iwl_mvm_vif *mvmvif = iwl_mvm_vif_from_mac80211(vif);
	u32 flags = CMD_ASYNC | CMD_HIGH_PRIO | CMD_SEND_IN_IDLE;

	IWL_DEBUG_RPM(mvm, "entering D0i3 - vif %pM\n", vif->addr);
	if (vif->type != NL80211_IFTYPE_STATION ||
	    !vif->bss_conf.assoc)
		return;

	/*
	 * in case of pending tx packets or active aggregations,
	 * avoid offloading features in order to prevent reuse of
	 * the same qos seq counters.
	 */
	if (iwl_mvm_disallow_offloading(mvm, vif, data))
		data->disable_offloading = true;

	iwl_mvm_update_d0i3_power_mode(mvm, vif, true, flags);
	iwl_mvm_send_proto_offload(mvm, vif, data->disable_offloading,
				   false, flags);

	/*
	 * on init/association, mvm already configures POWER_TABLE_CMD
	 * and REPLY_MCAST_FILTER_CMD, so currently don't
	 * reconfigure them (we might want to use different
	 * params later on, though).
	 */
	data->ap_sta_id = mvmvif->ap_sta_id;
	data->vif_count++;

	/*
	 * no new commands can be sent at this stage, so it's safe
	 * to save the vif pointer during d0i3 entrance.
	 */
	data->connected_vif = vif;
}

static void iwl_mvm_set_wowlan_data(struct iwl_mvm *mvm,
				    struct iwl_wowlan_config_cmd *cmd,
				    struct iwl_d0i3_iter_data *iter_data)
{
	struct ieee80211_sta *ap_sta;
	struct iwl_mvm_sta *mvm_ap_sta;

	if (iter_data->ap_sta_id == IWL_MVM_STATION_COUNT)
		return;

	rcu_read_lock();

	ap_sta = rcu_dereference(mvm->fw_id_to_mac_id[iter_data->ap_sta_id]);
	if (IS_ERR_OR_NULL(ap_sta))
		goto out;

	mvm_ap_sta = iwl_mvm_sta_from_mac80211(ap_sta);
	cmd->is_11n_connection = ap_sta->ht_cap.ht_supported;
	cmd->offloading_tid = iter_data->offloading_tid;
	cmd->flags = ENABLE_L3_FILTERING | ENABLE_NBNS_FILTERING |
		ENABLE_DHCP_FILTERING | ENABLE_STORE_BEACON;
	/*
	 * The d0i3 uCode takes care of the nonqos counters,
	 * so configure only the qos seq ones.
	 */
	iwl_mvm_set_wowlan_qos_seq(mvm_ap_sta, cmd);
out:
	rcu_read_unlock();
}

int iwl_mvm_enter_d0i3(struct iwl_op_mode *op_mode)
{
	struct iwl_mvm *mvm = IWL_OP_MODE_GET_MVM(op_mode);
	u32 flags = CMD_ASYNC | CMD_HIGH_PRIO | CMD_SEND_IN_IDLE;
	int ret;
	struct iwl_d0i3_iter_data d0i3_iter_data = {
		.mvm = mvm,
	};
	struct iwl_wowlan_config_cmd wowlan_config_cmd = {
		.wakeup_filter = cpu_to_le32(IWL_WOWLAN_WAKEUP_RX_FRAME |
					     IWL_WOWLAN_WAKEUP_BEACON_MISS |
					     IWL_WOWLAN_WAKEUP_LINK_CHANGE),
	};
	struct iwl_d3_manager_config d3_cfg_cmd = {
		.min_sleep_time = cpu_to_le32(1000),
		.wakeup_flags = cpu_to_le32(IWL_WAKEUP_D3_CONFIG_FW_ERROR),
	};

	IWL_DEBUG_RPM(mvm, "MVM entering D0i3\n");

	if (WARN_ON_ONCE(mvm->cur_ucode != IWL_UCODE_REGULAR))
		return -EINVAL;

	set_bit(IWL_MVM_STATUS_IN_D0I3, &mvm->status);

	/*
	 * iwl_mvm_ref_sync takes a reference before checking the flag.
	 * so by checking there is no held reference we prevent a state
	 * in which iwl_mvm_ref_sync continues successfully while we
	 * configure the firmware to enter d0i3
	 */
	if (iwl_mvm_ref_taken(mvm)) {
		IWL_DEBUG_RPM(mvm->trans, "abort d0i3 due to taken ref\n");
		clear_bit(IWL_MVM_STATUS_IN_D0I3, &mvm->status);
		wake_up(&mvm->d0i3_exit_waitq);
		return 1;
	}

	ieee80211_iterate_active_interfaces_atomic(mvm->hw,
						   IEEE80211_IFACE_ITER_NORMAL,
						   iwl_mvm_enter_d0i3_iterator,
						   &d0i3_iter_data);
	if (d0i3_iter_data.vif_count == 1) {
		mvm->d0i3_ap_sta_id = d0i3_iter_data.ap_sta_id;
		mvm->d0i3_offloading = !d0i3_iter_data.disable_offloading;
	} else {
		WARN_ON_ONCE(d0i3_iter_data.vif_count > 1);
		mvm->d0i3_ap_sta_id = IWL_MVM_STATION_COUNT;
		mvm->d0i3_offloading = false;
	}

#ifdef CPTCFG_IWLMVM_TCM
	iwl_mvm_pause_tcm(mvm);
#endif
	/* make sure we have no running tx while configuring the seqno */
	synchronize_net();

	/* Flush the hw queues, in case something got queued during entry */
	ret = iwl_mvm_flush_tx_path(mvm, iwl_mvm_flushable_queues(mvm), flags);
	if (ret)
		return ret;

	/* configure wowlan configuration only if needed */
	if (mvm->d0i3_ap_sta_id != IWL_MVM_STATION_COUNT) {
		/* wake on beacons only if beacon storing isn't supported */
		if (!fw_has_capa(&mvm->fw->ucode_capa,
				 IWL_UCODE_TLV_CAPA_BEACON_STORING))
			wowlan_config_cmd.wakeup_filter |=
				cpu_to_le32(IWL_WOWLAN_WAKEUP_BCN_FILTERING);

		iwl_mvm_wowlan_config_key_params(mvm,
						 d0i3_iter_data.connected_vif,
						 true, flags);

		iwl_mvm_set_wowlan_data(mvm, &wowlan_config_cmd,
					&d0i3_iter_data);

		ret = iwl_mvm_send_cmd_pdu(mvm, WOWLAN_CONFIGURATION, flags,
					   sizeof(wowlan_config_cmd),
					   &wowlan_config_cmd);
		if (ret)
			return ret;
	}

	return iwl_mvm_send_cmd_pdu(mvm, D3_CONFIG_CMD,
				    flags | CMD_MAKE_TRANS_IDLE,
				    sizeof(d3_cfg_cmd), &d3_cfg_cmd);
}

static void iwl_mvm_exit_d0i3_iterator(void *_data, u8 *mac,
				       struct ieee80211_vif *vif)
{
	struct iwl_mvm *mvm = _data;
	u32 flags = CMD_ASYNC | CMD_HIGH_PRIO;

	IWL_DEBUG_RPM(mvm, "exiting D0i3 - vif %pM\n", vif->addr);
	if (vif->type != NL80211_IFTYPE_STATION ||
	    !vif->bss_conf.assoc)
		return;

	iwl_mvm_update_d0i3_power_mode(mvm, vif, false, flags);
}

struct iwl_mvm_d0i3_exit_work_iter_data {
	struct iwl_mvm *mvm;
	struct iwl_wowlan_status *status;
	u32 wakeup_reasons;
};

static void iwl_mvm_d0i3_exit_work_iter(void *_data, u8 *mac,
					struct ieee80211_vif *vif)
{
	struct iwl_mvm_d0i3_exit_work_iter_data *data = _data;
	struct iwl_mvm_vif *mvmvif = iwl_mvm_vif_from_mac80211(vif);
	u32 reasons = data->wakeup_reasons;

	/* consider only the relevant station interface */
	if (vif->type != NL80211_IFTYPE_STATION || !vif->bss_conf.assoc ||
	    data->mvm->d0i3_ap_sta_id != mvmvif->ap_sta_id)
		return;

	if (reasons & IWL_WOWLAN_WAKEUP_BY_DISCONNECTION_ON_DEAUTH)
		iwl_mvm_connection_loss(data->mvm, vif, "D0i3");
	else if (reasons & IWL_WOWLAN_WAKEUP_BY_DISCONNECTION_ON_MISSED_BEACON)
		ieee80211_beacon_loss(vif);
	else
		iwl_mvm_d0i3_update_keys(data->mvm, vif, data->status);
}

void iwl_mvm_d0i3_enable_tx(struct iwl_mvm *mvm, __le16 *qos_seq)
{
	struct ieee80211_sta *sta = NULL;
	struct iwl_mvm_sta *mvm_ap_sta;
	int i;
	bool wake_queues = false;

	lockdep_assert_held(&mvm->mutex);

	spin_lock_bh(&mvm->d0i3_tx_lock);

	if (mvm->d0i3_ap_sta_id == IWL_MVM_STATION_COUNT)
		goto out;

	IWL_DEBUG_RPM(mvm, "re-enqueue packets\n");

	/* get the sta in order to update seq numbers and re-enqueue skbs */
	sta = rcu_dereference_protected(
			mvm->fw_id_to_mac_id[mvm->d0i3_ap_sta_id],
			lockdep_is_held(&mvm->mutex));

	if (IS_ERR_OR_NULL(sta)) {
		sta = NULL;
		goto out;
	}

	if (mvm->d0i3_offloading && qos_seq) {
		/* update qos seq numbers if offloading was enabled */
		mvm_ap_sta = iwl_mvm_sta_from_mac80211(sta);
		for (i = 0; i < IWL_MAX_TID_COUNT; i++) {
			u16 seq = le16_to_cpu(qos_seq[i]);
			/* firmware stores last-used one, we store next one */
			seq += 0x10;
			mvm_ap_sta->tid_data[i].seq_number = seq;
		}
	}
out:
	/* re-enqueue (or drop) all packets */
	while (!skb_queue_empty(&mvm->d0i3_tx)) {
		struct sk_buff *skb = __skb_dequeue(&mvm->d0i3_tx);

		if (!sta || iwl_mvm_tx_skb(mvm, skb, sta))
			ieee80211_free_txskb(mvm->hw, skb);

		/* if the skb_queue is not empty, we need to wake queues */
		wake_queues = true;
	}
	clear_bit(IWL_MVM_STATUS_IN_D0I3, &mvm->status);
	wake_up(&mvm->d0i3_exit_waitq);
	mvm->d0i3_ap_sta_id = IWL_MVM_STATION_COUNT;
	if (wake_queues)
		ieee80211_wake_queues(mvm->hw);

	spin_unlock_bh(&mvm->d0i3_tx_lock);
}

static void iwl_mvm_d0i3_exit_work(struct work_struct *wk)
{
	struct iwl_mvm *mvm = container_of(wk, struct iwl_mvm, d0i3_exit_work);
	struct iwl_host_cmd get_status_cmd = {
		.id = WOWLAN_GET_STATUSES,
		.flags = CMD_HIGH_PRIO | CMD_WANT_SKB,
	};
	struct iwl_mvm_d0i3_exit_work_iter_data iter_data = {
		.mvm = mvm,
	};

	struct iwl_wowlan_status *status;
	int ret;
	u32 wakeup_reasons = 0;
	__le16 *qos_seq = NULL;

	mutex_lock(&mvm->mutex);
	ret = iwl_mvm_send_cmd(mvm, &get_status_cmd);
	if (ret)
		goto out;

	if (!get_status_cmd.resp_pkt)
		goto out;

	status = (void *)get_status_cmd.resp_pkt->data;
	wakeup_reasons = le32_to_cpu(status->wakeup_reasons);
	qos_seq = status->qos_seq_ctr;

	IWL_DEBUG_RPM(mvm, "wakeup reasons: 0x%x\n", wakeup_reasons);

	iter_data.wakeup_reasons = wakeup_reasons;
	iter_data.status = status;
	ieee80211_iterate_active_interfaces(mvm->hw,
					    IEEE80211_IFACE_ITER_NORMAL,
					    iwl_mvm_d0i3_exit_work_iter,
					    &iter_data);
out:
	iwl_mvm_d0i3_enable_tx(mvm, qos_seq);

	IWL_DEBUG_INFO(mvm, "d0i3 exit completed (wakeup reasons: 0x%x)\n",
		       wakeup_reasons);

	/* qos_seq might point inside resp_pkt, so free it only now */
	if (get_status_cmd.resp_pkt)
		iwl_free_resp(&get_status_cmd);

	/* the FW might have updated the regdomain */
	iwl_mvm_update_changed_regdom(mvm);

#ifdef CPTCFG_IWLMVM_TCM
	iwl_mvm_resume_tcm(mvm);
#endif
	iwl_mvm_unref(mvm, IWL_MVM_REF_EXIT_WORK);
	mutex_unlock(&mvm->mutex);
}

int _iwl_mvm_exit_d0i3(struct iwl_mvm *mvm)
{
	u32 flags = CMD_ASYNC | CMD_HIGH_PRIO | CMD_SEND_IN_IDLE |
		    CMD_WAKE_UP_TRANS;
	int ret;

	IWL_DEBUG_RPM(mvm, "MVM exiting D0i3\n");

	if (WARN_ON_ONCE(mvm->cur_ucode != IWL_UCODE_REGULAR))
		return -EINVAL;

	mutex_lock(&mvm->d0i3_suspend_mutex);
	if (test_bit(D0I3_DEFER_WAKEUP, &mvm->d0i3_suspend_flags)) {
		IWL_DEBUG_RPM(mvm, "Deferring d0i3 exit until resume\n");
		__set_bit(D0I3_PENDING_WAKEUP, &mvm->d0i3_suspend_flags);
		mutex_unlock(&mvm->d0i3_suspend_mutex);
		return 0;
	}
	mutex_unlock(&mvm->d0i3_suspend_mutex);

	ret = iwl_mvm_send_cmd_pdu(mvm, D0I3_END_CMD, flags, 0, NULL);
	if (ret)
		goto out;

	ieee80211_iterate_active_interfaces_atomic(mvm->hw,
						   IEEE80211_IFACE_ITER_NORMAL,
						   iwl_mvm_exit_d0i3_iterator,
						   mvm);
out:
	schedule_work(&mvm->d0i3_exit_work);
	return ret;
}

int iwl_mvm_exit_d0i3(struct iwl_op_mode *op_mode)
{
	struct iwl_mvm *mvm = IWL_OP_MODE_GET_MVM(op_mode);

	iwl_mvm_ref(mvm, IWL_MVM_REF_EXIT_WORK);
	return _iwl_mvm_exit_d0i3(mvm);
}

#define IWL_MVM_COMMON_OPS					\
	/* these could be differentiated */			\
	.async_cb = iwl_mvm_async_cb,				\
	.queue_full = iwl_mvm_stop_sw_queue,			\
	.queue_not_full = iwl_mvm_wake_sw_queue,		\
	.hw_rf_kill = iwl_mvm_set_hw_rfkill_state,		\
	.free_skb = iwl_mvm_free_skb,				\
	.nic_error = iwl_mvm_nic_error,				\
	.cmd_queue_full = iwl_mvm_cmd_queue_full,		\
	.nic_config = iwl_mvm_nic_config,			\
	.enter_d0i3 = iwl_mvm_enter_d0i3,			\
	.exit_d0i3 = iwl_mvm_exit_d0i3,				\
	/* as we only register one, these MUST be common! */	\
	.start = iwl_op_mode_mvm_start,				\
	.stop = iwl_op_mode_mvm_stop

#ifdef CPTCFG_IWLWIFI_DEVICE_TESTMODE
#define IWL_MVM_COMMON_TEST_OPS					\
	.test_ops = {						\
		.cmd_execute = iwl_mvm_tm_cmd_execute,		\
		.send_cmd = iwl_mvm_testmode_send_cmd,		\
		.valid_hw_addr = iwl_mvm_testmode_valid_hw_addr,\
		.get_fw_ver = iwl_mvm_testmode_get_fw_ver,	\
	},
#else
#define IWL_MVM_COMMON_TEST_OPS
#endif

static const struct iwl_op_mode_ops iwl_mvm_ops = {
	IWL_MVM_COMMON_OPS,
	IWL_MVM_COMMON_TEST_OPS
	.rx = iwl_mvm_rx,
};

static void iwl_mvm_rx_mq_rss(struct iwl_op_mode *op_mode,
			      struct napi_struct *napi,
			      struct iwl_rx_cmd_buffer *rxb,
			      unsigned int queue)
{
	struct iwl_mvm *mvm = IWL_OP_MODE_GET_MVM(op_mode);
	struct iwl_rx_packet *pkt = rxb_addr(rxb);
	u16 cmd = WIDE_ID(pkt->hdr.group_id, pkt->hdr.cmd);

	if (unlikely(cmd == WIDE_ID(LEGACY_GROUP, FRAME_RELEASE)))
		iwl_mvm_rx_frame_release(mvm, napi, rxb, queue);
	else if (unlikely(cmd == WIDE_ID(DATA_PATH_GROUP,
					 RX_QUEUES_NOTIFICATION)))
		iwl_mvm_rx_queue_notif(mvm, rxb, queue);
	else if (likely(cmd == WIDE_ID(LEGACY_GROUP, REPLY_RX_MPDU_CMD)))
		iwl_mvm_rx_mpdu_mq(mvm, napi, rxb, queue);
}

static const struct iwl_op_mode_ops iwl_mvm_ops_mq = {
	IWL_MVM_COMMON_OPS,
	IWL_MVM_COMMON_TEST_OPS
	.rx = iwl_mvm_rx_mq,
	.rx_rss = iwl_mvm_rx_mq_rss,
};<|MERGE_RESOLUTION|>--- conflicted
+++ resolved
@@ -331,11 +331,8 @@
 		       iwl_mvm_rx_stored_beacon_notif, RX_HANDLER_SYNC),
 	RX_HANDLER_GRP(DATA_PATH_GROUP, MU_GROUP_MGMT_NOTIF,
 		       iwl_mvm_mu_mimo_grp_notif, RX_HANDLER_SYNC),
-<<<<<<< HEAD
-=======
 	RX_HANDLER_GRP(DATA_PATH_GROUP, STA_PM_NOTIF,
 		       iwl_mvm_sta_pm_notif, RX_HANDLER_SYNC),
->>>>>>> 00cd763c
 #ifdef CPTCFG_IWLMVM_VENDOR_CMDS
 	RX_HANDLER_GRP(SCAN_GROUP, GSCAN_RESULTS_AVAILABLE_EVENT,
 		       iwl_mvm_rx_gscan_results_available,
@@ -352,13 +349,10 @@
 		       iwl_mvm_nan_match, RX_HANDLER_SYNC),
 	RX_HANDLER_GRP(MAC_CONF_GROUP, LINK_QUALITY_MEASUREMENT_COMPLETE_NOTIF,
 		       iwl_mvm_vendor_lqm_notif, RX_HANDLER_SYNC),
-<<<<<<< HEAD
-=======
 	RX_HANDLER_GRP(MAC_CONF_GROUP, CHANNEL_SWITCH_NOA_NOTIF,
 		       iwl_mvm_channel_switch_noa_notif,
 		       RX_HANDLER_SYNC),
 
->>>>>>> 00cd763c
 #endif
 
 #ifdef CPTCFG_IWLWIFI_DEVICE_TESTMODE
@@ -779,11 +773,8 @@
 	mvm->rx_filters = IWL_MVM_VENDOR_RXFILTER_EINVAL;
 #endif
 
-<<<<<<< HEAD
-=======
 	INIT_DELAYED_WORK(&mvm->cs_tx_unblock_dwork, iwl_mvm_tx_unblock_dwork);
 
->>>>>>> 00cd763c
 	/*
 	 * Populate the state variables that the transport layer needs
 	 * to know about.
@@ -918,13 +909,10 @@
 
 	iwl_mvm_tof_init(mvm);
 
-<<<<<<< HEAD
-=======
 #ifdef CPTCFG_IWLWIFI_SUPPORT_DEBUG_OVERRIDES
 	iwl_mvm_init_modparams(mvm);
 #endif
 
->>>>>>> 00cd763c
 	return op_mode;
 
  out_unregister:
