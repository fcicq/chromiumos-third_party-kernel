--- conflicted
+++ resolved
@@ -204,28 +204,11 @@
 	if (WARN_ON(ths_crossed >= IWL_MAX_DTS_TRIPS))
 		return;
 
-<<<<<<< HEAD
-	/*
-	 * We are now handling a temperature notification from the firmware
-	 * in ASYNC and hold the mutex. thermal_notify_framework will call
-	 * us back through get_temp() which ought to send a SYNC command to
-	 * the firmware and hence to take the mutex.
-	 * Avoid the deadlock by unlocking the mutex here.
-	 */
 	if (mvm->tz_device.tzone) {
 		struct iwl_mvm_thermal_device *tz_dev = &mvm->tz_device;
 
-		mutex_unlock(&mvm->mutex);
 		thermal_notify_framework(tz_dev->tzone,
 					 tz_dev->fw_trips_index[ths_crossed]);
-		mutex_lock(&mvm->mutex);
-=======
-	if (mvm->tz_device.tzone) {
-		struct iwl_mvm_thermal_device *tz_dev = &mvm->tz_device;
-
-		thermal_notify_framework(tz_dev->tzone,
-					 tz_dev->fw_trips_index[ths_crossed]);
->>>>>>> 22c7fafc
 	}
 #endif /* CONFIG_THERMAL */
 }
@@ -240,19 +223,11 @@
 		IWL_ERR(mvm, "Invalid CT_KILL_NOTIFICATION\n");
 		return;
 	}
-<<<<<<< HEAD
 
 	notif = (struct ct_kill_notif *)pkt->data;
 	IWL_DEBUG_TEMP(mvm, "CT Kill notification temperature = %d\n",
 		       notif->temperature);
 
-=======
-
-	notif = (struct ct_kill_notif *)pkt->data;
-	IWL_DEBUG_TEMP(mvm, "CT Kill notification temperature = %d\n",
-		       notif->temperature);
-
->>>>>>> 22c7fafc
 	iwl_mvm_enter_ctkill(mvm);
 }
 
@@ -271,19 +246,11 @@
 				   PHY_OPS_GROUP, 0);
 	else
 		cmdid = CMD_DTS_MEASUREMENT_TRIGGER;
-<<<<<<< HEAD
 
 	if (!fw_has_capa(&mvm->fw->ucode_capa,
 			 IWL_UCODE_TLV_CAPA_EXTENDED_DTS_MEASURE))
 		return iwl_mvm_send_cmd_pdu(mvm, cmdid, 0, sizeof(cmd), &cmd);
 
-=======
-
-	if (!fw_has_capa(&mvm->fw->ucode_capa,
-			 IWL_UCODE_TLV_CAPA_EXTENDED_DTS_MEASURE))
-		return iwl_mvm_send_cmd_pdu(mvm, cmdid, 0, sizeof(cmd), &cmd);
-
->>>>>>> 22c7fafc
 	return iwl_mvm_send_cmd_pdu(mvm, cmdid, 0, sizeof(extcmd), &extcmd);
 }
 
@@ -583,11 +550,7 @@
 	case CTDP_CMD_OPERATION_START:
 #ifdef CONFIG_THERMAL
 		mvm->cooling_dev.cur_state = state;
-<<<<<<< HEAD
-#endif
-=======
 #endif /* CONFIG_THERMAL */
->>>>>>> 22c7fafc
 		break;
 	case CTDP_CMD_OPERATION_REPORT:
 		IWL_DEBUG_TEMP(mvm, "cTDP avg energy in mWatt = %d\n", status);
@@ -840,10 +803,7 @@
 	struct iwl_mvm *mvm = (struct iwl_mvm *)(cdev->devdata);
 
 	*state = mvm->cooling_dev.cur_state;
-<<<<<<< HEAD
-=======
-
->>>>>>> 22c7fafc
+
 	return 0;
 }
 
