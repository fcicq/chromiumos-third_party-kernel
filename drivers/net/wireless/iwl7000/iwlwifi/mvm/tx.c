/******************************************************************************
 *
 * This file is provided under a dual BSD/GPLv2 license.  When using or
 * redistributing this file, you may do so under either license.
 *
 * GPL LICENSE SUMMARY
 *
 * Copyright(c) 2012 - 2014 Intel Corporation. All rights reserved.
 * Copyright(c) 2013 - 2015 Intel Mobile Communications GmbH
 * Copyright(c) 2016        Intel Deutschland GmbH
 *
 * This program is free software; you can redistribute it and/or modify
 * it under the terms of version 2 of the GNU General Public License as
 * published by the Free Software Foundation.
 *
 * This program is distributed in the hope that it will be useful, but
 * WITHOUT ANY WARRANTY; without even the implied warranty of
 * MERCHANTABILITY or FITNESS FOR A PARTICULAR PURPOSE.  See the GNU
 * General Public License for more details.
 *
 * You should have received a copy of the GNU General Public License
 * along with this program; if not, write to the Free Software
 * Foundation, Inc., 51 Franklin Street, Fifth Floor, Boston, MA 02110,
 * USA
 *
 * The full GNU General Public License is included in this distribution
 * in the file called COPYING.
 *
 * Contact Information:
 *  Intel Linux Wireless <linuxwifi@intel.com>
 * Intel Corporation, 5200 N.E. Elam Young Parkway, Hillsboro, OR 97124-6497
 *
 * BSD LICENSE
 *
 * Copyright(c) 2012 - 2014 Intel Corporation. All rights reserved.
 * Copyright(c) 2013 - 2015 Intel Mobile Communications GmbH
 * All rights reserved.
 *
 * Redistribution and use in source and binary forms, with or without
 * modification, are permitted provided that the following conditions
 * are met:
 *
 *  * Redistributions of source code must retain the above copyright
 *    notice, this list of conditions and the following disclaimer.
 *  * Redistributions in binary form must reproduce the above copyright
 *    notice, this list of conditions and the following disclaimer in
 *    the documentation and/or other materials provided with the
 *    distribution.
 *  * Neither the name Intel Corporation nor the names of its
 *    contributors may be used to endorse or promote products derived
 *    from this software without specific prior written permission.
 *
 * THIS SOFTWARE IS PROVIDED BY THE COPYRIGHT HOLDERS AND CONTRIBUTORS
 * "AS IS" AND ANY EXPRESS OR IMPLIED WARRANTIES, INCLUDING, BUT NOT
 * LIMITED TO, THE IMPLIED WARRANTIES OF MERCHANTABILITY AND FITNESS FOR
 * A PARTICULAR PURPOSE ARE DISCLAIMED. IN NO EVENT SHALL THE COPYRIGHT
 * OWNER OR CONTRIBUTORS BE LIABLE FOR ANY DIRECT, INDIRECT, INCIDENTAL,
 * SPECIAL, EXEMPLARY, OR CONSEQUENTIAL DAMAGES (INCLUDING, BUT NOT
 * LIMITED TO, PROCUREMENT OF SUBSTITUTE GOODS OR SERVICES; LOSS OF USE,
 * DATA, OR PROFITS; OR BUSINESS INTERRUPTION) HOWEVER CAUSED AND ON ANY
 * THEORY OF LIABILITY, WHETHER IN CONTRACT, STRICT LIABILITY, OR TORT
 * (INCLUDING NEGLIGENCE OR OTHERWISE) ARISING IN ANY WAY OUT OF THE USE
 * OF THIS SOFTWARE, EVEN IF ADVISED OF THE POSSIBILITY OF SUCH DAMAGE.
 *
 *****************************************************************************/
#include <linux/ieee80211.h>
#include <linux/etherdevice.h>
#include <linux/tcp.h>
#include <net/ip.h>
#include <net/ipv6.h>

#include "iwl-trans.h"
#include "iwl-eeprom-parse.h"
#include "mvm.h"
#include "sta.h"
#include "fw-dbg.h"

static void
iwl_mvm_bar_check_trigger(struct iwl_mvm *mvm, const u8 *addr,
			  u16 tid, u16 ssn)
{
	struct iwl_fw_dbg_trigger_tlv *trig;
	struct iwl_fw_dbg_trigger_ba *ba_trig;

	if (!iwl_fw_dbg_trigger_enabled(mvm->fw, FW_DBG_TRIGGER_BA))
		return;

	trig = iwl_fw_dbg_get_trigger(mvm->fw, FW_DBG_TRIGGER_BA);
	ba_trig = (void *)trig->data;

	if (!iwl_fw_dbg_trigger_check_stop(mvm, NULL, trig))
		return;

	if (!(le16_to_cpu(ba_trig->tx_bar) & BIT(tid)))
		return;

	iwl_mvm_fw_dbg_collect_trig(mvm, trig,
				    "BAR sent to %pM, tid %d, ssn %d",
				    addr, tid, ssn);
}

#define OPT_HDR(type, skb, off) \
	(type *)(skb_network_header(skb) + (off))

static void iwl_mvm_tx_csum(struct iwl_mvm *mvm, struct sk_buff *skb,
			    struct ieee80211_hdr *hdr,
			    struct ieee80211_tx_info *info,
			    struct iwl_tx_cmd *tx_cmd)
{
#if IS_ENABLED(CONFIG_INET)
	u16 mh_len = ieee80211_hdrlen(hdr->frame_control);
	u16 offload_assist = le16_to_cpu(tx_cmd->offload_assist);
	u8 protocol = 0;

	/*
	 * Do not compute checksum if already computed or if transport will
	 * compute it
	 */
	if (skb->ip_summed != CHECKSUM_PARTIAL || IWL_MVM_SW_TX_CSUM_OFFLOAD)
		return;

	/* We do not expect to be requested to csum stuff we do not support */
	if (WARN_ONCE(!(mvm->hw->netdev_features & IWL_TX_CSUM_NETIF_FLAGS) ||
		      (skb->protocol != htons(ETH_P_IP) &&
		       skb->protocol != htons(ETH_P_IPV6)),
		      "No support for requested checksum\n")) {
		skb_checksum_help(skb);
		return;
	}

	if (skb->protocol == htons(ETH_P_IP)) {
		protocol = ip_hdr(skb)->protocol;
	} else {
#if IS_ENABLED(CONFIG_IPV6)
		struct ipv6hdr *ipv6h =
			(struct ipv6hdr *)skb_network_header(skb);
		unsigned int off = sizeof(*ipv6h);

		protocol = ipv6h->nexthdr;
		while (protocol != NEXTHDR_NONE && ipv6_ext_hdr(protocol)) {
			struct ipv6_opt_hdr *hp;

			/* only supported extension headers */
			if (protocol != NEXTHDR_ROUTING &&
			    protocol != NEXTHDR_HOP &&
			    protocol != NEXTHDR_DEST) {
				skb_checksum_help(skb);
				return;
			}

			hp = OPT_HDR(struct ipv6_opt_hdr, skb, off);
			protocol = hp->nexthdr;
			off += ipv6_optlen(hp);
		}
		/* if we get here - protocol now should be TCP/UDP */
#endif
	}

	if (protocol != IPPROTO_TCP && protocol != IPPROTO_UDP) {
		WARN_ON_ONCE(1);
		skb_checksum_help(skb);
		return;
	}

	/* enable L4 csum */
	offload_assist |= BIT(TX_CMD_OFFLD_L4_EN);

	/*
	 * Set offset to IP header (snap).
	 * We don't support tunneling so no need to take care of inner header.
	 * Size is in words.
	 */
	offload_assist |= (4 << TX_CMD_OFFLD_IP_HDR);

	/* Do IPv4 csum for AMSDU only (no IP csum for Ipv6) */
	if (skb->protocol == htons(ETH_P_IP) &&
	    (offload_assist & BIT(TX_CMD_OFFLD_AMSDU))) {
		ip_hdr(skb)->check = 0;
		offload_assist |= BIT(TX_CMD_OFFLD_L3_EN);
	}

	/* reset UDP/TCP header csum */
	if (protocol == IPPROTO_TCP)
		tcp_hdr(skb)->check = 0;
	else
		udp_hdr(skb)->check = 0;

	/* mac header len should include IV, size is in words */
	if (info->control.hw_key)
		mh_len += info->control.hw_key->iv_len;
	mh_len /= 2;
	offload_assist |= mh_len << TX_CMD_OFFLD_MH_SIZE;

	tx_cmd->offload_assist = cpu_to_le16(offload_assist);
#endif
}

/*
 * Sets most of the Tx cmd's fields
 */
void iwl_mvm_set_tx_cmd(struct iwl_mvm *mvm, struct sk_buff *skb,
			struct iwl_tx_cmd *tx_cmd,
			struct ieee80211_tx_info *info, u8 sta_id)
{
	struct ieee80211_tx_info *skb_info = IEEE80211_SKB_CB(skb);
	struct ieee80211_hdr *hdr = (void *)skb->data;
	__le16 fc = hdr->frame_control;
	u32 tx_flags = le32_to_cpu(tx_cmd->tx_flags);
	u32 len = skb->len + FCS_LEN;
	u8 ac;

	if (!(info->flags & IEEE80211_TX_CTL_NO_ACK))
		tx_flags |= TX_CMD_FLG_ACK;
	else
		tx_flags &= ~TX_CMD_FLG_ACK;

	if (ieee80211_is_probe_resp(fc))
		tx_flags |= TX_CMD_FLG_TSF;

	if (ieee80211_has_morefrags(fc))
		tx_flags |= TX_CMD_FLG_MORE_FRAG;

	if (ieee80211_is_data_qos(fc)) {
		u8 *qc = ieee80211_get_qos_ctl(hdr);
		tx_cmd->tid_tspec = qc[0] & 0xf;
		tx_flags &= ~TX_CMD_FLG_SEQ_CTL;
		if (*qc & IEEE80211_QOS_CTL_A_MSDU_PRESENT)
			tx_cmd->offload_assist |=
				cpu_to_le16(BIT(TX_CMD_OFFLD_AMSDU));
	} else if (ieee80211_is_back_req(fc)) {
		struct ieee80211_bar *bar = (void *)skb->data;
		u16 control = le16_to_cpu(bar->control);
		u16 ssn = le16_to_cpu(bar->start_seq_num);

		tx_flags |= TX_CMD_FLG_ACK | TX_CMD_FLG_BAR;
		tx_cmd->tid_tspec = (control &
				     IEEE80211_BAR_CTRL_TID_INFO_MASK) >>
			IEEE80211_BAR_CTRL_TID_INFO_SHIFT;
		WARN_ON_ONCE(tx_cmd->tid_tspec >= IWL_MAX_TID_COUNT);
		iwl_mvm_bar_check_trigger(mvm, bar->ra, tx_cmd->tid_tspec,
					  ssn);
	} else {
		tx_cmd->tid_tspec = IWL_TID_NON_QOS;
		if (info->flags & IEEE80211_TX_CTL_ASSIGN_SEQ)
			tx_flags |= TX_CMD_FLG_SEQ_CTL;
		else
			tx_flags &= ~TX_CMD_FLG_SEQ_CTL;
	}

	/* Default to 0 (BE) when tid_spec is set to IWL_TID_NON_QOS */
	if (tx_cmd->tid_tspec < IWL_MAX_TID_COUNT)
		ac = tid_to_mac80211_ac[tx_cmd->tid_tspec];
	else
		ac = tid_to_mac80211_ac[0];

	tx_flags |= iwl_mvm_bt_coex_tx_prio(mvm, hdr, info, ac) <<
			TX_CMD_FLG_BT_PRIO_POS;

	if (ieee80211_is_mgmt(fc)) {
		if (ieee80211_is_assoc_req(fc) || ieee80211_is_reassoc_req(fc))
			tx_cmd->pm_frame_timeout = cpu_to_le16(PM_FRAME_ASSOC);
		else if (ieee80211_is_action(fc))
			tx_cmd->pm_frame_timeout = cpu_to_le16(PM_FRAME_NONE);
		else
			tx_cmd->pm_frame_timeout = cpu_to_le16(PM_FRAME_MGMT);

		/* The spec allows Action frames in A-MPDU, we don't support
		 * it
		 */
		WARN_ON_ONCE(info->flags & IEEE80211_TX_CTL_AMPDU);
	} else if (info->control.flags & IEEE80211_TX_CTRL_PORT_CTRL_PROTO) {
		tx_cmd->pm_frame_timeout = cpu_to_le16(PM_FRAME_MGMT);
	} else {
		tx_cmd->pm_frame_timeout = cpu_to_le16(PM_FRAME_NONE);
	}

	if (ieee80211_is_data(fc) && len > mvm->rts_threshold &&
	    !is_multicast_ether_addr(ieee80211_get_DA(hdr)))
		tx_flags |= TX_CMD_FLG_PROT_REQUIRE;

	if (fw_has_capa(&mvm->fw->ucode_capa,
			IWL_UCODE_TLV_CAPA_TXPOWER_INSERTION_SUPPORT) &&
	    ieee80211_action_contains_tpc(skb))
		tx_flags |= TX_CMD_FLG_WRITE_TX_POWER;

	tx_cmd->tx_flags = cpu_to_le32(tx_flags);
<<<<<<< HEAD
	/* Total # bytes to be transmitted */
	tx_cmd->len = cpu_to_le16((u16)skb->len +
		(uintptr_t)skb_info->driver_data[0]);
=======
	/* Total # bytes to be transmitted - PCIe code will adjust for A-MSDU */
	tx_cmd->len = cpu_to_le16((u16)skb->len);
>>>>>>> 12fc5980
	tx_cmd->life_time = cpu_to_le32(TX_CMD_LIFE_TIME_INFINITE);
	tx_cmd->sta_id = sta_id;

	/* padding is inserted later in transport */
	if (ieee80211_hdrlen(fc) % 4 &&
	    !(tx_cmd->offload_assist & cpu_to_le16(BIT(TX_CMD_OFFLD_AMSDU))))
		tx_cmd->offload_assist |= cpu_to_le16(BIT(TX_CMD_OFFLD_PAD));

	iwl_mvm_tx_csum(mvm, skb, hdr, info, tx_cmd);
}

/*
 * Sets the fields in the Tx cmd that are rate related
 */
void iwl_mvm_set_tx_cmd_rate(struct iwl_mvm *mvm, struct iwl_tx_cmd *tx_cmd,
			    struct ieee80211_tx_info *info,
			    struct ieee80211_sta *sta, __le16 fc)
{
	u32 rate_flags;
	int rate_idx;
	u8 rate_plcp;

	/* Set retry limit on RTS packets */
	tx_cmd->rts_retry_limit = IWL_RTS_DFAULT_RETRY_LIMIT;

	/* Set retry limit on DATA packets and Probe Responses*/
	if (ieee80211_is_probe_resp(fc)) {
		tx_cmd->data_retry_limit = IWL_MGMT_DFAULT_RETRY_LIMIT;
		tx_cmd->rts_retry_limit =
			min(tx_cmd->data_retry_limit, tx_cmd->rts_retry_limit);
	} else if (ieee80211_is_back_req(fc)) {
		tx_cmd->data_retry_limit = IWL_BAR_DFAULT_RETRY_LIMIT;
	} else {
		tx_cmd->data_retry_limit = IWL_DEFAULT_TX_RETRY;
	}

	/*
	 * for data packets, rate info comes from the table inside the fw. This
	 * table is controlled by LINK_QUALITY commands
	 */

	if (ieee80211_is_data(fc) && sta) {
		tx_cmd->initial_rate_index = 0;
		tx_cmd->tx_flags |= cpu_to_le32(TX_CMD_FLG_STA_RATE);
		return;
	} else if (ieee80211_is_back_req(fc)) {
		tx_cmd->tx_flags |=
			cpu_to_le32(TX_CMD_FLG_ACK | TX_CMD_FLG_BAR);
	}

	/* HT rate doesn't make sense for a non data frame */
	WARN_ONCE(info->control.rates[0].flags & IEEE80211_TX_RC_MCS,
		  "Got an HT rate (flags:0x%x/mcs:%d) for a non data frame (fc:0x%x)\n",
		  info->control.rates[0].flags,
		  info->control.rates[0].idx,
		  le16_to_cpu(fc));

	rate_idx = info->control.rates[0].idx;
	/* if the rate isn't a well known legacy rate, take the lowest one */
	if (rate_idx < 0 || rate_idx >= IWL_RATE_COUNT_LEGACY)
		rate_idx = rate_lowest_index(
				&mvm->nvm_data->bands[info->band], sta);

	/* For 5 GHZ band, remap mac80211 rate indices into driver indices */
	if (info->band == NL80211_BAND_5GHZ)
		rate_idx += IWL_FIRST_OFDM_RATE;

	/* For 2.4 GHZ band, check that there is no need to remap */
	BUILD_BUG_ON(IWL_FIRST_CCK_RATE != 0);

	/* Get PLCP rate for tx_cmd->rate_n_flags */
	rate_plcp = iwl_mvm_mac80211_idx_to_hwrate(rate_idx);

	mvm->mgmt_last_antenna_idx =
		iwl_mvm_next_antenna(mvm, iwl_mvm_get_valid_tx_ant(mvm),
				     mvm->mgmt_last_antenna_idx);

	if (info->band == NL80211_BAND_2GHZ &&
	    !iwl_mvm_bt_coex_is_shared_ant_avail(mvm))
		rate_flags = mvm->cfg->non_shared_ant << RATE_MCS_ANT_POS;
	else
		rate_flags =
			BIT(mvm->mgmt_last_antenna_idx) << RATE_MCS_ANT_POS;

	/* Set CCK flag as needed */
	if ((rate_idx >= IWL_FIRST_CCK_RATE) && (rate_idx <= IWL_LAST_CCK_RATE))
		rate_flags |= RATE_MCS_CCK_MSK;

	/* Set the rate in the TX cmd */
	tx_cmd->rate_n_flags = cpu_to_le32((u32)rate_plcp | rate_flags);
}

static inline void iwl_mvm_set_tx_cmd_pn(struct ieee80211_tx_info *info,
					 u8 *crypto_hdr)
{
	struct ieee80211_key_conf *keyconf = info->control.hw_key;
	u64 pn;

	pn = atomic64_inc_return(&keyconf->tx_pn);
	crypto_hdr[0] = pn;
	crypto_hdr[2] = 0;
	crypto_hdr[3] = 0x20 | (keyconf->keyidx << 6);
	crypto_hdr[1] = pn >> 8;
	crypto_hdr[4] = pn >> 16;
	crypto_hdr[5] = pn >> 24;
	crypto_hdr[6] = pn >> 32;
	crypto_hdr[7] = pn >> 40;
}

/*
 * Sets the fields in the Tx cmd that are crypto related
 */
static void iwl_mvm_set_tx_cmd_crypto(struct iwl_mvm *mvm,
				      struct ieee80211_tx_info *info,
				      struct iwl_tx_cmd *tx_cmd,
				      struct sk_buff *skb_frag,
				      int hdrlen)
{
	struct ieee80211_key_conf *keyconf = info->control.hw_key;
	u8 *crypto_hdr = skb_frag->data + hdrlen;
	u64 pn;

	switch (keyconf->cipher) {
	case WLAN_CIPHER_SUITE_CCMP:
	case WLAN_CIPHER_SUITE_CCMP_256:
		iwl_mvm_set_tx_cmd_ccmp(info, tx_cmd);
		iwl_mvm_set_tx_cmd_pn(info, crypto_hdr);
		break;

	case WLAN_CIPHER_SUITE_TKIP:
		tx_cmd->sec_ctl = TX_CMD_SEC_TKIP;
		pn = atomic64_inc_return(&keyconf->tx_pn);
		ieee80211_tkip_add_iv(crypto_hdr, keyconf, pn);
		ieee80211_get_tkip_p2k(keyconf, skb_frag, tx_cmd->key);
		break;

	case WLAN_CIPHER_SUITE_WEP104:
		tx_cmd->sec_ctl |= TX_CMD_SEC_KEY128;
		/* fall through */
	case WLAN_CIPHER_SUITE_WEP40:
		tx_cmd->sec_ctl |= TX_CMD_SEC_WEP |
			((keyconf->keyidx << TX_CMD_SEC_WEP_KEY_IDX_POS) &
			  TX_CMD_SEC_WEP_KEY_IDX_MSK);

		memcpy(&tx_cmd->key[3], keyconf->key, keyconf->keylen);
		break;
	case WLAN_CIPHER_SUITE_GCMP:
	case WLAN_CIPHER_SUITE_GCMP_256:
		/* TODO: Taking the key from the table might introduce a race
		 * when PTK rekeying is done, having an old packets with a PN
		 * based on the old key but the message encrypted with a new
		 * one.
		 * Need to handle this.
		 */
		tx_cmd->sec_ctl |= TX_CMD_SEC_GCMP | TX_CMD_SEC_KEY_FROM_TABLE;
		tx_cmd->key[0] = keyconf->hw_key_idx;
		iwl_mvm_set_tx_cmd_pn(info, crypto_hdr);
		break;
	default:
		tx_cmd->sec_ctl |= TX_CMD_SEC_EXT;
	}
}

/*
 * Allocates and sets the Tx cmd the driver data pointers in the skb
 */
static struct iwl_device_cmd *
iwl_mvm_set_tx_params(struct iwl_mvm *mvm, struct sk_buff *skb,
		      struct ieee80211_tx_info *info, int hdrlen,
		      struct ieee80211_sta *sta, u8 sta_id)
{
	struct ieee80211_hdr *hdr = (struct ieee80211_hdr *)skb->data;
<<<<<<< HEAD
	struct ieee80211_tx_info *skb_info = IEEE80211_SKB_CB(skb);
=======
>>>>>>> 12fc5980
	struct iwl_device_cmd *dev_cmd;
	struct iwl_tx_cmd *tx_cmd;

	dev_cmd = iwl_trans_alloc_tx_cmd(mvm->trans);

	if (unlikely(!dev_cmd))
		return NULL;

	memset(dev_cmd, 0, sizeof(*dev_cmd));
	dev_cmd->hdr.cmd = TX_CMD;
	tx_cmd = (struct iwl_tx_cmd *)dev_cmd->payload;

	if (info->control.hw_key)
		iwl_mvm_set_tx_cmd_crypto(mvm, info, tx_cmd, skb, hdrlen);

	iwl_mvm_set_tx_cmd(mvm, skb, tx_cmd, info, sta_id);

	iwl_mvm_set_tx_cmd_rate(mvm, tx_cmd, info, sta, hdr->frame_control);

<<<<<<< HEAD
	memset(&skb_info->status, 0, sizeof(skb_info->status));
	memset(skb_info->driver_data, 0, sizeof(skb_info->driver_data));

	skb_info->driver_data[1] = dev_cmd;
=======
	return dev_cmd;
}

static void iwl_mvm_skb_prepare_status(struct sk_buff *skb,
				       struct iwl_device_cmd *cmd)
{
	struct ieee80211_tx_info *skb_info = IEEE80211_SKB_CB(skb);
>>>>>>> 12fc5980

	memset(&skb_info->status, 0, sizeof(skb_info->status));
	memset(skb_info->driver_data, 0, sizeof(skb_info->driver_data));

	skb_info->driver_data[1] = cmd;
}

static int iwl_mvm_get_ctrl_vif_queue(struct iwl_mvm *mvm,
				      struct ieee80211_tx_info *info, __le16 fc)
{
	if (!iwl_mvm_is_dqa_supported(mvm))
		return info->hw_queue;

	switch (info->control.vif->type) {
	case NL80211_IFTYPE_AP:
		/*
		 * Handle legacy hostapd as well, where station may be added
		 * only after assoc. Take care of the case where we send a
		 * deauth to a station that we don't have.
		 */
		if (ieee80211_is_probe_resp(fc) || ieee80211_is_auth(fc) ||
		    ieee80211_is_deauth(fc))
			return IWL_MVM_DQA_AP_PROBE_RESP_QUEUE;
		if (info->hw_queue == info->control.vif->cab_queue)
			return info->hw_queue;

		WARN_ONCE(1, "fc=0x%02x", le16_to_cpu(fc));
		return IWL_MVM_DQA_AP_PROBE_RESP_QUEUE;
	case NL80211_IFTYPE_P2P_DEVICE:
		if (ieee80211_is_mgmt(fc))
			return IWL_MVM_DQA_P2P_DEVICE_QUEUE;
		if (info->hw_queue == info->control.vif->cab_queue)
			return info->hw_queue;

		WARN_ON_ONCE(1);
		return IWL_MVM_DQA_P2P_DEVICE_QUEUE;
	default:
		WARN_ONCE(1, "Not a ctrl vif, no available queue\n");
		return -1;
	}
}

int iwl_mvm_tx_skb_non_sta(struct iwl_mvm *mvm, struct sk_buff *skb)
{
	struct ieee80211_hdr *hdr = (struct ieee80211_hdr *)skb->data;
	struct ieee80211_tx_info *skb_info = IEEE80211_SKB_CB(skb);
	struct ieee80211_tx_info info;
	struct iwl_device_cmd *dev_cmd;
	struct iwl_tx_cmd *tx_cmd;
	u8 sta_id;
	int hdrlen = ieee80211_hdrlen(hdr->frame_control);
	int queue;

<<<<<<< HEAD
	memcpy(&info, skb->cb, sizeof(info));

	if (WARN_ON_ONCE(info.flags & IEEE80211_TX_CTL_AMPDU))
		return -1;

	if (WARN_ON_ONCE(info.flags & IEEE80211_TX_CTL_SEND_AFTER_DTIM &&
			 (!info.control.vif ||
			  info.hw_queue != info.control.vif->cab_queue)))
		return -1;

	/* This holds the amsdu headers length */
	skb_info->driver_data[0] = (void *)(uintptr_t)0;

	/*
	 * IWL_MVM_OFFCHANNEL_QUEUE is used for ROC packets that can be used
=======
	/* IWL_MVM_OFFCHANNEL_QUEUE is used for ROC packets that can be used
>>>>>>> 12fc5980
	 * in 2 different types of vifs, P2P & STATION. P2P uses the offchannel
	 * queue. STATION (HS2.0) uses the auxiliary context of the FW,
	 * and hence needs to be sent on the aux queue
	 */
	if (IEEE80211_SKB_CB(skb)->hw_queue == IWL_MVM_OFFCHANNEL_QUEUE &&
<<<<<<< HEAD
	    info.control.vif->type == NL80211_IFTYPE_STATION)
=======
	    skb_info->control.vif->type == NL80211_IFTYPE_STATION)
>>>>>>> 12fc5980
		IEEE80211_SKB_CB(skb)->hw_queue = mvm->aux_queue;

	memcpy(&info, skb->cb, sizeof(info));

	if (WARN_ON_ONCE(info.flags & IEEE80211_TX_CTL_AMPDU))
		return -1;

	if (WARN_ON_ONCE(info.flags & IEEE80211_TX_CTL_SEND_AFTER_DTIM &&
			 (!info.control.vif ||
			  info.hw_queue != info.control.vif->cab_queue)))
		return -1;

	queue = info.hw_queue;

	/*
	 * If the interface on which the frame is sent is the P2P_DEVICE
	 * or an AP/GO interface use the broadcast station associated
	 * with it; otherwise if the interface is a managed interface
	 * use the AP station associated with it for multicast traffic
	 * (this is not possible for unicast packets as a TLDS discovery
	 * response are sent without a station entry); otherwise use the
	 * AUX station.
	 * In DQA mode, if vif is of type STATION and frames are not multicast
	 * or offchannel, they should be sent from the BSS queue.
	 * For example, TDLS setup frames should be sent on this queue,
	 * as they go through the AP.
	 */
	sta_id = mvm->aux_sta.sta_id;
	if (info.control.vif) {
		struct iwl_mvm_vif *mvmvif =
			iwl_mvm_vif_from_mac80211(info.control.vif);

		if (info.control.vif->type == NL80211_IFTYPE_P2P_DEVICE ||
<<<<<<< HEAD
		    info.control.vif->type == NL80211_IFTYPE_AP)
			sta_id = mvmvif->bcast_sta.sta_id;
		else if (info.control.vif->type == NL80211_IFTYPE_STATION &&
			 is_multicast_ether_addr(hdr->addr1)) {
=======
		    info.control.vif->type == NL80211_IFTYPE_AP) {
			sta_id = mvmvif->bcast_sta.sta_id;
			queue = iwl_mvm_get_ctrl_vif_queue(mvm, &info,
							   hdr->frame_control);
			if (queue < 0)
				return -1;

		} else if (info.control.vif->type == NL80211_IFTYPE_STATION &&
			   is_multicast_ether_addr(hdr->addr1)) {
>>>>>>> 12fc5980
			u8 ap_sta_id = ACCESS_ONCE(mvmvif->ap_sta_id);

			if (ap_sta_id != IWL_MVM_STATION_COUNT)
				sta_id = ap_sta_id;
		} else if (iwl_mvm_is_dqa_supported(mvm) &&
			   info.control.vif->type == NL80211_IFTYPE_STATION &&
			   queue != mvm->aux_queue) {
			queue = IWL_MVM_DQA_BSS_CLIENT_QUEUE;
		}
	}

<<<<<<< HEAD
	IWL_DEBUG_TX(mvm, "station Id %d, queue=%d\n", sta_id, info.hw_queue);
=======
	IWL_DEBUG_TX(mvm, "station Id %d, queue=%d\n", sta_id, queue);
>>>>>>> 12fc5980

	dev_cmd = iwl_mvm_set_tx_params(mvm, skb, &info, hdrlen, NULL, sta_id);
	if (!dev_cmd)
		return -1;

<<<<<<< HEAD
=======
	/* From now on, we cannot access info->control */
	iwl_mvm_skb_prepare_status(skb, dev_cmd);

>>>>>>> 12fc5980
	tx_cmd = (struct iwl_tx_cmd *)dev_cmd->payload;

	/* Copy MAC header from skb into command buffer */
	memcpy(tx_cmd->hdr, hdr, hdrlen);

<<<<<<< HEAD
	if (iwl_trans_tx(mvm->trans, skb, dev_cmd, info.hw_queue)) {
=======
	if (iwl_trans_tx(mvm->trans, skb, dev_cmd, queue)) {
>>>>>>> 12fc5980
		iwl_trans_free_tx_cmd(mvm->trans, dev_cmd);
		return -1;
	}

	/*
	 * Increase the pending frames counter, so that later when a reply comes
	 * in and the counter is decreased - we don't start getting negative
	 * values.
	 * Note that we don't need to make sure it isn't agg'd, since we're
	 * TXing non-sta
	 */
	atomic_inc(&mvm->pending_frames[sta_id]);

	return 0;
}

#ifdef CONFIG_INET
static int iwl_mvm_tx_tso(struct iwl_mvm *mvm, struct sk_buff *skb,
			  struct ieee80211_tx_info *info,
			  struct ieee80211_sta *sta,
			  struct sk_buff_head *mpdus_skb)
{
	struct iwl_mvm_sta *mvmsta = iwl_mvm_sta_from_mac80211(sta);
	struct ieee80211_hdr *hdr = (void *)skb->data;
	unsigned int mss = skb_shinfo(skb)->gso_size;
	struct sk_buff *tmp, *next;
	char cb[sizeof(skb->cb)];
	unsigned int num_subframes, tcp_payload_len, subf_len, max_amsdu_len;
	bool ipv4 = (skb->protocol == htons(ETH_P_IP));
	u16 ip_base_id = ipv4 ? ntohs(ip_hdr(skb)->id) : 0;
	u16 snap_ip_tcp, pad, i = 0;
	unsigned int dbg_max_amsdu_len;
	netdev_features_t netdev_features = NETIF_F_CSUM_MASK | NETIF_F_SG;
	u8 *qc, tid, txf;

	snap_ip_tcp = 8 + skb_transport_header(skb) - skb_network_header(skb) +
		tcp_hdrlen(skb);

	qc = ieee80211_get_qos_ctl(hdr);
	tid = *qc & IEEE80211_QOS_CTL_TID_MASK;
	if (WARN_ON_ONCE(tid >= IWL_MAX_TID_COUNT))
		return -EINVAL;

	dbg_max_amsdu_len = ACCESS_ONCE(mvm->max_amsdu_len);

	if (!sta->max_amsdu_len ||
	    !ieee80211_is_data_qos(hdr->frame_control) ||
	    (!mvmsta->tlc_amsdu && !dbg_max_amsdu_len)) {
		num_subframes = 1;
		pad = 0;
		goto segment;
	}

	/*
	 * Do not build AMSDU for IPv6 with extension headers.
	 * ask stack to segment and checkum the generated MPDUs for us.
	 */
	if (skb->protocol == htons(ETH_P_IPV6) &&
	    ((struct ipv6hdr *)skb_network_header(skb))->nexthdr !=
	    IPPROTO_TCP) {
		num_subframes = 1;
		pad = 0;
		netdev_features &= ~NETIF_F_CSUM_MASK;
		goto segment;
	}

	/*
	 * No need to lock amsdu_in_ampdu_allowed since it can't be modified
	 * during an BA session.
	 */
	if (info->flags & IEEE80211_TX_CTL_AMPDU &&
	    !mvmsta->tid_data[tid].amsdu_in_ampdu_allowed) {
		num_subframes = 1;
		pad = 0;
		goto segment;
	}

	max_amsdu_len = sta->max_amsdu_len;

	/* the Tx FIFO to which this A-MSDU will be routed */
	txf = iwl_mvm_ac_to_tx_fifo[tid_to_mac80211_ac[tid]];

	/*
	 * Don't send an AMSDU that will be longer than the TXF.
	 * Add a security margin of 256 for the TX command + headers.
	 * We also want to have the start of the next packet inside the
	 * fifo to be able to send bursts.
	 */
	max_amsdu_len = min_t(unsigned int, max_amsdu_len,
			      mvm->shared_mem_cfg.txfifo_size[txf] - 256);

	if (unlikely(dbg_max_amsdu_len))
		max_amsdu_len = min_t(unsigned int, max_amsdu_len,
				      dbg_max_amsdu_len);

	/*
	 * Limit A-MSDU in A-MPDU to 4095 bytes when VHT is not
	 * supported. This is a spec requirement (IEEE 802.11-2015
	 * section 8.7.3 NOTE 3).
	 */
	if (info->flags & IEEE80211_TX_CTL_AMPDU &&
	    !sta->vht_cap.vht_supported)
		max_amsdu_len = min_t(unsigned int, max_amsdu_len, 4095);

	/* Sub frame header + SNAP + IP header + TCP header + MSS */
	subf_len = sizeof(struct ethhdr) + snap_ip_tcp + mss;
	pad = (4 - subf_len) & 0x3;

	/*
	 * If we have N subframes in the A-MSDU, then the A-MSDU's size is
	 * N * subf_len + (N - 1) * pad.
	 */
	num_subframes = (max_amsdu_len + pad) / (subf_len + pad);
	if (num_subframes > 1)
		*qc |= IEEE80211_QOS_CTL_A_MSDU_PRESENT;

	tcp_payload_len = skb_tail_pointer(skb) - skb_transport_header(skb) -
		tcp_hdrlen(skb) + skb->data_len;

	/*
	 * Make sure we have enough TBs for the A-MSDU:
	 *	2 for each subframe
	 *	1 more for each fragment
	 *	1 more for the potential data in the header
	 */
	num_subframes =
		min_t(unsigned int, num_subframes,
		      (mvm->trans->max_skb_frags - 1 -
		       skb_shinfo(skb)->nr_frags) / 2);

	/* This skb fits in one single A-MSDU */
	if (num_subframes * mss >= tcp_payload_len) {
<<<<<<< HEAD
		struct ieee80211_tx_info *skb_info = IEEE80211_SKB_CB(skb);

		/*
		 * Compute the length of all the data added for the A-MSDU.
		 * This will be used to compute the length to write in the TX
		 * command. We have: SNAP + IP + TCP for n -1 subframes and
		 * ETH header for n subframes. Note that the original skb
		 * already had one set of SNAP / IP / TCP headers.
		 */
		num_subframes = DIV_ROUND_UP(tcp_payload_len, mss);
		amsdu_add = num_subframes * sizeof(struct ethhdr) +
			(num_subframes - 1) * (snap_ip_tcp + pad);
		/* This holds the amsdu headers length */
		skb_info->driver_data[0] = (void *)(uintptr_t)amsdu_add;

=======
>>>>>>> 12fc5980
		__skb_queue_tail(mpdus_skb, skb);
		return 0;
	}

	/*
	 * Trick the segmentation function to make it
	 * create SKBs that can fit into one A-MSDU.
	 */
segment:
	skb_shinfo(skb)->gso_size = num_subframes * mss;
	memcpy(cb, skb->cb, sizeof(cb));

	next = skb_gso_segment(skb, netdev_features);
	skb_shinfo(skb)->gso_size = mss;
	if (WARN_ON_ONCE(IS_ERR(next)))
		return -EINVAL;
	else if (next)
		consume_skb(skb);

	while (next) {
		tmp = next;
		next = tmp->next;

		memcpy(tmp->cb, cb, sizeof(tmp->cb));
		/*
		 * Compute the length of all the data added for the A-MSDU.
		 * This will be used to compute the length to write in the TX
		 * command. We have: SNAP + IP + TCP for n -1 subframes and
		 * ETH header for n subframes.
		 */
		tcp_payload_len = skb_tail_pointer(tmp) -
			skb_transport_header(tmp) -
			tcp_hdrlen(tmp) + tmp->data_len;

		if (ipv4)
			ip_hdr(tmp)->id = htons(ip_base_id + i * num_subframes);

		if (tcp_payload_len > mss) {
<<<<<<< HEAD
			struct ieee80211_tx_info *skb_info =
				IEEE80211_SKB_CB(tmp);

			num_subframes = DIV_ROUND_UP(tcp_payload_len, mss);
			amsdu_add = num_subframes * sizeof(struct ethhdr) +
				(num_subframes - 1) * (snap_ip_tcp + pad);
			skb_info->driver_data[0] =
				(void *)(uintptr_t)amsdu_add;
=======
>>>>>>> 12fc5980
			skb_shinfo(tmp)->gso_size = mss;
		} else {
			qc = ieee80211_get_qos_ctl((void *)tmp->data);

			if (ipv4)
				ip_send_check(ip_hdr(tmp));
			*qc &= ~IEEE80211_QOS_CTL_A_MSDU_PRESENT;
			skb_shinfo(tmp)->gso_size = 0;
		}

		tmp->prev = NULL;
		tmp->next = NULL;

		__skb_queue_tail(mpdus_skb, tmp);
		i++;
	}

	return 0;
}
#else /* CONFIG_INET */
static int iwl_mvm_tx_tso(struct iwl_mvm *mvm, struct sk_buff *skb,
			  struct ieee80211_tx_info *info,
			  struct ieee80211_sta *sta,
			  struct sk_buff_head *mpdus_skb)
{
	/* Impossible to get TSO with CONFIG_INET */
	WARN_ON(1);

	return -1;
}
#endif

static void iwl_mvm_tx_add_stream(struct iwl_mvm *mvm,
				  struct iwl_mvm_sta *mvm_sta, u8 tid,
				  struct sk_buff *skb)
{
	struct ieee80211_tx_info *info = IEEE80211_SKB_CB(skb);
	u8 mac_queue = info->hw_queue;
	struct sk_buff_head *deferred_tx_frames;

	lockdep_assert_held(&mvm_sta->lock);

	mvm_sta->deferred_traffic_tid_map |= BIT(tid);
	set_bit(mvm_sta->sta_id, mvm->sta_deferred_frames);

	deferred_tx_frames = &mvm_sta->tid_data[tid].deferred_tx_frames;

	skb_queue_tail(deferred_tx_frames, skb);

	/*
	 * The first deferred frame should've stopped the MAC queues, so we
	 * should never get a second deferred frame for the RA/TID.
	 */
	if (!WARN(skb_queue_len(deferred_tx_frames) != 1,
		  "RATID %d/%d has %d deferred frames\n", mvm_sta->sta_id, tid,
		  skb_queue_len(deferred_tx_frames))) {
		iwl_mvm_stop_mac_queues(mvm, BIT(mac_queue));
		schedule_work(&mvm->add_stream_wk);
	}
}

/* Check if there are any timed-out TIDs on a given shared TXQ */
static bool iwl_mvm_txq_should_update(struct iwl_mvm *mvm, int txq_id)
{
	unsigned long queue_tid_bitmap = mvm->queue_info[txq_id].tid_bitmap;
	unsigned long now = jiffies;
	int tid;

	for_each_set_bit(tid, &queue_tid_bitmap, IWL_MAX_TID_COUNT + 1) {
		if (time_before(mvm->queue_info[txq_id].last_frame_time[tid] +
				IWL_MVM_DQA_QUEUE_TIMEOUT, now))
			return true;
	}

	return false;
}

#ifdef CPTCFG_IWLMVM_TCM
static void iwl_mvm_tx_airtime(struct iwl_mvm *mvm,
			       struct iwl_mvm_sta *mvmsta,
			       int airtime)
{
	int mac = mvmsta->mac_id_n_color & FW_CTXT_ID_MSK;
	struct iwl_mvm_tcm_mac *mdata = &mvm->tcm.data[mac];

	if (mvm->tcm.paused)
		return;

	if (time_after(jiffies, mvm->tcm.ts + MVM_TCM_PERIOD))
		queue_delayed_work(system_wq, &mvm->tcm.work, 0);

	mdata->tx.airtime += airtime;
}

static void iwl_mvm_tx_pkt_queued(struct iwl_mvm *mvm,
				  struct iwl_mvm_sta *mvmsta, int tid)
{
	u32 ac = tid_to_mac80211_ac[tid];
	int mac = mvmsta->mac_id_n_color & FW_CTXT_ID_MSK;
	struct iwl_mvm_tcm_mac *mdata = &mvm->tcm.data[mac];

	mdata->tx.pkts[ac]++;
}
#endif

/*
 * Sets the fields in the Tx cmd that are crypto related
 */
static int iwl_mvm_tx_mpdu(struct iwl_mvm *mvm, struct sk_buff *skb,
			   struct ieee80211_tx_info *info,
			   struct ieee80211_sta *sta)
{
	struct ieee80211_hdr *hdr = (struct ieee80211_hdr *)skb->data;
	struct iwl_mvm_sta *mvmsta;
	struct iwl_device_cmd *dev_cmd;
	struct iwl_tx_cmd *tx_cmd;
	__le16 fc;
	u16 seq_number = 0;
	u8 tid = IWL_MAX_TID_COUNT;
	u8 txq_id = info->hw_queue;
	bool is_ampdu = false;
	int hdrlen;

	mvmsta = iwl_mvm_sta_from_mac80211(sta);
	fc = hdr->frame_control;
	hdrlen = ieee80211_hdrlen(fc);

	if (WARN_ON_ONCE(!mvmsta))
		return -1;

	if (WARN_ON_ONCE(mvmsta->sta_id == IWL_MVM_STATION_COUNT))
		return -1;

	dev_cmd = iwl_mvm_set_tx_params(mvm, skb, info, hdrlen,
					sta, mvmsta->sta_id);
	if (!dev_cmd)
		goto drop;

	tx_cmd = (struct iwl_tx_cmd *)dev_cmd->payload;

	/*
	 * we handle that entirely ourselves -- for uAPSD the firmware
	 * will always send a notification, and for PS-Poll responses
	 * we'll notify mac80211 when getting frame status
	 */
	info->flags &= ~IEEE80211_TX_STATUS_EOSP;

	spin_lock(&mvmsta->lock);

	if (ieee80211_is_data_qos(fc) && !ieee80211_is_qos_nullfunc(fc)) {
		u8 *qc = NULL;
		qc = ieee80211_get_qos_ctl(hdr);
		tid = qc[0] & IEEE80211_QOS_CTL_TID_MASK;
		if (WARN_ON_ONCE(tid >= IWL_MAX_TID_COUNT))
			goto drop_unlock_sta;

		seq_number = mvmsta->tid_data[tid].seq_number;
		seq_number &= IEEE80211_SCTL_SEQ;
		hdr->seq_ctrl &= cpu_to_le16(IEEE80211_SCTL_FRAG);
		hdr->seq_ctrl |= cpu_to_le16(seq_number);
		is_ampdu = info->flags & IEEE80211_TX_CTL_AMPDU;
	} else if (iwl_mvm_is_dqa_supported(mvm) &&
		   (ieee80211_is_qos_nullfunc(fc) ||
		    ieee80211_is_nullfunc(fc))) {
		/*
		 * nullfunc frames should go to the MGMT queue regardless of QOS
		 */
		tid = IWL_MAX_TID_COUNT;
	}

	if (iwl_mvm_is_dqa_supported(mvm)) {
		txq_id = mvmsta->tid_data[tid].txq_id;

		if (ieee80211_is_mgmt(fc))
			tx_cmd->tid_tspec = IWL_TID_NON_QOS;
	}

	/* Copy MAC header from skb into command buffer */
	memcpy(tx_cmd->hdr, hdr, hdrlen);

	WARN_ON_ONCE(info->flags & IEEE80211_TX_CTL_SEND_AFTER_DTIM);

	if (sta->tdls && !iwl_mvm_is_dqa_supported(mvm)) {
		/* default to TID 0 for non-QoS packets */
		u8 tdls_tid = tid == IWL_MAX_TID_COUNT ? 0 : tid;

		txq_id = mvmsta->hw_queue[tid_to_mac80211_ac[tdls_tid]];
	}

	if (is_ampdu) {
		if (WARN_ON_ONCE(mvmsta->tid_data[tid].state != IWL_AGG_ON))
			goto drop_unlock_sta;
		txq_id = mvmsta->tid_data[tid].txq_id;
	}

	/* Check if TXQ needs to be allocated or re-activated */
	if (unlikely(txq_id == IEEE80211_INVAL_HW_QUEUE ||
		     !mvmsta->tid_data[tid].is_tid_active) &&
	    iwl_mvm_is_dqa_supported(mvm)) {
		/* If TXQ needs to be allocated... */
		if (txq_id == IEEE80211_INVAL_HW_QUEUE) {
			iwl_mvm_tx_add_stream(mvm, mvmsta, tid, skb);

			/*
			 * The frame is now deferred, and the worker scheduled
			 * will re-allocate it, so we can free it for now.
			 */
			iwl_trans_free_tx_cmd(mvm->trans, dev_cmd);
			spin_unlock(&mvmsta->lock);
			return 0;
		}

		/* If we are here - TXQ exists and needs to be re-activated */
		spin_lock(&mvm->queue_info_lock);
		mvm->queue_info[txq_id].status = IWL_MVM_QUEUE_READY;
		mvmsta->tid_data[tid].is_tid_active = true;
		spin_unlock(&mvm->queue_info_lock);

		IWL_DEBUG_TX_QUEUES(mvm, "Re-activating queue %d for TX\n",
				    txq_id);
	}

	if (iwl_mvm_is_dqa_supported(mvm)) {
		/* Keep track of the time of the last frame for this RA/TID */
		mvm->queue_info[txq_id].last_frame_time[tid] = jiffies;

		/*
		 * If we have timed-out TIDs - schedule the worker that will
		 * reconfig the queues and update them
		 *
		 * Note that the mvm->queue_info_lock isn't being taken here in
		 * order to not serialize the TX flow. This isn't dangerous
		 * because scheduling mvm->add_stream_wk can't ruin the state,
		 * and if we DON'T schedule it due to some race condition then
		 * next TX we get here we will.
		 */
		if (unlikely(mvm->queue_info[txq_id].status ==
			     IWL_MVM_QUEUE_SHARED &&
			     iwl_mvm_txq_should_update(mvm, txq_id)))
			schedule_work(&mvm->add_stream_wk);
	}

	IWL_DEBUG_TX(mvm, "TX to [%d|%d] Q:%d - seq: 0x%x\n", mvmsta->sta_id,
		     tid, txq_id, IEEE80211_SEQ_TO_SN(seq_number));

	/* From now on, we cannot access info->control */
	iwl_mvm_skb_prepare_status(skb, dev_cmd);

	if (iwl_trans_tx(mvm->trans, skb, dev_cmd, txq_id))
		goto drop_unlock_sta;

	if (tid < IWL_MAX_TID_COUNT && !ieee80211_has_morefrags(fc))
		mvmsta->tid_data[tid].seq_number = seq_number + 0x10;

	spin_unlock(&mvmsta->lock);

	/* Increase pending frames count if this isn't AMPDU */
	if ((iwl_mvm_is_dqa_supported(mvm) &&
	     mvmsta->tid_data[tx_cmd->tid_tspec].state != IWL_AGG_ON &&
	     mvmsta->tid_data[tx_cmd->tid_tspec].state != IWL_AGG_STARTING) ||
	    (!iwl_mvm_is_dqa_supported(mvm) && !is_ampdu))
		atomic_inc(&mvm->pending_frames[mvmsta->sta_id]);

#ifdef CPTCFG_IWLMVM_TCM
	iwl_mvm_tx_pkt_queued(mvm, mvmsta,
			      tid == IWL_TID_NON_QOS ? 0 : tid);
#endif

	return 0;

drop_unlock_sta:
	iwl_trans_free_tx_cmd(mvm->trans, dev_cmd);
	spin_unlock(&mvmsta->lock);
drop:
	return -1;
}

int iwl_mvm_tx_skb(struct iwl_mvm *mvm, struct sk_buff *skb,
		   struct ieee80211_sta *sta)
{
	struct iwl_mvm_sta *mvmsta = iwl_mvm_sta_from_mac80211(sta);
<<<<<<< HEAD
	struct ieee80211_tx_info *skb_info = IEEE80211_SKB_CB(skb);
=======
>>>>>>> 12fc5980
	struct ieee80211_tx_info info;
	struct sk_buff_head mpdus_skbs;
	unsigned int payload_len;
	int ret;

	if (WARN_ON_ONCE(!mvmsta))
		return -1;

	if (WARN_ON_ONCE(mvmsta->sta_id == IWL_MVM_STATION_COUNT))
		return -1;

	memcpy(&info, skb->cb, sizeof(info));
<<<<<<< HEAD

	/* This holds the amsdu headers length */
	skb_info->driver_data[0] = (void *)(uintptr_t)0;
=======
>>>>>>> 12fc5980

	if (!skb_is_gso(skb))
		return iwl_mvm_tx_mpdu(mvm, skb, &info, sta);

	payload_len = skb_tail_pointer(skb) - skb_transport_header(skb) -
		tcp_hdrlen(skb) + skb->data_len;

	if (payload_len <= skb_shinfo(skb)->gso_size)
		return iwl_mvm_tx_mpdu(mvm, skb, &info, sta);

	__skb_queue_head_init(&mpdus_skbs);

	ret = iwl_mvm_tx_tso(mvm, skb, &info, sta, &mpdus_skbs);
	if (ret)
		return ret;

	if (WARN_ON(skb_queue_empty(&mpdus_skbs)))
		return ret;

	while (!skb_queue_empty(&mpdus_skbs)) {
		skb = __skb_dequeue(&mpdus_skbs);

		ret = iwl_mvm_tx_mpdu(mvm, skb, &info, sta);
		if (ret) {
			__skb_queue_purge(&mpdus_skbs);
			return ret;
		}
	}

	return 0;
}

static void iwl_mvm_check_ratid_empty(struct iwl_mvm *mvm,
				      struct ieee80211_sta *sta, u8 tid)
{
	struct iwl_mvm_sta *mvmsta = iwl_mvm_sta_from_mac80211(sta);
	struct iwl_mvm_tid_data *tid_data = &mvmsta->tid_data[tid];
	struct ieee80211_vif *vif = mvmsta->vif;

	lockdep_assert_held(&mvmsta->lock);

	if ((tid_data->state == IWL_AGG_ON ||
	     tid_data->state == IWL_EMPTYING_HW_QUEUE_DELBA) &&
	    iwl_mvm_tid_queued(tid_data) == 0) {
		/*
		 * Now that this aggregation queue is empty tell mac80211 so it
		 * knows we no longer have frames buffered for the station on
		 * this TID (for the TIM bitmap calculation.)
		 */
		ieee80211_sta_set_buffered(sta, tid, false);
	}

	if (tid_data->ssn != tid_data->next_reclaimed)
		return;

	switch (tid_data->state) {
	case IWL_EMPTYING_HW_QUEUE_ADDBA:
		IWL_DEBUG_TX_QUEUES(mvm,
				    "Can continue addBA flow ssn = next_recl = %d\n",
				    tid_data->next_reclaimed);
		tid_data->state = IWL_AGG_STARTING;
		ieee80211_start_tx_ba_cb_irqsafe(vif, sta->addr, tid);
		break;

	case IWL_EMPTYING_HW_QUEUE_DELBA:
		IWL_DEBUG_TX_QUEUES(mvm,
				    "Can continue DELBA flow ssn = next_recl = %d\n",
				    tid_data->next_reclaimed);
		if (!iwl_mvm_is_dqa_supported(mvm)) {
			u8 mac80211_ac = tid_to_mac80211_ac[tid];

			iwl_mvm_disable_txq(mvm, tid_data->txq_id,
					    vif->hw_queue[mac80211_ac], tid,
					    CMD_ASYNC);
		}
		tid_data->state = IWL_AGG_OFF;
		ieee80211_stop_tx_ba_cb_irqsafe(vif, sta->addr, tid);
		break;

	default:
		break;
	}
}

#ifdef CPTCFG_IWLWIFI_DEBUG
const char *iwl_mvm_get_tx_fail_reason(u32 status)
{
#define TX_STATUS_FAIL(x) case TX_STATUS_FAIL_ ## x: return #x
#define TX_STATUS_POSTPONE(x) case TX_STATUS_POSTPONE_ ## x: return #x

	switch (status & TX_STATUS_MSK) {
	case TX_STATUS_SUCCESS:
		return "SUCCESS";
	TX_STATUS_POSTPONE(DELAY);
	TX_STATUS_POSTPONE(FEW_BYTES);
	TX_STATUS_POSTPONE(BT_PRIO);
	TX_STATUS_POSTPONE(QUIET_PERIOD);
	TX_STATUS_POSTPONE(CALC_TTAK);
	TX_STATUS_FAIL(INTERNAL_CROSSED_RETRY);
	TX_STATUS_FAIL(SHORT_LIMIT);
	TX_STATUS_FAIL(LONG_LIMIT);
	TX_STATUS_FAIL(UNDERRUN);
	TX_STATUS_FAIL(DRAIN_FLOW);
	TX_STATUS_FAIL(RFKILL_FLUSH);
	TX_STATUS_FAIL(LIFE_EXPIRE);
	TX_STATUS_FAIL(DEST_PS);
	TX_STATUS_FAIL(HOST_ABORTED);
	TX_STATUS_FAIL(BT_RETRY);
	TX_STATUS_FAIL(STA_INVALID);
	TX_STATUS_FAIL(FRAG_DROPPED);
	TX_STATUS_FAIL(TID_DISABLE);
	TX_STATUS_FAIL(FIFO_FLUSHED);
	TX_STATUS_FAIL(SMALL_CF_POLL);
	TX_STATUS_FAIL(FW_DROP);
	TX_STATUS_FAIL(STA_COLOR_MISMATCH);
	}

	return "UNKNOWN";

#undef TX_STATUS_FAIL
#undef TX_STATUS_POSTPONE
}
#endif /* CPTCFG_IWLWIFI_DEBUG */

void iwl_mvm_hwrate_to_tx_rate(u32 rate_n_flags,
			       enum nl80211_band band,
			       struct ieee80211_tx_rate *r)
{
	if (rate_n_flags & RATE_HT_MCS_GF_MSK)
		r->flags |= IEEE80211_TX_RC_GREEN_FIELD;
	switch (rate_n_flags & RATE_MCS_CHAN_WIDTH_MSK) {
	case RATE_MCS_CHAN_WIDTH_20:
		break;
	case RATE_MCS_CHAN_WIDTH_40:
		r->flags |= IEEE80211_TX_RC_40_MHZ_WIDTH;
		break;
	case RATE_MCS_CHAN_WIDTH_80:
		r->flags |= IEEE80211_TX_RC_80_MHZ_WIDTH;
		break;
	case RATE_MCS_CHAN_WIDTH_160:
		r->flags |= IEEE80211_TX_RC_160_MHZ_WIDTH;
		break;
	}
	if (rate_n_flags & RATE_MCS_SGI_MSK)
		r->flags |= IEEE80211_TX_RC_SHORT_GI;
	if (rate_n_flags & RATE_MCS_HT_MSK) {
		r->flags |= IEEE80211_TX_RC_MCS;
		r->idx = rate_n_flags & RATE_HT_MCS_INDEX_MSK;
	} else if (rate_n_flags & RATE_MCS_VHT_MSK) {
		ieee80211_rate_set_vht(
			r, rate_n_flags & RATE_VHT_MCS_RATE_CODE_MSK,
			((rate_n_flags & RATE_VHT_MCS_NSS_MSK) >>
						RATE_VHT_MCS_NSS_POS) + 1);
		r->flags |= IEEE80211_TX_RC_VHT_MCS;
	} else {
		r->idx = iwl_mvm_legacy_rate_to_mac80211_idx(rate_n_flags,
							     band);
	}
}

/**
 * translate ucode response to mac80211 tx status control values
 */
static void iwl_mvm_hwrate_to_tx_status(u32 rate_n_flags,
					struct ieee80211_tx_info *info)
{
	struct ieee80211_tx_rate *r = &info->status.rates[0];

	info->status.antenna =
		((rate_n_flags & RATE_MCS_ANT_ABC_MSK) >> RATE_MCS_ANT_POS);
	iwl_mvm_hwrate_to_tx_rate(rate_n_flags, info->band, r);
}

static void iwl_mvm_tx_status_check_trigger(struct iwl_mvm *mvm,
					    u32 status)
{
	struct iwl_fw_dbg_trigger_tlv *trig;
	struct iwl_fw_dbg_trigger_tx_status *status_trig;
	int i;

	if (!iwl_fw_dbg_trigger_enabled(mvm->fw, FW_DBG_TRIGGER_TX_STATUS))
		return;

	trig = iwl_fw_dbg_get_trigger(mvm->fw, FW_DBG_TRIGGER_TX_STATUS);
	status_trig = (void *)trig->data;

	if (!iwl_fw_dbg_trigger_check_stop(mvm, NULL, trig))
		return;

	for (i = 0; i < ARRAY_SIZE(status_trig->statuses); i++) {
		/* don't collect on status 0 */
		if (!status_trig->statuses[i].status)
			break;

		if (status_trig->statuses[i].status != (status & TX_STATUS_MSK))
			continue;

		iwl_mvm_fw_dbg_collect_trig(mvm, trig,
					    "Tx status %d was received",
					    status & TX_STATUS_MSK);
		break;
	}
}

static void iwl_mvm_rx_tx_cmd_single(struct iwl_mvm *mvm,
				     struct iwl_rx_packet *pkt)
{
	struct ieee80211_sta *sta;
	u16 sequence = le16_to_cpu(pkt->hdr.sequence);
	int txq_id = SEQ_TO_QUEUE(sequence);
	struct iwl_mvm_tx_resp *tx_resp = (void *)pkt->data;
	int sta_id = IWL_MVM_TX_RES_GET_RA(tx_resp->ra_tid);
	int tid = IWL_MVM_TX_RES_GET_TID(tx_resp->ra_tid);
	u32 status = le16_to_cpu(tx_resp->status.status);
	u16 ssn = iwl_mvm_get_scd_ssn(tx_resp);
	struct iwl_mvm_sta *mvmsta;
	struct sk_buff_head skbs;
	u8 skb_freed = 0;
	u16 next_reclaimed, seq_ctl;
	bool is_ndp = false;
	bool txq_agg = false; /* Is this TXQ aggregated */

	__skb_queue_head_init(&skbs);

	seq_ctl = le16_to_cpu(tx_resp->seq_ctl);

	/* we can free until ssn % q.n_bd not inclusive */
	iwl_trans_reclaim(mvm->trans, txq_id, ssn, &skbs);

	while (!skb_queue_empty(&skbs)) {
		struct sk_buff *skb = __skb_dequeue(&skbs);
		struct ieee80211_tx_info *info = IEEE80211_SKB_CB(skb);

		skb_freed++;

		iwl_trans_free_tx_cmd(mvm->trans, info->driver_data[1]);

		memset(&info->status, 0, sizeof(info->status));

		/* inform mac80211 about what happened with the frame */
		switch (status & TX_STATUS_MSK) {
		case TX_STATUS_SUCCESS:
		case TX_STATUS_DIRECT_DONE:
			info->flags |= IEEE80211_TX_STAT_ACK;
			break;
		case TX_STATUS_FAIL_DEST_PS:
			info->flags |= IEEE80211_TX_STAT_TX_FILTERED;
			break;
		default:
			break;
		}

		iwl_mvm_tx_status_check_trigger(mvm, status);

		info->status.rates[0].count = tx_resp->failure_frame + 1;
		iwl_mvm_hwrate_to_tx_status(le32_to_cpu(tx_resp->initial_rate),
					    info);
		info->status.status_driver_data[1] =
			(void *)(uintptr_t)le32_to_cpu(tx_resp->initial_rate);

		/* Single frame failure in an AMPDU queue => send BAR */
		if (info->flags & IEEE80211_TX_CTL_AMPDU &&
		    !(info->flags & IEEE80211_TX_STAT_ACK) &&
		    !(info->flags & IEEE80211_TX_STAT_TX_FILTERED))
			info->flags |= IEEE80211_TX_STAT_AMPDU_NO_BACK;
		info->flags &= ~IEEE80211_TX_CTL_AMPDU;

		/* W/A FW bug: seq_ctl is wrong when the status isn't success */
		if (status != TX_STATUS_SUCCESS) {
			struct ieee80211_hdr *hdr = (void *)skb->data;
			seq_ctl = le16_to_cpu(hdr->seq_ctrl);
		}

		if (unlikely(!seq_ctl)) {
			struct ieee80211_hdr *hdr = (void *)skb->data;

			/*
			 * If it is an NDP, we can't update next_reclaim since
			 * its sequence control is 0. Note that for that same
			 * reason, NDPs are never sent to A-MPDU'able queues
			 * so that we can never have more than one freed frame
			 * for a single Tx resonse (see WARN_ON below).
			 */
			if (ieee80211_is_qos_nullfunc(hdr->frame_control))
				is_ndp = true;
		}

		/*
		 * TODO: this is not accurate if we are freeing more than one
		 * packet.
		 */
		info->status.tx_time =
			le16_to_cpu(tx_resp->wireless_media_time);
		BUILD_BUG_ON(ARRAY_SIZE(info->status.status_driver_data) < 1);
		info->status.status_driver_data[0] =
				(void *)(uintptr_t)tx_resp->reduced_tpc;

#ifdef CPTCFG_IWLMVM_TDLS_PEER_CACHE
		if (info->flags & IEEE80211_TX_STAT_ACK)
			iwl_mvm_tdls_peer_cache_pkt(mvm, (void *)skb->data,
						    skb->len, -1);
#endif /* CPTCFG_IWLMVM_TDLS_PEER_CACHE */

		ieee80211_tx_status(mvm->hw, skb);
	}

	if (iwl_mvm_is_dqa_supported(mvm) || txq_id >= mvm->first_agg_queue) {
		/* If this is an aggregation queue, we use the ssn since:
		 * ssn = wifi seq_num % 256.
		 * The seq_ctl is the sequence control of the packet to which
		 * this Tx response relates. But if there is a hole in the
		 * bitmap of the BA we received, this Tx response may allow to
		 * reclaim the hole and all the subsequent packets that were
		 * already acked. In that case, seq_ctl != ssn, and the next
		 * packet to be reclaimed will be ssn and not seq_ctl. In that
		 * case, several packets will be reclaimed even if
		 * frame_count = 1.
		 *
		 * The ssn is the index (% 256) of the latest packet that has
		 * treated (acked / dropped) + 1.
		 */
		next_reclaimed = ssn;
	} else {
		/* The next packet to be reclaimed is the one after this one */
		next_reclaimed = IEEE80211_SEQ_TO_SN(seq_ctl + 0x10);
	}

	IWL_DEBUG_TX_REPLY(mvm,
			   "TXQ %d status %s (0x%08x)\n",
			   txq_id, iwl_mvm_get_tx_fail_reason(status), status);

	IWL_DEBUG_TX_REPLY(mvm,
			   "\t\t\t\tinitial_rate 0x%x retries %d, idx=%d ssn=%d next_reclaimed=0x%x seq_ctl=0x%x\n",
			   le32_to_cpu(tx_resp->initial_rate),
			   tx_resp->failure_frame, SEQ_TO_INDEX(sequence),
			   ssn, next_reclaimed, seq_ctl);

	rcu_read_lock();

	sta = rcu_dereference(mvm->fw_id_to_mac_id[sta_id]);
	/*
	 * sta can't be NULL otherwise it'd mean that the sta has been freed in
	 * the firmware while we still have packets for it in the Tx queues.
	 */
	if (WARN_ON_ONCE(!sta))
		goto out;

	if (!IS_ERR(sta)) {
		mvmsta = iwl_mvm_sta_from_mac80211(sta);

#ifdef CPTCFG_IWLMVM_TCM
		iwl_mvm_tx_airtime(mvm, mvmsta,
				   le16_to_cpu(tx_resp->wireless_media_time));
#endif

		if (tid != IWL_TID_NON_QOS) {
			struct iwl_mvm_tid_data *tid_data =
				&mvmsta->tid_data[tid];
			bool send_eosp_ndp = false;

			spin_lock_bh(&mvmsta->lock);
			if (iwl_mvm_is_dqa_supported(mvm)) {
				enum iwl_mvm_agg_state state;

				state = mvmsta->tid_data[tid].state;
				txq_agg = (state == IWL_AGG_ON ||
					state == IWL_EMPTYING_HW_QUEUE_DELBA);
			} else {
				txq_agg = txq_id >= mvm->first_agg_queue;
			}

			if (!is_ndp) {
				tid_data->next_reclaimed = next_reclaimed;
				IWL_DEBUG_TX_REPLY(mvm,
						   "Next reclaimed packet:%d\n",
						   next_reclaimed);
			} else {
				IWL_DEBUG_TX_REPLY(mvm,
						   "NDP - don't update next_reclaimed\n");
			}

			iwl_mvm_check_ratid_empty(mvm, sta, tid);

			if (mvmsta->sleep_tx_count) {
				mvmsta->sleep_tx_count--;
				if (mvmsta->sleep_tx_count &&
				    !iwl_mvm_tid_queued(tid_data)) {
					/*
					 * The number of frames in the queue
					 * dropped to 0 even if we sent less
					 * frames than we thought we had on the
					 * Tx queue.
					 * This means we had holes in the BA
					 * window that we just filled, ask
					 * mac80211 to send EOSP since the
					 * firmware won't know how to do that.
					 * Send NDP and the firmware will send
					 * EOSP notification that will trigger
					 * a call to ieee80211_sta_eosp().
					 */
					send_eosp_ndp = true;
				}
			}

			spin_unlock_bh(&mvmsta->lock);
			if (send_eosp_ndp) {
				iwl_mvm_sta_modify_sleep_tx_count(mvm, sta,
					IEEE80211_FRAME_RELEASE_UAPSD,
					1, tid, false, false);
				mvmsta->sleep_tx_count = 0;
				ieee80211_send_eosp_nullfunc(sta, tid);
			}
		}

		if (mvmsta->next_status_eosp) {
			mvmsta->next_status_eosp = false;
			ieee80211_sta_eosp(sta);
		}
	} else {
		mvmsta = NULL;
	}

	/*
	 * If the txq is not an AMPDU queue, there is no chance we freed
	 * several skbs. Check that out...
	 */
	if (txq_agg)
		goto out;

	/* We can't free more than one frame at once on a shared queue */
	WARN_ON(!iwl_mvm_is_dqa_supported(mvm) && (skb_freed > 1));

	/* If we have still frames for this STA nothing to do here */
	if (!atomic_sub_and_test(skb_freed, &mvm->pending_frames[sta_id]))
		goto out;

	if (mvmsta && mvmsta->vif->type == NL80211_IFTYPE_AP) {

		/*
		 * If there are no pending frames for this STA and
		 * the tx to this station is not disabled, notify
		 * mac80211 that this station can now wake up in its
		 * STA table.
		 * If mvmsta is not NULL, sta is valid.
		 */

		spin_lock_bh(&mvmsta->lock);

		if (!mvmsta->disable_tx)
			ieee80211_sta_block_awake(mvm->hw, sta, false);

		spin_unlock_bh(&mvmsta->lock);
	}

	if (PTR_ERR(sta) == -EBUSY || PTR_ERR(sta) == -ENOENT) {
		/*
		 * We are draining and this was the last packet - pre_rcu_remove
		 * has been called already. We might be after the
		 * synchronize_net already.
		 * Don't rely on iwl_mvm_rm_sta to see the empty Tx queues.
		 */
		set_bit(sta_id, mvm->sta_drained);
		schedule_work(&mvm->sta_drained_wk);
	}

out:
	rcu_read_unlock();
}

#ifdef CPTCFG_IWLWIFI_DEBUG
#define AGG_TX_STATE_(x) case AGG_TX_STATE_ ## x: return #x
static const char *iwl_get_agg_tx_status(u16 status)
{
	switch (status & AGG_TX_STATE_STATUS_MSK) {
	AGG_TX_STATE_(TRANSMITTED);
	AGG_TX_STATE_(UNDERRUN);
	AGG_TX_STATE_(BT_PRIO);
	AGG_TX_STATE_(FEW_BYTES);
	AGG_TX_STATE_(ABORT);
	AGG_TX_STATE_(LAST_SENT_TTL);
	AGG_TX_STATE_(LAST_SENT_TRY_CNT);
	AGG_TX_STATE_(LAST_SENT_BT_KILL);
	AGG_TX_STATE_(SCD_QUERY);
	AGG_TX_STATE_(TEST_BAD_CRC32);
	AGG_TX_STATE_(RESPONSE);
	AGG_TX_STATE_(DUMP_TX);
	AGG_TX_STATE_(DELAY_TX);
	}

	return "UNKNOWN";
}

static void iwl_mvm_rx_tx_cmd_agg_dbg(struct iwl_mvm *mvm,
				      struct iwl_rx_packet *pkt)
{
	struct iwl_mvm_tx_resp *tx_resp = (void *)pkt->data;
	struct agg_tx_status *frame_status = &tx_resp->status;
	int i;

	for (i = 0; i < tx_resp->frame_count; i++) {
		u16 fstatus = le16_to_cpu(frame_status[i].status);

		IWL_DEBUG_TX_REPLY(mvm,
				   "status %s (0x%04x), try-count (%d) seq (0x%x)\n",
				   iwl_get_agg_tx_status(fstatus),
				   fstatus & AGG_TX_STATE_STATUS_MSK,
				   (fstatus & AGG_TX_STATE_TRY_CNT_MSK) >>
					AGG_TX_STATE_TRY_CNT_POS,
				   le16_to_cpu(frame_status[i].sequence));
	}
}
#else
static void iwl_mvm_rx_tx_cmd_agg_dbg(struct iwl_mvm *mvm,
				      struct iwl_rx_packet *pkt)
{}
#endif /* CPTCFG_IWLWIFI_DEBUG */

static void iwl_mvm_rx_tx_cmd_agg(struct iwl_mvm *mvm,
				  struct iwl_rx_packet *pkt)
{
	struct iwl_mvm_tx_resp *tx_resp = (void *)pkt->data;
	int sta_id = IWL_MVM_TX_RES_GET_RA(tx_resp->ra_tid);
	int tid = IWL_MVM_TX_RES_GET_TID(tx_resp->ra_tid);
	u16 sequence = le16_to_cpu(pkt->hdr.sequence);
	struct iwl_mvm_sta *mvmsta;
	int queue = SEQ_TO_QUEUE(sequence);

	if (WARN_ON_ONCE(queue < mvm->first_agg_queue &&
			 (!iwl_mvm_is_dqa_supported(mvm) ||
			  (queue != IWL_MVM_DQA_BSS_CLIENT_QUEUE))))
		return;

	if (WARN_ON_ONCE(tid == IWL_TID_NON_QOS))
		return;

	iwl_mvm_rx_tx_cmd_agg_dbg(mvm, pkt);

	rcu_read_lock();

	mvmsta = iwl_mvm_sta_from_staid_rcu(mvm, sta_id);

	if (!WARN_ON_ONCE(!mvmsta)) {
		mvmsta->tid_data[tid].rate_n_flags =
			le32_to_cpu(tx_resp->initial_rate);
		mvmsta->tid_data[tid].tx_time =
			le16_to_cpu(tx_resp->wireless_media_time);

#ifdef CPTCFG_IWLMVM_TCM
		iwl_mvm_tx_airtime(mvm, mvmsta,
				   le16_to_cpu(tx_resp->wireless_media_time));
#endif
	}

	rcu_read_unlock();
}

void iwl_mvm_rx_tx_cmd(struct iwl_mvm *mvm, struct iwl_rx_cmd_buffer *rxb)
{
	struct iwl_rx_packet *pkt = rxb_addr(rxb);
	struct iwl_mvm_tx_resp *tx_resp = (void *)pkt->data;

	if (tx_resp->frame_count == 1)
		iwl_mvm_rx_tx_cmd_single(mvm, pkt);
	else
		iwl_mvm_rx_tx_cmd_agg(mvm, pkt);
}

static void iwl_mvm_tx_reclaim(struct iwl_mvm *mvm, int sta_id, int tid,
			       int txq, int index,
			       struct ieee80211_tx_info *ba_info, u32 rate)
{
	struct sk_buff_head reclaimed_skbs;
	struct iwl_mvm_tid_data *tid_data;
	struct ieee80211_sta *sta;
	struct iwl_mvm_sta *mvmsta;
	struct sk_buff *skb;
	int freed;

	if (WARN_ONCE(sta_id >= IWL_MVM_STATION_COUNT ||
		      tid >= IWL_MAX_TID_COUNT,
		      "sta_id %d tid %d", sta_id, tid))
		return;

	rcu_read_lock();

	sta = rcu_dereference(mvm->fw_id_to_mac_id[sta_id]);

	/* Reclaiming frames for a station that has been deleted ? */
	if (WARN_ON_ONCE(IS_ERR_OR_NULL(sta))) {
		rcu_read_unlock();
		return;
	}

	mvmsta = iwl_mvm_sta_from_mac80211(sta);
	tid_data = &mvmsta->tid_data[tid];

	if (tid_data->txq_id != txq) {
		IWL_ERR(mvm,
			"invalid BA notification: Q %d, tid %d\n",
			tid_data->txq_id, tid);
		rcu_read_unlock();
		return;
	}

	spin_lock_bh(&mvmsta->lock);

	__skb_queue_head_init(&reclaimed_skbs);

	/*
	 * Release all TFDs before the SSN, i.e. all TFDs in front of
	 * block-ack window (we assume that they've been successfully
	 * transmitted ... if not, it's too late anyway).
	 */
	iwl_trans_reclaim(mvm->trans, txq, index, &reclaimed_skbs);

	tid_data->next_reclaimed = index;

	iwl_mvm_check_ratid_empty(mvm, sta, tid);

	freed = 0;
	ba_info->status.status_driver_data[1] = (void *)(uintptr_t)rate;

	skb_queue_walk(&reclaimed_skbs, skb) {
		struct ieee80211_hdr *hdr = (void *)skb->data;
		struct ieee80211_tx_info *info = IEEE80211_SKB_CB(skb);

		if (ieee80211_is_data_qos(hdr->frame_control))
			freed++;
		else
			WARN_ON_ONCE(1);

		iwl_trans_free_tx_cmd(mvm->trans, info->driver_data[1]);

		memset(&info->status, 0, sizeof(info->status));
		/* Packet was transmitted successfully, failures come as single
		 * frames because before failing a frame the firmware transmits
		 * it without aggregation at least once.
		 */
		info->flags |= IEEE80211_TX_STAT_ACK;

#ifdef CPTCFG_IWLMVM_TDLS_PEER_CACHE
		iwl_mvm_tdls_peer_cache_pkt(mvm, hdr, skb->len, -1);
#endif /* CPTCFG_IWLMVM_TDLS_PEER_CACHE */

		/* this is the first skb we deliver in this batch */
		/* put the rate scaling data there */
		if (freed == 1) {
			info->flags |= IEEE80211_TX_STAT_AMPDU;
			memcpy(&info->status, &ba_info->status,
			       sizeof(ba_info->status));
			iwl_mvm_hwrate_to_tx_status(rate, info);
		}
	}

	spin_unlock_bh(&mvmsta->lock);

	/* We got a BA notif with 0 acked or scd_ssn didn't progress which is
	 * possible (i.e. first MPDU in the aggregation wasn't acked)
	 * Still it's important to update RS about sent vs. acked.
	 */
	if (skb_queue_empty(&reclaimed_skbs)) {
		struct ieee80211_chanctx_conf *chanctx_conf = NULL;

		if (mvmsta->vif)
			chanctx_conf =
				rcu_dereference(mvmsta->vif->chanctx_conf);

		if (WARN_ON_ONCE(!chanctx_conf))
			goto out;

		ba_info->band = chanctx_conf->def.chan->band;
		iwl_mvm_hwrate_to_tx_status(rate, ba_info);

		IWL_DEBUG_TX_REPLY(mvm, "No reclaim. Update rs directly\n");
<<<<<<< HEAD
		iwl_mvm_rs_tx_status(mvm, sta, tid, &ba_info, false);
=======
		iwl_mvm_rs_tx_status(mvm, sta, tid, ba_info, false);
>>>>>>> 12fc5980
	}

out:
	rcu_read_unlock();

	while (!skb_queue_empty(&reclaimed_skbs)) {
		skb = __skb_dequeue(&reclaimed_skbs);
		ieee80211_tx_status(mvm->hw, skb);
	}
}

void iwl_mvm_rx_ba_notif(struct iwl_mvm *mvm, struct iwl_rx_cmd_buffer *rxb)
{
	struct iwl_rx_packet *pkt = rxb_addr(rxb);
	int sta_id, tid, txq, index;
	struct ieee80211_tx_info ba_info = {};
	struct iwl_mvm_ba_notif *ba_notif;
	struct iwl_mvm_tid_data *tid_data;
	struct iwl_mvm_sta *mvmsta;

	if (iwl_mvm_has_new_tx_api(mvm)) {
		struct iwl_mvm_compressed_ba_notif *ba_res =
			(void *)pkt->data;

		sta_id = ba_res->sta_id;
		ba_info.status.ampdu_ack_len = (u8)le16_to_cpu(ba_res->done);
		ba_info.status.ampdu_len = (u8)le16_to_cpu(ba_res->txed);
		ba_info.status.tx_time =
			(u16)le32_to_cpu(ba_res->wireless_time);
		ba_info.status.status_driver_data[0] =
			(void *)(uintptr_t)ba_res->reduced_txp;

		if (!le16_to_cpu(ba_res->tfd_cnt))
			goto out;

		/*
		 * TODO:
		 * When supporting multi TID aggregations - we need to move
		 * next_reclaimed to be per TXQ and not per TID or handle it
		 * in a different way.
		 * This will go together with SN and AddBA offload and cannot
		 * be handled properly for now.
		 */
		WARN_ON(le16_to_cpu(ba_res->tfd_cnt) != 1);
		iwl_mvm_tx_reclaim(mvm, sta_id, ba_res->ra_tid[0].tid,
				   (int)ba_res->tfd[0].q_num,
				   le16_to_cpu(ba_res->tfd[0].tfd_index),
				   &ba_info, le32_to_cpu(ba_res->tx_rate));

#ifdef CPTCFG_IWLMVM_TCM
		rcu_read_lock();
		mvmsta = iwl_mvm_sta_from_staid_rcu(mvm, sta_id);
		if (mvmsta)
			iwl_mvm_tx_airtime(mvm, mvmsta,
					   le32_to_cpu(ba_res->wireless_time));
		rcu_read_unlock();
#endif

out:
		IWL_DEBUG_TX_REPLY(mvm,
				   "BA_NOTIFICATION Received from sta_id = %d, flags %x, sent:%d, acked:%d\n",
				   sta_id, le32_to_cpu(ba_res->flags),
				   le16_to_cpu(ba_res->txed),
				   le16_to_cpu(ba_res->done));
		return;
	}

	ba_notif = (void *)pkt->data;
	sta_id = ba_notif->sta_id;
	tid = ba_notif->tid;
	/* "flow" corresponds to Tx queue */
	txq = le16_to_cpu(ba_notif->scd_flow);
	/* "ssn" is start of block-ack Tx window, corresponds to index
	 * (in Tx queue's circular buffer) of first TFD/frame in window */
	index = le16_to_cpu(ba_notif->scd_ssn);

	rcu_read_lock();
	mvmsta = iwl_mvm_sta_from_staid_rcu(mvm, sta_id);
	if (WARN_ON_ONCE(!mvmsta)) {
		rcu_read_unlock();
		return;
	}

	tid_data = &mvmsta->tid_data[tid];

	ba_info.status.ampdu_ack_len = ba_notif->txed_2_done;
	ba_info.status.ampdu_len = ba_notif->txed;
	ba_info.status.tx_time = tid_data->tx_time;
	ba_info.status.status_driver_data[0] =
		(void *)(uintptr_t)ba_notif->reduced_txp;

	rcu_read_unlock();

	iwl_mvm_tx_reclaim(mvm, sta_id, tid, txq, index, &ba_info,
			   tid_data->rate_n_flags);

	IWL_DEBUG_TX_REPLY(mvm,
			   "BA_NOTIFICATION Received from %pM, sta_id = %d\n",
			   (u8 *)&ba_notif->sta_addr_lo32, ba_notif->sta_id);

	IWL_DEBUG_TX_REPLY(mvm,
			   "TID = %d, SeqCtl = %d, bitmap = 0x%llx, scd_flow = %d, scd_ssn = %d sent:%d, acked:%d\n",
			   ba_notif->tid, le16_to_cpu(ba_notif->seq_ctl),
			   le64_to_cpu(ba_notif->bitmap), txq, index,
			   ba_notif->txed, ba_notif->txed_2_done);

	IWL_DEBUG_TX_REPLY(mvm, "reduced txp from ba notif %d\n",
			   ba_notif->reduced_txp);
}

/*
 * Note that there are transports that buffer frames before they reach
 * the firmware. This means that after flush_tx_path is called, the
 * queue might not be empty. The race-free way to handle this is to:
 * 1) set the station as draining
 * 2) flush the Tx path
 * 3) wait for the transport queues to be empty
 */
int iwl_mvm_flush_tx_path(struct iwl_mvm *mvm, u32 tfd_msk, u32 flags)
{
	int ret;
	struct iwl_tx_path_flush_cmd flush_cmd = {
		.queues_ctl = cpu_to_le32(tfd_msk),
		.flush_ctl = cpu_to_le16(DUMP_TX_FIFO_FLUSH),
	};

	ret = iwl_mvm_send_cmd_pdu(mvm, TXPATH_FLUSH, flags,
				   sizeof(flush_cmd), &flush_cmd);
	if (ret)
		IWL_ERR(mvm, "Failed to send flush command (%d)\n", ret);
	return ret;
}<|MERGE_RESOLUTION|>--- conflicted
+++ resolved
@@ -284,14 +284,8 @@
 		tx_flags |= TX_CMD_FLG_WRITE_TX_POWER;
 
 	tx_cmd->tx_flags = cpu_to_le32(tx_flags);
-<<<<<<< HEAD
-	/* Total # bytes to be transmitted */
-	tx_cmd->len = cpu_to_le16((u16)skb->len +
-		(uintptr_t)skb_info->driver_data[0]);
-=======
 	/* Total # bytes to be transmitted - PCIe code will adjust for A-MSDU */
 	tx_cmd->len = cpu_to_le16((u16)skb->len);
->>>>>>> 12fc5980
 	tx_cmd->life_time = cpu_to_le32(TX_CMD_LIFE_TIME_INFINITE);
 	tx_cmd->sta_id = sta_id;
 
@@ -464,10 +458,6 @@
 		      struct ieee80211_sta *sta, u8 sta_id)
 {
 	struct ieee80211_hdr *hdr = (struct ieee80211_hdr *)skb->data;
-<<<<<<< HEAD
-	struct ieee80211_tx_info *skb_info = IEEE80211_SKB_CB(skb);
-=======
->>>>>>> 12fc5980
 	struct iwl_device_cmd *dev_cmd;
 	struct iwl_tx_cmd *tx_cmd;
 
@@ -487,12 +477,6 @@
 
 	iwl_mvm_set_tx_cmd_rate(mvm, tx_cmd, info, sta, hdr->frame_control);
 
-<<<<<<< HEAD
-	memset(&skb_info->status, 0, sizeof(skb_info->status));
-	memset(skb_info->driver_data, 0, sizeof(skb_info->driver_data));
-
-	skb_info->driver_data[1] = dev_cmd;
-=======
 	return dev_cmd;
 }
 
@@ -500,7 +484,6 @@
 				       struct iwl_device_cmd *cmd)
 {
 	struct ieee80211_tx_info *skb_info = IEEE80211_SKB_CB(skb);
->>>>>>> 12fc5980
 
 	memset(&skb_info->status, 0, sizeof(skb_info->status));
 	memset(skb_info->driver_data, 0, sizeof(skb_info->driver_data));
@@ -554,35 +537,13 @@
 	int hdrlen = ieee80211_hdrlen(hdr->frame_control);
 	int queue;
 
-<<<<<<< HEAD
-	memcpy(&info, skb->cb, sizeof(info));
-
-	if (WARN_ON_ONCE(info.flags & IEEE80211_TX_CTL_AMPDU))
-		return -1;
-
-	if (WARN_ON_ONCE(info.flags & IEEE80211_TX_CTL_SEND_AFTER_DTIM &&
-			 (!info.control.vif ||
-			  info.hw_queue != info.control.vif->cab_queue)))
-		return -1;
-
-	/* This holds the amsdu headers length */
-	skb_info->driver_data[0] = (void *)(uintptr_t)0;
-
-	/*
-	 * IWL_MVM_OFFCHANNEL_QUEUE is used for ROC packets that can be used
-=======
 	/* IWL_MVM_OFFCHANNEL_QUEUE is used for ROC packets that can be used
->>>>>>> 12fc5980
 	 * in 2 different types of vifs, P2P & STATION. P2P uses the offchannel
 	 * queue. STATION (HS2.0) uses the auxiliary context of the FW,
 	 * and hence needs to be sent on the aux queue
 	 */
 	if (IEEE80211_SKB_CB(skb)->hw_queue == IWL_MVM_OFFCHANNEL_QUEUE &&
-<<<<<<< HEAD
-	    info.control.vif->type == NL80211_IFTYPE_STATION)
-=======
 	    skb_info->control.vif->type == NL80211_IFTYPE_STATION)
->>>>>>> 12fc5980
 		IEEE80211_SKB_CB(skb)->hw_queue = mvm->aux_queue;
 
 	memcpy(&info, skb->cb, sizeof(info));
@@ -616,12 +577,6 @@
 			iwl_mvm_vif_from_mac80211(info.control.vif);
 
 		if (info.control.vif->type == NL80211_IFTYPE_P2P_DEVICE ||
-<<<<<<< HEAD
-		    info.control.vif->type == NL80211_IFTYPE_AP)
-			sta_id = mvmvif->bcast_sta.sta_id;
-		else if (info.control.vif->type == NL80211_IFTYPE_STATION &&
-			 is_multicast_ether_addr(hdr->addr1)) {
-=======
 		    info.control.vif->type == NL80211_IFTYPE_AP) {
 			sta_id = mvmvif->bcast_sta.sta_id;
 			queue = iwl_mvm_get_ctrl_vif_queue(mvm, &info,
@@ -631,7 +586,6 @@
 
 		} else if (info.control.vif->type == NL80211_IFTYPE_STATION &&
 			   is_multicast_ether_addr(hdr->addr1)) {
->>>>>>> 12fc5980
 			u8 ap_sta_id = ACCESS_ONCE(mvmvif->ap_sta_id);
 
 			if (ap_sta_id != IWL_MVM_STATION_COUNT)
@@ -643,32 +597,21 @@
 		}
 	}
 
-<<<<<<< HEAD
-	IWL_DEBUG_TX(mvm, "station Id %d, queue=%d\n", sta_id, info.hw_queue);
-=======
 	IWL_DEBUG_TX(mvm, "station Id %d, queue=%d\n", sta_id, queue);
->>>>>>> 12fc5980
 
 	dev_cmd = iwl_mvm_set_tx_params(mvm, skb, &info, hdrlen, NULL, sta_id);
 	if (!dev_cmd)
 		return -1;
 
-<<<<<<< HEAD
-=======
 	/* From now on, we cannot access info->control */
 	iwl_mvm_skb_prepare_status(skb, dev_cmd);
 
->>>>>>> 12fc5980
 	tx_cmd = (struct iwl_tx_cmd *)dev_cmd->payload;
 
 	/* Copy MAC header from skb into command buffer */
 	memcpy(tx_cmd->hdr, hdr, hdrlen);
 
-<<<<<<< HEAD
-	if (iwl_trans_tx(mvm->trans, skb, dev_cmd, info.hw_queue)) {
-=======
 	if (iwl_trans_tx(mvm->trans, skb, dev_cmd, queue)) {
->>>>>>> 12fc5980
 		iwl_trans_free_tx_cmd(mvm->trans, dev_cmd);
 		return -1;
 	}
@@ -801,24 +744,6 @@
 
 	/* This skb fits in one single A-MSDU */
 	if (num_subframes * mss >= tcp_payload_len) {
-<<<<<<< HEAD
-		struct ieee80211_tx_info *skb_info = IEEE80211_SKB_CB(skb);
-
-		/*
-		 * Compute the length of all the data added for the A-MSDU.
-		 * This will be used to compute the length to write in the TX
-		 * command. We have: SNAP + IP + TCP for n -1 subframes and
-		 * ETH header for n subframes. Note that the original skb
-		 * already had one set of SNAP / IP / TCP headers.
-		 */
-		num_subframes = DIV_ROUND_UP(tcp_payload_len, mss);
-		amsdu_add = num_subframes * sizeof(struct ethhdr) +
-			(num_subframes - 1) * (snap_ip_tcp + pad);
-		/* This holds the amsdu headers length */
-		skb_info->driver_data[0] = (void *)(uintptr_t)amsdu_add;
-
-=======
->>>>>>> 12fc5980
 		__skb_queue_tail(mpdus_skb, skb);
 		return 0;
 	}
@@ -857,17 +782,6 @@
 			ip_hdr(tmp)->id = htons(ip_base_id + i * num_subframes);
 
 		if (tcp_payload_len > mss) {
-<<<<<<< HEAD
-			struct ieee80211_tx_info *skb_info =
-				IEEE80211_SKB_CB(tmp);
-
-			num_subframes = DIV_ROUND_UP(tcp_payload_len, mss);
-			amsdu_add = num_subframes * sizeof(struct ethhdr) +
-				(num_subframes - 1) * (snap_ip_tcp + pad);
-			skb_info->driver_data[0] =
-				(void *)(uintptr_t)amsdu_add;
-=======
->>>>>>> 12fc5980
 			skb_shinfo(tmp)->gso_size = mss;
 		} else {
 			qc = ieee80211_get_qos_ctl((void *)tmp->data);
@@ -1149,10 +1063,6 @@
 		   struct ieee80211_sta *sta)
 {
 	struct iwl_mvm_sta *mvmsta = iwl_mvm_sta_from_mac80211(sta);
-<<<<<<< HEAD
-	struct ieee80211_tx_info *skb_info = IEEE80211_SKB_CB(skb);
-=======
->>>>>>> 12fc5980
 	struct ieee80211_tx_info info;
 	struct sk_buff_head mpdus_skbs;
 	unsigned int payload_len;
@@ -1165,12 +1075,6 @@
 		return -1;
 
 	memcpy(&info, skb->cb, sizeof(info));
-<<<<<<< HEAD
-
-	/* This holds the amsdu headers length */
-	skb_info->driver_data[0] = (void *)(uintptr_t)0;
-=======
->>>>>>> 12fc5980
 
 	if (!skb_is_gso(skb))
 		return iwl_mvm_tx_mpdu(mvm, skb, &info, sta);
@@ -1845,11 +1749,7 @@
 		iwl_mvm_hwrate_to_tx_status(rate, ba_info);
 
 		IWL_DEBUG_TX_REPLY(mvm, "No reclaim. Update rs directly\n");
-<<<<<<< HEAD
-		iwl_mvm_rs_tx_status(mvm, sta, tid, &ba_info, false);
-=======
 		iwl_mvm_rs_tx_status(mvm, sta, tid, ba_info, false);
->>>>>>> 12fc5980
 	}
 
 out:
