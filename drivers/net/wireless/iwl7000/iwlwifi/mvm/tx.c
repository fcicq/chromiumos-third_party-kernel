--- conflicted
+++ resolved
@@ -189,12 +189,7 @@
 	tx_cmd->tx_flags = cpu_to_le32(tx_flags);
 	/* Total # bytes to be transmitted */
 	tx_cmd->len = cpu_to_le16((u16)skb->len +
-<<<<<<< HEAD
-		(uintptr_t)info->driver_data[0]);
-	tx_cmd->next_frame_len = 0;
-=======
 		(uintptr_t)skb_info->driver_data[0]);
->>>>>>> 22c7fafc
 	tx_cmd->life_time = cpu_to_le32(TX_CMD_LIFE_TIME_INFINITE);
 	tx_cmd->sta_id = sta_id;
 
@@ -340,12 +335,8 @@
  */
 static struct iwl_device_cmd *
 iwl_mvm_set_tx_params(struct iwl_mvm *mvm, struct sk_buff *skb,
-<<<<<<< HEAD
-		      int hdrlen, struct ieee80211_sta *sta, u8 sta_id)
-=======
 		      struct ieee80211_tx_info *info, int hdrlen,
 		      struct ieee80211_sta *sta, u8 sta_id)
->>>>>>> 22c7fafc
 {
 	struct ieee80211_hdr *hdr = (struct ieee80211_hdr *)skb->data;
 	struct ieee80211_tx_info *skb_info = IEEE80211_SKB_CB(skb);
@@ -368,17 +359,10 @@
 
 	iwl_mvm_set_tx_cmd_rate(mvm, tx_cmd, info, sta, hdr->frame_control);
 
-<<<<<<< HEAD
-	memset(&info->status, 0, sizeof(info->status));
-	memset(info->driver_data, 0, sizeof(info->driver_data));
-
-	info->driver_data[1] = dev_cmd;
-=======
 	memset(&skb_info->status, 0, sizeof(skb_info->status));
 	memset(skb_info->driver_data, 0, sizeof(skb_info->driver_data));
 
 	skb_info->driver_data[1] = dev_cmd;
->>>>>>> 22c7fafc
 
 	return dev_cmd;
 }
@@ -404,11 +388,7 @@
 		return -1;
 
 	/* This holds the amsdu headers length */
-<<<<<<< HEAD
-	info->driver_data[0] = (void *)(uintptr_t)0;
-=======
 	skb_info->driver_data[0] = (void *)(uintptr_t)0;
->>>>>>> 22c7fafc
 
 	/*
 	 * IWL_MVM_OFFCHANNEL_QUEUE is used for ROC packets that can be used
@@ -448,11 +428,7 @@
 
 	IWL_DEBUG_TX(mvm, "station Id %d, queue=%d\n", sta_id, info.hw_queue);
 
-<<<<<<< HEAD
-	dev_cmd = iwl_mvm_set_tx_params(mvm, skb, hdrlen, NULL, sta_id);
-=======
 	dev_cmd = iwl_mvm_set_tx_params(mvm, skb, &info, hdrlen, NULL, sta_id);
->>>>>>> 22c7fafc
 	if (!dev_cmd)
 		return -1;
 
@@ -475,8 +451,6 @@
 	 */
 	atomic_inc(&mvm->pending_frames[sta_id]);
 
-<<<<<<< HEAD
-=======
 	return 0;
 }
 
@@ -659,7 +633,6 @@
 		i++;
 	}
 
->>>>>>> 22c7fafc
 	return 0;
 }
 #else /* CONFIG_INET */
@@ -704,203 +677,11 @@
 	}
 }
 
-#ifdef CONFIG_INET
-static int iwl_mvm_tx_tso(struct iwl_mvm *mvm, struct sk_buff *skb,
-			  struct ieee80211_sta *sta,
-			  struct sk_buff_head *mpdus_skb)
-{
-	struct iwl_mvm_sta *mvmsta = iwl_mvm_sta_from_mac80211(sta);
-	struct ieee80211_tx_info *info = IEEE80211_SKB_CB(skb);
-	struct ieee80211_hdr *hdr = (void *)skb->data;
-	unsigned int mss = skb_shinfo(skb)->gso_size;
-	struct sk_buff *tmp, *next;
-	char cb[sizeof(skb->cb)];
-	unsigned int num_subframes, tcp_payload_len, subf_len, max_amsdu_len;
-	bool ipv4 = (skb->protocol == htons(ETH_P_IP));
-	u16 ip_base_id = ipv4 ? ntohs(ip_hdr(skb)->id) : 0;
-	u16 amsdu_add, snap_ip_tcp, pad, i = 0;
-	unsigned int dbg_max_amsdu_len;
-	u8 *qc, tid, txf;
-
-	snap_ip_tcp = 8 + skb_transport_header(skb) - skb_network_header(skb) +
-		tcp_hdrlen(skb);
-
-	qc = ieee80211_get_qos_ctl(hdr);
-	tid = *qc & IEEE80211_QOS_CTL_TID_MASK;
-	if (WARN_ON_ONCE(tid >= IWL_MAX_TID_COUNT))
-		return -EINVAL;
-
-	if (!sta->max_amsdu_len ||
-	    !ieee80211_is_data_qos(hdr->frame_control) ||
-	    !mvmsta->tlc_amsdu) {
-		num_subframes = 1;
-		pad = 0;
-		goto segment;
-	}
-
-	/*
-	 * No need to lock amsdu_in_ampdu_allowed since it can't be modified
-	 * during an BA session.
-	 */
-	if (info->flags & IEEE80211_TX_CTL_AMPDU &&
-	    !mvmsta->tid_data[tid].amsdu_in_ampdu_allowed) {
-		num_subframes = 1;
-		pad = 0;
-		goto segment;
-	}
-
-	max_amsdu_len = sta->max_amsdu_len;
-	dbg_max_amsdu_len = ACCESS_ONCE(mvm->max_amsdu_len);
-
-	/* the Tx FIFO to which this A-MSDU will be routed */
-	txf = iwl_mvm_ac_to_tx_fifo[tid_to_mac80211_ac[tid]];
-
-	/*
-	 * Don't send an AMSDU that will be longer than the TXF.
-	 * Add a security margin of 256 for the TX command + headers.
-	 * We also want to have the start of the next packet inside the
-	 * fifo to be able to send bursts.
-	 */
-	max_amsdu_len = min_t(unsigned int, max_amsdu_len,
-			      mvm->shared_mem_cfg.txfifo_size[txf] - 256);
-
-	if (dbg_max_amsdu_len)
-		max_amsdu_len = min_t(unsigned int, max_amsdu_len,
-				      dbg_max_amsdu_len);
-
-	/*
-	 * Limit A-MSDU in A-MPDU to 4095 bytes when VHT is not
-	 * supported. This is a spec requirement (IEEE 802.11-2015
-	 * section 8.7.3 NOTE 3).
-	 */
-	if (info->flags & IEEE80211_TX_CTL_AMPDU &&
-	    !sta->vht_cap.vht_supported)
-		max_amsdu_len = min_t(unsigned int, max_amsdu_len, 4095);
-
-	/* Sub frame header + SNAP + IP header + TCP header + MSS */
-	subf_len = sizeof(struct ethhdr) + snap_ip_tcp + mss;
-	pad = (4 - subf_len) & 0x3;
-
-	/*
-	 * If we have N subframes in the A-MSDU, then the A-MSDU's size is
-	 * N * subf_len + (N - 1) * pad.
-	 */
-	num_subframes = (max_amsdu_len + pad) / (subf_len + pad);
-	if (num_subframes > 1)
-		*qc |= IEEE80211_QOS_CTL_A_MSDU_PRESENT;
-
-	tcp_payload_len = skb_tail_pointer(skb) - skb_transport_header(skb) -
-		tcp_hdrlen(skb) + skb->data_len;
-
-	/*
-	 * Make sure we have enough TBs for the A-MSDU:
-	 *	2 for each subframe
-	 *	1 more for each fragment
-	 *	1 more for the potential data in the header
-	 */
-	num_subframes =
-		min_t(unsigned int, num_subframes,
-		      (mvm->trans->max_skb_frags - 1 -
-		       skb_shinfo(skb)->nr_frags) / 2);
-
-	/* This skb fits in one single A-MSDU */
-	if (num_subframes * mss >= tcp_payload_len) {
-		/*
-		 * Compute the length of all the data added for the A-MSDU.
-		 * This will be used to compute the length to write in the TX
-		 * command. We have: SNAP + IP + TCP for n -1 subframes and
-		 * ETH header for n subframes. Note that the original skb
-		 * already had one set of SNAP / IP / TCP headers.
-		 */
-		num_subframes = DIV_ROUND_UP(tcp_payload_len, mss);
-		info = IEEE80211_SKB_CB(skb);
-		amsdu_add = num_subframes * sizeof(struct ethhdr) +
-			(num_subframes - 1) * (snap_ip_tcp + pad);
-		/* This holds the amsdu headers length */
-		info->driver_data[0] = (void *)(uintptr_t)amsdu_add;
-
-		__skb_queue_tail(mpdus_skb, skb);
-		return 0;
-	}
-
-	/*
-	 * Trick the segmentation function to make it
-	 * create SKBs that can fit into one A-MSDU.
-	 */
-segment:
-	skb_shinfo(skb)->gso_size = num_subframes * mss;
-	memcpy(cb, skb->cb, sizeof(cb));
-
-	next = skb_gso_segment(skb, NETIF_F_CSUM_MASK | NETIF_F_SG);
-	skb_shinfo(skb)->gso_size = mss;
-	if (WARN_ON_ONCE(IS_ERR(next)))
-		return -EINVAL;
-	else if (next)
-		consume_skb(skb);
-
-	while (next) {
-		tmp = next;
-		next = tmp->next;
-
-		memcpy(tmp->cb, cb, sizeof(tmp->cb));
-		/*
-		 * Compute the length of all the data added for the A-MSDU.
-		 * This will be used to compute the length to write in the TX
-		 * command. We have: SNAP + IP + TCP for n -1 subframes and
-		 * ETH header for n subframes.
-		 */
-		tcp_payload_len = skb_tail_pointer(tmp) -
-			skb_transport_header(tmp) -
-			tcp_hdrlen(tmp) + tmp->data_len;
-
-		if (ipv4)
-			ip_hdr(tmp)->id = htons(ip_base_id + i * num_subframes);
-
-		if (tcp_payload_len > mss) {
-			num_subframes = DIV_ROUND_UP(tcp_payload_len, mss);
-			info = IEEE80211_SKB_CB(tmp);
-			amsdu_add = num_subframes * sizeof(struct ethhdr) +
-				(num_subframes - 1) * (snap_ip_tcp + pad);
-			info->driver_data[0] = (void *)(uintptr_t)amsdu_add;
-			skb_shinfo(tmp)->gso_size = mss;
-		} else {
-			qc = ieee80211_get_qos_ctl((void *)tmp->data);
-
-			if (ipv4)
-				ip_send_check(ip_hdr(tmp));
-			*qc &= ~IEEE80211_QOS_CTL_A_MSDU_PRESENT;
-			skb_shinfo(tmp)->gso_size = 0;
-		}
-
-		tmp->prev = NULL;
-		tmp->next = NULL;
-
-		__skb_queue_tail(mpdus_skb, tmp);
-		i++;
-	}
-
-	return 0;
-}
-#else /* CONFIG_INET */
-static int iwl_mvm_tx_tso(struct iwl_mvm *mvm, struct sk_buff *skb,
-			  struct ieee80211_sta *sta,
-			  struct sk_buff_head *mpdus_skb)
-{
-	/* Impossible to get TSO with CONFIG_INET */
-	WARN_ON(1);
-
-	return -1;
-}
-#endif
-
 /*
  * Sets the fields in the Tx cmd that are crypto related
  */
 static int iwl_mvm_tx_mpdu(struct iwl_mvm *mvm, struct sk_buff *skb,
-<<<<<<< HEAD
-=======
 			   struct ieee80211_tx_info *info,
->>>>>>> 22c7fafc
 			   struct ieee80211_sta *sta)
 {
 	struct ieee80211_hdr *hdr = (struct ieee80211_hdr *)skb->data;
@@ -911,11 +692,7 @@
 	u16 seq_number = 0;
 	u8 tid = IWL_MAX_TID_COUNT;
 	u8 txq_id = info->hw_queue;
-<<<<<<< HEAD
-	bool is_data_qos = false, is_ampdu = false;
-=======
 	bool is_ampdu = false;
->>>>>>> 22c7fafc
 	int hdrlen;
 
 	mvmsta = iwl_mvm_sta_from_mac80211(sta);
@@ -928,12 +705,8 @@
 	if (WARN_ON_ONCE(mvmsta->sta_id == IWL_MVM_STATION_COUNT))
 		return -1;
 
-<<<<<<< HEAD
-	dev_cmd = iwl_mvm_set_tx_params(mvm, skb, hdrlen, sta, mvmsta->sta_id);
-=======
 	dev_cmd = iwl_mvm_set_tx_params(mvm, skb, info, hdrlen,
 					sta, mvmsta->sta_id);
->>>>>>> 22c7fafc
 	if (!dev_cmd)
 		goto drop;
 
@@ -1033,12 +806,8 @@
 		   struct ieee80211_sta *sta)
 {
 	struct iwl_mvm_sta *mvmsta = iwl_mvm_sta_from_mac80211(sta);
-<<<<<<< HEAD
-	struct ieee80211_tx_info *info = IEEE80211_SKB_CB(skb);
-=======
 	struct ieee80211_tx_info *skb_info = IEEE80211_SKB_CB(skb);
 	struct ieee80211_tx_info info;
->>>>>>> 22c7fafc
 	struct sk_buff_head mpdus_skbs;
 	unsigned int payload_len;
 	int ret;
@@ -1049,13 +818,6 @@
 	if (WARN_ON_ONCE(mvmsta->sta_id == IWL_MVM_STATION_COUNT))
 		return -1;
 
-<<<<<<< HEAD
-	/* This holds the amsdu headers length */
-	info->driver_data[0] = (void *)(uintptr_t)0;
-
-	if (!skb_is_gso(skb))
-		return iwl_mvm_tx_mpdu(mvm, skb, sta);
-=======
 	memcpy(&info, skb->cb, sizeof(info));
 
 	/* This holds the amsdu headers length */
@@ -1063,25 +825,16 @@
 
 	if (!skb_is_gso(skb))
 		return iwl_mvm_tx_mpdu(mvm, skb, &info, sta);
->>>>>>> 22c7fafc
 
 	payload_len = skb_tail_pointer(skb) - skb_transport_header(skb) -
 		tcp_hdrlen(skb) + skb->data_len;
 
 	if (payload_len <= skb_shinfo(skb)->gso_size)
-<<<<<<< HEAD
-		return iwl_mvm_tx_mpdu(mvm, skb, sta);
+		return iwl_mvm_tx_mpdu(mvm, skb, &info, sta);
 
 	__skb_queue_head_init(&mpdus_skbs);
 
-	ret = iwl_mvm_tx_tso(mvm, skb, sta, &mpdus_skbs);
-=======
-		return iwl_mvm_tx_mpdu(mvm, skb, &info, sta);
-
-	__skb_queue_head_init(&mpdus_skbs);
-
 	ret = iwl_mvm_tx_tso(mvm, skb, &info, sta, &mpdus_skbs);
->>>>>>> 22c7fafc
 	if (ret)
 		return ret;
 
@@ -1091,11 +844,7 @@
 	while (!skb_queue_empty(&mpdus_skbs)) {
 		skb = __skb_dequeue(&mpdus_skbs);
 
-<<<<<<< HEAD
-		ret = iwl_mvm_tx_mpdu(mvm, skb, sta);
-=======
 		ret = iwl_mvm_tx_mpdu(mvm, skb, &info, sta);
->>>>>>> 22c7fafc
 		if (ret) {
 			__skb_queue_purge(&mpdus_skbs);
 			return ret;
