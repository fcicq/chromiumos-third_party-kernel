--- conflicted
+++ resolved
@@ -120,13 +120,10 @@
  *	set to %IWL_MVM_VENDOR_GSCAN_REPORT_BUFFER_COMPLETE_RESULTS.
  * @IWL_MVM_VENDOR_CMD_DBG_COLLECT: collect debug data
  * @IWL_MVM_VENDOR_CMD_NAN_FAW_CONF: Configure post NAN further availability.
-<<<<<<< HEAD
-=======
  * @IWL_MVM_VENDOR_CMD_QUALITY_MEASUREMENTS: Starts Link Quality Measurements.
  *	Must include %IWL_MVM_VENDOR_ATTR_LQM_DURATION and
  *	%IWL_MVM_VENDOR_ATTR_LQM_TIMEOUT. The results will be notified with
  *	this same command.
->>>>>>> 22c7fafc
  */
 
 enum iwl_mvm_vendor_cmd {
@@ -157,10 +154,7 @@
 	IWL_MVM_VENDOR_CMD_GSCAN_BEACON_EVENT,
 	IWL_MVM_VENDOR_CMD_DBG_COLLECT,
 	IWL_MVM_VENDOR_CMD_NAN_FAW_CONF,
-<<<<<<< HEAD
-=======
 	IWL_MVM_VENDOR_CMD_QUALITY_MEASUREMENTS,
->>>>>>> 22c7fafc
 };
 
 /**
@@ -181,24 +175,6 @@
 
 /**
  * enum iwl_mvm_vendor_gscan_report_mode - gscan scan results report modes
-<<<<<<< HEAD
- * @IWL_MVM_VENDOR_GSCAN_REPORT_BUFFER: report that scan results are
- *	available only when the scan results buffer reaches the report
- *	threshold. The report threshold is set for each bucket. See
- *	%IWL_MVM_VENDOR_ATTR_GSCAN_START_REPORT_THRESHOLD.
- * @IWL_MVM_VENDOR_GSCAN_REPORT_BUFFER_COMPLETE: like
- *	%IWL_MVM_VENDOR_GSCAN_REPORT_BUFFER + report that scan results are
- *	available when scanning of this bucket is complete.
- * @IWL_MVM_VENDOR_GSCAN_REPORT_BUFFER_COMPLETE_RESULTS: like
- *	%IWL_MVM_VENDOR_GSCAN_REPORT_BUFFER_COMPLETE + forward scan results
- *	(beacons/probe responses) in real time to userspace.
- * @NUM_IWL_MVM_VENDOR_GSCAN_REPORT: number of defined report modes for gscan.
- */
-enum iwl_mvm_vendor_gscan_report_mode {
-	IWL_MVM_VENDOR_GSCAN_REPORT_BUFFER,
-	IWL_MVM_VENDOR_GSCAN_REPORT_BUFFER_COMPLETE,
-	IWL_MVM_VENDOR_GSCAN_REPORT_BUFFER_COMPLETE_RESULTS,
-=======
  * @IWL_MVM_VENDOR_GSCAN_REPORT_BUFFER_FULL: report that scan results are
  *	available only when the scan results buffer reaches the report
  *	threshold. The report threshold is set for each bucket.
@@ -216,7 +192,6 @@
 	IWL_MVM_VENDOR_GSCAN_REPORT_BUFFER_FULL_RESULTS,
 	IWL_MVM_VENDOR_GSCAN_REPORT_HISTORY_RESERVED,
 	IWL_MVM_VENDOR_GSCAN_REPORT_NO_BATCH,
->>>>>>> 22c7fafc
 	NUM_IWL_MVM_VENDOR_GSCAN_REPORT,
 };
 
@@ -256,8 +231,6 @@
  *	%IWL_MVM_VENDOR_CHANNEL_SPEC. This channel list is used when
  *	%IWL_MVM_VENDOR_BUCKET_SPEC_BAND is set to
  *	%IWL_MVM_VENDOR_BAND_UNSPECIFIED.
-<<<<<<< HEAD
-=======
  * @IWL_MVM_VENDOR_BUCKET_SPEC_MAX_PERIOD: maximum scan interval. If it's
  *	non zero or different than period, then this bucket is an exponential
  *	back off bucket and the scan period will grow exponentially.
@@ -267,7 +240,6 @@
  * @IWL_MVM_VENDOR_BUCKET_SPEC_STEP_CNT: for exponential back off bucket:
  *	number of scans to perform at a given period and until the exponent
  *	is applied.
->>>>>>> 22c7fafc
  * @NUM_IWL_MVM_VENDOR_BUCKET_SPEC: number of bucket spec attributes.
  * @MAX_IWL_MVM_VENDOR_BUCKET_SPEC: highest bucket spec attribute number.
  */
@@ -278,12 +250,9 @@
 	IWL_MVM_VENDOR_BUCKET_SPEC_PERIOD,
 	IWL_MVM_VENDOR_BUCKET_SPEC_REPORT_MODE,
 	IWL_MVM_VENDOR_BUCKET_SPEC_CHANNELS,
-<<<<<<< HEAD
-=======
 	IWL_MVM_VENDOR_BUCKET_SPEC_MAX_PERIOD,
 	IWL_MVM_VENDOR_BUCKET_SPEC_EXPONENT,
 	IWL_MVM_VENDOR_BUCKET_SPEC_STEP_CNT,
->>>>>>> 22c7fafc
 	NUM_IWL_MVM_VENDOR_BUCKET_SPEC,
 	MAX_IWL_MVM_VENDOR_BUCKET_SPEC =
 		NUM_IWL_MVM_VENDOR_BUCKET_SPEC - 1,
@@ -315,12 +284,9 @@
  * @IWL_MVM_VENDOR_GSCAN_RESULT_RSSI: signal strength in dB.
  * @IWL_MVM_VENDOR_GSCAN_RESULT_FRAME: the whole beacon/probe response
  *	frame data including the header.
-<<<<<<< HEAD
-=======
  * @IWL_MVM_VENDOR_GSCAN_RESULT_BEACON_PERIOD: period advertised in the beacon.
  * @IWL_MVM_VENDOR_GSCAN_RESULT_CAPABILITY: capabilities advertised in the
  *	beacon / probe response.
->>>>>>> 22c7fafc
  * @NUM_IWL_MVM_VENDOR_GSCAN_RESULT: number of scan result attributes.
  * @MAX_IWL_MVM_VENDOR_GSCAN_RESULT: highest scan result attribute number.
  */
@@ -332,19 +298,14 @@
 	IWL_MVM_VENDOR_GSCAN_RESULT_CHANNEL,
 	IWL_MVM_VENDOR_GSCAN_RESULT_RSSI,
 	IWL_MVM_VENDOR_GSCAN_RESULT_FRAME,
-<<<<<<< HEAD
-=======
 	IWL_MVM_VENDOR_GSCAN_RESULT_BEACON_PERIOD,
 	IWL_MVM_VENDOR_GSCAN_RESULT_CAPABILITY,
->>>>>>> 22c7fafc
 	NUM_IWL_MVM_VENDOR_GSCAN_RESULT,
 	MAX_IWL_MVM_VENDOR_GSCAN_RESULT =
 		NUM_IWL_MVM_VENDOR_GSCAN_RESULT - 1,
 };
 
 /**
-<<<<<<< HEAD
-=======
  * enum iwl_mvm_vendor_gscan_cached_scan_res - gscan cached scan result
  * @IWL_MVM_VENDOR_GSCAN_CACHED_RES_INVALID: attribute number 0 is reserved.
  * @IWL_MVM_VENDOR_GSCAN_CACHED_RES_SCAN_ID: unique ID for this cached result.
@@ -365,17 +326,11 @@
 };
 
 /**
->>>>>>> 22c7fafc
  * enum iwl_mvm_vendor_ap_threshold_param - parameters for tracking AP's RSSI
  * @IWL_MVM_VENDOR_AP_THRESHOLD_PARAM_INVALID: attribute number 0 is reserved.
  * @IWL_MVM_VENDOR_AP_BSSID: BSSID of the BSS (6 octets)
  * @IWL_MVM_VENDOR_AP_LOW_RSSI_THRESHOLD: low RSSI threshold. in dB.
  * @IWL_MVM_VENDOR_AP_HIGH_RSSI_THRESHOLD: high RSSI threshold. in dB.
-<<<<<<< HEAD
- * @IWL_MVM_VENDOR_AP_CHANNEL_HINT: operating channel of the BSS.
- *	This is only a hint, the BSS may be operating on a different channel.
-=======
->>>>>>> 22c7fafc
  * @NUM_IWL_MVM_VENDOR_GSCAN_AP_THRESHOLD_PARAM: number of ap threshold param
  *	attributes.
  * @MAX_IWL_MVM_VENDOR_GSCAN_AP_THRESHOLD_PARAM: highest ap threshold param
@@ -386,10 +341,6 @@
 	IWL_MVM_VENDOR_AP_BSSID,
 	IWL_MVM_VENDOR_AP_LOW_RSSI_THRESHOLD,
 	IWL_MVM_VENDOR_AP_HIGH_RSSI_THRESHOLD,
-<<<<<<< HEAD
-	IWL_MVM_VENDOR_AP_CHANNEL_HINT,
-=======
->>>>>>> 22c7fafc
 	NUM_IWL_MVM_VENDOR_GSCAN_AP_THRESHOLD_PARAM,
 	MAX_IWL_MVM_VENDOR_GSCAN_AP_THRESHOLD_PARAM =
 		NUM_IWL_MVM_VENDOR_GSCAN_AP_THRESHOLD_PARAM - 1,
@@ -462,8 +413,6 @@
 };
 
 /**
-<<<<<<< HEAD
-=======
  * enum iwl_mvm_vendor_lqm_status - status of a link quality measurement
  * @IWL_MVM_VENDOR_LQM_STATUS_SUCCESS: measurement succeeded for the
  *	requested time
@@ -515,7 +464,6 @@
 };
 
 /**
->>>>>>> 22c7fafc
  * enum iwl_mvm_vendor_attr - attributes used in vendor commands
  * @__IWL_MVM_VENDOR_ATTR_INVALID: attribute 0 is invalid
  * @IWL_MVM_VENDOR_ATTR_LOW_LATENCY: low-latency flag attribute
@@ -580,30 +528,16 @@
  * @IWL_MVM_VENDOR_ATTR_GSCAN_SIG_CHANGE_RESULTS: array of significant
  *	change results. Each result is a nested attribute of &enum
  *	iwl_mvm_vendor_significant_change_result.
-<<<<<<< HEAD
-=======
  * @IWL_MVM_VENDOR_ATTR_RXFILTER: u32 attribute.
  *      See %iwl_mvm_vendor_rxfilter_flags.
  * @IWL_MVM_VENDOR_ATTR_RXFILTER_OP: u32 attribute.
  *      See %iwl_mvm_vendor_rxfilter_op.
  * @IWL_MVM_VENDOR_ATTR_DBG_COLLECT_TRIGGER: description of collect debug data
  *	trigger.
->>>>>>> 22c7fafc
  * @IWL_MVM_VENDOR_ATTR_NAN_FAW_FREQ: u32 attribute. Frequency (in MHz) to be
  *	used for NAN further availability.
  * @IWL_MVM_VENDOR_ATTR_NAN_FAW_SLOTS: u8 attribute. Number of 16TU slots
  *	the NAN device will be available on it's FAW between DWs.
-<<<<<<< HEAD
- *
- * @NUM_IWL_MVM_VENDOR_ATTR: number of vendor attributes
- * @MAX_IWL_MVM_VENDOR_ATTR: highest vendor attribute number
- * @IWL_MVM_VENDOR_ATTR_RXFILTER: u32 attribute.
- *      See %iwl_mvm_vendor_rxfilter_flags.
- * @IWL_MVM_VENDOR_ATTR_RXFILTER_OP: u32 attribute.
- *      See %iwl_mvm_vendor_rxfilter_op.
- * @IWL_MVM_VENDOR_ATTR_DBG_COLLECT_TRIGGER: description of collect debug data
-	trigger.
-=======
  * @IWL_MVM_VENDOR_ATTR_GSCAN_MAX_HOTLIST_SSIDS: maximum number of entries for
  *	hotlist SSID's
  * @IWL_MVM_VENDOR_ATTR_GSCAN_MAX_NUM_EPNO_NETWORKS: max number of epno entries
@@ -642,7 +576,6 @@
  *	Each result is a nested attribute of
  *	&enum iwl_mvm_vendor_gscan_cached_scan_res.
  *
->>>>>>> 22c7fafc
  */
 enum iwl_mvm_vendor_attr {
 	__IWL_MVM_VENDOR_ATTR_INVALID,
@@ -688,8 +621,6 @@
 	IWL_MVM_VENDOR_ATTR_DBG_COLLECT_TRIGGER,
 	IWL_MVM_VENDOR_ATTR_NAN_FAW_FREQ,
 	IWL_MVM_VENDOR_ATTR_NAN_FAW_SLOTS,
-<<<<<<< HEAD
-=======
 	IWL_MVM_VENDOR_ATTR_GSCAN_MAX_HOTLIST_SSIDS,
 	IWL_MVM_VENDOR_ATTR_GSCAN_MAX_NUM_EPNO_NETWORKS,
 	IWL_MVM_VENDOR_ATTR_GSCAN_MAX_NUM_EPNO_NETWORKS_BY_SSID,
@@ -704,7 +635,6 @@
 	IWL_MVM_VENDOR_ATTR_LQM_RESULT,
 	IWL_MVM_VENDOR_ATTR_GSCAN_REPORT_THRESHOLD_NUM,
 	IWL_MVM_VENDOR_ATTR_GSCAN_CACHED_RESULTS,
->>>>>>> 22c7fafc
 
 	NUM_IWL_MVM_VENDOR_ATTR,
 	MAX_IWL_MVM_VENDOR_ATTR = NUM_IWL_MVM_VENDOR_ATTR - 1,
