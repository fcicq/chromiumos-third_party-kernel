/******************************************************************************
 *
 * This file is provided under a dual BSD/GPLv2 license.  When using or
 * redistributing this file, you may do so under either license.
 *
 * GPL LICENSE SUMMARY
 *
 * Copyright(c) 2012 - 2014 Intel Corporation. All rights reserved.
 * Copyright(c) 2013 - 2015 Intel Mobile Communications GmbH
 * Copyright(c) 2016 Intel Deutschland GmbH
 *
 * This program is free software; you can redistribute it and/or modify
 * it under the terms of version 2 of the GNU General Public License as
 * published by the Free Software Foundation.
 *
 * This program is distributed in the hope that it will be useful, but
 * WITHOUT ANY WARRANTY; without even the implied warranty of
 * MERCHANTABILITY or FITNESS FOR A PARTICULAR PURPOSE.  See the GNU
 * General Public License for more details.
 *
 * You should have received a copy of the GNU General Public License
 * along with this program; if not, write to the Free Software
 * Foundation, Inc., 51 Franklin Street, Fifth Floor, Boston, MA 02110,
 * USA
 *
 * The full GNU General Public License is included in this distribution
 * in the file called COPYING.
 *
 * Contact Information:
 *  Intel Linux Wireless <linuxwifi@intel.com>
 * Intel Corporation, 5200 N.E. Elam Young Parkway, Hillsboro, OR 97124-6497
 *
 * BSD LICENSE
 *
 * Copyright(c) 2012 - 2014 Intel Corporation. All rights reserved.
 * Copyright(c) 2013 - 2015 Intel Mobile Communications GmbH
 * All rights reserved.
 *
 * Redistribution and use in source and binary forms, with or without
 * modification, are permitted provided that the following conditions
 * are met:
 *
 *  * Redistributions of source code must retain the above copyright
 *    notice, this list of conditions and the following disclaimer.
 *  * Redistributions in binary form must reproduce the above copyright
 *    notice, this list of conditions and the following disclaimer in
 *    the documentation and/or other materials provided with the
 *    distribution.
 *  * Neither the name Intel Corporation nor the names of its
 *    contributors may be used to endorse or promote products derived
 *    from this software without specific prior written permission.
 *
 * THIS SOFTWARE IS PROVIDED BY THE COPYRIGHT HOLDERS AND CONTRIBUTORS
 * "AS IS" AND ANY EXPRESS OR IMPLIED WARRANTIES, INCLUDING, BUT NOT
 * LIMITED TO, THE IMPLIED WARRANTIES OF MERCHANTABILITY AND FITNESS FOR
 * A PARTICULAR PURPOSE ARE DISCLAIMED. IN NO EVENT SHALL THE COPYRIGHT
 * OWNER OR CONTRIBUTORS BE LIABLE FOR ANY DIRECT, INDIRECT, INCIDENTAL,
 * SPECIAL, EXEMPLARY, OR CONSEQUENTIAL DAMAGES (INCLUDING, BUT NOT
 * LIMITED TO, PROCUREMENT OF SUBSTITUTE GOODS OR SERVICES; LOSS OF USE,
 * DATA, OR PROFITS; OR BUSINESS INTERRUPTION) HOWEVER CAUSED AND ON ANY
 * THEORY OF LIABILITY, WHETHER IN CONTRACT, STRICT LIABILITY, OR TORT
 * (INCLUDING NEGLIGENCE OR OTHERWISE) ARISING IN ANY WAY OUT OF THE USE
 * OF THIS SOFTWARE, EVEN IF ADVISED OF THE POSSIBILITY OF SUCH DAMAGE.
 *
 *****************************************************************************/
#include <net/mac80211.h>
#include <linux/acpi.h>

#include "iwl-trans.h"
#include "iwl-op-mode.h"
#include "iwl-fw.h"
#include "iwl-debug.h"
#include "iwl-csr.h" /* for iwl_mvm_rx_card_state_notif */
#include "iwl-io.h" /* for iwl_mvm_rx_card_state_notif */
#include "iwl-prph.h"
#include "iwl-eeprom-parse.h"

#include "mvm.h"
#include "fw-dbg.h"
#include "iwl-phy-db.h"
#include "iwl-modparams.h"
#ifdef CPTCFG_IWLWIFI_DEVICE_TESTMODE
#include "iwl-dnt-cfg.h"
#endif

#define MVM_UCODE_ALIVE_TIMEOUT	(HZ * CPTCFG_IWL_TIMEOUT_FACTOR)
#define MVM_UCODE_CALIB_TIMEOUT	(2 * HZ * CPTCFG_IWL_TIMEOUT_FACTOR)

#define UCODE_VALID_OK	cpu_to_le32(0x1)

struct iwl_mvm_alive_data {
	bool valid;
	u32 scd_base_addr;
};

static inline const struct fw_img *
iwl_get_ucode_image(struct iwl_mvm *mvm, enum iwl_ucode_type ucode_type)
{
	if (ucode_type >= IWL_UCODE_TYPE_MAX)
		return NULL;

	return &mvm->fw->img[ucode_type];
}

static int iwl_send_tx_ant_cfg(struct iwl_mvm *mvm, u8 valid_tx_ant)
{
	struct iwl_tx_ant_cfg_cmd tx_ant_cmd = {
		.valid = cpu_to_le32(valid_tx_ant),
	};

	IWL_DEBUG_FW(mvm, "select valid tx ant: %u\n", valid_tx_ant);
	return iwl_mvm_send_cmd_pdu(mvm, TX_ANT_CONFIGURATION_CMD, 0,
				    sizeof(tx_ant_cmd), &tx_ant_cmd);
}

static int iwl_send_rss_cfg_cmd(struct iwl_mvm *mvm)
{
	int i;
	struct iwl_rss_config_cmd cmd = {
		.flags = cpu_to_le32(IWL_RSS_ENABLE),
		.hash_mask = IWL_RSS_HASH_TYPE_IPV4_TCP |
			     IWL_RSS_HASH_TYPE_IPV4_PAYLOAD |
			     IWL_RSS_HASH_TYPE_IPV6_TCP |
			     IWL_RSS_HASH_TYPE_IPV6_PAYLOAD,
	};

	for (i = 0; i < ARRAY_SIZE(cmd.indirection_table); i++)
		cmd.indirection_table[i] = i % mvm->trans->num_rx_queues;
	memcpy(cmd.secret_key, mvm->secret_key, sizeof(cmd.secret_key));

	return iwl_mvm_send_cmd_pdu(mvm, RSS_CONFIG_CMD, 0, sizeof(cmd), &cmd);
}

void iwl_free_fw_paging(struct iwl_mvm *mvm)
{
	int i;

	if (!mvm->fw_paging_db[0].fw_paging_block)
		return;

	for (i = 0; i < NUM_OF_FW_PAGING_BLOCKS; i++) {
<<<<<<< HEAD
		if (!mvm->fw_paging_db[i].fw_paging_block) {
=======
		struct iwl_fw_paging *paging = &mvm->fw_paging_db[i];

		if (!paging->fw_paging_block) {
>>>>>>> 22c7fafc
			IWL_DEBUG_FW(mvm,
				     "Paging: block %d already freed, continue to next page\n",
				     i);

			continue;
		}
<<<<<<< HEAD

		__free_pages(mvm->fw_paging_db[i].fw_paging_block,
			     get_order(mvm->fw_paging_db[i].fw_paging_size));
		mvm->fw_paging_db[i].fw_paging_block = NULL;
=======
		dma_unmap_page(mvm->trans->dev, paging->fw_paging_phys,
			       paging->fw_paging_size, DMA_BIDIRECTIONAL);

		__free_pages(paging->fw_paging_block,
			     get_order(paging->fw_paging_size));
		paging->fw_paging_block = NULL;
>>>>>>> 22c7fafc
	}
	kfree(mvm->trans->paging_download_buf);
	mvm->trans->paging_download_buf = NULL;
	mvm->trans->paging_db = NULL;

	memset(mvm->fw_paging_db, 0, sizeof(mvm->fw_paging_db));
}

static int iwl_fill_paging_mem(struct iwl_mvm *mvm, const struct fw_img *image)
{
	int sec_idx, idx;
	u32 offset = 0;

	/*
	 * find where is the paging image start point:
	 * if CPU2 exist and it's in paging format, then the image looks like:
	 * CPU1 sections (2 or more)
	 * CPU1_CPU2_SEPARATOR_SECTION delimiter - separate between CPU1 to CPU2
	 * CPU2 sections (not paged)
	 * PAGING_SEPARATOR_SECTION delimiter - separate between CPU2
	 * non paged to CPU2 paging sec
	 * CPU2 paging CSS
	 * CPU2 paging image (including instruction and data)
	 */
	for (sec_idx = 0; sec_idx < IWL_UCODE_SECTION_MAX; sec_idx++) {
		if (image->sec[sec_idx].offset == PAGING_SEPARATOR_SECTION) {
			sec_idx++;
			break;
		}
	}

	/*
	 * If paging is enabled there should be at least 2 more sections left
	 * (one for CSS and one for Paging data)
	 */
	if (sec_idx >= ARRAY_SIZE(image->sec) - 1) {
		IWL_ERR(mvm, "Paging: Missing CSS and/or paging sections\n");
		iwl_free_fw_paging(mvm);
		return -EINVAL;
	}

	/* copy the CSS block to the dram */
	IWL_DEBUG_FW(mvm, "Paging: load paging CSS to FW, sec = %d\n",
		     sec_idx);

	memcpy(page_address(mvm->fw_paging_db[0].fw_paging_block),
	       image->sec[sec_idx].data,
	       mvm->fw_paging_db[0].fw_paging_size);

	IWL_DEBUG_FW(mvm,
		     "Paging: copied %d CSS bytes to first block\n",
		     mvm->fw_paging_db[0].fw_paging_size);

	sec_idx++;

	/*
	 * copy the paging blocks to the dram
	 * loop index start from 1 since that CSS block already copied to dram
	 * and CSS index is 0.
	 * loop stop at num_of_paging_blk since that last block is not full.
	 */
	for (idx = 1; idx < mvm->num_of_paging_blk; idx++) {
		memcpy(page_address(mvm->fw_paging_db[idx].fw_paging_block),
		       image->sec[sec_idx].data + offset,
		       mvm->fw_paging_db[idx].fw_paging_size);

		IWL_DEBUG_FW(mvm,
			     "Paging: copied %d paging bytes to block %d\n",
			     mvm->fw_paging_db[idx].fw_paging_size,
			     idx);

		offset += mvm->fw_paging_db[idx].fw_paging_size;
	}

	/* copy the last paging block */
	if (mvm->num_of_pages_in_last_blk > 0) {
		memcpy(page_address(mvm->fw_paging_db[idx].fw_paging_block),
		       image->sec[sec_idx].data + offset,
		       FW_PAGING_SIZE * mvm->num_of_pages_in_last_blk);

		IWL_DEBUG_FW(mvm,
			     "Paging: copied %d pages in the last block %d\n",
			     mvm->num_of_pages_in_last_blk, idx);
	}

	return 0;
}

static int iwl_alloc_fw_paging_mem(struct iwl_mvm *mvm,
				   const struct fw_img *image)
{
	struct page *block;
	dma_addr_t phys = 0;
	int blk_idx = 0;
	int order, num_of_pages;
	int dma_enabled;

	if (mvm->fw_paging_db[0].fw_paging_block)
		return 0;

	dma_enabled = is_device_dma_capable(mvm->trans->dev);

	/* ensure BLOCK_2_EXP_SIZE is power of 2 of PAGING_BLOCK_SIZE */
	BUILD_BUG_ON(BIT(BLOCK_2_EXP_SIZE) != PAGING_BLOCK_SIZE);

	num_of_pages = image->paging_mem_size / FW_PAGING_SIZE;
	mvm->num_of_paging_blk = ((num_of_pages - 1) /
				    NUM_OF_PAGE_PER_GROUP) + 1;

	mvm->num_of_pages_in_last_blk =
		num_of_pages -
		NUM_OF_PAGE_PER_GROUP * (mvm->num_of_paging_blk - 1);

	IWL_DEBUG_FW(mvm,
		     "Paging: allocating mem for %d paging blocks, each block holds 8 pages, last block holds %d pages\n",
		     mvm->num_of_paging_blk,
		     mvm->num_of_pages_in_last_blk);

	/* allocate block of 4Kbytes for paging CSS */
	order = get_order(FW_PAGING_SIZE);
	block = alloc_pages(GFP_KERNEL, order);
	if (!block) {
		/* free all the previous pages since we failed */
		iwl_free_fw_paging(mvm);
		return -ENOMEM;
	}

	mvm->fw_paging_db[blk_idx].fw_paging_block = block;
	mvm->fw_paging_db[blk_idx].fw_paging_size = FW_PAGING_SIZE;

	if (dma_enabled) {
		phys = dma_map_page(mvm->trans->dev, block, 0,
				    PAGE_SIZE << order, DMA_BIDIRECTIONAL);
		if (dma_mapping_error(mvm->trans->dev, phys)) {
			/*
			 * free the previous pages and the current one since
			 * we failed to map_page.
			 */
			iwl_free_fw_paging(mvm);
			return -ENOMEM;
		}
		mvm->fw_paging_db[blk_idx].fw_paging_phys = phys;
	} else {
		mvm->fw_paging_db[blk_idx].fw_paging_phys = PAGING_ADDR_SIG |
			blk_idx << BLOCK_2_EXP_SIZE;
	}

	IWL_DEBUG_FW(mvm,
		     "Paging: allocated 4K(CSS) bytes (order %d) for firmware paging.\n",
		     order);

	/*
	 * allocate blocks in dram.
	 * since that CSS allocated in fw_paging_db[0] loop start from index 1
	 */
	for (blk_idx = 1; blk_idx < mvm->num_of_paging_blk + 1; blk_idx++) {
		/* allocate block of PAGING_BLOCK_SIZE (32K) */
		order = get_order(PAGING_BLOCK_SIZE);
		block = alloc_pages(GFP_KERNEL, order);
		if (!block) {
			/* free all the previous pages since we failed */
			iwl_free_fw_paging(mvm);
			return -ENOMEM;
		}

		mvm->fw_paging_db[blk_idx].fw_paging_block = block;
		mvm->fw_paging_db[blk_idx].fw_paging_size = PAGING_BLOCK_SIZE;

		if (dma_enabled) {
			phys = dma_map_page(mvm->trans->dev, block, 0,
					    PAGE_SIZE << order,
					    DMA_BIDIRECTIONAL);
			if (dma_mapping_error(mvm->trans->dev, phys)) {
				/*
				 * free the previous pages and the current one
				 * since we failed to map_page.
				 */
				iwl_free_fw_paging(mvm);
				return -ENOMEM;
			}
			mvm->fw_paging_db[blk_idx].fw_paging_phys = phys;
		} else {
			mvm->fw_paging_db[blk_idx].fw_paging_phys =
				PAGING_ADDR_SIG |
				blk_idx << BLOCK_2_EXP_SIZE;
		}

		IWL_DEBUG_FW(mvm,
			     "Paging: allocated 32K bytes (order %d) for firmware paging.\n",
			     order);
	}

	return 0;
}

static int iwl_save_fw_paging(struct iwl_mvm *mvm,
			      const struct fw_img *fw)
{
	int ret;

	ret = iwl_alloc_fw_paging_mem(mvm, fw);
	if (ret)
		return ret;

	return iwl_fill_paging_mem(mvm, fw);
}

/* send paging cmd to FW in case CPU2 has paging image */
static int iwl_send_paging_cmd(struct iwl_mvm *mvm, const struct fw_img *fw)
{
	int blk_idx;
	__le32 dev_phy_addr;
	struct iwl_fw_paging_cmd fw_paging_cmd = {
		.flags =
			cpu_to_le32(PAGING_CMD_IS_SECURED |
				    PAGING_CMD_IS_ENABLED |
				    (mvm->num_of_pages_in_last_blk <<
				    PAGING_CMD_NUM_OF_PAGES_IN_LAST_GRP_POS)),
		.block_size = cpu_to_le32(BLOCK_2_EXP_SIZE),
		.block_num = cpu_to_le32(mvm->num_of_paging_blk),
	};

	/* loop for for all paging blocks + CSS block */
	for (blk_idx = 0; blk_idx < mvm->num_of_paging_blk + 1; blk_idx++) {
		dev_phy_addr =
			cpu_to_le32(mvm->fw_paging_db[blk_idx].fw_paging_phys >>
				    PAGE_2_EXP_SIZE);
		fw_paging_cmd.device_phy_addr[blk_idx] = dev_phy_addr;
	}

	return iwl_mvm_send_cmd_pdu(mvm, iwl_cmd_id(FW_PAGING_BLOCK_CMD,
						    IWL_ALWAYS_LONG_GROUP, 0),
				    0, sizeof(fw_paging_cmd), &fw_paging_cmd);
}

/*
 * Send paging item cmd to FW in case CPU2 has paging image
 */
static int iwl_trans_get_paging_item(struct iwl_mvm *mvm)
{
	int ret;
	struct iwl_fw_get_item_cmd fw_get_item_cmd = {
		.item_id = cpu_to_le32(IWL_FW_ITEM_ID_PAGING),
	};

	struct iwl_fw_get_item_resp *item_resp;
	struct iwl_host_cmd cmd = {
		.id = iwl_cmd_id(FW_GET_ITEM_CMD, IWL_ALWAYS_LONG_GROUP, 0),
		.flags = CMD_WANT_SKB | CMD_SEND_IN_RFKILL,
		.data = { &fw_get_item_cmd, },
	};

	cmd.len[0] = sizeof(struct iwl_fw_get_item_cmd);

	ret = iwl_mvm_send_cmd(mvm, &cmd);
	if (ret) {
		IWL_ERR(mvm,
			"Paging: Failed to send FW_GET_ITEM_CMD cmd (err = %d)\n",
			ret);
		return ret;
	}

	item_resp = (void *)((struct iwl_rx_packet *)cmd.resp_pkt)->data;
	if (item_resp->item_id != cpu_to_le32(IWL_FW_ITEM_ID_PAGING)) {
		IWL_ERR(mvm,
			"Paging: got wrong item in FW_GET_ITEM_CMD resp (item_id = %u)\n",
			le32_to_cpu(item_resp->item_id));
		ret = -EIO;
		goto exit;
	}

	/* Add an extra page for headers */
	mvm->trans->paging_download_buf = kzalloc(PAGING_BLOCK_SIZE +
						  FW_PAGING_SIZE,
						  GFP_KERNEL);
	if (!mvm->trans->paging_download_buf) {
		ret = -ENOMEM;
		goto exit;
	}
	mvm->trans->paging_req_addr = le32_to_cpu(item_resp->item_val);
	mvm->trans->paging_db = mvm->fw_paging_db;
	IWL_DEBUG_FW(mvm,
		     "Paging: got paging request address (paging_req_addr 0x%08x)\n",
		     mvm->trans->paging_req_addr);

exit:
	iwl_free_resp(&cmd);

	return ret;
}

static bool iwl_alive_fn(struct iwl_notif_wait_data *notif_wait,
			 struct iwl_rx_packet *pkt, void *data)
{
	struct iwl_mvm *mvm =
		container_of(notif_wait, struct iwl_mvm, notif_wait);
	struct iwl_mvm_alive_data *alive_data = data;
	struct mvm_alive_resp_ver1 *palive1;
	struct mvm_alive_resp_ver2 *palive2;
	struct mvm_alive_resp *palive;

	if (iwl_rx_packet_payload_len(pkt) == sizeof(*palive1)) {
		palive1 = (void *)pkt->data;

		mvm->support_umac_log = false;
		mvm->error_event_table =
			le32_to_cpu(palive1->error_event_table_ptr);
		mvm->log_event_table =
			le32_to_cpu(palive1->log_event_table_ptr);
		alive_data->scd_base_addr = le32_to_cpu(palive1->scd_base_ptr);

		alive_data->valid = le16_to_cpu(palive1->status) ==
				    IWL_ALIVE_STATUS_OK;
#ifdef CPTCFG_IWLWIFI_DEVICE_TESTMODE
		mvm->fw_major_ver = palive1->ucode_major;
		mvm->fw_minor_ver = palive1->ucode_minor;
#endif
		IWL_DEBUG_FW(mvm,
			     "Alive VER1 ucode status 0x%04x revision 0x%01X 0x%01X flags 0x%01X\n",
			     le16_to_cpu(palive1->status), palive1->ver_type,
			     palive1->ver_subtype, palive1->flags);
	} else if (iwl_rx_packet_payload_len(pkt) == sizeof(*palive2)) {
		palive2 = (void *)pkt->data;

		mvm->error_event_table =
			le32_to_cpu(palive2->error_event_table_ptr);
		mvm->log_event_table =
			le32_to_cpu(palive2->log_event_table_ptr);
		alive_data->scd_base_addr = le32_to_cpu(palive2->scd_base_ptr);
		mvm->umac_error_event_table =
			le32_to_cpu(palive2->error_info_addr);
		mvm->sf_space.addr = le32_to_cpu(palive2->st_fwrd_addr);
		mvm->sf_space.size = le32_to_cpu(palive2->st_fwrd_size);

		alive_data->valid = le16_to_cpu(palive2->status) ==
				    IWL_ALIVE_STATUS_OK;
		if (mvm->umac_error_event_table)
			mvm->support_umac_log = true;

#ifdef CPTCFG_IWLWIFI_DEVICE_TESTMODE
		mvm->fw_major_ver = palive2->ucode_major;
		mvm->fw_minor_ver = palive2->ucode_minor;
#endif
		IWL_DEBUG_FW(mvm,
			     "Alive VER2 ucode status 0x%04x revision 0x%01X 0x%01X flags 0x%01X\n",
			     le16_to_cpu(palive2->status), palive2->ver_type,
			     palive2->ver_subtype, palive2->flags);

		IWL_DEBUG_FW(mvm,
			     "UMAC version: Major - 0x%x, Minor - 0x%x\n",
			     palive2->umac_major, palive2->umac_minor);
	} else if (iwl_rx_packet_payload_len(pkt) == sizeof(*palive)) {
		palive = (void *)pkt->data;

		mvm->error_event_table =
			le32_to_cpu(palive->error_event_table_ptr);
		mvm->log_event_table =
			le32_to_cpu(palive->log_event_table_ptr);
		alive_data->scd_base_addr = le32_to_cpu(palive->scd_base_ptr);
		mvm->umac_error_event_table =
			le32_to_cpu(palive->error_info_addr);
		mvm->sf_space.addr = le32_to_cpu(palive->st_fwrd_addr);
		mvm->sf_space.size = le32_to_cpu(palive->st_fwrd_size);

		alive_data->valid = le16_to_cpu(palive->status) ==
				    IWL_ALIVE_STATUS_OK;
		if (mvm->umac_error_event_table)
			mvm->support_umac_log = true;

#ifdef CPTCFG_IWLWIFI_DEVICE_TESTMODE
		mvm->fw_major_ver = le32_to_cpu(palive->ucode_major);
		mvm->fw_minor_ver = le32_to_cpu(palive->ucode_minor);
#endif
		IWL_DEBUG_FW(mvm,
			     "Alive VER3 ucode status 0x%04x revision 0x%01X 0x%01X flags 0x%01X\n",
			     le16_to_cpu(palive->status), palive->ver_type,
			     palive->ver_subtype, palive->flags);

		IWL_DEBUG_FW(mvm,
			     "UMAC version: Major - 0x%x, Minor - 0x%x\n",
			     le32_to_cpu(palive->umac_major),
			     le32_to_cpu(palive->umac_minor));
	}

	return true;
}

static bool iwl_wait_phy_db_entry(struct iwl_notif_wait_data *notif_wait,
				  struct iwl_rx_packet *pkt, void *data)
{
	struct iwl_phy_db *phy_db = data;

	if (pkt->hdr.cmd != CALIB_RES_NOTIF_PHY_DB) {
		WARN_ON(pkt->hdr.cmd != INIT_COMPLETE_NOTIF);
		return true;
	}

	WARN_ON(iwl_phy_db_set_section(phy_db, pkt, GFP_ATOMIC));

	return false;
}

static int iwl_mvm_load_ucode_wait_alive(struct iwl_mvm *mvm,
					 enum iwl_ucode_type ucode_type)
{
	struct iwl_notification_wait alive_wait;
	struct iwl_mvm_alive_data alive_data;
	const struct fw_img *fw;
	int ret, i;
	enum iwl_ucode_type old_type = mvm->cur_ucode;
	static const u16 alive_cmd[] = { MVM_ALIVE };
	struct iwl_sf_region st_fwrd_space;
	bool ini_usniffer = false;

#ifdef CPTCFG_IWLWIFI_SUPPORT_DEBUG_OVERRIDES
#ifdef CPTCFG_IWLWIFI_DEVICE_TESTMODE
	/* Check if ini config requests usniffer */
	ini_usniffer = mvm->trans->dbg_cfg.d0_is_usniffer;
#endif
#endif

	if (ucode_type == IWL_UCODE_REGULAR &&
	    (iwl_fw_dbg_conf_usniffer(mvm->fw, FW_DBG_START_FROM_ALIVE) ||
	     ini_usniffer) &&
	    !(fw_has_capa(&mvm->fw->ucode_capa,
			  IWL_UCODE_TLV_CAPA_USNIFFER_UNIFIED)))
		fw = iwl_get_ucode_image(mvm, IWL_UCODE_REGULAR_USNIFFER);
	else
		fw = iwl_get_ucode_image(mvm, ucode_type);
	if (WARN_ON(!fw))
		return -EINVAL;
	mvm->cur_ucode = ucode_type;
	mvm->ucode_loaded = false;

	iwl_init_notification_wait(&mvm->notif_wait, &alive_wait,
				   alive_cmd, ARRAY_SIZE(alive_cmd),
				   iwl_alive_fn, &alive_data);

	ret = iwl_trans_start_fw(mvm->trans, fw, ucode_type == IWL_UCODE_INIT);
	if (ret) {
		mvm->cur_ucode = old_type;
		iwl_remove_notification(&mvm->notif_wait, &alive_wait);
		return ret;
	}

	/*
	 * Some things may run in the background now, but we
	 * just wait for the ALIVE notification here.
	 */
	ret = iwl_wait_notification(&mvm->notif_wait, &alive_wait,
				    MVM_UCODE_ALIVE_TIMEOUT);
	if (ret) {
		if (mvm->trans->cfg->device_family == IWL_DEVICE_FAMILY_8000)
			IWL_ERR(mvm,
				"SecBoot CPU1 Status: 0x%x, CPU2 Status: 0x%x\n",
				iwl_read_prph(mvm->trans, SB_CPU_1_STATUS),
				iwl_read_prph(mvm->trans, SB_CPU_2_STATUS));
		mvm->cur_ucode = old_type;
		return ret;
	}

	if (!alive_data.valid) {
		IWL_ERR(mvm, "Loaded ucode is not valid!\n");
		mvm->cur_ucode = old_type;
		return -EIO;
	}

	/*
	 * update the sdio allocation according to the pointer we get in the
	 * alive notification.
	 */
	st_fwrd_space.addr = mvm->sf_space.addr;
	st_fwrd_space.size = mvm->sf_space.size;
	ret = iwl_trans_update_sf(mvm->trans, &st_fwrd_space);
	if (ret) {
		IWL_ERR(mvm, "Failed to update SF size. ret %d\n", ret);
		return ret;
	}

	iwl_trans_fw_alive(mvm->trans, alive_data.scd_base_addr);

	/*
	 * configure and operate fw paging mechanism.
	 * driver configures the paging flow only once, CPU2 paging image
	 * included in the IWL_UCODE_INIT image.
	 */
	if (fw->paging_mem_size) {
		/*
		 * When dma is not enabled, the driver needs to copy / write
		 * the downloaded / uploaded page to / from the smem.
		 * This gets the location of the place were the pages are
		 * stored.
		 */
		if (!is_device_dma_capable(mvm->trans->dev)) {
			ret = iwl_trans_get_paging_item(mvm);
			if (ret) {
				IWL_ERR(mvm, "failed to get FW paging item\n");
				return ret;
			}
		}

		ret = iwl_save_fw_paging(mvm, fw);
		if (ret) {
			IWL_ERR(mvm, "failed to save the FW paging image\n");
			return ret;
		}

		ret = iwl_send_paging_cmd(mvm, fw);
		if (ret) {
			IWL_ERR(mvm, "failed to send the paging cmd\n");
			iwl_free_fw_paging(mvm);
			return ret;
		}
	}

	/*
	 * Note: all the queues are enabled as part of the interface
	 * initialization, but in firmware restart scenarios they
	 * could be stopped, so wake them up. In firmware restart,
	 * mac80211 will have the queues stopped as well until the
	 * reconfiguration completes. During normal startup, they
	 * will be empty.
	 */

	memset(&mvm->queue_info, 0, sizeof(mvm->queue_info));
	mvm->queue_info[IWL_MVM_CMD_QUEUE].hw_queue_refcount = 1;

	for (i = 0; i < IEEE80211_MAX_QUEUES; i++)
		atomic_set(&mvm->mac80211_queue_stop_count[i], 0);

	mvm->ucode_loaded = true;

	return 0;
}

static int iwl_send_phy_cfg_cmd(struct iwl_mvm *mvm)
{
	struct iwl_phy_cfg_cmd phy_cfg_cmd;
	enum iwl_ucode_type ucode_type = mvm->cur_ucode;
#ifdef CPTCFG_IWLWIFI_SUPPORT_DEBUG_OVERRIDES
	u32 override_mask, flow_override, flow_src;
	u32 event_override, event_src;
	const struct iwl_tlv_calib_ctrl *default_calib =
		&mvm->fw->default_calib[ucode_type];
#endif

	/* Set parameters */
	phy_cfg_cmd.phy_cfg = cpu_to_le32(iwl_mvm_get_phy_config(mvm));
	phy_cfg_cmd.calib_control.event_trigger =
		mvm->fw->default_calib[ucode_type].event_trigger;
	phy_cfg_cmd.calib_control.flow_trigger =
		mvm->fw->default_calib[ucode_type].flow_trigger;

#ifdef CPTCFG_IWLWIFI_SUPPORT_DEBUG_OVERRIDES
	override_mask = mvm->trans->dbg_cfg.MVM_CALIB_OVERRIDE_CONTROL;
	if (override_mask) {
		IWL_DEBUG_INFO(mvm,
			       "calib settings overriden by user, control=0x%x\n",
			       override_mask);

		switch (ucode_type) {
		case IWL_UCODE_INIT:
			flow_override = mvm->trans->dbg_cfg.MVM_CALIB_INIT_FLOW;
			event_override =
				mvm->trans->dbg_cfg.MVM_CALIB_INIT_EVENT;
			IWL_DEBUG_CALIB(mvm,
					"INIT: flow_override %x, event_override %x\n",
					flow_override, event_override);
			break;
		case IWL_UCODE_REGULAR:
			flow_override = mvm->trans->dbg_cfg.MVM_CALIB_D0_FLOW;
			event_override = mvm->trans->dbg_cfg.MVM_CALIB_D0_EVENT;
			IWL_DEBUG_CALIB(mvm,
					"REGULAR: flow_override %x, event_override %x\n",
					flow_override, event_override);
			break;
		case IWL_UCODE_WOWLAN:
			flow_override = mvm->trans->dbg_cfg.MVM_CALIB_D3_FLOW;
			event_override = mvm->trans->dbg_cfg.MVM_CALIB_D3_EVENT;
			IWL_DEBUG_CALIB(mvm,
					"WOWLAN: flow_override %x, event_override %x\n",
					flow_override, event_override);
			break;
		default:
			IWL_ERR(mvm, "ERROR: calib case isn't valid\n");
			flow_override = 0;
			event_override = 0;
			break;
		}

		IWL_DEBUG_CALIB(mvm, "override_mask %x\n", override_mask);

		/* find the new calib setting for the flow calibrations */
		flow_src = le32_to_cpu(default_calib->flow_trigger);
		IWL_DEBUG_CALIB(mvm, "flow_src %x\n", flow_src);

		flow_override &= override_mask;
		flow_src &= ~override_mask;
		flow_override |= flow_src;

		phy_cfg_cmd.calib_control.flow_trigger =
			cpu_to_le32(flow_override);
		IWL_DEBUG_CALIB(mvm, "new flow calib setting = %x\n",
				flow_override);

		/* find the new calib setting for the event calibrations */
		event_src = le32_to_cpu(default_calib->event_trigger);
		IWL_DEBUG_CALIB(mvm, "event_src %x\n", event_src);

		event_override &= override_mask;
		event_src &= ~override_mask;
		event_override |= event_src;

		phy_cfg_cmd.calib_control.event_trigger =
			cpu_to_le32(event_override);
		IWL_DEBUG_CALIB(mvm, "new event calib setting = %x\n",
				event_override);
	}
#endif
	IWL_DEBUG_INFO(mvm, "Sending Phy CFG command: 0x%x\n",
		       phy_cfg_cmd.phy_cfg);

	return iwl_mvm_send_cmd_pdu(mvm, PHY_CONFIGURATION_CMD, 0,
				    sizeof(phy_cfg_cmd), &phy_cfg_cmd);
}

int iwl_run_init_mvm_ucode(struct iwl_mvm *mvm, bool read_nvm)
{
	struct iwl_notification_wait calib_wait;
	static const u16 init_complete[] = {
		INIT_COMPLETE_NOTIF,
		CALIB_RES_NOTIF_PHY_DB
	};
	int ret;

	lockdep_assert_held(&mvm->mutex);

	if (WARN_ON_ONCE(mvm->calibrating))
		return 0;

	iwl_init_notification_wait(&mvm->notif_wait,
				   &calib_wait,
				   init_complete,
				   ARRAY_SIZE(init_complete),
				   iwl_wait_phy_db_entry,
				   mvm->phy_db);

	/* Will also start the device */
	ret = iwl_mvm_load_ucode_wait_alive(mvm, IWL_UCODE_INIT);
	if (ret) {
		IWL_ERR(mvm, "Failed to start INIT ucode: %d\n", ret);
		goto error;
	}
#ifdef CPTCFG_IWLWIFI_DEVICE_TESTMODE
	iwl_dnt_start(mvm->trans);
#endif

	ret = iwl_send_bt_init_conf(mvm);
	if (ret)
		goto error;

	/* Read the NVM only at driver load time, no need to do this twice */
	if (read_nvm) {
		/* Read nvm */
		ret = iwl_nvm_init(mvm, true);
		if (ret) {
			IWL_ERR(mvm, "Failed to read NVM: %d\n", ret);
			goto error;
		}
	}

	/* In case we read the NVM from external file, load it to the NIC */
	if (mvm->nvm_file_name)
		iwl_mvm_load_nvm_to_nic(mvm);

	ret = iwl_nvm_check_version(mvm->nvm_data, mvm->trans);
	WARN_ON(ret);

	/*
	 * abort after reading the nvm in case RF Kill is on, we will complete
	 * the init seq later when RF kill will switch to off
	 */
	if (iwl_mvm_is_radio_hw_killed(mvm)) {
		IWL_DEBUG_RF_KILL(mvm,
				  "jump over all phy activities due to RF kill\n");
		iwl_remove_notification(&mvm->notif_wait, &calib_wait);
		ret = 1;
		goto out;
	}

	mvm->calibrating = true;

	/* Send TX valid antennas before triggering calibrations */
	ret = iwl_send_tx_ant_cfg(mvm, iwl_mvm_get_valid_tx_ant(mvm));
	if (ret)
		goto error;

	/*
	 * Send phy configurations command to init uCode
	 * to start the 16.0 uCode init image internal calibrations.
	 */
	ret = iwl_send_phy_cfg_cmd(mvm);
	if (ret) {
		IWL_ERR(mvm, "Failed to run INIT calibrations: %d\n",
			ret);
		goto error;
	}

	/*
	 * Some things may run in the background now, but we
	 * just wait for the calibration complete notification.
	 */
	ret = iwl_wait_notification(&mvm->notif_wait, &calib_wait,
			MVM_UCODE_CALIB_TIMEOUT);

	if (ret && iwl_mvm_is_radio_hw_killed(mvm)) {
		IWL_DEBUG_RF_KILL(mvm, "RFKILL while calibrating.\n");
		ret = 1;
	}
	goto out;

error:
	iwl_remove_notification(&mvm->notif_wait, &calib_wait);
out:
	mvm->calibrating = false;
	if (iwlmvm_mod_params.init_dbg && !mvm->nvm_data) {
		/* we want to debug INIT and we have no NVM - fake */
		mvm->nvm_data = kzalloc(sizeof(struct iwl_nvm_data) +
					sizeof(struct ieee80211_channel) +
					sizeof(struct ieee80211_rate),
					GFP_KERNEL);
		if (!mvm->nvm_data)
			return -ENOMEM;
		mvm->nvm_data->bands[0].channels = mvm->nvm_data->channels;
		mvm->nvm_data->bands[0].n_channels = 1;
		mvm->nvm_data->bands[0].n_bitrates = 1;
		mvm->nvm_data->bands[0].bitrates =
			(void *)mvm->nvm_data->channels + 1;
		mvm->nvm_data->bands[0].bitrates->hw_value = 10;
	}

	return ret;
}

static void iwl_mvm_get_shared_mem_conf(struct iwl_mvm *mvm)
{
	struct iwl_host_cmd cmd = {
		.flags = CMD_WANT_SKB,
		.data = { NULL, },
		.len = { 0, },
	};
	struct iwl_shared_mem_cfg *mem_cfg;
	struct iwl_rx_packet *pkt;
	u32 i;

	lockdep_assert_held(&mvm->mutex);

	if (fw_has_capa(&mvm->fw->ucode_capa,
			IWL_UCODE_TLV_CAPA_EXTEND_SHARED_MEM_CFG))
		cmd.id = iwl_cmd_id(SHARED_MEM_CFG_CMD, SYSTEM_GROUP, 0);
	else
		cmd.id = SHARED_MEM_CFG;

	if (WARN_ON(iwl_mvm_send_cmd(mvm, &cmd)))
		return;

	pkt = cmd.resp_pkt;
	mem_cfg = (void *)pkt->data;

	mvm->shared_mem_cfg.shared_mem_addr =
		le32_to_cpu(mem_cfg->shared_mem_addr);
	mvm->shared_mem_cfg.shared_mem_size =
		le32_to_cpu(mem_cfg->shared_mem_size);
	mvm->shared_mem_cfg.sample_buff_addr =
		le32_to_cpu(mem_cfg->sample_buff_addr);
	mvm->shared_mem_cfg.sample_buff_size =
		le32_to_cpu(mem_cfg->sample_buff_size);
	mvm->shared_mem_cfg.txfifo_addr = le32_to_cpu(mem_cfg->txfifo_addr);
	for (i = 0; i < ARRAY_SIZE(mvm->shared_mem_cfg.txfifo_size); i++)
		mvm->shared_mem_cfg.txfifo_size[i] =
			le32_to_cpu(mem_cfg->txfifo_size[i]);
	for (i = 0; i < ARRAY_SIZE(mvm->shared_mem_cfg.rxfifo_size); i++)
		mvm->shared_mem_cfg.rxfifo_size[i] =
			le32_to_cpu(mem_cfg->rxfifo_size[i]);
	mvm->shared_mem_cfg.page_buff_addr =
		le32_to_cpu(mem_cfg->page_buff_addr);
	mvm->shared_mem_cfg.page_buff_size =
		le32_to_cpu(mem_cfg->page_buff_size);

	/* new API has more data */
	if (fw_has_capa(&mvm->fw->ucode_capa,
			IWL_UCODE_TLV_CAPA_EXTEND_SHARED_MEM_CFG)) {
		mvm->shared_mem_cfg.rxfifo_addr =
			le32_to_cpu(mem_cfg->rxfifo_addr);
		mvm->shared_mem_cfg.internal_txfifo_addr =
			le32_to_cpu(mem_cfg->internal_txfifo_addr);

		BUILD_BUG_ON(sizeof(mvm->shared_mem_cfg.internal_txfifo_size) !=
			     sizeof(mem_cfg->internal_txfifo_size));

		for (i = 0;
		     i < ARRAY_SIZE(mvm->shared_mem_cfg.internal_txfifo_size);
		     i++)
			mvm->shared_mem_cfg.internal_txfifo_size[i] =
				le32_to_cpu(mem_cfg->internal_txfifo_size[i]);
	}

	IWL_DEBUG_INFO(mvm, "SHARED MEM CFG: got memory offsets/sizes\n");

	iwl_free_resp(&cmd);
}

static int iwl_mvm_config_ltr(struct iwl_mvm *mvm)
{
	struct iwl_ltr_config_cmd cmd = {
		.flags = cpu_to_le32(LTR_CFG_FLAG_FEATURE_ENABLE),
	};

	if (!mvm->trans->ltr_enabled)
		return 0;

	return iwl_mvm_send_cmd_pdu(mvm, LTR_CONFIG, 0,
				    sizeof(cmd), &cmd);
}

#define ACPI_WRDS_METHOD	"WRDS"
#define ACPI_WRDS_WIFI		(0x07)
#define ACPI_WRDS_TABLE_SIZE	10

struct iwl_mvm_sar_table {
	bool enabled;
	u8 values[ACPI_WRDS_TABLE_SIZE];
};

#ifdef CONFIG_ACPI
static int iwl_mvm_sar_get_wrds(struct iwl_mvm *mvm, union acpi_object *wrds,
				struct iwl_mvm_sar_table *sar_table)
{
	union acpi_object *data_pkg;
	u32 i;

	/* We need at least two packages, one for the revision and one
	 * for the data itself.  Also check that the revision is valid
	 * (i.e. it is an integer set to 0).
	*/
	if (wrds->type != ACPI_TYPE_PACKAGE ||
	    wrds->package.count < 2 ||
	    wrds->package.elements[0].type != ACPI_TYPE_INTEGER ||
	    wrds->package.elements[0].integer.value != 0) {
		IWL_DEBUG_RADIO(mvm, "Unsupported wrds structure\n");
		return -EINVAL;
	}

	/* loop through all the packages to find the one for WiFi */
	for (i = 1; i < wrds->package.count; i++) {
		union acpi_object *domain;

		data_pkg = &wrds->package.elements[i];

		/* Skip anything that is not a package with the right
		 * amount of elements (i.e. domain_type,
		 * enabled/disabled plus the sar table size.
		 */
		if (data_pkg->type != ACPI_TYPE_PACKAGE ||
		    data_pkg->package.count != ACPI_WRDS_TABLE_SIZE + 2)
			continue;

		domain = &data_pkg->package.elements[0];
		if (domain->type == ACPI_TYPE_INTEGER &&
		    domain->integer.value == ACPI_WRDS_WIFI)
			break;

		data_pkg = NULL;
	}

	if (!data_pkg)
		return -ENOENT;

	if (data_pkg->package.elements[1].type != ACPI_TYPE_INTEGER)
		return -EINVAL;

	sar_table->enabled = !!(data_pkg->package.elements[1].integer.value);

	for (i = 0; i < ACPI_WRDS_TABLE_SIZE; i++) {
		union acpi_object *entry;

		entry = &data_pkg->package.elements[i + 2];
		if ((entry->type != ACPI_TYPE_INTEGER) ||
		    (entry->integer.value > U8_MAX))
			return -EINVAL;

		sar_table->values[i] = entry->integer.value;
	}

	return 0;
}

static int iwl_mvm_sar_get_table(struct iwl_mvm *mvm,
				 struct iwl_mvm_sar_table *sar_table)
{
	acpi_handle root_handle;
	acpi_handle handle;
	struct acpi_buffer wrds = {ACPI_ALLOCATE_BUFFER, NULL};
	acpi_status status;
	int ret;

	root_handle = ACPI_HANDLE(mvm->dev);
	if (!root_handle) {
		IWL_DEBUG_RADIO(mvm,
				"Could not retrieve root port ACPI handle\n");
		return -ENOENT;
	}

	/* Get the method's handle */
	status = acpi_get_handle(root_handle, (acpi_string)ACPI_WRDS_METHOD,
				 &handle);
	if (ACPI_FAILURE(status)) {
		IWL_DEBUG_RADIO(mvm, "WRDS method not found\n");
		return -ENOENT;
	}

	/* Call WRDS with no arguments */
	status = acpi_evaluate_object(handle, NULL, NULL, &wrds);
	if (ACPI_FAILURE(status)) {
		IWL_DEBUG_RADIO(mvm, "WRDS invocation failed (0x%x)\n", status);
		return -ENOENT;
	}

	ret = iwl_mvm_sar_get_wrds(mvm, wrds.pointer, sar_table);
	kfree(wrds.pointer);

	return ret;
}
#else /* CONFIG_ACPI */
static int iwl_mvm_sar_get_table(struct iwl_mvm *mvm,
				 struct iwl_mvm_sar_table *sar_table)
{
	return -ENOENT;
}
#endif /* CONFIG_ACPI */

static int iwl_mvm_sar_init(struct iwl_mvm *mvm)
{
	struct iwl_mvm_sar_table sar_table;
	struct iwl_dev_tx_power_cmd cmd = {
		.v2.set_mode = cpu_to_le32(IWL_TX_POWER_MODE_SET_CHAINS),
	};
	int ret, i, j, idx;

	/* we can't do anything with the table if the FW doesn't support it */
	if (!fw_has_api(&mvm->fw->ucode_capa,
			IWL_UCODE_TLV_API_TX_POWER_CHAIN)) {
		IWL_DEBUG_RADIO(mvm,
				"FW doesn't support per-chain TX power settings.\n");
		return 0;
	}

	ret = iwl_mvm_sar_get_table(mvm, &sar_table);
	if (ret < 0) {
		IWL_DEBUG_RADIO(mvm,
				"SAR BIOS table invalid or unavailable. (%d)\n",
				ret);
		/* we don't fail if the table is not available */
		return 0;
	}

	if (!sar_table.enabled)
		return 0;

	IWL_DEBUG_RADIO(mvm, "Sending REDUCE_TX_POWER_CMD per chain\n");

	BUILD_BUG_ON(IWL_NUM_CHAIN_LIMITS * IWL_NUM_SUB_BANDS !=
		     ACPI_WRDS_TABLE_SIZE);

	for (i = 0; i < IWL_NUM_CHAIN_LIMITS; i++) {
		IWL_DEBUG_RADIO(mvm, "  Chain[%d]:\n", i);
		for (j = 0; j < IWL_NUM_SUB_BANDS; j++) {
			idx = (i * IWL_NUM_SUB_BANDS) + j;
			cmd.per_chain_restriction[i][j] =
				cpu_to_le16(sar_table.values[idx]);
			IWL_DEBUG_RADIO(mvm, "    Band[%d] = %d * .125dBm\n",
					j, sar_table.values[idx]);
		}
	}

	ret = iwl_mvm_send_cmd_pdu(mvm, REDUCE_TX_POWER_CMD, 0,
				   sizeof(cmd), &cmd);
	if (ret)
		IWL_ERR(mvm, "failed to set per-chain TX power: %d\n", ret);

	return ret;
}

int iwl_mvm_up(struct iwl_mvm *mvm)
{
	int ret, i;
	struct ieee80211_channel *chan;
	struct cfg80211_chan_def chandef;

	lockdep_assert_held(&mvm->mutex);

	ret = iwl_trans_start_hw(mvm->trans);
	if (ret)
		return ret;

	/*
	 * If we haven't completed the run of the init ucode during
	 * module loading, load init ucode now
	 * (for example, if we were in RFKILL)
	 */
	ret = iwl_run_init_mvm_ucode(mvm, false);
	if (ret && !iwlmvm_mod_params.init_dbg) {
		IWL_ERR(mvm, "Failed to run INIT ucode: %d\n", ret);
		/* this can't happen */
		if (WARN_ON(ret > 0))
			ret = -ERFKILL;
		goto error;
	}
	if (!iwlmvm_mod_params.init_dbg) {
		/*
		 * Stop and start the transport without entering low power
		 * mode. This will save the state of other components on the
		 * device that are triggered by the INIT firwmare (MFUART).
		 */
		_iwl_trans_stop_device(mvm->trans, false);
		ret = _iwl_trans_start_hw(mvm->trans, false);
		if (ret)
			goto error;
	}

	if (iwlmvm_mod_params.init_dbg)
		return 0;

	ret = iwl_mvm_load_ucode_wait_alive(mvm, IWL_UCODE_REGULAR);
	if (ret) {
		IWL_ERR(mvm, "Failed to start RT ucode: %d\n", ret);
		goto error;
	}

	iwl_mvm_get_shared_mem_conf(mvm);

	ret = iwl_mvm_sf_update(mvm, NULL, false);
	if (ret)
		IWL_ERR(mvm, "Failed to initialize Smart Fifo\n");

#ifdef CPTCFG_IWLWIFI_DEVICE_TESTMODE
	iwl_dnt_start(mvm->trans);
#endif

	mvm->fw_dbg_conf = FW_DBG_INVALID;
	/* if we have a destination, assume EARLY START */
	if (mvm->fw->dbg_dest_tlv)
		mvm->fw_dbg_conf = FW_DBG_START_FROM_ALIVE;
	iwl_mvm_start_fw_dbg_conf(mvm, FW_DBG_START_FROM_ALIVE);

	ret = iwl_send_tx_ant_cfg(mvm, iwl_mvm_get_valid_tx_ant(mvm));
	if (ret)
		goto error;

	ret = iwl_send_bt_init_conf(mvm);
	if (ret)
		goto error;

	/* Send phy db control command and then phy db calibration*/
	ret = iwl_send_phy_db_data(mvm->phy_db);
	if (ret)
		goto error;

	ret = iwl_send_phy_cfg_cmd(mvm);
	if (ret)
		goto error;

	/* Init RSS configuration */
	if (iwl_mvm_has_new_rx_api(mvm)) {
		ret = iwl_send_rss_cfg_cmd(mvm);
		if (ret) {
			IWL_ERR(mvm, "Failed to configure RSS queues: %d\n",
				ret);
			goto error;
		}
	}

	/* init the fw <-> mac80211 STA mapping */
	for (i = 0; i < IWL_MVM_STATION_COUNT; i++)
		RCU_INIT_POINTER(mvm->fw_id_to_mac_id[i], NULL);

	mvm->tdls_cs.peer.sta_id = IWL_MVM_STATION_COUNT;

	/* reset quota debouncing buffer - 0xff will yield invalid data */
	memset(&mvm->last_quota_cmd, 0xff, sizeof(mvm->last_quota_cmd));

	/* Add auxiliary station for scanning */
	ret = iwl_mvm_add_aux_sta(mvm);
	if (ret)
		goto error;

	/* Add all the PHY contexts */
	chan = &mvm->hw->wiphy->bands[IEEE80211_BAND_2GHZ]->channels[0];
	cfg80211_chandef_create(&chandef, chan, NL80211_CHAN_NO_HT);
	for (i = 0; i < NUM_PHY_CTX; i++) {
		/*
		 * The channel used here isn't relevant as it's
		 * going to be overwritten in the other flows.
		 * For now use the first channel we have.
		 */
		ret = iwl_mvm_phy_ctxt_add(mvm, &mvm->phy_ctxts[i],
					   &chandef, 1, 1);
		if (ret)
			goto error;
	}

#ifdef CONFIG_THERMAL
	if (iwl_mvm_is_tt_in_fw(mvm)) {
		/* in order to give the responsibility of ct-kill and
		 * TX backoff to FW we need to send empty temperature reporting
		 * cmd during init time
		 */
		iwl_mvm_send_temp_report_ths_cmd(mvm);
	} else {
		/* Initialize tx backoffs to the minimal possible */
		iwl_mvm_tt_tx_backoff(mvm, 0);
	}

	/* TODO: read the budget from BIOS / Platform NVM */
	if (iwl_mvm_is_ctdp_supported(mvm) && mvm->cooling_dev.cur_state > 0)
		ret = iwl_mvm_ctdp_command(mvm, CTDP_CMD_OPERATION_START,
					   mvm->cooling_dev.cur_state);
#else
	/* Initialize tx backoffs to the minimal possible */
	iwl_mvm_tt_tx_backoff(mvm, 0);
#endif

	WARN_ON(iwl_mvm_config_ltr(mvm));

	ret = iwl_mvm_power_update_device(mvm);
	if (ret)
		goto error;

	/*
	 * RTNL is not taken during Ct-kill, but we don't need to scan/Tx
	 * anyway, so don't init MCC.
	 */
	if (!test_bit(IWL_MVM_STATUS_HW_CTKILL, &mvm->status)) {
		ret = iwl_mvm_init_mcc(mvm);
		if (ret)
			goto error;
	}

	if (fw_has_capa(&mvm->fw->ucode_capa, IWL_UCODE_TLV_CAPA_UMAC_SCAN)) {
		mvm->scan_type = IWL_SCAN_TYPE_NOT_SET;
		ret = iwl_mvm_config_scan(mvm);
		if (ret)
			goto error;
	}

	if (iwl_mvm_is_csum_supported(mvm) &&
	    mvm->cfg->features & NETIF_F_RXCSUM)
		iwl_trans_write_prph(mvm->trans, RX_EN_CSUM, 0x3);

	/* allow FW/transport low power modes if not during restart */
	if (!test_bit(IWL_MVM_STATUS_IN_HW_RESTART, &mvm->status))
		iwl_mvm_unref(mvm, IWL_MVM_REF_UCODE_DOWN);

#ifdef CPTCFG_IWLMVM_VENDOR_CMDS
	/* set_mode must be 1 if this was ever initialized */
	if (mvm->txp_cmd.v2.set_mode) {
		int len = sizeof(mvm->txp_cmd);

		if (!fw_has_api(&mvm->fw->ucode_capa,
				IWL_UCODE_TLV_API_TX_POWER_CHAIN))
			len = sizeof(mvm->txp_cmd.v2);

		if (iwl_mvm_send_cmd_pdu(mvm, REDUCE_TX_POWER_CMD, 0,
					 len, &mvm->txp_cmd))
			IWL_ERR(mvm, "failed to update TX power\n");
	}
#endif

	ret = iwl_mvm_sar_init(mvm);
	if (ret)
		goto error;

	IWL_DEBUG_INFO(mvm, "RT uCode started.\n");
	return 0;
 error:
	iwl_mvm_stop_device(mvm);
	return ret;
}

int iwl_mvm_load_d3_fw(struct iwl_mvm *mvm)
{
	int ret, i;

	lockdep_assert_held(&mvm->mutex);

	ret = iwl_trans_start_hw(mvm->trans);
	if (ret)
		return ret;

	ret = iwl_mvm_load_ucode_wait_alive(mvm, IWL_UCODE_WOWLAN);
	if (ret) {
		IWL_ERR(mvm, "Failed to start WoWLAN firmware: %d\n", ret);
		goto error;
	}

#ifdef CPTCFG_IWLWIFI_DEVICE_TESTMODE
	iwl_dnt_start(mvm->trans);
#endif
	ret = iwl_send_tx_ant_cfg(mvm, iwl_mvm_get_valid_tx_ant(mvm));
	if (ret)
		goto error;

	/* Send phy db control command and then phy db calibration*/
	ret = iwl_send_phy_db_data(mvm->phy_db);
	if (ret)
		goto error;

	ret = iwl_send_phy_cfg_cmd(mvm);
	if (ret)
		goto error;

	/* init the fw <-> mac80211 STA mapping */
	for (i = 0; i < IWL_MVM_STATION_COUNT; i++)
		RCU_INIT_POINTER(mvm->fw_id_to_mac_id[i], NULL);

	/* Add auxiliary station for scanning */
	ret = iwl_mvm_add_aux_sta(mvm);
	if (ret)
		goto error;

	return 0;
 error:
	iwl_mvm_stop_device(mvm);
	return ret;
}

void iwl_mvm_rx_card_state_notif(struct iwl_mvm *mvm,
				 struct iwl_rx_cmd_buffer *rxb)
{
	struct iwl_rx_packet *pkt = rxb_addr(rxb);
	struct iwl_card_state_notif *card_state_notif = (void *)pkt->data;
	u32 flags = le32_to_cpu(card_state_notif->flags);

	IWL_DEBUG_RF_KILL(mvm, "Card state received: HW:%s SW:%s CT:%s\n",
			  (flags & HW_CARD_DISABLED) ? "Kill" : "On",
			  (flags & SW_CARD_DISABLED) ? "Kill" : "On",
			  (flags & CT_KILL_CARD_DISABLED) ?
			  "Reached" : "Not reached");
}

void iwl_mvm_rx_mfuart_notif(struct iwl_mvm *mvm,
			     struct iwl_rx_cmd_buffer *rxb)
{
	struct iwl_rx_packet *pkt = rxb_addr(rxb);
	struct iwl_mfuart_load_notif *mfuart_notif = (void *)pkt->data;

	IWL_DEBUG_INFO(mvm,
		       "MFUART: installed ver: 0x%08x, external ver: 0x%08x, status: 0x%08x, duration: 0x%08x\n",
		       le32_to_cpu(mfuart_notif->installed_ver),
		       le32_to_cpu(mfuart_notif->external_ver),
		       le32_to_cpu(mfuart_notif->status),
		       le32_to_cpu(mfuart_notif->duration));
}<|MERGE_RESOLUTION|>--- conflicted
+++ resolved
@@ -139,32 +139,21 @@
 		return;
 
 	for (i = 0; i < NUM_OF_FW_PAGING_BLOCKS; i++) {
-<<<<<<< HEAD
-		if (!mvm->fw_paging_db[i].fw_paging_block) {
-=======
 		struct iwl_fw_paging *paging = &mvm->fw_paging_db[i];
 
 		if (!paging->fw_paging_block) {
->>>>>>> 22c7fafc
 			IWL_DEBUG_FW(mvm,
 				     "Paging: block %d already freed, continue to next page\n",
 				     i);
 
 			continue;
 		}
-<<<<<<< HEAD
-
-		__free_pages(mvm->fw_paging_db[i].fw_paging_block,
-			     get_order(mvm->fw_paging_db[i].fw_paging_size));
-		mvm->fw_paging_db[i].fw_paging_block = NULL;
-=======
 		dma_unmap_page(mvm->trans->dev, paging->fw_paging_phys,
 			       paging->fw_paging_size, DMA_BIDIRECTIONAL);
 
 		__free_pages(paging->fw_paging_block,
 			     get_order(paging->fw_paging_size));
 		paging->fw_paging_block = NULL;
->>>>>>> 22c7fafc
 	}
 	kfree(mvm->trans->paging_download_buf);
 	mvm->trans->paging_download_buf = NULL;
