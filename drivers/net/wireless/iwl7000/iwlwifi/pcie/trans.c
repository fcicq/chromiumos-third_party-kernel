/******************************************************************************
 *
 * This file is provided under a dual BSD/GPLv2 license.  When using or
 * redistributing this file, you may do so under either license.
 *
 * GPL LICENSE SUMMARY
 *
 * Copyright(c) 2007 - 2015 Intel Corporation. All rights reserved.
 * Copyright(c) 2013 - 2015 Intel Mobile Communications GmbH
 * Copyright(c) 2016 Intel Deutschland GmbH
 *
 * This program is free software; you can redistribute it and/or modify
 * it under the terms of version 2 of the GNU General Public License as
 * published by the Free Software Foundation.
 *
 * This program is distributed in the hope that it will be useful, but
 * WITHOUT ANY WARRANTY; without even the implied warranty of
 * MERCHANTABILITY or FITNESS FOR A PARTICULAR PURPOSE.  See the GNU
 * General Public License for more details.
 *
 * You should have received a copy of the GNU General Public License
 * along with this program; if not, write to the Free Software
 * Foundation, Inc., 51 Franklin Street, Fifth Floor, Boston, MA 02110,
 * USA
 *
 * The full GNU General Public License is included in this distribution
 * in the file called COPYING.
 *
 * Contact Information:
 *  Intel Linux Wireless <linuxwifi@intel.com>
 * Intel Corporation, 5200 N.E. Elam Young Parkway, Hillsboro, OR 97124-6497
 *
 * BSD LICENSE
 *
 * Copyright(c) 2005 - 2015 Intel Corporation. All rights reserved.
 * Copyright(c) 2013 - 2015 Intel Mobile Communications GmbH
 * Copyright(c) 2016 Intel Deutschland GmbH
 * All rights reserved.
 *
 * Redistribution and use in source and binary forms, with or without
 * modification, are permitted provided that the following conditions
 * are met:
 *
 *  * Redistributions of source code must retain the above copyright
 *    notice, this list of conditions and the following disclaimer.
 *  * Redistributions in binary form must reproduce the above copyright
 *    notice, this list of conditions and the following disclaimer in
 *    the documentation and/or other materials provided with the
 *    distribution.
 *  * Neither the name Intel Corporation nor the names of its
 *    contributors may be used to endorse or promote products derived
 *    from this software without specific prior written permission.
 *
 * THIS SOFTWARE IS PROVIDED BY THE COPYRIGHT HOLDERS AND CONTRIBUTORS
 * "AS IS" AND ANY EXPRESS OR IMPLIED WARRANTIES, INCLUDING, BUT NOT
 * LIMITED TO, THE IMPLIED WARRANTIES OF MERCHANTABILITY AND FITNESS FOR
 * A PARTICULAR PURPOSE ARE DISCLAIMED. IN NO EVENT SHALL THE COPYRIGHT
 * OWNER OR CONTRIBUTORS BE LIABLE FOR ANY DIRECT, INDIRECT, INCIDENTAL,
 * SPECIAL, EXEMPLARY, OR CONSEQUENTIAL DAMAGES (INCLUDING, BUT NOT
 * LIMITED TO, PROCUREMENT OF SUBSTITUTE GOODS OR SERVICES; LOSS OF USE,
 * DATA, OR PROFITS; OR BUSINESS INTERRUPTION) HOWEVER CAUSED AND ON ANY
 * THEORY OF LIABILITY, WHETHER IN CONTRACT, STRICT LIABILITY, OR TORT
 * (INCLUDING NEGLIGENCE OR OTHERWISE) ARISING IN ANY WAY OUT OF THE USE
 * OF THIS SOFTWARE, EVEN IF ADVISED OF THE POSSIBILITY OF SUCH DAMAGE.
 *
 *****************************************************************************/
#include <linux/pci.h>
#include <linux/pci-aspm.h>
#include <linux/interrupt.h>
#include <linux/debugfs.h>
#include <linux/sched.h>
#include <linux/bitops.h>
#include <linux/gfp.h>
#include <linux/vmalloc.h>
#include <linux/pm_runtime.h>

#include "iwl-drv.h"
#include "iwl-trans.h"
#include "iwl-csr.h"
#include "iwl-prph.h"
#include "iwl-scd.h"
#include "iwl-agn-hw.h"
#include "iwl-fw-error-dump.h"
#include "iwl-constants.h"
#include "internal.h"
#include "iwl-fh.h"
#ifdef CPTCFG_IWLWIFI_DEVICE_TESTMODE
#include "iwl-dnt-cfg.h"
#endif
#ifdef CPTCFG_IWLWIFI_PLATFORM_DATA
#include <linux/platform_data/iwlwifi.h>
#endif

/* extended range in FW SRAM */
#define IWL_FW_MEM_EXTENDED_START	0x40000
#define IWL_FW_MEM_EXTENDED_END		0x57FFF

static void iwl_pcie_free_fw_monitor(struct iwl_trans *trans)
{
	struct iwl_trans_pcie *trans_pcie = IWL_TRANS_GET_PCIE_TRANS(trans);

	if (!trans_pcie->fw_mon_page)
		return;

	dma_unmap_page(trans->dev, trans_pcie->fw_mon_phys,
		       trans_pcie->fw_mon_size, DMA_FROM_DEVICE);
	__free_pages(trans_pcie->fw_mon_page,
		     get_order(trans_pcie->fw_mon_size));
	trans_pcie->fw_mon_page = NULL;
	trans_pcie->fw_mon_phys = 0;
	trans_pcie->fw_mon_size = 0;
}

static void iwl_pcie_alloc_fw_monitor(struct iwl_trans *trans, u8 max_power)
{
	struct iwl_trans_pcie *trans_pcie = IWL_TRANS_GET_PCIE_TRANS(trans);
	struct page *page = NULL;
	dma_addr_t phys;
	u32 size = 0;
	u8 power;

	if (!max_power) {
		/* default max_power is maximum */
		max_power = 26;
	} else {
		max_power += 11;
	}

	if (WARN(max_power > 26,
		 "External buffer size for monitor is too big %d, check the FW TLV\n",
		 max_power))
		return;

	if (trans_pcie->fw_mon_page) {
		dma_sync_single_for_device(trans->dev, trans_pcie->fw_mon_phys,
					   trans_pcie->fw_mon_size,
					   DMA_FROM_DEVICE);
		return;
	}

	phys = 0;
	for (power = max_power; power >= 11; power--) {
		int order;

		size = BIT(power);
		order = get_order(size);
		page = alloc_pages(__GFP_COMP | __GFP_NOWARN | __GFP_ZERO,
				   order);
		if (!page)
			continue;

		phys = dma_map_page(trans->dev, page, 0, PAGE_SIZE << order,
				    DMA_FROM_DEVICE);
		if (dma_mapping_error(trans->dev, phys)) {
			__free_pages(page, order);
			page = NULL;
			continue;
		}
		IWL_INFO(trans,
			 "Allocated 0x%08x bytes (order %d) for firmware monitor.\n",
			 size, order);
		break;
	}

	if (WARN_ON_ONCE(!page))
		return;

	if (power != max_power)
		IWL_ERR(trans,
			"Sorry - debug buffer is only %luK while you requested %luK\n",
			(unsigned long)BIT(power - 10),
			(unsigned long)BIT(max_power - 10));

	trans_pcie->fw_mon_page = page;
	trans_pcie->fw_mon_phys = phys;
	trans_pcie->fw_mon_size = size;
}

static u32 iwl_trans_pcie_read_shr(struct iwl_trans *trans, u32 reg)
{
	iwl_write32(trans, HEEP_CTRL_WRD_PCIEX_CTRL_REG,
		    ((reg & 0x0000ffff) | (2 << 28)));
	return iwl_read32(trans, HEEP_CTRL_WRD_PCIEX_DATA_REG);
}

static void iwl_trans_pcie_write_shr(struct iwl_trans *trans, u32 reg, u32 val)
{
	iwl_write32(trans, HEEP_CTRL_WRD_PCIEX_DATA_REG, val);
	iwl_write32(trans, HEEP_CTRL_WRD_PCIEX_CTRL_REG,
		    ((reg & 0x0000ffff) | (3 << 28)));
}

static void iwl_pcie_set_pwr(struct iwl_trans *trans, bool vaux)
{
	if (trans->cfg->apmg_not_supported)
		return;

	if (vaux && pci_pme_capable(to_pci_dev(trans->dev), PCI_D3cold))
		iwl_set_bits_mask_prph(trans, APMG_PS_CTRL_REG,
				       APMG_PS_CTRL_VAL_PWR_SRC_VAUX,
				       ~APMG_PS_CTRL_MSK_PWR_SRC);
	else
		iwl_set_bits_mask_prph(trans, APMG_PS_CTRL_REG,
				       APMG_PS_CTRL_VAL_PWR_SRC_VMAIN,
				       ~APMG_PS_CTRL_MSK_PWR_SRC);
}

/* PCI registers */
#define PCI_CFG_RETRY_TIMEOUT	0x041

static void iwl_pcie_apm_config(struct iwl_trans *trans)
{
	struct iwl_trans_pcie *trans_pcie = IWL_TRANS_GET_PCIE_TRANS(trans);
	u16 lctl;
	u16 cap;

	/*
	 * HW bug W/A for instability in PCIe bus L0S->L1 transition.
	 * Check if BIOS (or OS) enabled L1-ASPM on this device.
	 * If so (likely), disable L0S, so device moves directly L0->L1;
	 *    costs negligible amount of power savings.
	 * If not (unlikely), enable L0S, so there is at least some
	 *    power savings, even without L1.
	 */
	pcie_capability_read_word(trans_pcie->pci_dev, PCI_EXP_LNKCTL, &lctl);
	if (lctl & PCI_EXP_LNKCTL_ASPM_L1)
		iwl_set_bit(trans, CSR_GIO_REG, CSR_GIO_REG_VAL_L0S_ENABLED);
	else
		iwl_clear_bit(trans, CSR_GIO_REG, CSR_GIO_REG_VAL_L0S_ENABLED);
	trans->pm_support = !(lctl & PCI_EXP_LNKCTL_ASPM_L0S);

	pcie_capability_read_word(trans_pcie->pci_dev, PCI_EXP_DEVCTL2, &cap);
	trans->ltr_enabled = cap & PCI_EXP_DEVCTL2_LTR_EN;
	dev_info(trans->dev, "L1 %sabled - LTR %sabled\n",
		 (lctl & PCI_EXP_LNKCTL_ASPM_L1) ? "En" : "Dis",
		 trans->ltr_enabled ? "En" : "Dis");
}

/*
 * Start up NIC's basic functionality after it has been reset
 * (e.g. after platform boot, or shutdown via iwl_pcie_apm_stop())
 * NOTE:  This does not load uCode nor start the embedded processor
 */
static int iwl_pcie_apm_init(struct iwl_trans *trans)
{
	int ret = 0;
	IWL_DEBUG_INFO(trans, "Init card's basic functions\n");

	/*
	 * Use "set_bit" below rather than "write", to preserve any hardware
	 * bits already set by default after reset.
	 */

	/* Disable L0S exit timer (platform NMI Work/Around) */
	if (trans->cfg->device_family != IWL_DEVICE_FAMILY_8000)
		iwl_set_bit(trans, CSR_GIO_CHICKEN_BITS,
			    CSR_GIO_CHICKEN_BITS_REG_BIT_DIS_L0S_EXIT_TIMER);

	/*
	 * Disable L0s without affecting L1;
	 *  don't wait for ICH L0s (ICH bug W/A)
	 */
	iwl_set_bit(trans, CSR_GIO_CHICKEN_BITS,
		    CSR_GIO_CHICKEN_BITS_REG_BIT_L1A_NO_L0S_RX);

	/* Set FH wait threshold to maximum (HW error during stress W/A) */
	iwl_set_bit(trans, CSR_DBG_HPET_MEM_REG, CSR_DBG_HPET_MEM_REG_VAL);

	/*
	 * Enable HAP INTA (interrupt from management bus) to
	 * wake device's PCI Express link L1a -> L0s
	 */
	iwl_set_bit(trans, CSR_HW_IF_CONFIG_REG,
		    CSR_HW_IF_CONFIG_REG_BIT_HAP_WAKE_L1A);

	iwl_pcie_apm_config(trans);

	/* Configure analog phase-lock-loop before activating to D0A */
	if (trans->cfg->base_params->pll_cfg_val)
		iwl_set_bit(trans, CSR_ANA_PLL_CFG,
			    trans->cfg->base_params->pll_cfg_val);

	/*
	 * Set "initialization complete" bit to move adapter from
	 * D0U* --> D0A* (powered-up active) state.
	 */
	iwl_set_bit(trans, CSR_GP_CNTRL, CSR_GP_CNTRL_REG_FLAG_INIT_DONE);

	/*
	 * Wait for clock stabilization; once stabilized, access to
	 * device-internal resources is supported, e.g. iwl_write_prph()
	 * and accesses to uCode SRAM.
	 */
	ret = iwl_poll_bit(trans, CSR_GP_CNTRL,
			   CSR_GP_CNTRL_REG_FLAG_MAC_CLOCK_READY,
			   CSR_GP_CNTRL_REG_FLAG_MAC_CLOCK_READY, 25000);
	if (ret < 0) {
		IWL_DEBUG_INFO(trans, "Failed to init the card\n");
		goto out;
	}

	if (trans->cfg->host_interrupt_operation_mode) {
		/*
		 * This is a bit of an abuse - This is needed for 7260 / 3160
		 * only check host_interrupt_operation_mode even if this is
		 * not related to host_interrupt_operation_mode.
		 *
		 * Enable the oscillator to count wake up time for L1 exit. This
		 * consumes slightly more power (100uA) - but allows to be sure
		 * that we wake up from L1 on time.
		 *
		 * This looks weird: read twice the same register, discard the
		 * value, set a bit, and yet again, read that same register
		 * just to discard the value. But that's the way the hardware
		 * seems to like it.
		 */
		iwl_read_prph(trans, OSC_CLK);
		iwl_read_prph(trans, OSC_CLK);
		iwl_set_bits_prph(trans, OSC_CLK, OSC_CLK_FORCE_CONTROL);
		iwl_read_prph(trans, OSC_CLK);
		iwl_read_prph(trans, OSC_CLK);
	}

	/*
	 * Enable DMA clock and wait for it to stabilize.
	 *
	 * Write to "CLK_EN_REG"; "1" bits enable clocks, while "0"
	 * bits do not disable clocks.  This preserves any hardware
	 * bits already set by default in "CLK_CTRL_REG" after reset.
	 */
	if (!trans->cfg->apmg_not_supported) {
		iwl_write_prph(trans, APMG_CLK_EN_REG,
			       APMG_CLK_VAL_DMA_CLK_RQT);
		udelay(20);

		/* Disable L1-Active */
		iwl_set_bits_prph(trans, APMG_PCIDEV_STT_REG,
				  APMG_PCIDEV_STT_VAL_L1_ACT_DIS);

		/* Clear the interrupt in APMG if the NIC is in RFKILL */
		iwl_write_prph(trans, APMG_RTC_INT_STT_REG,
			       APMG_RTC_INT_STT_RFKILL);
	}

	set_bit(STATUS_DEVICE_ENABLED, &trans->status);

out:
	return ret;
}

/*
 * Enable LP XTAL to avoid HW bug where device may consume much power if
 * FW is not loaded after device reset. LP XTAL is disabled by default
 * after device HW reset. Do it only if XTAL is fed by internal source.
 * Configure device's "persistence" mode to avoid resetting XTAL again when
 * SHRD_HW_RST occurs in S3.
 */
static void iwl_pcie_apm_lp_xtal_enable(struct iwl_trans *trans)
{
	int ret;
	u32 apmg_gp1_reg;
	u32 apmg_xtal_cfg_reg;
	u32 dl_cfg_reg;

	/* Force XTAL ON */
	__iwl_trans_pcie_set_bit(trans, CSR_GP_CNTRL,
				 CSR_GP_CNTRL_REG_FLAG_XTAL_ON);

	/* Reset entire device - do controller reset (results in SHRD_HW_RST) */
	iwl_set_bit(trans, CSR_RESET, CSR_RESET_REG_FLAG_SW_RESET);

	udelay(10);

	/*
	 * Set "initialization complete" bit to move adapter from
	 * D0U* --> D0A* (powered-up active) state.
	 */
	iwl_set_bit(trans, CSR_GP_CNTRL, CSR_GP_CNTRL_REG_FLAG_INIT_DONE);

	/*
	 * Wait for clock stabilization; once stabilized, access to
	 * device-internal resources is possible.
	 */
	ret = iwl_poll_bit(trans, CSR_GP_CNTRL,
			   CSR_GP_CNTRL_REG_FLAG_MAC_CLOCK_READY,
			   CSR_GP_CNTRL_REG_FLAG_MAC_CLOCK_READY,
			   25000);
	if (WARN_ON(ret < 0)) {
		IWL_ERR(trans, "Access time out - failed to enable LP XTAL\n");
		/* Release XTAL ON request */
		__iwl_trans_pcie_clear_bit(trans, CSR_GP_CNTRL,
					   CSR_GP_CNTRL_REG_FLAG_XTAL_ON);
		return;
	}

	/*
	 * Clear "disable persistence" to avoid LP XTAL resetting when
	 * SHRD_HW_RST is applied in S3.
	 */
	iwl_clear_bits_prph(trans, APMG_PCIDEV_STT_REG,
				    APMG_PCIDEV_STT_VAL_PERSIST_DIS);

	/*
	 * Force APMG XTAL to be active to prevent its disabling by HW
	 * caused by APMG idle state.
	 */
	apmg_xtal_cfg_reg = iwl_trans_pcie_read_shr(trans,
						    SHR_APMG_XTAL_CFG_REG);
	iwl_trans_pcie_write_shr(trans, SHR_APMG_XTAL_CFG_REG,
				 apmg_xtal_cfg_reg |
				 SHR_APMG_XTAL_CFG_XTAL_ON_REQ);

	/*
	 * Reset entire device again - do controller reset (results in
	 * SHRD_HW_RST). Turn MAC off before proceeding.
	 */
	iwl_set_bit(trans, CSR_RESET, CSR_RESET_REG_FLAG_SW_RESET);

	udelay(10);

	/* Enable LP XTAL by indirect access through CSR */
	apmg_gp1_reg = iwl_trans_pcie_read_shr(trans, SHR_APMG_GP1_REG);
	iwl_trans_pcie_write_shr(trans, SHR_APMG_GP1_REG, apmg_gp1_reg |
				 SHR_APMG_GP1_WF_XTAL_LP_EN |
				 SHR_APMG_GP1_CHICKEN_BIT_SELECT);

	/* Clear delay line clock power up */
	dl_cfg_reg = iwl_trans_pcie_read_shr(trans, SHR_APMG_DL_CFG_REG);
	iwl_trans_pcie_write_shr(trans, SHR_APMG_DL_CFG_REG, dl_cfg_reg &
				 ~SHR_APMG_DL_CFG_DL_CLOCK_POWER_UP);

	/*
	 * Enable persistence mode to avoid LP XTAL resetting when
	 * SHRD_HW_RST is applied in S3.
	 */
	iwl_set_bit(trans, CSR_HW_IF_CONFIG_REG,
		    CSR_HW_IF_CONFIG_REG_PERSIST_MODE);

	/*
	 * Clear "initialization complete" bit to move adapter from
	 * D0A* (powered-up Active) --> D0U* (Uninitialized) state.
	 */
	iwl_clear_bit(trans, CSR_GP_CNTRL,
		      CSR_GP_CNTRL_REG_FLAG_INIT_DONE);

	/* Activates XTAL resources monitor */
	__iwl_trans_pcie_set_bit(trans, CSR_MONITOR_CFG_REG,
				 CSR_MONITOR_XTAL_RESOURCES);

	/* Release XTAL ON request */
	__iwl_trans_pcie_clear_bit(trans, CSR_GP_CNTRL,
				   CSR_GP_CNTRL_REG_FLAG_XTAL_ON);
	udelay(10);

	/* Release APMG XTAL */
	iwl_trans_pcie_write_shr(trans, SHR_APMG_XTAL_CFG_REG,
				 apmg_xtal_cfg_reg &
				 ~SHR_APMG_XTAL_CFG_XTAL_ON_REQ);
}

static int iwl_pcie_apm_stop_master(struct iwl_trans *trans)
{
	int ret = 0;

	/* stop device's busmaster DMA activity */
	iwl_set_bit(trans, CSR_RESET, CSR_RESET_REG_FLAG_STOP_MASTER);

	ret = iwl_poll_bit(trans, CSR_RESET,
			   CSR_RESET_REG_FLAG_MASTER_DISABLED,
			   CSR_RESET_REG_FLAG_MASTER_DISABLED, 100);
	if (ret < 0)
		IWL_WARN(trans, "Master Disable Timed Out, 100 usec\n");

	IWL_DEBUG_INFO(trans, "stop master\n");

	return ret;
}

static void iwl_pcie_apm_stop(struct iwl_trans *trans, bool op_mode_leave)
{
	IWL_DEBUG_INFO(trans, "Stop card, put in low power state\n");

	if (op_mode_leave) {
		if (!test_bit(STATUS_DEVICE_ENABLED, &trans->status))
			iwl_pcie_apm_init(trans);

		/* inform ME that we are leaving */
		if (trans->cfg->device_family == IWL_DEVICE_FAMILY_7000)
			iwl_set_bits_prph(trans, APMG_PCIDEV_STT_REG,
					  APMG_PCIDEV_STT_VAL_WAKE_ME);
		else if (trans->cfg->device_family == IWL_DEVICE_FAMILY_8000) {
			iwl_set_bit(trans, CSR_DBG_LINK_PWR_MGMT_REG,
				    CSR_RESET_LINK_PWR_MGMT_DISABLED);
			iwl_set_bit(trans, CSR_HW_IF_CONFIG_REG,
				    CSR_HW_IF_CONFIG_REG_PREPARE |
				    CSR_HW_IF_CONFIG_REG_ENABLE_PME);
			mdelay(1);
			iwl_clear_bit(trans, CSR_DBG_LINK_PWR_MGMT_REG,
				      CSR_RESET_LINK_PWR_MGMT_DISABLED);
		}
		mdelay(5);
	}

	clear_bit(STATUS_DEVICE_ENABLED, &trans->status);

	/* Stop device's DMA activity */
	iwl_pcie_apm_stop_master(trans);

	if (trans->cfg->lp_xtal_workaround) {
		iwl_pcie_apm_lp_xtal_enable(trans);
		return;
	}

	/* Reset the entire device */
	iwl_set_bit(trans, CSR_RESET, CSR_RESET_REG_FLAG_SW_RESET);

	udelay(10);

	/*
	 * Clear "initialization complete" bit to move adapter from
	 * D0A* (powered-up Active) --> D0U* (Uninitialized) state.
	 */
	iwl_clear_bit(trans, CSR_GP_CNTRL,
		      CSR_GP_CNTRL_REG_FLAG_INIT_DONE);
}

static int iwl_pcie_nic_init(struct iwl_trans *trans)
{
	struct iwl_trans_pcie *trans_pcie = IWL_TRANS_GET_PCIE_TRANS(trans);

	/* nic_init */
	spin_lock(&trans_pcie->irq_lock);
	iwl_pcie_apm_init(trans);

	spin_unlock(&trans_pcie->irq_lock);

	iwl_pcie_set_pwr(trans, false);

	iwl_op_mode_nic_config(trans->op_mode);

	/* Allocate the RX queue, or reset if it is already allocated */
	iwl_pcie_rx_init(trans);

	/* Allocate or reset and init all Tx and Command queues */
	if (iwl_pcie_tx_init(trans))
		return -ENOMEM;

	if (trans->cfg->base_params->shadow_reg_enable) {
		/* enable shadow regs in HW */
		iwl_set_bit(trans, CSR_MAC_SHADOW_REG_CTRL, 0x800FFFFF);
		IWL_DEBUG_INFO(trans, "Enabling shadow registers in device\n");
	}

	return 0;
}

#define HW_READY_TIMEOUT (50)

/* Note: returns poll_bit return value, which is >= 0 if success */
static int iwl_pcie_set_hw_ready(struct iwl_trans *trans)
{
	int ret;

	iwl_set_bit(trans, CSR_HW_IF_CONFIG_REG,
		    CSR_HW_IF_CONFIG_REG_BIT_NIC_READY);

	/* See if we got it */
	ret = iwl_poll_bit(trans, CSR_HW_IF_CONFIG_REG,
			   CSR_HW_IF_CONFIG_REG_BIT_NIC_READY,
			   CSR_HW_IF_CONFIG_REG_BIT_NIC_READY,
			   HW_READY_TIMEOUT);

	if (ret >= 0)
		iwl_set_bit(trans, CSR_MBOX_SET_REG, CSR_MBOX_SET_REG_OS_ALIVE);

	IWL_DEBUG_INFO(trans, "hardware%s ready\n", ret < 0 ? " not" : "");
	return ret;
}

/* Note: returns standard 0/-ERROR code */
static int iwl_pcie_prepare_card_hw(struct iwl_trans *trans)
{
	int ret;
	int t = 0;
	int iter;

	IWL_DEBUG_INFO(trans, "iwl_trans_prepare_card_hw enter\n");

	ret = iwl_pcie_set_hw_ready(trans);
	/* If the card is ready, exit 0 */
	if (ret >= 0)
		return 0;

	iwl_set_bit(trans, CSR_DBG_LINK_PWR_MGMT_REG,
		    CSR_RESET_LINK_PWR_MGMT_DISABLED);
	msleep(1);

	for (iter = 0; iter < 10; iter++) {
		/* If HW is not ready, prepare the conditions to check again */
		iwl_set_bit(trans, CSR_HW_IF_CONFIG_REG,
			    CSR_HW_IF_CONFIG_REG_PREPARE);

		do {
			ret = iwl_pcie_set_hw_ready(trans);
			if (ret >= 0)
				return 0;

			usleep_range(200, 1000);
			t += 200;
		} while (t < 150000);
		msleep(25);
	}

	IWL_ERR(trans, "Couldn't prepare the card\n");

	return ret;
}

/*
 * ucode
 */
static int iwl_pcie_load_firmware_chunk(struct iwl_trans *trans, u32 dst_addr,
				   dma_addr_t phy_addr, u32 byte_cnt)
{
	struct iwl_trans_pcie *trans_pcie = IWL_TRANS_GET_PCIE_TRANS(trans);
	unsigned long flags;
	int ret;

	trans_pcie->ucode_write_complete = false;

	if (!iwl_trans_grab_nic_access(trans, &flags))
		return -EIO;

	iwl_write32(trans, FH_TCSR_CHNL_TX_CONFIG_REG(FH_SRVC_CHNL),
		    FH_TCSR_TX_CONFIG_REG_VAL_DMA_CHNL_PAUSE);

	iwl_write32(trans, FH_SRVC_CHNL_SRAM_ADDR_REG(FH_SRVC_CHNL),
		    dst_addr);

	iwl_write32(trans, FH_TFDIB_CTRL0_REG(FH_SRVC_CHNL),
		    phy_addr & FH_MEM_TFDIB_DRAM_ADDR_LSB_MSK);

	iwl_write32(trans, FH_TFDIB_CTRL1_REG(FH_SRVC_CHNL),
		    (iwl_get_dma_hi_addr(phy_addr)
			<< FH_MEM_TFDIB_REG1_ADDR_BITSHIFT) | byte_cnt);

	iwl_write32(trans, FH_TCSR_CHNL_TX_BUF_STS_REG(FH_SRVC_CHNL),
		    BIT(FH_TCSR_CHNL_TX_BUF_STS_REG_POS_TB_NUM) |
		    BIT(FH_TCSR_CHNL_TX_BUF_STS_REG_POS_TB_IDX) |
		    FH_TCSR_CHNL_TX_BUF_STS_REG_VAL_TFDB_VALID);

	iwl_write32(trans, FH_TCSR_CHNL_TX_CONFIG_REG(FH_SRVC_CHNL),
		    FH_TCSR_TX_CONFIG_REG_VAL_DMA_CHNL_ENABLE |
		    FH_TCSR_TX_CONFIG_REG_VAL_DMA_CREDIT_DISABLE |
		    FH_TCSR_TX_CONFIG_REG_VAL_CIRQ_HOST_ENDTFD);

	iwl_trans_release_nic_access(trans, &flags);

	ret = wait_event_timeout(trans_pcie->ucode_write_waitq,
				 trans_pcie->ucode_write_complete, 5 * HZ);
	if (!ret) {
		IWL_ERR(trans, "Failed to load firmware chunk!\n");
		return -ETIMEDOUT;
	}

	return 0;
}

static int iwl_pcie_load_section(struct iwl_trans *trans, u8 section_num,
			    const struct fw_desc *section)
{
	u8 *v_addr;
	dma_addr_t p_addr;
	u32 offset, chunk_sz = min_t(u32, FH_MEM_TB_MAX_LENGTH, section->len);
	int ret = 0;

	IWL_DEBUG_FW(trans, "[%d] uCode section being loaded...\n",
		     section_num);

	v_addr = dma_alloc_coherent(trans->dev, chunk_sz, &p_addr,
				    GFP_KERNEL | __GFP_NOWARN);
	if (!v_addr) {
		IWL_DEBUG_INFO(trans, "Falling back to small chunks of DMA\n");
		chunk_sz = PAGE_SIZE;
		v_addr = dma_alloc_coherent(trans->dev, chunk_sz,
					    &p_addr, GFP_KERNEL);
		if (!v_addr)
			return -ENOMEM;
	}

	for (offset = 0; offset < section->len; offset += chunk_sz) {
		u32 copy_size, dst_addr;
		bool extended_addr = false;

		copy_size = min_t(u32, chunk_sz, section->len - offset);
		dst_addr = section->offset + offset;

		if (dst_addr >= IWL_FW_MEM_EXTENDED_START &&
		    dst_addr <= IWL_FW_MEM_EXTENDED_END)
			extended_addr = true;

		if (extended_addr)
			iwl_set_bits_prph(trans, LMPM_CHICK,
					  LMPM_CHICK_EXTENDED_ADDR_SPACE);

		memcpy(v_addr, (u8 *)section->data + offset, copy_size);
		ret = iwl_pcie_load_firmware_chunk(trans, dst_addr, p_addr,
						   copy_size);

		if (extended_addr)
			iwl_clear_bits_prph(trans, LMPM_CHICK,
					    LMPM_CHICK_EXTENDED_ADDR_SPACE);

		if (ret) {
			IWL_ERR(trans,
				"Could not load the [%d] uCode section\n",
				section_num);
			break;
		}
	}

	dma_free_coherent(trans->dev, chunk_sz, v_addr, p_addr);
	return ret;
}

/*
 * Driver Takes the ownership on secure machine before FW load
 * and prevent race with the BT load.
 * W/A for ROM bug. (should be remove in the next Si step)
 */
static int iwl_pcie_rsa_race_bug_wa(struct iwl_trans *trans)
{
	u32 val, loop = 1000;

	/*
	 * Check the RSA semaphore is accessible.
	 * If the HW isn't locked and the rsa semaphore isn't accessible,
	 * we are in trouble.
	 */
	val = iwl_read_prph(trans, PREG_AUX_BUS_WPROT_0);
	if (val & (BIT(1) | BIT(17))) {
		IWL_DEBUG_INFO(trans,
			       "can't access the RSA semaphore it is write protected\n");
		return 0;
	}

	/* take ownership on the AUX IF */
	iwl_write_prph(trans, WFPM_CTRL_REG, WFPM_AUX_CTL_AUX_IF_MAC_OWNER_MSK);
	iwl_write_prph(trans, AUX_MISC_MASTER1_EN, AUX_MISC_MASTER1_EN_SBE_MSK);

	do {
		iwl_write_prph(trans, AUX_MISC_MASTER1_SMPHR_STATUS, 0x1);
		val = iwl_read_prph(trans, AUX_MISC_MASTER1_SMPHR_STATUS);
		if (val == 0x1) {
			iwl_write_prph(trans, RSA_ENABLE, 0);
			return 0;
		}

		udelay(10);
		loop--;
	} while (loop > 0);

	IWL_ERR(trans, "Failed to take ownership on secure machine\n");
	return -EIO;
}

#ifdef CPTCFG_IWLWIFI_SUPPORT_DEBUG_OVERRIDES
static void iwl_pcie_override_secure_boot_cfg(struct iwl_trans *trans)
{
	u32 val;

	if (!trans->dbg_cfg.secure_boot_cfg)
		return;

	/* Verify AUX address space is not locked */
	val = iwl_read_prph(trans, PREG_AUX_BUS_WPROT_0);
	if (val & BIT((SB_CFG_OVERRIDE_ADDR - SB_CFG_BASE_OVERRIDE) >> 10)) {
		IWL_ERR(trans,
			"AUX address space is locked for override, (AUX val=0x%x)\n",
			val);
		return;
	}

	/* Modify secure boot cfg flags */
	iwl_write_prph(trans, SB_MODIFY_CFG_FLAG,
		       trans->dbg_cfg.secure_boot_cfg);

	/* take ownership on the AUX IF */
	iwl_set_bits_prph(trans, WFPM_CTRL_REG,
			  WFPM_AUX_CTL_AUX_IF_MAC_OWNER_MSK);

	/* indicate secure boot cfg override */
	iwl_set_bits_prph(trans, SB_CFG_OVERRIDE_ADDR,
			  SB_CFG_OVERRIDE_ENABLE);

	return;
}
#endif

static int iwl_pcie_load_cpu_sections_8000(struct iwl_trans *trans,
					   const struct fw_img *image,
					   int cpu,
					   int *first_ucode_section)
{
	int shift_param;
	int i, ret = 0, sec_num = 0x1;
	u32 val, last_read_idx = 0;

	if (cpu == 1) {
		shift_param = 0;
		*first_ucode_section = 0;
	} else {
		shift_param = 16;
		(*first_ucode_section)++;
	}

	for (i = *first_ucode_section; i < IWL_UCODE_SECTION_MAX; i++) {
		last_read_idx = i;

		/*
		 * CPU1_CPU2_SEPARATOR_SECTION delimiter - separate between
		 * CPU1 to CPU2.
		 * PAGING_SEPARATOR_SECTION delimiter - separate between
		 * CPU2 non paged to CPU2 paging sec.
		 */
		if (!image->sec[i].data ||
		    image->sec[i].offset == CPU1_CPU2_SEPARATOR_SECTION ||
		    image->sec[i].offset == PAGING_SEPARATOR_SECTION) {
			IWL_DEBUG_FW(trans,
				     "Break since Data not valid or Empty section, sec = %d\n",
				     i);
			break;
		}

		ret = iwl_pcie_load_section(trans, i, &image->sec[i]);
		if (ret)
			return ret;

		/* Notify the ucode of the loaded section number and status */
		val = iwl_read_direct32(trans, FH_UCODE_LOAD_STATUS);
		val = val | (sec_num << shift_param);
		iwl_write_direct32(trans, FH_UCODE_LOAD_STATUS, val);
		sec_num = (sec_num << 1) | 0x1;
	}

	*first_ucode_section = last_read_idx;

	iwl_enable_interrupts(trans);

	if (cpu == 1)
		iwl_write_direct32(trans, FH_UCODE_LOAD_STATUS, 0xFFFF);
	else
		iwl_write_direct32(trans, FH_UCODE_LOAD_STATUS, 0xFFFFFFFF);

	return 0;
}

static int iwl_pcie_load_cpu_sections(struct iwl_trans *trans,
				      const struct fw_img *image,
				      int cpu,
				      int *first_ucode_section)
{
	int shift_param;
	int i, ret = 0;
	u32 last_read_idx = 0;

	if (cpu == 1) {
		shift_param = 0;
		*first_ucode_section = 0;
	} else {
		shift_param = 16;
		(*first_ucode_section)++;
	}

	for (i = *first_ucode_section; i < IWL_UCODE_SECTION_MAX; i++) {
		last_read_idx = i;

		/*
		 * CPU1_CPU2_SEPARATOR_SECTION delimiter - separate between
		 * CPU1 to CPU2.
		 * PAGING_SEPARATOR_SECTION delimiter - separate between
		 * CPU2 non paged to CPU2 paging sec.
		 */
		if (!image->sec[i].data ||
		    image->sec[i].offset == CPU1_CPU2_SEPARATOR_SECTION ||
		    image->sec[i].offset == PAGING_SEPARATOR_SECTION) {
			IWL_DEBUG_FW(trans,
				     "Break since Data not valid or Empty section, sec = %d\n",
				     i);
			break;
		}

		ret = iwl_pcie_load_section(trans, i, &image->sec[i]);
		if (ret)
			return ret;
	}

	if (trans->cfg->device_family == IWL_DEVICE_FAMILY_8000)
		iwl_set_bits_prph(trans,
				  CSR_UCODE_LOAD_STATUS_ADDR,
				  (LMPM_CPU_UCODE_LOADING_COMPLETED |
				   LMPM_CPU_HDRS_LOADING_COMPLETED |
				   LMPM_CPU_UCODE_LOADING_STARTED) <<
					shift_param);

	*first_ucode_section = last_read_idx;

	return 0;
}

static void iwl_pcie_apply_destination(struct iwl_trans *trans)
{
	struct iwl_trans_pcie *trans_pcie = IWL_TRANS_GET_PCIE_TRANS(trans);
	const struct iwl_fw_dbg_dest_tlv *dest = trans->dbg_dest_tlv;
	int i;

	if (dest->version)
		IWL_ERR(trans,
			"DBG DEST version is %d - expect issues\n",
			dest->version);

	IWL_INFO(trans, "Applying debug destination %s\n",
		 get_fw_dbg_mode_string(dest->monitor_mode));

	if (dest->monitor_mode == EXTERNAL_MODE)
		iwl_pcie_alloc_fw_monitor(trans, dest->size_power);
	else
		IWL_WARN(trans, "PCI should have external buffer debug\n");

	for (i = 0; i < trans->dbg_dest_reg_num; i++) {
		u32 addr = le32_to_cpu(dest->reg_ops[i].addr);
		u32 val = le32_to_cpu(dest->reg_ops[i].val);

		switch (dest->reg_ops[i].op) {
		case CSR_ASSIGN:
			iwl_write32(trans, addr, val);
			break;
		case CSR_SETBIT:
			iwl_set_bit(trans, addr, BIT(val));
			break;
		case CSR_CLEARBIT:
			iwl_clear_bit(trans, addr, BIT(val));
			break;
		case PRPH_ASSIGN:
			iwl_write_prph(trans, addr, val);
			break;
		case PRPH_SETBIT:
			iwl_set_bits_prph(trans, addr, BIT(val));
			break;
		case PRPH_CLEARBIT:
			iwl_clear_bits_prph(trans, addr, BIT(val));
			break;
		case PRPH_BLOCKBIT:
			if (iwl_read_prph(trans, addr) & BIT(val)) {
				IWL_ERR(trans,
					"BIT(%u) in address 0x%x is 1, stopping FW configuration\n",
					val, addr);
				goto monitor;
			}
			break;
		default:
			IWL_ERR(trans, "FW debug - unknown OP %d\n",
				dest->reg_ops[i].op);
			break;
		}
	}

monitor:
	if (dest->monitor_mode == EXTERNAL_MODE && trans_pcie->fw_mon_size) {
		iwl_write_prph(trans, le32_to_cpu(dest->base_reg),
			       trans_pcie->fw_mon_phys >> dest->base_shift);
		if (trans->cfg->device_family == IWL_DEVICE_FAMILY_8000)
			iwl_write_prph(trans, le32_to_cpu(dest->end_reg),
				       (trans_pcie->fw_mon_phys +
					trans_pcie->fw_mon_size - 256) >>
						dest->end_shift);
		else
			iwl_write_prph(trans, le32_to_cpu(dest->end_reg),
				       (trans_pcie->fw_mon_phys +
					trans_pcie->fw_mon_size) >>
						dest->end_shift);
	}
}

static int iwl_pcie_load_given_ucode(struct iwl_trans *trans,
				const struct fw_img *image)
{
	struct iwl_trans_pcie *trans_pcie = IWL_TRANS_GET_PCIE_TRANS(trans);
	int ret = 0;
	int first_ucode_section;

	IWL_DEBUG_FW(trans, "working with %s CPU\n",
		     image->is_dual_cpus ? "Dual" : "Single");

	/* load to FW the binary non secured sections of CPU1 */
	ret = iwl_pcie_load_cpu_sections(trans, image, 1, &first_ucode_section);
	if (ret)
		return ret;

	if (image->is_dual_cpus) {
		/* set CPU2 header address */
		iwl_write_prph(trans,
			       LMPM_SECURE_UCODE_LOAD_CPU2_HDR_ADDR,
			       LMPM_SECURE_CPU2_HDR_MEM_SPACE);

		/* load to FW the binary sections of CPU2 */
		ret = iwl_pcie_load_cpu_sections(trans, image, 2,
						 &first_ucode_section);
		if (ret)
			return ret;
	}

	/* supported for 7000 only for the moment */
	if (iwlwifi_mod_params.fw_monitor &&
	    trans->cfg->device_family == IWL_DEVICE_FAMILY_7000) {
		iwl_pcie_alloc_fw_monitor(trans, 0);

		if (trans_pcie->fw_mon_size) {
			iwl_write_prph(trans, MON_BUFF_BASE_ADDR,
				       trans_pcie->fw_mon_phys >> 4);
			iwl_write_prph(trans, MON_BUFF_END_ADDR,
				       (trans_pcie->fw_mon_phys +
					trans_pcie->fw_mon_size) >> 4);
		}
	} else if (trans->dbg_dest_tlv) {
		iwl_pcie_apply_destination(trans);
	}

#ifdef CPTCFG_IWLWIFI_DEVICE_TESTMODE
	iwl_dnt_configure(trans, image);
#endif

	iwl_enable_interrupts(trans);

	/* release CPU reset */
	iwl_write32(trans, CSR_RESET, 0);

	return 0;
}

static int iwl_pcie_load_given_ucode_8000(struct iwl_trans *trans,
					  const struct fw_img *image)
{
	int ret = 0;
	int first_ucode_section;

	IWL_DEBUG_FW(trans, "working with %s CPU\n",
		     image->is_dual_cpus ? "Dual" : "Single");

	if (trans->dbg_dest_tlv)
		iwl_pcie_apply_destination(trans);

#ifdef CPTCFG_IWLWIFI_DEVICE_TESTMODE
	iwl_dnt_configure(trans, image);
#endif

	/* TODO: remove in the next Si step */
	ret = iwl_pcie_rsa_race_bug_wa(trans);
	if (ret)
		return ret;

#ifdef CPTCFG_IWLWIFI_SUPPORT_DEBUG_OVERRIDES
	iwl_pcie_override_secure_boot_cfg(trans);
#endif

	/* configure the ucode to be ready to get the secured image */
	/* release CPU reset */
	iwl_write_prph(trans, RELEASE_CPU_RESET, RELEASE_CPU_RESET_BIT);

	/* load to FW the binary Secured sections of CPU1 */
	ret = iwl_pcie_load_cpu_sections_8000(trans, image, 1,
					      &first_ucode_section);
	if (ret)
		return ret;

	/* load to FW the binary sections of CPU2 */
	return iwl_pcie_load_cpu_sections_8000(trans, image, 2,
					       &first_ucode_section);
}

#ifdef CPTCFG_IWLWIFI_PLATFORM_DATA
static int iwl_trans_pcie_power_device_on(struct iwl_trans_pcie *trans_pcie)
{
	struct iwl_trans_platform_ops *ops = trans_pcie->platform_ops;
	int err;

	if (!trans_pcie->saved_state)
		return 0;

	/* If the state is saved it's because we disabled the
	 * regulator, so we must be able to enable it back
	 */
	if (WARN_ON_ONCE(!ops || !ops->enable_regulator))
		return -EIO;

	ops->enable_regulator();
	pci_set_power_state(trans_pcie->pci_dev, PCI_D0);
	err = pci_enable_device(trans_pcie->pci_dev);
	if (err)
		return err;
	pci_load_and_free_saved_state(trans_pcie->pci_dev,
				      &trans_pcie->saved_state);
	pci_restore_state(trans_pcie->pci_dev);

	return 0;
}

static int iwl_trans_pcie_power_device_off(struct iwl_trans_pcie *trans_pcie)
{
	struct iwl_trans_platform_ops *ops = trans_pcie->platform_ops;

	if (!ops || !ops->disable_regulator)
		return -EOPNOTSUPP;

	if (WARN_ON(trans_pcie->saved_state))
		return 0;

	pci_save_state(trans_pcie->pci_dev);
	trans_pcie->saved_state =
		pci_store_saved_state(trans_pcie->pci_dev);
	pci_disable_device(trans_pcie->pci_dev);
	pci_set_power_state(trans_pcie->pci_dev, PCI_D3hot);
	ops->disable_regulator();

	return 0;
}
#endif /* CPTCFG_IWLWIFI_PLATFORM_DATA */

static void _iwl_trans_pcie_stop_device(struct iwl_trans *trans, bool low_power)
{
	struct iwl_trans_pcie *trans_pcie = IWL_TRANS_GET_PCIE_TRANS(trans);
	bool hw_rfkill, was_hw_rfkill;

	lockdep_assert_held(&trans_pcie->mutex);

	if (trans_pcie->is_down)
		return;

	trans_pcie->is_down = true;

	was_hw_rfkill = iwl_is_rfkill_set(trans);

	/* tell the device to stop sending interrupts */
	iwl_disable_interrupts(trans);

	/* device going down, Stop using ICT table */
	iwl_pcie_disable_ict(trans);

	/*
	 * If a HW restart happens during firmware loading,
	 * then the firmware loading might call this function
	 * and later it might be called again due to the
	 * restart. So don't process again if the device is
	 * already dead.
	 */
	if (test_and_clear_bit(STATUS_DEVICE_ENABLED, &trans->status)) {
		IWL_DEBUG_INFO(trans,
			       "DEVICE_ENABLED bit was set and is now cleared\n");
		iwl_pcie_tx_stop(trans);
		iwl_pcie_rx_stop(trans);

		/* Power-down device's busmaster DMA clocks */
		if (!trans->cfg->apmg_not_supported) {
			iwl_write_prph(trans, APMG_CLK_DIS_REG,
				       APMG_CLK_VAL_DMA_CLK_RQT);
			udelay(5);
		}
	}

	/* Make sure (redundant) we've released our request to stay awake */
	iwl_clear_bit(trans, CSR_GP_CNTRL,
		      CSR_GP_CNTRL_REG_FLAG_MAC_ACCESS_REQ);

	/* Stop the device, and put it in low power state */
	iwl_pcie_apm_stop(trans, false);

	/* stop and reset the on-board processor */
	iwl_write32(trans, CSR_RESET, CSR_RESET_REG_FLAG_SW_RESET);
	udelay(20);

	/*
	 * Upon stop, the APM issues an interrupt if HW RF kill is set.
	 * This is a bug in certain verions of the hardware.
	 * Certain devices also keep sending HW RF kill interrupt all
	 * the time, unless the interrupt is ACKed even if the interrupt
	 * should be masked. Re-ACK all the interrupts here.
	 */
	iwl_disable_interrupts(trans);

	/* clear all status bits */
	clear_bit(STATUS_SYNC_HCMD_ACTIVE, &trans->status);
	clear_bit(STATUS_INT_ENABLED, &trans->status);
	clear_bit(STATUS_TPOWER_PMI, &trans->status);
	clear_bit(STATUS_RFKILL, &trans->status);

	/*
	 * Even if we stop the HW, we still want the RF kill
	 * interrupt
	 */
	iwl_enable_rfkill_int(trans);

	/*
	 * Check again since the RF kill state may have changed while
	 * all the interrupts were disabled, in this case we couldn't
	 * receive the RF kill interrupt and update the state in the
	 * op_mode.
	 * Don't call the op_mode if the rkfill state hasn't changed.
	 * This allows the op_mode to call stop_device from the rfkill
	 * notification without endless recursion. Under very rare
	 * circumstances, we might have a small recursion if the rfkill
	 * state changed exactly now while we were called from stop_device.
	 * This is very unlikely but can happen and is supported.
	 */
	hw_rfkill = iwl_is_rfkill_set(trans);
	if (hw_rfkill)
		set_bit(STATUS_RFKILL, &trans->status);
	else
		clear_bit(STATUS_RFKILL, &trans->status);
	if (hw_rfkill != was_hw_rfkill)
		iwl_trans_pcie_rf_kill(trans, hw_rfkill);

#ifdef CPTCFG_IWLWIFI_PLATFORM_DATA
	if (low_power && !iwl_trans_pcie_power_device_off(trans_pcie)) {
		/* card is off, no need to re-take ownership */
		return;
	}
#endif /* CPTCFG_IWLWIFI_PLATFORM_DATA */
	/* re-take ownership to prevent other users from stealing the device */
	iwl_pcie_prepare_card_hw(trans);
}

static void iwl_pcie_synchronize_irqs(struct iwl_trans *trans)
{
	struct iwl_trans_pcie *trans_pcie = IWL_TRANS_GET_PCIE_TRANS(trans);

	if (trans_pcie->msix_enabled) {
		int i;

		for (i = 0; i < trans_pcie->allocated_vector; i++)
			synchronize_irq(trans_pcie->msix_entries[i].vector);
	} else {
		synchronize_irq(trans_pcie->pci_dev->irq);
	}
}

static int iwl_trans_pcie_start_fw(struct iwl_trans *trans,
				   const struct fw_img *fw, bool run_in_rfkill)
{
	struct iwl_trans_pcie *trans_pcie = IWL_TRANS_GET_PCIE_TRANS(trans);
	bool hw_rfkill;
	int ret;

	mutex_lock(&trans_pcie->mutex);

<<<<<<< HEAD
=======
	iwl_write32(trans, CSR_INT, 0xFFFFFFFF);

	/*
	 * We enabled the RF-Kill interrupt and the handler may very
	 * well be running. Disable the interrupts to make sure no other
	 * interrupt can be fired.
	 */
	iwl_disable_interrupts(trans);

	/* Make sure it finished running */
	iwl_pcie_synchronize_irqs(trans);

	mutex_lock(&trans_pcie->mutex);

>>>>>>> e496db6a
	/* If platform's RF_KILL switch is NOT set to KILL */
	hw_rfkill = iwl_is_rfkill_set(trans);
	if (hw_rfkill)
		set_bit(STATUS_RFKILL, &trans->status);
	else
		clear_bit(STATUS_RFKILL, &trans->status);
	iwl_trans_pcie_rf_kill(trans, hw_rfkill);
	if (hw_rfkill && !run_in_rfkill) {
		ret = -ERFKILL;
		goto out;
	}

	/* Someone called stop_device, don't try to start_fw */
	if (trans_pcie->is_down) {
		IWL_WARN(trans,
			 "Can't start_fw since the HW hasn't been started\n");
		ret = -EIO;
		goto out;
	}

	/* This may fail if AMT took ownership of the device */
	if (iwl_pcie_prepare_card_hw(trans)) {
		IWL_WARN(trans, "Exit HW not ready\n");
		ret = -EIO;
		goto out;
	}

	iwl_enable_rfkill_int(trans);

	iwl_write32(trans, CSR_INT, 0xFFFFFFFF);

	ret = iwl_pcie_nic_init(trans);
	if (ret) {
		IWL_ERR(trans, "Unable to init nic\n");
		goto out;
	}

	/* make sure rfkill handshake bits are cleared */
	iwl_write32(trans, CSR_UCODE_DRV_GP1_CLR, CSR_UCODE_SW_BIT_RFKILL);
	iwl_write32(trans, CSR_UCODE_DRV_GP1_CLR,
		    CSR_UCODE_DRV_GP1_BIT_CMD_BLOCKED);

	/* clear (again), then enable host interrupts */
	iwl_write32(trans, CSR_INT, 0xFFFFFFFF);
	iwl_enable_interrupts(trans);

	/* really make sure rfkill handshake bits are cleared */
	iwl_write32(trans, CSR_UCODE_DRV_GP1_CLR, CSR_UCODE_SW_BIT_RFKILL);
	iwl_write32(trans, CSR_UCODE_DRV_GP1_CLR, CSR_UCODE_SW_BIT_RFKILL);

	/* Load the given image to the HW */
	if (trans->cfg->device_family == IWL_DEVICE_FAMILY_8000)
		ret = iwl_pcie_load_given_ucode_8000(trans, fw);
	else
		ret = iwl_pcie_load_given_ucode(trans, fw);
<<<<<<< HEAD
=======

	/* re-check RF-Kill state since we may have missed the interrupt */
	hw_rfkill = iwl_is_rfkill_set(trans);
	if (hw_rfkill)
		set_bit(STATUS_RFKILL, &trans->status);
	else
		clear_bit(STATUS_RFKILL, &trans->status);

	iwl_trans_pcie_rf_kill(trans, hw_rfkill);
	if (hw_rfkill && !run_in_rfkill)
		ret = -ERFKILL;
>>>>>>> e496db6a

out:
	mutex_unlock(&trans_pcie->mutex);
	return ret;
}

static void iwl_trans_pcie_fw_alive(struct iwl_trans *trans, u32 scd_addr)
{
	iwl_pcie_reset_ict(trans);
	iwl_pcie_tx_start(trans, scd_addr);
}

static void iwl_trans_pcie_stop_device(struct iwl_trans *trans, bool low_power)
{
	struct iwl_trans_pcie *trans_pcie = IWL_TRANS_GET_PCIE_TRANS(trans);

	mutex_lock(&trans_pcie->mutex);
	_iwl_trans_pcie_stop_device(trans, low_power);
	mutex_unlock(&trans_pcie->mutex);
}

void iwl_trans_pcie_rf_kill(struct iwl_trans *trans, bool state)
{
	struct iwl_trans_pcie __maybe_unused *trans_pcie =
		IWL_TRANS_GET_PCIE_TRANS(trans);

	lockdep_assert_held(&trans_pcie->mutex);

	if (iwl_op_mode_hw_rf_kill(trans->op_mode, state))
		_iwl_trans_pcie_stop_device(trans, true);
}

static void iwl_trans_pcie_d3_suspend(struct iwl_trans *trans, bool test,
				      bool reset)
{
	if (!reset) {
		/* Enable persistence mode to avoid reset */
		iwl_set_bit(trans, CSR_HW_IF_CONFIG_REG,
			    CSR_HW_IF_CONFIG_REG_PERSIST_MODE);
	}

	iwl_disable_interrupts(trans);

	/*
	 * in testing mode, the host stays awake and the
	 * hardware won't be reset (not even partially)
	 */
	if (test)
		return;

	iwl_pcie_disable_ict(trans);

	iwl_pcie_synchronize_irqs(trans);

	iwl_clear_bit(trans, CSR_GP_CNTRL,
		      CSR_GP_CNTRL_REG_FLAG_MAC_ACCESS_REQ);
	iwl_clear_bit(trans, CSR_GP_CNTRL,
		      CSR_GP_CNTRL_REG_FLAG_INIT_DONE);

	if (reset) {
		/*
		 * reset TX queues -- some of their registers reset during S3
		 * so if we don't reset everything here the D3 image would try
		 * to execute some invalid memory upon resume
		 */
		iwl_trans_pcie_tx_reset(trans);
	}

	iwl_pcie_set_pwr(trans, true);
}

static int iwl_trans_pcie_d3_resume(struct iwl_trans *trans,
				    enum iwl_d3_status *status,
				    bool test,  bool reset)
{
	u32 val;
	int ret;

	if (test) {
		iwl_enable_interrupts(trans);
		*status = IWL_D3_STATUS_ALIVE;
		return 0;
	}

	/*
	 * Also enables interrupts - none will happen as the device doesn't
	 * know we're waking it up, only when the opmode actually tells it
	 * after this call.
	 */
	iwl_pcie_reset_ict(trans);
	iwl_enable_interrupts(trans);

	iwl_set_bit(trans, CSR_GP_CNTRL, CSR_GP_CNTRL_REG_FLAG_MAC_ACCESS_REQ);
	iwl_set_bit(trans, CSR_GP_CNTRL, CSR_GP_CNTRL_REG_FLAG_INIT_DONE);

	if (trans->cfg->device_family == IWL_DEVICE_FAMILY_8000)
		udelay(2);

	ret = iwl_poll_bit(trans, CSR_GP_CNTRL,
			   CSR_GP_CNTRL_REG_FLAG_MAC_CLOCK_READY,
			   CSR_GP_CNTRL_REG_FLAG_MAC_CLOCK_READY,
			   25000);
	if (ret < 0) {
		IWL_ERR(trans, "Failed to resume the device (mac ready)\n");
		return ret;
	}

	iwl_pcie_set_pwr(trans, false);

	if (!reset) {
		iwl_clear_bit(trans, CSR_GP_CNTRL,
			      CSR_GP_CNTRL_REG_FLAG_MAC_ACCESS_REQ);
	} else {
		iwl_trans_pcie_tx_reset(trans);

		ret = iwl_pcie_rx_init(trans);
		if (ret) {
			IWL_ERR(trans,
				"Failed to resume the device (RX reset)\n");
			return ret;
		}
	}

	val = iwl_read32(trans, CSR_RESET);
	if (val & CSR_RESET_REG_FLAG_NEVO_RESET)
		*status = IWL_D3_STATUS_RESET;
	else
		*status = IWL_D3_STATUS_ALIVE;

	return 0;
}

struct iwl_causes_list {
	u32 cause_num;
	u32 mask_reg;
	u8 addr;
};

static struct iwl_causes_list causes_list[] = {
	{MSIX_FH_INT_CAUSES_D2S_CH0_NUM,	CSR_MSIX_FH_INT_MASK_AD, 0},
	{MSIX_FH_INT_CAUSES_D2S_CH1_NUM,	CSR_MSIX_FH_INT_MASK_AD, 0x1},
	{MSIX_FH_INT_CAUSES_S2D,		CSR_MSIX_FH_INT_MASK_AD, 0x3},
	{MSIX_FH_INT_CAUSES_FH_ERR,		CSR_MSIX_FH_INT_MASK_AD, 0x5},
	{MSIX_HW_INT_CAUSES_REG_ALIVE,		CSR_MSIX_HW_INT_MASK_AD, 0x10},
	{MSIX_HW_INT_CAUSES_REG_WAKEUP,		CSR_MSIX_HW_INT_MASK_AD, 0x11},
	{MSIX_HW_INT_CAUSES_REG_CT_KILL,	CSR_MSIX_HW_INT_MASK_AD, 0x16},
	{MSIX_HW_INT_CAUSES_REG_RF_KILL,	CSR_MSIX_HW_INT_MASK_AD, 0x17},
	{MSIX_HW_INT_CAUSES_REG_PERIODIC,	CSR_MSIX_HW_INT_MASK_AD, 0x18},
	{MSIX_HW_INT_CAUSES_REG_SW_ERR,		CSR_MSIX_HW_INT_MASK_AD, 0x29},
	{MSIX_HW_INT_CAUSES_REG_SCD,		CSR_MSIX_HW_INT_MASK_AD, 0x2A},
	{MSIX_HW_INT_CAUSES_REG_FH_TX,		CSR_MSIX_HW_INT_MASK_AD, 0x2B},
	{MSIX_HW_INT_CAUSES_REG_HW_ERR,		CSR_MSIX_HW_INT_MASK_AD, 0x2D},
	{MSIX_HW_INT_CAUSES_REG_HAP,		CSR_MSIX_HW_INT_MASK_AD, 0x2E},
};

static void iwl_pcie_init_msix(struct iwl_trans_pcie *trans_pcie)
{
	u32 val, max_rx_vector, i;
	struct iwl_trans *trans = trans_pcie->trans;

	max_rx_vector = trans_pcie->allocated_vector - 1;

	if (!trans_pcie->msix_enabled)
		return;

	iwl_write_prph(trans, UREG_CHICK, UREG_CHICK_MSIX_ENABLE);

	/*
	 * Each cause from the list above and the RX causes is represented as
	 * a byte in the IVAR table. We access the first (N - 1) bytes and map
	 * them to the (N - 1) vectors so these vectors will be used as rx
	 * vectors. Then access all non rx causes and map them to the
	 * default queue (N'th queue).
	 */
	for (i = 0; i < max_rx_vector; i++) {
		iwl_write8(trans, CSR_MSIX_RX_IVAR(i), MSIX_FH_INT_CAUSES_Q(i));
		iwl_clear_bit(trans, CSR_MSIX_FH_INT_MASK_AD,
			      BIT(MSIX_FH_INT_CAUSES_Q(i)));
	}

	for (i = 0; i < ARRAY_SIZE(causes_list); i++) {
		val = trans_pcie->default_irq_num |
			MSIX_NON_AUTO_CLEAR_CAUSE;
		iwl_write8(trans, CSR_MSIX_IVAR(causes_list[i].addr), val);
		iwl_clear_bit(trans, causes_list[i].mask_reg,
			      causes_list[i].cause_num);
	}
	trans_pcie->fh_init_mask =
		~iwl_read32(trans, CSR_MSIX_FH_INT_MASK_AD);
	trans_pcie->fh_mask = trans_pcie->fh_init_mask;
	trans_pcie->hw_init_mask =
		~iwl_read32(trans, CSR_MSIX_HW_INT_MASK_AD);
	trans_pcie->hw_mask = trans_pcie->hw_init_mask;
}

static void iwl_pcie_set_interrupt_capa(struct pci_dev *pdev,
					struct iwl_trans *trans)
{
	struct iwl_trans_pcie *trans_pcie = IWL_TRANS_GET_PCIE_TRANS(trans);
	u16 pci_cmd;
	int max_vector;
	int ret, i;

	if (trans->cfg->mq_rx_supported) {
		max_vector = min_t(u32, (num_possible_cpus() + 1),
				   IWL_MAX_RX_HW_QUEUES);
		for (i = 0; i < max_vector; i++)
			trans_pcie->msix_entries[i].entry = i;

		ret = pci_enable_msix_range(pdev, trans_pcie->msix_entries,
					    MSIX_MIN_INTERRUPT_VECTORS,
					    max_vector);
		if (ret > 1) {
			IWL_DEBUG_INFO(trans,
				       "Enable MSI-X allocate %d interrupt vector\n",
				       ret);
			trans_pcie->allocated_vector = ret;
			trans_pcie->default_irq_num =
				trans_pcie->allocated_vector - 1;
			trans_pcie->trans->num_rx_queues =
				trans_pcie->allocated_vector - 1;
			trans_pcie->msix_enabled = true;

			return;
		}
		IWL_DEBUG_INFO(trans,
			       "ret = %d %s move to msi mode\n", ret,
			       (ret == 1) ?
			       "can't allocate more than 1 interrupt vector" :
			       "failed to enable msi-x mode");
		pci_disable_msix(pdev);
	}

	ret = pci_enable_msi(pdev);
	if (ret) {
		dev_err(&pdev->dev, "pci_enable_msi failed - %d\n", ret);
		/* enable rfkill interrupt: hw bug w/a */
		pci_read_config_word(pdev, PCI_COMMAND, &pci_cmd);
		if (pci_cmd & PCI_COMMAND_INTX_DISABLE) {
			pci_cmd &= ~PCI_COMMAND_INTX_DISABLE;
			pci_write_config_word(pdev, PCI_COMMAND, pci_cmd);
		}
	}
}

static int iwl_pcie_init_msix_handler(struct pci_dev *pdev,
				      struct iwl_trans_pcie *trans_pcie)
{
	int i, last_vector;

	last_vector = trans_pcie->trans->num_rx_queues;

	for (i = 0; i < trans_pcie->allocated_vector; i++) {
		int ret;

		ret = request_threaded_irq(trans_pcie->msix_entries[i].vector,
					   iwl_pcie_msix_isr,
					   (i == last_vector) ?
					   iwl_pcie_irq_msix_handler :
					   iwl_pcie_irq_rx_msix_handler,
					   IRQF_SHARED,
					   DRV_NAME,
					   &trans_pcie->msix_entries[i]);
		if (ret) {
			int j;

			IWL_ERR(trans_pcie->trans,
				"Error allocating IRQ %d\n", i);
			for (j = 0; j < i; j++)
				free_irq(trans_pcie->msix_entries[i].vector,
					 &trans_pcie->msix_entries[i]);
			pci_disable_msix(pdev);
			return ret;
		}
	}

	return 0;
}

static int _iwl_trans_pcie_start_hw(struct iwl_trans *trans, bool low_power)
{
	struct iwl_trans_pcie *trans_pcie = IWL_TRANS_GET_PCIE_TRANS(trans);
	bool hw_rfkill;
	int err;

	lockdep_assert_held(&trans_pcie->mutex);

#ifdef CPTCFG_IWLWIFI_PLATFORM_DATA
	if (low_power) {
		err = iwl_trans_pcie_power_device_on(trans_pcie);
		if (err) {
			IWL_ERR(trans,
				"Error while turning the device on: %d\n", err);
			return err;
		}
	}
#endif /* CPTCFG_IWLWIFI_PLATFORM_DATA */

	err = iwl_pcie_prepare_card_hw(trans);
	if (err) {
		IWL_ERR(trans, "Error while preparing HW: %d\n", err);
		return err;
	}

	/* Reset the entire device */
	iwl_write32(trans, CSR_RESET, CSR_RESET_REG_FLAG_SW_RESET);

	usleep_range(10, 15);

	iwl_pcie_apm_init(trans);

	iwl_pcie_init_msix(trans_pcie);
	/* From now on, the op_mode will be kept updated about RF kill state */
	iwl_enable_rfkill_int(trans);

	/* Set is_down to false here so that...*/
	trans_pcie->is_down = false;

	hw_rfkill = iwl_is_rfkill_set(trans);
	if (hw_rfkill)
		set_bit(STATUS_RFKILL, &trans->status);
	else
		clear_bit(STATUS_RFKILL, &trans->status);
	/* ... rfkill can call stop_device and set it false if needed */
	iwl_trans_pcie_rf_kill(trans, hw_rfkill);

	/* Make sure we sync here, because we'll need full access later */
	if (low_power)
		pm_runtime_resume(trans->dev);

	return 0;
}

static int iwl_trans_pcie_start_hw(struct iwl_trans *trans, bool low_power)
{
	struct iwl_trans_pcie *trans_pcie = IWL_TRANS_GET_PCIE_TRANS(trans);
	int ret;

	mutex_lock(&trans_pcie->mutex);
	ret = _iwl_trans_pcie_start_hw(trans, low_power);
	mutex_unlock(&trans_pcie->mutex);

	return ret;
}

static void iwl_trans_pcie_op_mode_leave(struct iwl_trans *trans)
{
	struct iwl_trans_pcie *trans_pcie = IWL_TRANS_GET_PCIE_TRANS(trans);

	mutex_lock(&trans_pcie->mutex);

	/* disable interrupts - don't enable HW RF kill interrupt */
	iwl_disable_interrupts(trans);

	iwl_pcie_apm_stop(trans, true);

	iwl_disable_interrupts(trans);

	iwl_pcie_disable_ict(trans);

	mutex_unlock(&trans_pcie->mutex);

	iwl_pcie_synchronize_irqs(trans);
}

static void iwl_trans_pcie_write8(struct iwl_trans *trans, u32 ofs, u8 val)
{
	writeb(val, IWL_TRANS_GET_PCIE_TRANS(trans)->hw_base + ofs);
}

static void iwl_trans_pcie_write32(struct iwl_trans *trans, u32 ofs, u32 val)
{
	writel(val, IWL_TRANS_GET_PCIE_TRANS(trans)->hw_base + ofs);
}

static u32 iwl_trans_pcie_read32(struct iwl_trans *trans, u32 ofs)
{
	return readl(IWL_TRANS_GET_PCIE_TRANS(trans)->hw_base + ofs);
}

static u32 iwl_trans_pcie_read_prph(struct iwl_trans *trans, u32 reg)
{
	iwl_trans_pcie_write32(trans, HBUS_TARG_PRPH_RADDR,
			       ((reg & 0x000FFFFF) | (3 << 24)));
	return iwl_trans_pcie_read32(trans, HBUS_TARG_PRPH_RDAT);
}

static void iwl_trans_pcie_write_prph(struct iwl_trans *trans, u32 addr,
				      u32 val)
{
	iwl_trans_pcie_write32(trans, HBUS_TARG_PRPH_WADDR,
			       ((addr & 0x000FFFFF) | (3 << 24)));
	iwl_trans_pcie_write32(trans, HBUS_TARG_PRPH_WDAT, val);
}

static void iwl_trans_pcie_configure(struct iwl_trans *trans,
				     const struct iwl_trans_config *trans_cfg)
{
	struct iwl_trans_pcie *trans_pcie = IWL_TRANS_GET_PCIE_TRANS(trans);

	trans_pcie->cmd_queue = trans_cfg->cmd_queue;
	trans_pcie->cmd_fifo = trans_cfg->cmd_fifo;
	trans_pcie->cmd_q_wdg_timeout = trans_cfg->cmd_q_wdg_timeout;
	if (WARN_ON(trans_cfg->n_no_reclaim_cmds > MAX_NO_RECLAIM_CMDS))
		trans_pcie->n_no_reclaim_cmds = 0;
	else
		trans_pcie->n_no_reclaim_cmds = trans_cfg->n_no_reclaim_cmds;
	if (trans_pcie->n_no_reclaim_cmds)
		memcpy(trans_pcie->no_reclaim_cmds, trans_cfg->no_reclaim_cmds,
		       trans_pcie->n_no_reclaim_cmds * sizeof(u8));

	trans_pcie->rx_buf_size = trans_cfg->rx_buf_size;
	trans_pcie->rx_page_order =
		iwl_trans_get_rb_size_order(trans_pcie->rx_buf_size);

	trans_pcie->wide_cmd_header = trans_cfg->wide_cmd_header;
	trans_pcie->bc_table_dword = trans_cfg->bc_table_dword;
	trans_pcie->scd_set_active = trans_cfg->scd_set_active;
	trans_pcie->sw_csum_tx = trans_cfg->sw_csum_tx;

	trans->command_groups = trans_cfg->command_groups;
	trans->command_groups_size = trans_cfg->command_groups_size;

	/* Initialize NAPI here - it should be before registering to mac80211
	 * in the opmode but after the HW struct is allocated.
	 * As this function may be called again in some corner cases don't
	 * do anything if NAPI was already initialized.
	 */
	if (trans_pcie->napi_dev.reg_state != NETREG_DUMMY)
		init_dummy_netdev(&trans_pcie->napi_dev);
}

void iwl_trans_pcie_free(struct iwl_trans *trans)
{
	struct iwl_trans_pcie *trans_pcie = IWL_TRANS_GET_PCIE_TRANS(trans);
	int i;

#ifdef CPTCFG_IWLWIFI_PLATFORM_DATA
	/* Make sure the device is on before calling pci functions again.
	 * This also ensures that the saved_state structure is freed.
	 */
	iwl_trans_pcie_power_device_on(trans_pcie);
#endif
	iwl_pcie_synchronize_irqs(trans);

	iwl_pcie_tx_free(trans);
	iwl_pcie_rx_free(trans);

	if (trans_pcie->msix_enabled) {
		for (i = 0; i < trans_pcie->allocated_vector; i++)
			free_irq(trans_pcie->msix_entries[i].vector,
				 &trans_pcie->msix_entries[i]);

		pci_disable_msix(trans_pcie->pci_dev);
		trans_pcie->msix_enabled = false;
	} else {
		free_irq(trans_pcie->pci_dev->irq, trans);

		iwl_pcie_free_ict(trans);

		pci_disable_msi(trans_pcie->pci_dev);
	}
	iounmap(trans_pcie->hw_base);
	pci_release_regions(trans_pcie->pci_dev);
	pci_disable_device(trans_pcie->pci_dev);

	iwl_pcie_free_fw_monitor(trans);

	for_each_possible_cpu(i) {
		struct iwl_tso_hdr_page *p =
			per_cpu_ptr(trans_pcie->tso_hdr_page, i);

		if (p->page)
			__free_page(p->page);
	}

	free_percpu(trans_pcie->tso_hdr_page);
	mutex_destroy(&trans_pcie->mutex);
	iwl_trans_free(trans);
}

static void iwl_trans_pcie_set_pmi(struct iwl_trans *trans, bool state)
{
	if (state)
		set_bit(STATUS_TPOWER_PMI, &trans->status);
	else
		clear_bit(STATUS_TPOWER_PMI, &trans->status);
}

static bool iwl_trans_pcie_grab_nic_access(struct iwl_trans *trans,
					   unsigned long *flags)
{
	int ret;
	struct iwl_trans_pcie *trans_pcie = IWL_TRANS_GET_PCIE_TRANS(trans);

	spin_lock_irqsave(&trans_pcie->reg_lock, *flags);

	if (trans_pcie->cmd_hold_nic_awake)
		goto out;

	/* this bit wakes up the NIC */
	__iwl_trans_pcie_set_bit(trans, CSR_GP_CNTRL,
				 CSR_GP_CNTRL_REG_FLAG_MAC_ACCESS_REQ);
	if (trans->cfg->device_family == IWL_DEVICE_FAMILY_8000)
		udelay(2);

	/*
	 * These bits say the device is running, and should keep running for
	 * at least a short while (at least as long as MAC_ACCESS_REQ stays 1),
	 * but they do not indicate that embedded SRAM is restored yet;
	 * 3945 and 4965 have volatile SRAM, and must save/restore contents
	 * to/from host DRAM when sleeping/waking for power-saving.
	 * Each direction takes approximately 1/4 millisecond; with this
	 * overhead, it's a good idea to grab and hold MAC_ACCESS_REQUEST if a
	 * series of register accesses are expected (e.g. reading Event Log),
	 * to keep device from sleeping.
	 *
	 * CSR_UCODE_DRV_GP1 register bit MAC_SLEEP == 0 indicates that
	 * SRAM is okay/restored.  We don't check that here because this call
	 * is just for hardware register access; but GP1 MAC_SLEEP check is a
	 * good idea before accessing 3945/4965 SRAM (e.g. reading Event Log).
	 *
	 * 5000 series and later (including 1000 series) have non-volatile SRAM,
	 * and do not save/restore SRAM when power cycling.
	 */
	ret = iwl_poll_bit(trans, CSR_GP_CNTRL,
			   CSR_GP_CNTRL_REG_VAL_MAC_ACCESS_EN,
			   (CSR_GP_CNTRL_REG_FLAG_MAC_CLOCK_READY |
			    CSR_GP_CNTRL_REG_FLAG_GOING_TO_SLEEP), 15000);
	if (unlikely(ret < 0)) {
		iwl_write32(trans, CSR_RESET, CSR_RESET_REG_FLAG_FORCE_NMI);
		WARN_ONCE(1,
			  "Timeout waiting for hardware access (CSR_GP_CNTRL 0x%08x)\n",
			  iwl_read32(trans, CSR_GP_CNTRL));
		spin_unlock_irqrestore(&trans_pcie->reg_lock, *flags);
		return false;
	}

out:
	/*
	 * Fool sparse by faking we release the lock - sparse will
	 * track nic_access anyway.
	 */
	__release(&trans_pcie->reg_lock);
	return true;
}

static void iwl_trans_pcie_release_nic_access(struct iwl_trans *trans,
					      unsigned long *flags)
{
	struct iwl_trans_pcie *trans_pcie = IWL_TRANS_GET_PCIE_TRANS(trans);

	lockdep_assert_held(&trans_pcie->reg_lock);

	/*
	 * Fool sparse by faking we acquiring the lock - sparse will
	 * track nic_access anyway.
	 */
	__acquire(&trans_pcie->reg_lock);

	if (trans_pcie->cmd_hold_nic_awake)
		goto out;

	__iwl_trans_pcie_clear_bit(trans, CSR_GP_CNTRL,
				   CSR_GP_CNTRL_REG_FLAG_MAC_ACCESS_REQ);
	/*
	 * Above we read the CSR_GP_CNTRL register, which will flush
	 * any previous writes, but we need the write that clears the
	 * MAC_ACCESS_REQ bit to be performed before any other writes
	 * scheduled on different CPUs (after we drop reg_lock).
	 */
	mmiowb();
out:
	spin_unlock_irqrestore(&trans_pcie->reg_lock, *flags);
}

static int iwl_trans_pcie_read_mem(struct iwl_trans *trans, u32 addr,
				   void *buf, int dwords)
{
	unsigned long flags;
	int offs, ret = 0;
	u32 *vals = buf;

	if (iwl_trans_grab_nic_access(trans, &flags)) {
		iwl_write32(trans, HBUS_TARG_MEM_RADDR, addr);
		for (offs = 0; offs < dwords; offs++)
			vals[offs] = iwl_read32(trans, HBUS_TARG_MEM_RDAT);
		iwl_trans_release_nic_access(trans, &flags);
	} else {
		ret = -EBUSY;
	}
	return ret;
}

static int iwl_trans_pcie_write_mem(struct iwl_trans *trans, u32 addr,
				    const void *buf, int dwords)
{
	unsigned long flags;
	int offs, ret = 0;
	const u32 *vals = buf;

	if (iwl_trans_grab_nic_access(trans, &flags)) {
		iwl_write32(trans, HBUS_TARG_MEM_WADDR, addr);
		for (offs = 0; offs < dwords; offs++)
			iwl_write32(trans, HBUS_TARG_MEM_WDAT,
				    vals ? vals[offs] : 0);
		iwl_trans_release_nic_access(trans, &flags);
	} else {
		ret = -EBUSY;
	}
	return ret;
}

static void iwl_trans_pcie_freeze_txq_timer(struct iwl_trans *trans,
					    unsigned long txqs,
					    bool freeze)
{
	struct iwl_trans_pcie *trans_pcie = IWL_TRANS_GET_PCIE_TRANS(trans);
	int queue;

	for_each_set_bit(queue, &txqs, BITS_PER_LONG) {
		struct iwl_txq *txq = &trans_pcie->txq[queue];
		unsigned long now;

		spin_lock_bh(&txq->lock);

		now = jiffies;

		if (txq->frozen == freeze)
			goto next_queue;

		IWL_DEBUG_TX_QUEUES(trans, "%s TXQ %d\n",
				    freeze ? "Freezing" : "Waking", queue);

		txq->frozen = freeze;

		if (txq->q.read_ptr == txq->q.write_ptr)
			goto next_queue;

		if (freeze) {
			if (unlikely(time_after(now,
						txq->stuck_timer.expires))) {
				/*
				 * The timer should have fired, maybe it is
				 * spinning right now on the lock.
				 */
				goto next_queue;
			}
			/* remember how long until the timer fires */
			txq->frozen_expiry_remainder =
				txq->stuck_timer.expires - now;
			del_timer(&txq->stuck_timer);
			goto next_queue;
		}

		/*
		 * Wake a non-empty queue -> arm timer with the
		 * remainder before it froze
		 */
		mod_timer(&txq->stuck_timer,
			  now + txq->frozen_expiry_remainder);

next_queue:
		spin_unlock_bh(&txq->lock);
	}
}

static void iwl_trans_pcie_block_txq_ptrs(struct iwl_trans *trans, bool block)
{
	struct iwl_trans_pcie *trans_pcie = IWL_TRANS_GET_PCIE_TRANS(trans);
	int i;

	for (i = 0; i < trans->cfg->base_params->num_of_queues; i++) {
		struct iwl_txq *txq = &trans_pcie->txq[i];

		if (i == trans_pcie->cmd_queue)
			continue;

		spin_lock_bh(&txq->lock);

		if (!block && !(WARN_ON_ONCE(!txq->block))) {
			txq->block--;
			if (!txq->block) {
				iwl_write32(trans, HBUS_TARG_WRPTR,
					    txq->q.write_ptr | (i << 8));
			}
		} else if (block) {
			txq->block++;
		}

		spin_unlock_bh(&txq->lock);
	}
}

#define IWL_FLUSH_WAIT_MS	2000

static int iwl_trans_pcie_wait_txq_empty(struct iwl_trans *trans, u32 txq_bm)
{
	struct iwl_trans_pcie *trans_pcie = IWL_TRANS_GET_PCIE_TRANS(trans);
	struct iwl_txq *txq;
	struct iwl_queue *q;
	int cnt;
	unsigned long now = jiffies;
	u32 scd_sram_addr;
	u8 buf[16];
	int ret = 0;

	/* waiting for all the tx frames complete might take a while */
	for (cnt = 0; cnt < trans->cfg->base_params->num_of_queues; cnt++) {
		u8 wr_ptr;

		if (cnt == trans_pcie->cmd_queue)
			continue;
		if (!test_bit(cnt, trans_pcie->queue_used))
			continue;
		if (!(BIT(cnt) & txq_bm))
			continue;

		IWL_DEBUG_TX_QUEUES(trans, "Emptying queue %d...\n", cnt);
		txq = &trans_pcie->txq[cnt];
		q = &txq->q;
		wr_ptr = ACCESS_ONCE(q->write_ptr);

		while (q->read_ptr != ACCESS_ONCE(q->write_ptr) &&
		       !time_after(jiffies,
				   now + msecs_to_jiffies(IWL_FLUSH_WAIT_MS))) {
			u8 write_ptr = ACCESS_ONCE(q->write_ptr);

			if (WARN_ONCE(wr_ptr != write_ptr,
				      "WR pointer moved while flushing %d -> %d\n",
				      wr_ptr, write_ptr))
				return -ETIMEDOUT;
			msleep(1);
		}

		if (q->read_ptr != q->write_ptr) {
			IWL_ERR(trans,
				"fail to flush all tx fifo queues Q %d\n", cnt);
			ret = -ETIMEDOUT;
			break;
		}
		IWL_DEBUG_TX_QUEUES(trans, "Queue %d is now empty.\n", cnt);
	}

	if (!ret)
		return 0;

	IWL_ERR(trans, "Current SW read_ptr %d write_ptr %d\n",
		txq->q.read_ptr, txq->q.write_ptr);

	scd_sram_addr = trans_pcie->scd_base_addr +
			SCD_TX_STTS_QUEUE_OFFSET(txq->q.id);
	iwl_trans_read_mem_bytes(trans, scd_sram_addr, buf, sizeof(buf));

	iwl_print_hex_error(trans, buf, sizeof(buf));

	for (cnt = 0; cnt < FH_TCSR_CHNL_NUM; cnt++)
		IWL_ERR(trans, "FH TRBs(%d) = 0x%08x\n", cnt,
			iwl_read_direct32(trans, FH_TX_TRB_REG(cnt)));

	for (cnt = 0; cnt < trans->cfg->base_params->num_of_queues; cnt++) {
		u32 status = iwl_read_prph(trans, SCD_QUEUE_STATUS_BITS(cnt));
		u8 fifo = (status >> SCD_QUEUE_STTS_REG_POS_TXF) & 0x7;
		bool active = !!(status & BIT(SCD_QUEUE_STTS_REG_POS_ACTIVE));
		u32 tbl_dw =
			iwl_trans_read_mem32(trans, trans_pcie->scd_base_addr +
					     SCD_TRANS_TBL_OFFSET_QUEUE(cnt));

		if (cnt & 0x1)
			tbl_dw = (tbl_dw & 0xFFFF0000) >> 16;
		else
			tbl_dw = tbl_dw & 0x0000FFFF;

		IWL_ERR(trans,
			"Q %d is %sactive and mapped to fifo %d ra_tid 0x%04x [%d,%d]\n",
			cnt, active ? "" : "in", fifo, tbl_dw,
			iwl_read_prph(trans, SCD_QUEUE_RDPTR(cnt)) &
				(TFD_QUEUE_SIZE_MAX - 1),
			iwl_read_prph(trans, SCD_QUEUE_WRPTR(cnt)));
	}

	return ret;
}

static void iwl_trans_pcie_set_bits_mask(struct iwl_trans *trans, u32 reg,
					 u32 mask, u32 value)
{
	struct iwl_trans_pcie *trans_pcie = IWL_TRANS_GET_PCIE_TRANS(trans);
	unsigned long flags;

	spin_lock_irqsave(&trans_pcie->reg_lock, flags);
	__iwl_trans_pcie_set_bits_mask(trans, reg, mask, value);
	spin_unlock_irqrestore(&trans_pcie->reg_lock, flags);
}

void iwl_trans_pcie_ref(struct iwl_trans *trans)
{
	struct iwl_trans_pcie *trans_pcie = IWL_TRANS_GET_PCIE_TRANS(trans);

	if (iwlwifi_mod_params.d0i3_disable)
		return;

	pm_runtime_get(&trans_pcie->pci_dev->dev);

#ifdef CONFIG_PM
#if (defined(CONFIG_PM_RUNTIME) || LINUX_VERSION_CODE >= KERNEL_VERSION(3,19,0))
	IWL_DEBUG_RPM(trans, "runtime usage count: %d\n",
		      atomic_read(&trans_pcie->pci_dev->dev.power.usage_count));
#endif
#endif /* CONFIG_PM */
}

void iwl_trans_pcie_unref(struct iwl_trans *trans)
{
	struct iwl_trans_pcie *trans_pcie = IWL_TRANS_GET_PCIE_TRANS(trans);

	if (iwlwifi_mod_params.d0i3_disable)
		return;

	pm_runtime_mark_last_busy(&trans_pcie->pci_dev->dev);
	pm_runtime_put_autosuspend(&trans_pcie->pci_dev->dev);

#ifdef CONFIG_PM
#if (defined(CONFIG_PM_RUNTIME) || LINUX_VERSION_CODE >= KERNEL_VERSION(3,19,0))
	IWL_DEBUG_RPM(trans, "runtime usage count: %d\n",
		      atomic_read(&trans_pcie->pci_dev->dev.power.usage_count));
#endif
#endif /* CONFIG_PM */
}

static const char *get_csr_string(int cmd)
{
#define IWL_CMD(x) case x: return #x
	switch (cmd) {
	IWL_CMD(CSR_HW_IF_CONFIG_REG);
	IWL_CMD(CSR_INT_COALESCING);
	IWL_CMD(CSR_INT);
	IWL_CMD(CSR_INT_MASK);
	IWL_CMD(CSR_FH_INT_STATUS);
	IWL_CMD(CSR_GPIO_IN);
	IWL_CMD(CSR_RESET);
	IWL_CMD(CSR_GP_CNTRL);
	IWL_CMD(CSR_HW_REV);
	IWL_CMD(CSR_EEPROM_REG);
	IWL_CMD(CSR_EEPROM_GP);
	IWL_CMD(CSR_OTP_GP_REG);
	IWL_CMD(CSR_GIO_REG);
	IWL_CMD(CSR_GP_UCODE_REG);
	IWL_CMD(CSR_GP_DRIVER_REG);
	IWL_CMD(CSR_UCODE_DRV_GP1);
	IWL_CMD(CSR_UCODE_DRV_GP2);
	IWL_CMD(CSR_LED_REG);
	IWL_CMD(CSR_DRAM_INT_TBL_REG);
	IWL_CMD(CSR_GIO_CHICKEN_BITS);
	IWL_CMD(CSR_ANA_PLL_CFG);
	IWL_CMD(CSR_HW_REV_WA_REG);
	IWL_CMD(CSR_MONITOR_STATUS_REG);
	IWL_CMD(CSR_DBG_HPET_MEM_REG);
	default:
		return "UNKNOWN";
	}
#undef IWL_CMD
}

void iwl_pcie_dump_csr(struct iwl_trans *trans)
{
	int i;
	static const u32 csr_tbl[] = {
		CSR_HW_IF_CONFIG_REG,
		CSR_INT_COALESCING,
		CSR_INT,
		CSR_INT_MASK,
		CSR_FH_INT_STATUS,
		CSR_GPIO_IN,
		CSR_RESET,
		CSR_GP_CNTRL,
		CSR_HW_REV,
		CSR_EEPROM_REG,
		CSR_EEPROM_GP,
		CSR_OTP_GP_REG,
		CSR_GIO_REG,
		CSR_GP_UCODE_REG,
		CSR_GP_DRIVER_REG,
		CSR_UCODE_DRV_GP1,
		CSR_UCODE_DRV_GP2,
		CSR_LED_REG,
		CSR_DRAM_INT_TBL_REG,
		CSR_GIO_CHICKEN_BITS,
		CSR_ANA_PLL_CFG,
		CSR_MONITOR_STATUS_REG,
		CSR_HW_REV_WA_REG,
		CSR_DBG_HPET_MEM_REG
	};
	IWL_ERR(trans, "CSR values:\n");
	IWL_ERR(trans, "(2nd byte of CSR_INT_COALESCING is "
		"CSR_INT_PERIODIC_REG)\n");
	for (i = 0; i <  ARRAY_SIZE(csr_tbl); i++) {
		IWL_ERR(trans, "  %25s: 0X%08x\n",
			get_csr_string(csr_tbl[i]),
			iwl_read32(trans, csr_tbl[i]));
	}
}

#ifdef CPTCFG_IWLWIFI_DEBUGFS
/* create and remove of files */
#define DEBUGFS_ADD_FILE(name, parent, mode) do {			\
	if (!debugfs_create_file(#name, mode, parent, trans,		\
				 &iwl_dbgfs_##name##_ops))		\
		goto err;						\
} while (0)

/* file operation */
#define DEBUGFS_READ_FILE_OPS(name)					\
static const struct file_operations iwl_dbgfs_##name##_ops = {		\
	.read = iwl_dbgfs_##name##_read,				\
	.open = simple_open,						\
	.llseek = generic_file_llseek,					\
};

#define DEBUGFS_WRITE_FILE_OPS(name)                                    \
static const struct file_operations iwl_dbgfs_##name##_ops = {          \
	.write = iwl_dbgfs_##name##_write,                              \
	.open = simple_open,						\
	.llseek = generic_file_llseek,					\
};

#define DEBUGFS_READ_WRITE_FILE_OPS(name)				\
static const struct file_operations iwl_dbgfs_##name##_ops = {		\
	.write = iwl_dbgfs_##name##_write,				\
	.read = iwl_dbgfs_##name##_read,				\
	.open = simple_open,						\
	.llseek = generic_file_llseek,					\
};

static ssize_t iwl_dbgfs_tx_queue_read(struct file *file,
				       char __user *user_buf,
				       size_t count, loff_t *ppos)
{
	struct iwl_trans *trans = file->private_data;
	struct iwl_trans_pcie *trans_pcie = IWL_TRANS_GET_PCIE_TRANS(trans);
	struct iwl_txq *txq;
	struct iwl_queue *q;
	char *buf;
	int pos = 0;
	int cnt;
	int ret;
	size_t bufsz;

	bufsz = sizeof(char) * 75 * trans->cfg->base_params->num_of_queues;

	if (!trans_pcie->txq)
		return -EAGAIN;

	buf = kzalloc(bufsz, GFP_KERNEL);
	if (!buf)
		return -ENOMEM;

	for (cnt = 0; cnt < trans->cfg->base_params->num_of_queues; cnt++) {
		txq = &trans_pcie->txq[cnt];
		q = &txq->q;
		pos += scnprintf(buf + pos, bufsz - pos,
				"hwq %.2d: read=%u write=%u use=%d stop=%d need_update=%d frozen=%d%s\n",
				cnt, q->read_ptr, q->write_ptr,
				!!test_bit(cnt, trans_pcie->queue_used),
				 !!test_bit(cnt, trans_pcie->queue_stopped),
				 txq->need_update, txq->frozen,
				 (cnt == trans_pcie->cmd_queue ? " HCMD" : ""));
	}
	ret = simple_read_from_buffer(user_buf, count, ppos, buf, pos);
	kfree(buf);
	return ret;
}

static ssize_t iwl_dbgfs_rx_queue_read(struct file *file,
				       char __user *user_buf,
				       size_t count, loff_t *ppos)
{
	struct iwl_trans *trans = file->private_data;
	struct iwl_trans_pcie *trans_pcie = IWL_TRANS_GET_PCIE_TRANS(trans);
	char *buf;
	int pos = 0, i, ret;
	size_t bufsz = sizeof(buf);

	bufsz = sizeof(char) * 121 * trans->num_rx_queues;

	if (!trans_pcie->rxq)
		return -EAGAIN;

	buf = kzalloc(bufsz, GFP_KERNEL);
	if (!buf)
		return -ENOMEM;

	for (i = 0; i < trans->num_rx_queues && pos < bufsz; i++) {
		struct iwl_rxq *rxq = &trans_pcie->rxq[i];

		pos += scnprintf(buf + pos, bufsz - pos, "queue#: %2d\n",
				 i);
		pos += scnprintf(buf + pos, bufsz - pos, "\tread: %u\n",
				 rxq->read);
		pos += scnprintf(buf + pos, bufsz - pos, "\twrite: %u\n",
				 rxq->write);
		pos += scnprintf(buf + pos, bufsz - pos, "\twrite_actual: %u\n",
				 rxq->write_actual);
		pos += scnprintf(buf + pos, bufsz - pos, "\tneed_update: %2d\n",
				 rxq->need_update);
		pos += scnprintf(buf + pos, bufsz - pos, "\tfree_count: %u\n",
				 rxq->free_count);
		if (rxq->rb_stts) {
			pos += scnprintf(buf + pos, bufsz - pos,
					 "\tclosed_rb_num: %u\n",
					 le16_to_cpu(rxq->rb_stts->closed_rb_num) &
					 0x0FFF);
		} else {
			pos += scnprintf(buf + pos, bufsz - pos,
					 "\tclosed_rb_num: Not Allocated\n");
		}
	}
	ret = simple_read_from_buffer(user_buf, count, ppos, buf, pos);
	kfree(buf);

	return ret;
}

static ssize_t iwl_dbgfs_interrupt_read(struct file *file,
					char __user *user_buf,
					size_t count, loff_t *ppos)
{
	struct iwl_trans *trans = file->private_data;
	struct iwl_trans_pcie *trans_pcie = IWL_TRANS_GET_PCIE_TRANS(trans);
	struct isr_statistics *isr_stats = &trans_pcie->isr_stats;

	int pos = 0;
	char *buf;
	int bufsz = 24 * 64; /* 24 items * 64 char per item */
	ssize_t ret;

	buf = kzalloc(bufsz, GFP_KERNEL);
	if (!buf)
		return -ENOMEM;

	pos += scnprintf(buf + pos, bufsz - pos,
			"Interrupt Statistics Report:\n");

	pos += scnprintf(buf + pos, bufsz - pos, "HW Error:\t\t\t %u\n",
		isr_stats->hw);
	pos += scnprintf(buf + pos, bufsz - pos, "SW Error:\t\t\t %u\n",
		isr_stats->sw);
	if (isr_stats->sw || isr_stats->hw) {
		pos += scnprintf(buf + pos, bufsz - pos,
			"\tLast Restarting Code:  0x%X\n",
			isr_stats->err_code);
	}
#ifdef CPTCFG_IWLWIFI_DEBUG
	pos += scnprintf(buf + pos, bufsz - pos, "Frame transmitted:\t\t %u\n",
		isr_stats->sch);
	pos += scnprintf(buf + pos, bufsz - pos, "Alive interrupt:\t\t %u\n",
		isr_stats->alive);
#endif
	pos += scnprintf(buf + pos, bufsz - pos,
		"HW RF KILL switch toggled:\t %u\n", isr_stats->rfkill);

	pos += scnprintf(buf + pos, bufsz - pos, "CT KILL:\t\t\t %u\n",
		isr_stats->ctkill);

	pos += scnprintf(buf + pos, bufsz - pos, "Wakeup Interrupt:\t\t %u\n",
		isr_stats->wakeup);

	pos += scnprintf(buf + pos, bufsz - pos,
		"Rx command responses:\t\t %u\n", isr_stats->rx);

	pos += scnprintf(buf + pos, bufsz - pos, "Tx/FH interrupt:\t\t %u\n",
		isr_stats->tx);

	pos += scnprintf(buf + pos, bufsz - pos, "Unexpected INTA:\t\t %u\n",
		isr_stats->unhandled);

	ret = simple_read_from_buffer(user_buf, count, ppos, buf, pos);
	kfree(buf);
	return ret;
}

static ssize_t iwl_dbgfs_interrupt_write(struct file *file,
					 const char __user *user_buf,
					 size_t count, loff_t *ppos)
{
	struct iwl_trans *trans = file->private_data;
	struct iwl_trans_pcie *trans_pcie = IWL_TRANS_GET_PCIE_TRANS(trans);
	struct isr_statistics *isr_stats = &trans_pcie->isr_stats;

	char buf[8];
	int buf_size;
	u32 reset_flag;

	memset(buf, 0, sizeof(buf));
	buf_size = min(count, sizeof(buf) -  1);
	if (copy_from_user(buf, user_buf, buf_size))
		return -EFAULT;
	if (sscanf(buf, "%x", &reset_flag) != 1)
		return -EFAULT;
	if (reset_flag == 0)
		memset(isr_stats, 0, sizeof(*isr_stats));

	return count;
}

static ssize_t iwl_dbgfs_csr_write(struct file *file,
				   const char __user *user_buf,
				   size_t count, loff_t *ppos)
{
	struct iwl_trans *trans = file->private_data;
	char buf[8];
	int buf_size;
	int csr;

	memset(buf, 0, sizeof(buf));
	buf_size = min(count, sizeof(buf) -  1);
	if (copy_from_user(buf, user_buf, buf_size))
		return -EFAULT;
	if (sscanf(buf, "%d", &csr) != 1)
		return -EFAULT;

	iwl_pcie_dump_csr(trans);

	return count;
}

static ssize_t iwl_dbgfs_fh_reg_read(struct file *file,
				     char __user *user_buf,
				     size_t count, loff_t *ppos)
{
	struct iwl_trans *trans = file->private_data;
	char *buf = NULL;
	ssize_t ret;

	ret = iwl_dump_fh(trans, &buf);
	if (ret < 0)
		return ret;
	if (!buf)
		return -EINVAL;
	ret = simple_read_from_buffer(user_buf, count, ppos, buf, ret);
	kfree(buf);
	return ret;
}

DEBUGFS_READ_WRITE_FILE_OPS(interrupt);
DEBUGFS_READ_FILE_OPS(fh_reg);
DEBUGFS_READ_FILE_OPS(rx_queue);
DEBUGFS_READ_FILE_OPS(tx_queue);
DEBUGFS_WRITE_FILE_OPS(csr);

/* Create the debugfs files and directories */
int iwl_trans_pcie_dbgfs_register(struct iwl_trans *trans)
{
	struct dentry *dir = trans->dbgfs_dir;

	DEBUGFS_ADD_FILE(rx_queue, dir, S_IRUSR);
	DEBUGFS_ADD_FILE(tx_queue, dir, S_IRUSR);
	DEBUGFS_ADD_FILE(interrupt, dir, S_IWUSR | S_IRUSR);
	DEBUGFS_ADD_FILE(csr, dir, S_IWUSR);
	DEBUGFS_ADD_FILE(fh_reg, dir, S_IRUSR);
	return 0;

err:
	IWL_ERR(trans, "failed to create the trans debugfs entry\n");
	return -ENOMEM;
}
#endif /*CPTCFG_IWLWIFI_DEBUGFS */

static u32 iwl_trans_pcie_get_cmdlen(struct iwl_tfd *tfd)
{
	u32 cmdlen = 0;
	int i;

	for (i = 0; i < IWL_NUM_OF_TBS; i++)
		cmdlen += iwl_pcie_tfd_tb_get_len(tfd, i);

	return cmdlen;
}

static u32 iwl_trans_pcie_dump_rbs(struct iwl_trans *trans,
				   struct iwl_fw_error_dump_data **data,
				   int allocated_rb_nums)
{
	struct iwl_trans_pcie *trans_pcie = IWL_TRANS_GET_PCIE_TRANS(trans);
	int max_len = PAGE_SIZE << trans_pcie->rx_page_order;
	/* Dump RBs is supported only for pre-9000 devices (1 queue) */
	struct iwl_rxq *rxq = &trans_pcie->rxq[0];
	u32 i, r, j, rb_len = 0;

	spin_lock(&rxq->lock);

	r = le16_to_cpu(ACCESS_ONCE(rxq->rb_stts->closed_rb_num)) & 0x0FFF;

	for (i = rxq->read, j = 0;
	     i != r && j < allocated_rb_nums;
	     i = (i + 1) & RX_QUEUE_MASK, j++) {
		struct iwl_rx_mem_buffer *rxb = rxq->queue[i];
		struct iwl_fw_error_dump_rb *rb;

		dma_unmap_page(trans->dev, rxb->page_dma, max_len,
			       DMA_FROM_DEVICE);

		rb_len += sizeof(**data) + sizeof(*rb) + max_len;

		(*data)->type = cpu_to_le32(IWL_FW_ERROR_DUMP_RB);
		(*data)->len = cpu_to_le32(sizeof(*rb) + max_len);
		rb = (void *)(*data)->data;
		rb->index = cpu_to_le32(i);
		memcpy(rb->data, page_address(rxb->page), max_len);
		/* remap the page for the free benefit */
		rxb->page_dma = dma_map_page(trans->dev, rxb->page, 0,
						     max_len,
						     DMA_FROM_DEVICE);

		*data = iwl_fw_error_next_data(*data);
	}

	spin_unlock(&rxq->lock);

	return rb_len;
}
#define IWL_CSR_TO_DUMP (0x250)

static u32 iwl_trans_pcie_dump_csr(struct iwl_trans *trans,
				   struct iwl_fw_error_dump_data **data)
{
	u32 csr_len = sizeof(**data) + IWL_CSR_TO_DUMP;
	__le32 *val;
	int i;

	(*data)->type = cpu_to_le32(IWL_FW_ERROR_DUMP_CSR);
	(*data)->len = cpu_to_le32(IWL_CSR_TO_DUMP);
	val = (void *)(*data)->data;

	for (i = 0; i < IWL_CSR_TO_DUMP; i += 4)
		*val++ = cpu_to_le32(iwl_trans_pcie_read32(trans, i));

	*data = iwl_fw_error_next_data(*data);

	return csr_len;
}

static u32 iwl_trans_pcie_fh_regs_dump(struct iwl_trans *trans,
				       struct iwl_fw_error_dump_data **data)
{
	u32 fh_regs_len = FH_MEM_UPPER_BOUND - FH_MEM_LOWER_BOUND;
	unsigned long flags;
	__le32 *val;
	int i;

	if (!iwl_trans_grab_nic_access(trans, &flags))
		return 0;

	(*data)->type = cpu_to_le32(IWL_FW_ERROR_DUMP_FH_REGS);
	(*data)->len = cpu_to_le32(fh_regs_len);
	val = (void *)(*data)->data;

	for (i = FH_MEM_LOWER_BOUND; i < FH_MEM_UPPER_BOUND; i += sizeof(u32))
		*val++ = cpu_to_le32(iwl_trans_pcie_read32(trans, i));

	iwl_trans_release_nic_access(trans, &flags);

	*data = iwl_fw_error_next_data(*data);

	return sizeof(**data) + fh_regs_len;
}

static u32
iwl_trans_pci_dump_marbh_monitor(struct iwl_trans *trans,
				 struct iwl_fw_error_dump_fw_mon *fw_mon_data,
				 u32 monitor_len)
{
	u32 buf_size_in_dwords = (monitor_len >> 2);
	u32 *buffer = (u32 *)fw_mon_data->data;
	unsigned long flags;
	u32 i;

	if (!iwl_trans_grab_nic_access(trans, &flags))
		return 0;

	iwl_write_prph_no_grab(trans, MON_DMARB_RD_CTL_ADDR, 0x1);
	for (i = 0; i < buf_size_in_dwords; i++)
		buffer[i] = iwl_read_prph_no_grab(trans,
				MON_DMARB_RD_DATA_ADDR);
	iwl_write_prph_no_grab(trans, MON_DMARB_RD_CTL_ADDR, 0x0);

	iwl_trans_release_nic_access(trans, &flags);

	return monitor_len;
}

static u32
iwl_trans_pcie_dump_monitor(struct iwl_trans *trans,
			    struct iwl_fw_error_dump_data **data,
			    u32 monitor_len)
{
	struct iwl_trans_pcie *trans_pcie = IWL_TRANS_GET_PCIE_TRANS(trans);
	u32 len = 0;

	if ((trans_pcie->fw_mon_page &&
	     trans->cfg->device_family == IWL_DEVICE_FAMILY_7000) ||
	    trans->dbg_dest_tlv) {
		struct iwl_fw_error_dump_fw_mon *fw_mon_data;
		u32 base, write_ptr, wrap_cnt;

		/* If there was a dest TLV - use the values from there */
		if (trans->dbg_dest_tlv) {
			write_ptr =
				le32_to_cpu(trans->dbg_dest_tlv->write_ptr_reg);
			wrap_cnt = le32_to_cpu(trans->dbg_dest_tlv->wrap_count);
			base = le32_to_cpu(trans->dbg_dest_tlv->base_reg);
		} else {
			base = MON_BUFF_BASE_ADDR;
			write_ptr = MON_BUFF_WRPTR;
			wrap_cnt = MON_BUFF_CYCLE_CNT;
		}

		(*data)->type = cpu_to_le32(IWL_FW_ERROR_DUMP_FW_MONITOR);
		fw_mon_data = (void *)(*data)->data;
		fw_mon_data->fw_mon_wr_ptr =
			cpu_to_le32(iwl_read_prph(trans, write_ptr));
		fw_mon_data->fw_mon_cycle_cnt =
			cpu_to_le32(iwl_read_prph(trans, wrap_cnt));
		fw_mon_data->fw_mon_base_ptr =
			cpu_to_le32(iwl_read_prph(trans, base));

		len += sizeof(**data) + sizeof(*fw_mon_data);
		if (trans_pcie->fw_mon_page) {
			/*
			 * The firmware is now asserted, it won't write anything
			 * to the buffer. CPU can take ownership to fetch the
			 * data. The buffer will be handed back to the device
			 * before the firmware will be restarted.
			 */
			dma_sync_single_for_cpu(trans->dev,
						trans_pcie->fw_mon_phys,
						trans_pcie->fw_mon_size,
						DMA_FROM_DEVICE);
			memcpy(fw_mon_data->data,
			       page_address(trans_pcie->fw_mon_page),
			       trans_pcie->fw_mon_size);

			monitor_len = trans_pcie->fw_mon_size;
		} else if (trans->dbg_dest_tlv->monitor_mode == SMEM_MODE) {
			/*
			 * Update pointers to reflect actual values after
			 * shifting
			 */
			base = iwl_read_prph(trans, base) <<
			       trans->dbg_dest_tlv->base_shift;
			iwl_trans_read_mem(trans, base, fw_mon_data->data,
					   monitor_len / sizeof(u32));
		} else if (trans->dbg_dest_tlv->monitor_mode == MARBH_MODE) {
			monitor_len =
				iwl_trans_pci_dump_marbh_monitor(trans,
								 fw_mon_data,
								 monitor_len);
		} else {
			/* Didn't match anything - output no monitor data */
			monitor_len = 0;
		}

		len += monitor_len;
		(*data)->len = cpu_to_le32(monitor_len + sizeof(*fw_mon_data));
	}

	return len;
}

static struct iwl_trans_dump_data
*iwl_trans_pcie_dump_data(struct iwl_trans *trans,
			  const struct iwl_fw_dbg_trigger_tlv *trigger)
{
	struct iwl_trans_pcie *trans_pcie = IWL_TRANS_GET_PCIE_TRANS(trans);
	struct iwl_fw_error_dump_data *data;
	struct iwl_txq *cmdq = &trans_pcie->txq[trans_pcie->cmd_queue];
	struct iwl_fw_error_dump_txcmd *txcmd;
	struct iwl_trans_dump_data *dump_data;
	u32 len, num_rbs;
	u32 monitor_len;
	int i, ptr;
	bool dump_rbs = test_bit(STATUS_FW_ERROR, &trans->status) &&
			!trans->cfg->mq_rx_supported;

	/* transport dump header */
	len = sizeof(*dump_data);

	/* host commands */
	len += sizeof(*data) +
		cmdq->q.n_window * (sizeof(*txcmd) + TFD_MAX_PAYLOAD_SIZE);

	/* FW monitor */
	if (trans_pcie->fw_mon_page) {
		len += sizeof(*data) + sizeof(struct iwl_fw_error_dump_fw_mon) +
		       trans_pcie->fw_mon_size;
		monitor_len = trans_pcie->fw_mon_size;
	} else if (trans->dbg_dest_tlv) {
		u32 base, end;

		base = le32_to_cpu(trans->dbg_dest_tlv->base_reg);
		end = le32_to_cpu(trans->dbg_dest_tlv->end_reg);

		base = iwl_read_prph(trans, base) <<
		       trans->dbg_dest_tlv->base_shift;
		end = iwl_read_prph(trans, end) <<
		      trans->dbg_dest_tlv->end_shift;

		/* Make "end" point to the actual end */
		if (trans->cfg->device_family == IWL_DEVICE_FAMILY_8000 ||
		    trans->dbg_dest_tlv->monitor_mode == MARBH_MODE)
			end += (1 << trans->dbg_dest_tlv->end_shift);
		monitor_len = end - base;
		len += sizeof(*data) + sizeof(struct iwl_fw_error_dump_fw_mon) +
		       monitor_len;
	} else {
		monitor_len = 0;
	}

	if (trigger && (trigger->mode & IWL_FW_DBG_TRIGGER_MONITOR_ONLY)) {
		dump_data = vzalloc(len);
		if (!dump_data)
			return NULL;

		data = (void *)dump_data->data;
		len = iwl_trans_pcie_dump_monitor(trans, &data, monitor_len);
		dump_data->len = len;

		return dump_data;
	}

	/* CSR registers */
	len += sizeof(*data) + IWL_CSR_TO_DUMP;

	/* FH registers */
	len += sizeof(*data) + (FH_MEM_UPPER_BOUND - FH_MEM_LOWER_BOUND);

	if (dump_rbs) {
		/* Dump RBs is supported only for pre-9000 devices (1 queue) */
		struct iwl_rxq *rxq = &trans_pcie->rxq[0];
		/* RBs */
		num_rbs = le16_to_cpu(ACCESS_ONCE(rxq->rb_stts->closed_rb_num))
				      & 0x0FFF;
		num_rbs = (num_rbs - rxq->read) & RX_QUEUE_MASK;
		len += num_rbs * (sizeof(*data) +
				  sizeof(struct iwl_fw_error_dump_rb) +
				  (PAGE_SIZE << trans_pcie->rx_page_order));
	}

	dump_data = vzalloc(len);
	if (!dump_data)
		return NULL;

	len = 0;
	data = (void *)dump_data->data;
	data->type = cpu_to_le32(IWL_FW_ERROR_DUMP_TXCMD);
	txcmd = (void *)data->data;
	spin_lock_bh(&cmdq->lock);
	ptr = cmdq->q.write_ptr;
	for (i = 0; i < cmdq->q.n_window; i++) {
		u8 idx = get_cmd_index(&cmdq->q, ptr);
		u32 caplen, cmdlen;

		cmdlen = iwl_trans_pcie_get_cmdlen(&cmdq->tfds[ptr]);
		caplen = min_t(u32, TFD_MAX_PAYLOAD_SIZE, cmdlen);

		if (cmdlen) {
			len += sizeof(*txcmd) + caplen;
			txcmd->cmdlen = cpu_to_le32(cmdlen);
			txcmd->caplen = cpu_to_le32(caplen);
			memcpy(txcmd->data, cmdq->entries[idx].cmd, caplen);
			txcmd = (void *)((u8 *)txcmd->data + caplen);
		}

		ptr = iwl_queue_dec_wrap(ptr);
	}
	spin_unlock_bh(&cmdq->lock);

	data->len = cpu_to_le32(len);
	len += sizeof(*data);
	data = iwl_fw_error_next_data(data);

	len += iwl_trans_pcie_dump_csr(trans, &data);
	len += iwl_trans_pcie_fh_regs_dump(trans, &data);
	if (dump_rbs)
		len += iwl_trans_pcie_dump_rbs(trans, &data, num_rbs);

	len += iwl_trans_pcie_dump_monitor(trans, &data, monitor_len);

	dump_data->len = len;

	return dump_data;
}

#ifdef CONFIG_PM_SLEEP
static int iwl_trans_pcie_suspend(struct iwl_trans *trans)
{
	if (trans->runtime_pm_mode == IWL_PLAT_PM_MODE_D0I3)
		return iwl_pci_fw_enter_d0i3(trans);

	return 0;
}

static void iwl_trans_pcie_resume(struct iwl_trans *trans)
{
	if (trans->runtime_pm_mode == IWL_PLAT_PM_MODE_D0I3)
		iwl_pci_fw_exit_d0i3(trans);
}
#endif /* CONFIG_PM_SLEEP */

static const struct iwl_trans_ops trans_ops_pcie = {
	.start_hw = iwl_trans_pcie_start_hw,
	.op_mode_leave = iwl_trans_pcie_op_mode_leave,
	.fw_alive = iwl_trans_pcie_fw_alive,
	.start_fw = iwl_trans_pcie_start_fw,
	.stop_device = iwl_trans_pcie_stop_device,

	.d3_suspend = iwl_trans_pcie_d3_suspend,
	.d3_resume = iwl_trans_pcie_d3_resume,

#ifdef CONFIG_PM_SLEEP
	.suspend = iwl_trans_pcie_suspend,
	.resume = iwl_trans_pcie_resume,
#endif /* CONFIG_PM_SLEEP */

	.send_cmd = iwl_trans_pcie_send_hcmd,

	.tx = iwl_trans_pcie_tx,
	.reclaim = iwl_trans_pcie_reclaim,

	.txq_disable = iwl_trans_pcie_txq_disable,
	.txq_enable = iwl_trans_pcie_txq_enable,

	.wait_tx_queue_empty = iwl_trans_pcie_wait_txq_empty,
	.freeze_txq_timer = iwl_trans_pcie_freeze_txq_timer,
	.block_txq_ptrs = iwl_trans_pcie_block_txq_ptrs,

	.write8 = iwl_trans_pcie_write8,
	.write32 = iwl_trans_pcie_write32,
	.read32 = iwl_trans_pcie_read32,
	.read_prph = iwl_trans_pcie_read_prph,
	.write_prph = iwl_trans_pcie_write_prph,
	.read_mem = iwl_trans_pcie_read_mem,
	.write_mem = iwl_trans_pcie_write_mem,
	.configure = iwl_trans_pcie_configure,
	.set_pmi = iwl_trans_pcie_set_pmi,
	.grab_nic_access = iwl_trans_pcie_grab_nic_access,
	.release_nic_access = iwl_trans_pcie_release_nic_access,
	.set_bits_mask = iwl_trans_pcie_set_bits_mask,

	.ref = iwl_trans_pcie_ref,
	.unref = iwl_trans_pcie_unref,

	.dump_data = iwl_trans_pcie_dump_data,
};

struct iwl_trans *iwl_trans_pcie_alloc(struct pci_dev *pdev,
				       const struct pci_device_id *ent,
				       const struct iwl_cfg *cfg)
{
	struct iwl_trans_pcie *trans_pcie;
	struct iwl_trans *trans;
	int ret, addr_size;

	trans = iwl_trans_alloc(sizeof(struct iwl_trans_pcie),
				&pdev->dev, cfg, &trans_ops_pcie, 0);
	if (!trans)
		return ERR_PTR(-ENOMEM);

	trans->max_skb_frags = IWL_PCIE_MAX_FRAGS;

	trans_pcie = IWL_TRANS_GET_PCIE_TRANS(trans);

	trans_pcie->trans = trans;
	spin_lock_init(&trans_pcie->irq_lock);
	spin_lock_init(&trans_pcie->reg_lock);
	mutex_init(&trans_pcie->mutex);
	init_waitqueue_head(&trans_pcie->ucode_write_waitq);
	trans_pcie->tso_hdr_page = alloc_percpu(struct iwl_tso_hdr_page);
	if (!trans_pcie->tso_hdr_page) {
		ret = -ENOMEM;
		goto out_no_pci;
	}

	ret = pci_enable_device(pdev);
	if (ret)
		goto out_no_pci;

	if (!cfg->base_params->pcie_l1_allowed) {
		/*
		 * W/A - seems to solve weird behavior. We need to remove this
		 * if we don't want to stay in L1 all the time. This wastes a
		 * lot of power.
		 */
		pci_disable_link_state(pdev, PCIE_LINK_STATE_L0S |
				       PCIE_LINK_STATE_L1 |
				       PCIE_LINK_STATE_CLKPM);
	}

	if (cfg->mq_rx_supported)
		addr_size = 64;
	else
		addr_size = 36;

	pci_set_master(pdev);

	ret = pci_set_dma_mask(pdev, DMA_BIT_MASK(addr_size));
	if (!ret)
		ret = pci_set_consistent_dma_mask(pdev,
						  DMA_BIT_MASK(addr_size));
	if (ret) {
		ret = pci_set_dma_mask(pdev, DMA_BIT_MASK(32));
		if (!ret)
			ret = pci_set_consistent_dma_mask(pdev,
							  DMA_BIT_MASK(32));
		/* both attempts failed: */
		if (ret) {
			dev_err(&pdev->dev, "No suitable DMA available\n");
			goto out_pci_disable_device;
		}
	}

	ret = pci_request_regions(pdev, DRV_NAME);
	if (ret) {
		dev_err(&pdev->dev, "pci_request_regions failed\n");
		goto out_pci_disable_device;
	}

	trans_pcie->hw_base = pci_ioremap_bar(pdev, 0);
	if (!trans_pcie->hw_base) {
		dev_err(&pdev->dev, "pci_ioremap_bar failed\n");
		ret = -ENODEV;
		goto out_pci_release_regions;
	}

	/* We disable the RETRY_TIMEOUT register (0x41) to keep
	 * PCI Tx retries from interfering with C3 CPU state */
	pci_write_config_byte(pdev, PCI_CFG_RETRY_TIMEOUT, 0x00);

	trans->dev = &pdev->dev;
	trans_pcie->pci_dev = pdev;
	iwl_disable_interrupts(trans);

	trans->hw_rev = iwl_read32(trans, CSR_HW_REV);
	/*
	 * In the 8000 HW family the format of the 4 bytes of CSR_HW_REV have
	 * changed, and now the revision step also includes bit 0-1 (no more
	 * "dash" value). To keep hw_rev backwards compatible - we'll store it
	 * in the old format.
	 */
	if (trans->cfg->device_family == IWL_DEVICE_FAMILY_8000) {
		unsigned long flags;

		trans->hw_rev = (trans->hw_rev & 0xfff0) |
				(CSR_HW_REV_STEP(trans->hw_rev << 2) << 2);

		ret = iwl_pcie_prepare_card_hw(trans);
		if (ret) {
			IWL_WARN(trans, "Exit HW not ready\n");
			goto out_pci_disable_msi;
		}

		/*
		 * in-order to recognize C step driver should read chip version
		 * id located at the AUX bus MISC address space.
		 */
		iwl_set_bit(trans, CSR_GP_CNTRL,
			    CSR_GP_CNTRL_REG_FLAG_INIT_DONE);
		udelay(2);

		ret = iwl_poll_bit(trans, CSR_GP_CNTRL,
				   CSR_GP_CNTRL_REG_FLAG_MAC_CLOCK_READY,
				   CSR_GP_CNTRL_REG_FLAG_MAC_CLOCK_READY,
				   25000);
		if (ret < 0) {
			IWL_DEBUG_INFO(trans, "Failed to wake up the nic\n");
			goto out_pci_disable_msi;
		}

		if (iwl_trans_grab_nic_access(trans, &flags)) {
			u32 hw_step;

			hw_step = iwl_read_prph_no_grab(trans, WFPM_CTRL_REG);
			hw_step |= ENABLE_WFPM;
			iwl_write_prph_no_grab(trans, WFPM_CTRL_REG, hw_step);
			hw_step = iwl_read_prph_no_grab(trans, AUX_MISC_REG);
			hw_step = (hw_step >> HW_STEP_LOCATION_BITS) & 0xF;
			if (hw_step == 0x3)
				trans->hw_rev = (trans->hw_rev & 0xFFFFFFF3) |
						(SILICON_C_STEP << 2);
			iwl_trans_release_nic_access(trans, &flags);
		}
	}

	iwl_pcie_set_interrupt_capa(pdev, trans);
	trans->hw_id = (pdev->device << 16) + pdev->subsystem_device;
	snprintf(trans->hw_id_str, sizeof(trans->hw_id_str),
		 "PCI ID: 0x%04X:0x%04X", pdev->device, pdev->subsystem_device);

	/* Initialize the wait queue for commands */
	init_waitqueue_head(&trans_pcie->wait_command_queue);

	init_waitqueue_head(&trans_pcie->d0i3_waitq);

	if (trans_pcie->msix_enabled) {
		if (iwl_pcie_init_msix_handler(pdev, trans_pcie))
			goto out_pci_release_regions;
	 } else {
		ret = iwl_pcie_alloc_ict(trans);
		if (ret)
			goto out_pci_disable_msi;

		ret = request_threaded_irq(pdev->irq, iwl_pcie_isr,
					   iwl_pcie_irq_handler,
					   IRQF_SHARED, DRV_NAME, trans);
		if (ret) {
			IWL_ERR(trans, "Error allocating IRQ %d\n", pdev->irq);
			goto out_free_ict;
		}
		trans_pcie->inta_mask = CSR_INI_SET_MASK;
	 }

#ifdef CPTCFG_IWLWIFI_PCIE_RTPM
	trans->runtime_pm_mode = IWL_PLAT_PM_MODE_D0I3;
#else
	trans->runtime_pm_mode = IWL_PLAT_PM_MODE_DISABLED;
#endif /* CPTCFG_IWLWIFI_PCIE_RTPM */

	return trans;

out_free_ict:
	iwl_pcie_free_ict(trans);
out_pci_disable_msi:
	pci_disable_msi(pdev);
out_pci_release_regions:
	pci_release_regions(pdev);
out_pci_disable_device:
	pci_disable_device(pdev);
out_no_pci:
	free_percpu(trans_pcie->tso_hdr_page);
	iwl_trans_free(trans);
	return ERR_PTR(ret);
}<|MERGE_RESOLUTION|>--- conflicted
+++ resolved
@@ -1250,10 +1250,15 @@
 	bool hw_rfkill;
 	int ret;
 
-	mutex_lock(&trans_pcie->mutex);
-
-<<<<<<< HEAD
-=======
+	/* This may fail if AMT took ownership of the device */
+	if (iwl_pcie_prepare_card_hw(trans)) {
+		IWL_WARN(trans, "Exit HW not ready\n");
+		ret = -EIO;
+		goto out;
+	}
+
+	iwl_enable_rfkill_int(trans);
+
 	iwl_write32(trans, CSR_INT, 0xFFFFFFFF);
 
 	/*
@@ -1268,7 +1273,6 @@
 
 	mutex_lock(&trans_pcie->mutex);
 
->>>>>>> e496db6a
 	/* If platform's RF_KILL switch is NOT set to KILL */
 	hw_rfkill = iwl_is_rfkill_set(trans);
 	if (hw_rfkill)
@@ -1289,15 +1293,12 @@
 		goto out;
 	}
 
-	/* This may fail if AMT took ownership of the device */
-	if (iwl_pcie_prepare_card_hw(trans)) {
-		IWL_WARN(trans, "Exit HW not ready\n");
-		ret = -EIO;
-		goto out;
-	}
-
-	iwl_enable_rfkill_int(trans);
-
+	/* make sure rfkill handshake bits are cleared */
+	iwl_write32(trans, CSR_UCODE_DRV_GP1_CLR, CSR_UCODE_SW_BIT_RFKILL);
+	iwl_write32(trans, CSR_UCODE_DRV_GP1_CLR,
+		    CSR_UCODE_DRV_GP1_BIT_CMD_BLOCKED);
+
+	/* clear (again), then enable host interrupts */
 	iwl_write32(trans, CSR_INT, 0xFFFFFFFF);
 
 	ret = iwl_pcie_nic_init(trans);
@@ -1306,14 +1307,14 @@
 		goto out;
 	}
 
-	/* make sure rfkill handshake bits are cleared */
-	iwl_write32(trans, CSR_UCODE_DRV_GP1_CLR, CSR_UCODE_SW_BIT_RFKILL);
-	iwl_write32(trans, CSR_UCODE_DRV_GP1_CLR,
-		    CSR_UCODE_DRV_GP1_BIT_CMD_BLOCKED);
-
-	/* clear (again), then enable host interrupts */
-	iwl_write32(trans, CSR_INT, 0xFFFFFFFF);
-	iwl_enable_interrupts(trans);
+	/*
+	 * Now, we load the firmware and don't want to be interrupted, even
+	 * by the RF-Kill interrupt (hence mask all the interrupt besides the
+	 * FH_TX interrupt which is needed to load the firmware). If the
+	 * RF-Kill switch is toggled, we will find out after having loaded
+	 * the firmware and return the proper value to the caller.
+	 */
+	iwl_enable_fw_load_int(trans);
 
 	/* really make sure rfkill handshake bits are cleared */
 	iwl_write32(trans, CSR_UCODE_DRV_GP1_CLR, CSR_UCODE_SW_BIT_RFKILL);
@@ -1324,8 +1325,6 @@
 		ret = iwl_pcie_load_given_ucode_8000(trans, fw);
 	else
 		ret = iwl_pcie_load_given_ucode(trans, fw);
-<<<<<<< HEAD
-=======
 
 	/* re-check RF-Kill state since we may have missed the interrupt */
 	hw_rfkill = iwl_is_rfkill_set(trans);
@@ -1337,7 +1336,6 @@
 	iwl_trans_pcie_rf_kill(trans, hw_rfkill);
 	if (hw_rfkill && !run_in_rfkill)
 		ret = -ERFKILL;
->>>>>>> e496db6a
 
 out:
 	mutex_unlock(&trans_pcie->mutex);
