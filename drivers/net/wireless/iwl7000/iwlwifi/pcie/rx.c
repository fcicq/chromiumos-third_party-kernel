/******************************************************************************
 *
 * Copyright(c) 2003 - 2014 Intel Corporation. All rights reserved.
 * Copyright(c) 2013 - 2015 Intel Mobile Communications GmbH
 * Copyright(c) 2016 Intel Deutschland GmbH
 *
 * Portions of this file are derived from the ipw3945 project, as well
 * as portions of the ieee80211 subsystem header files.
 *
 * This program is free software; you can redistribute it and/or modify it
 * under the terms of version 2 of the GNU General Public License as
 * published by the Free Software Foundation.
 *
 * This program is distributed in the hope that it will be useful, but WITHOUT
 * ANY WARRANTY; without even the implied warranty of MERCHANTABILITY or
 * FITNESS FOR A PARTICULAR PURPOSE.  See the GNU General Public License for
 * more details.
 *
 * You should have received a copy of the GNU General Public License along with
 * this program; if not, write to the Free Software Foundation, Inc.,
 * 51 Franklin Street, Fifth Floor, Boston, MA 02110, USA
 *
 * The full GNU General Public License is included in this distribution in the
 * file called LICENSE.
 *
 * Contact Information:
 *  Intel Linux Wireless <linuxwifi@intel.com>
 * Intel Corporation, 5200 N.E. Elam Young Parkway, Hillsboro, OR 97124-6497
 *
 *****************************************************************************/
#include <linux/sched.h>
#include <linux/wait.h>
#include <linux/gfp.h>

#include "iwl-prph.h"
#include "iwl-io.h"
#include "internal.h"
#include "iwl-op-mode.h"

/******************************************************************************
 *
 * RX path functions
 *
 ******************************************************************************/

/*
 * Rx theory of operation
 *
 * Driver allocates a circular buffer of Receive Buffer Descriptors (RBDs),
 * each of which point to Receive Buffers to be filled by the NIC.  These get
 * used not only for Rx frames, but for any command response or notification
 * from the NIC.  The driver and NIC manage the Rx buffers by means
 * of indexes into the circular buffer.
 *
 * Rx Queue Indexes
 * The host/firmware share two index registers for managing the Rx buffers.
 *
 * The READ index maps to the first position that the firmware may be writing
 * to -- the driver can read up to (but not including) this position and get
 * good data.
 * The READ index is managed by the firmware once the card is enabled.
 *
 * The WRITE index maps to the last position the driver has read from -- the
 * position preceding WRITE is the last slot the firmware can place a packet.
 *
 * The queue is empty (no good data) if WRITE = READ - 1, and is full if
 * WRITE = READ.
 *
 * During initialization, the host sets up the READ queue position to the first
 * INDEX position, and WRITE to the last (READ - 1 wrapped)
 *
 * When the firmware places a packet in a buffer, it will advance the READ index
 * and fire the RX interrupt.  The driver can then query the READ index and
 * process as many packets as possible, moving the WRITE index forward as it
 * resets the Rx queue buffers with new memory.
 *
 * The management in the driver is as follows:
 * + A list of pre-allocated RBDs is stored in iwl->rxq->rx_free.
 *   When the interrupt handler is called, the request is processed.
 *   The page is either stolen - transferred to the upper layer
 *   or reused - added immediately to the iwl->rxq->rx_free list.
 * + When the page is stolen - the driver updates the matching queue's used
 *   count, detaches the RBD and transfers it to the queue used list.
 *   When there are two used RBDs - they are transferred to the allocator empty
 *   list. Work is then scheduled for the allocator to start allocating
 *   eight buffers.
 *   When there are another 6 used RBDs - they are transferred to the allocator
 *   empty list and the driver tries to claim the pre-allocated buffers and
 *   add them to iwl->rxq->rx_free. If it fails - it continues to claim them
 *   until ready.
 *   When there are 8+ buffers in the free list - either from allocation or from
 *   8 reused unstolen pages - restock is called to update the FW and indexes.
 * + In order to make sure the allocator always has RBDs to use for allocation
 *   the allocator has initial pool in the size of num_queues*(8-2) - the
 *   maximum missing RBDs per allocation request (request posted with 2
 *    empty RBDs, there is no guarantee when the other 6 RBDs are supplied).
 *   The queues supplies the recycle of the rest of the RBDs.
 * + A received packet is processed and handed to the kernel network stack,
 *   detached from the iwl->rxq.  The driver 'processed' index is updated.
 * + If there are no allocated buffers in iwl->rxq->rx_free,
 *   the READ INDEX is not incremented and iwl->status(RX_STALLED) is set.
 *   If there were enough free buffers and RX_STALLED is set it is cleared.
 *
 *
 * Driver sequence:
 *
 * iwl_rxq_alloc()            Allocates rx_free
 * iwl_pcie_rx_replenish()    Replenishes rx_free list from rx_used, and calls
 *                            iwl_pcie_rxq_restock.
 *                            Used only during initialization.
 * iwl_pcie_rxq_restock()     Moves available buffers from rx_free into Rx
 *                            queue, updates firmware pointers, and updates
 *                            the WRITE index.
 * iwl_pcie_rx_allocator()     Background work for allocating pages.
 *
 * -- enable interrupts --
 * ISR - iwl_rx()             Detach iwl_rx_mem_buffers from pool up to the
 *                            READ INDEX, detaching the SKB from the pool.
 *                            Moves the packet buffer from queue to rx_used.
 *                            Posts and claims requests to the allocator.
 *                            Calls iwl_pcie_rxq_restock to refill any empty
 *                            slots.
 *
 * RBD life-cycle:
 *
 * Init:
 * rxq.pool -> rxq.rx_used -> rxq.rx_free -> rxq.queue
 *
 * Regular Receive interrupt:
 * Page Stolen:
 * rxq.queue -> rxq.rx_used -> allocator.rbd_empty ->
 * allocator.rbd_allocated -> rxq.rx_free -> rxq.queue
 * Page not Stolen:
 * rxq.queue -> rxq.rx_free -> rxq.queue
 * ...
 *
 */

/*
 * iwl_rxq_space - Return number of free slots available in queue.
 */
static int iwl_rxq_space(const struct iwl_rxq *rxq)
{
	/* Make sure rx queue size is a power of 2 */
	WARN_ON(rxq->queue_size & (rxq->queue_size - 1));

	/*
	 * There can be up to (RX_QUEUE_SIZE - 1) free slots, to avoid ambiguity
	 * between empty and completely full queues.
	 * The following is equivalent to modulo by RX_QUEUE_SIZE and is well
	 * defined for negative dividends.
	 */
	return (rxq->read - rxq->write - 1) & (rxq->queue_size - 1);
}

/*
 * iwl_dma_addr2rbd_ptr - convert a DMA address to a uCode read buffer ptr
 */
static inline __le32 iwl_pcie_dma_addr2rbd_ptr(dma_addr_t dma_addr)
{
	return cpu_to_le32((u32)(dma_addr >> 8));
}

static void iwl_pcie_write_prph_64(struct iwl_trans *trans, u64 ofs, u64 val)
{
	iwl_write_prph(trans, ofs, val & 0xffffffff);
	iwl_write_prph(trans, ofs + 4, val >> 32);
}

/*
 * iwl_pcie_rx_stop - stops the Rx DMA
 */
int iwl_pcie_rx_stop(struct iwl_trans *trans)
{
	iwl_write_direct32(trans, FH_MEM_RCSR_CHNL0_CONFIG_REG, 0);
	return iwl_poll_direct_bit(trans, FH_MEM_RSSR_RX_STATUS_REG,
				   FH_RSSR_CHNL0_RX_STATUS_CHNL_IDLE, 1000);
}

/*
 * iwl_pcie_rxq_inc_wr_ptr - Update the write pointer for the RX queue
 */
static void iwl_pcie_rxq_inc_wr_ptr(struct iwl_trans *trans,
				    struct iwl_rxq *rxq)
{
	u32 reg;

	lockdep_assert_held(&rxq->lock);

	/*
	 * explicitly wake up the NIC if:
	 * 1. shadow registers aren't enabled
	 * 2. there is a chance that the NIC is asleep
	 */
	if (!trans->cfg->base_params->shadow_reg_enable &&
	    test_bit(STATUS_TPOWER_PMI, &trans->status)) {
		reg = iwl_read32(trans, CSR_UCODE_DRV_GP1);

		if (reg & CSR_UCODE_DRV_GP1_BIT_MAC_SLEEP) {
			IWL_DEBUG_INFO(trans, "Rx queue requesting wakeup, GP1 = 0x%x\n",
				       reg);
			iwl_set_bit(trans, CSR_GP_CNTRL,
				    CSR_GP_CNTRL_REG_FLAG_MAC_ACCESS_REQ);
			rxq->need_update = true;
			return;
		}
	}

	rxq->write_actual = round_down(rxq->write, 8);
	if (trans->cfg->mq_rx_supported)
		iwl_write_prph(trans, RFH_Q_FRBDCB_WIDX(rxq->id),
			       rxq->write_actual);
	/*
	 * write to FH_RSCSR_CHNL0_WPTR register even in MQ as a W/A to
	 * hardware shadow registers bug - writing to RFH_Q_FRBDCB_WIDX will
	 * not wake the NIC.
	 */
	iwl_write32(trans, FH_RSCSR_CHNL0_WPTR, rxq->write_actual);
}

static void iwl_pcie_rxq_check_wrptr(struct iwl_trans *trans)
{
	struct iwl_trans_pcie *trans_pcie = IWL_TRANS_GET_PCIE_TRANS(trans);
	int i;

	for (i = 0; i < trans->num_rx_queues; i++) {
		struct iwl_rxq *rxq = &trans_pcie->rxq[i];

		if (!rxq->need_update)
			continue;
		spin_lock(&rxq->lock);
		iwl_pcie_rxq_inc_wr_ptr(trans, rxq);
		rxq->need_update = false;
		spin_unlock(&rxq->lock);
	}
}

/*
 * iwl_pcie_rxq_mq_restock - restock implementation for multi-queue rx
 */
static void iwl_pcie_rxq_mq_restock(struct iwl_trans *trans,
				    struct iwl_rxq *rxq)
{
	struct iwl_rx_mem_buffer *rxb;

	/*
	 * If the device isn't enabled - no need to try to add buffers...
	 * This can happen when we stop the device and still have an interrupt
	 * pending. We stop the APM before we sync the interrupts because we
	 * have to (see comment there). On the other hand, since the APM is
	 * stopped, we cannot access the HW (in particular not prph).
	 * So don't try to restock if the APM has been already stopped.
	 */
	if (!test_bit(STATUS_DEVICE_ENABLED, &trans->status))
		return;

	spin_lock(&rxq->lock);
	while (rxq->free_count) {
		__le64 *bd = (__le64 *)rxq->bd;

		/* Get next free Rx buffer, remove from free list */
		rxb = list_first_entry(&rxq->rx_free, struct iwl_rx_mem_buffer,
				       list);
		list_del(&rxb->list);

		/* 12 first bits are expected to be empty */
		WARN_ON(rxb->page_dma & DMA_BIT_MASK(12));
		/* Point to Rx buffer via next RBD in circular buffer */
		bd[rxq->write] = cpu_to_le64(rxb->page_dma | rxb->vid);
		rxq->write = (rxq->write + 1) & MQ_RX_TABLE_MASK;
		rxq->free_count--;
	}
	spin_unlock(&rxq->lock);

	/*
	 * If we've added more space for the firmware to place data, tell it.
	 * Increment device's write pointer in multiples of 8.
	 */
	if (rxq->write_actual != (rxq->write & ~0x7)) {
		spin_lock(&rxq->lock);
		iwl_pcie_rxq_inc_wr_ptr(trans, rxq);
		spin_unlock(&rxq->lock);
	}
}

/*
 * iwl_pcie_rxq_sq_restock - restock implementation for single queue rx
 */
static void iwl_pcie_rxq_sq_restock(struct iwl_trans *trans,
				    struct iwl_rxq *rxq)
{
	struct iwl_rx_mem_buffer *rxb;

	/*
	 * If the device isn't enabled - not need to try to add buffers...
	 * This can happen when we stop the device and still have an interrupt
	 * pending. We stop the APM before we sync the interrupts because we
	 * have to (see comment there). On the other hand, since the APM is
	 * stopped, we cannot access the HW (in particular not prph).
	 * So don't try to restock if the APM has been already stopped.
	 */
	if (!test_bit(STATUS_DEVICE_ENABLED, &trans->status))
		return;

	spin_lock(&rxq->lock);
	while ((iwl_rxq_space(rxq) > 0) && (rxq->free_count)) {
		__le32 *bd = (__le32 *)rxq->bd;
		/* The overwritten rxb must be a used one */
		rxb = rxq->queue[rxq->write];
		BUG_ON(rxb && rxb->page);

		/* Get next free Rx buffer, remove from free list */
		rxb = list_first_entry(&rxq->rx_free, struct iwl_rx_mem_buffer,
				       list);
		list_del(&rxb->list);

		/* Point to Rx buffer via next RBD in circular buffer */
		bd[rxq->write] = iwl_pcie_dma_addr2rbd_ptr(rxb->page_dma);
		rxq->queue[rxq->write] = rxb;
		rxq->write = (rxq->write + 1) & RX_QUEUE_MASK;
		rxq->free_count--;
	}
	spin_unlock(&rxq->lock);

	/* If we've added more space for the firmware to place data, tell it.
	 * Increment device's write pointer in multiples of 8. */
	if (rxq->write_actual != (rxq->write & ~0x7)) {
		spin_lock(&rxq->lock);
		iwl_pcie_rxq_inc_wr_ptr(trans, rxq);
		spin_unlock(&rxq->lock);
	}
}

/*
 * iwl_pcie_rxq_restock - refill RX queue from pre-allocated pool
 *
 * If there are slots in the RX queue that need to be restocked,
 * and we have free pre-allocated buffers, fill the ranks as much
 * as we can, pulling from rx_free.
 *
 * This moves the 'write' index forward to catch up with 'processed', and
 * also updates the memory address in the firmware to reference the new
 * target buffer.
 */
static
void iwl_pcie_rxq_restock(struct iwl_trans *trans, struct iwl_rxq *rxq)
{
	if (trans->cfg->mq_rx_supported)
		iwl_pcie_rxq_mq_restock(trans, rxq);
	else
		iwl_pcie_rxq_sq_restock(trans, rxq);
}

/*
 * iwl_pcie_rx_alloc_page - allocates and returns a page.
 *
 */
static struct page *iwl_pcie_rx_alloc_page(struct iwl_trans *trans,
					   gfp_t priority)
{
	struct iwl_trans_pcie *trans_pcie = IWL_TRANS_GET_PCIE_TRANS(trans);
	struct page *page;
	gfp_t gfp_mask = priority;

	if (trans_pcie->rx_page_order > 0)
		gfp_mask |= __GFP_COMP;

	/* Alloc a new receive buffer */
	page = alloc_pages(gfp_mask, trans_pcie->rx_page_order);
	if (!page) {
		if (net_ratelimit())
			IWL_DEBUG_INFO(trans, "alloc_pages failed, order: %d\n",
				       trans_pcie->rx_page_order);
		/*
		 * Issue an error if we don't have enough pre-allocated
		  * buffers.
`		 */
		if (!(gfp_mask & __GFP_NOWARN) && net_ratelimit())
			IWL_CRIT(trans,
				 "Failed to alloc_pages\n");
		return NULL;
	}
	return page;
}

/*
 * iwl_pcie_rxq_alloc_rbs - allocate a page for each used RBD
 *
 * A used RBD is an Rx buffer that has been given to the stack. To use it again
 * a page must be allocated and the RBD must point to the page. This function
 * doesn't change the HW pointer but handles the list of pages that is used by
 * iwl_pcie_rxq_restock. The latter function will update the HW to use the newly
 * allocated buffers.
 */
static void iwl_pcie_rxq_alloc_rbs(struct iwl_trans *trans, gfp_t priority,
				   struct iwl_rxq *rxq)
{
	struct iwl_trans_pcie *trans_pcie = IWL_TRANS_GET_PCIE_TRANS(trans);
	struct iwl_rx_mem_buffer *rxb;
	struct page *page;

	while (1) {
		spin_lock(&rxq->lock);
		if (list_empty(&rxq->rx_used)) {
			spin_unlock(&rxq->lock);
			return;
		}
		spin_unlock(&rxq->lock);

		/* Alloc a new receive buffer */
		page = iwl_pcie_rx_alloc_page(trans, priority);
		if (!page)
			return;

		spin_lock(&rxq->lock);

		if (list_empty(&rxq->rx_used)) {
			spin_unlock(&rxq->lock);
			__free_pages(page, trans_pcie->rx_page_order);
			return;
		}
		rxb = list_first_entry(&rxq->rx_used, struct iwl_rx_mem_buffer,
				       list);
		list_del(&rxb->list);
		spin_unlock(&rxq->lock);

		BUG_ON(rxb->page);
		rxb->page = page;
		/* Get physical address of the RB */
		rxb->page_dma =
			dma_map_page(trans->dev, page, 0,
				     PAGE_SIZE << trans_pcie->rx_page_order,
				     DMA_FROM_DEVICE);
		if (dma_mapping_error(trans->dev, rxb->page_dma)) {
			rxb->page = NULL;
			spin_lock(&rxq->lock);
			list_add(&rxb->list, &rxq->rx_used);
			spin_unlock(&rxq->lock);
			__free_pages(page, trans_pcie->rx_page_order);
			return;
		}

		spin_lock(&rxq->lock);

		list_add_tail(&rxb->list, &rxq->rx_free);
		rxq->free_count++;

		spin_unlock(&rxq->lock);
	}
}

static void iwl_pcie_free_rbs_pool(struct iwl_trans *trans)
{
	struct iwl_trans_pcie *trans_pcie = IWL_TRANS_GET_PCIE_TRANS(trans);
	int i;

	for (i = 0; i < RX_POOL_SIZE; i++) {
		if (!trans_pcie->rx_pool[i].page)
			continue;
		dma_unmap_page(trans->dev, trans_pcie->rx_pool[i].page_dma,
			       PAGE_SIZE << trans_pcie->rx_page_order,
			       DMA_FROM_DEVICE);
		__free_pages(trans_pcie->rx_pool[i].page,
			     trans_pcie->rx_page_order);
		trans_pcie->rx_pool[i].page = NULL;
	}
}

/*
 * iwl_pcie_rx_allocator - Allocates pages in the background for RX queues
 *
 * Allocates for each received request 8 pages
 * Called as a scheduled work item.
 */
static void iwl_pcie_rx_allocator(struct iwl_trans *trans)
{
	struct iwl_trans_pcie *trans_pcie = IWL_TRANS_GET_PCIE_TRANS(trans);
	struct iwl_rb_allocator *rba = &trans_pcie->rba;
	struct list_head local_empty;
	int pending = atomic_xchg(&rba->req_pending, 0);

	IWL_DEBUG_RX(trans, "Pending allocation requests = %d\n", pending);

	/* If we were scheduled - there is at least one request */
	spin_lock(&rba->lock);
	/* swap out the rba->rbd_empty to a local list */
	list_replace_init(&rba->rbd_empty, &local_empty);
	spin_unlock(&rba->lock);

	while (pending) {
		int i;
		struct list_head local_allocated;
		gfp_t gfp_mask = GFP_KERNEL;

		/* Do not post a warning if there are only a few requests */
		if (pending < RX_PENDING_WATERMARK)
			gfp_mask |= __GFP_NOWARN;

		INIT_LIST_HEAD(&local_allocated);

		for (i = 0; i < RX_CLAIM_REQ_ALLOC;) {
			struct iwl_rx_mem_buffer *rxb;
			struct page *page;

			/* List should never be empty - each reused RBD is
			 * returned to the list, and initial pool covers any
			 * possible gap between the time the page is allocated
			 * to the time the RBD is added.
			 */
			BUG_ON(list_empty(&local_empty));
			/* Get the first rxb from the rbd list */
			rxb = list_first_entry(&local_empty,
					       struct iwl_rx_mem_buffer, list);
			BUG_ON(rxb->page);

			/* Alloc a new receive buffer */
			page = iwl_pcie_rx_alloc_page(trans, gfp_mask);
			if (!page)
				continue;
			rxb->page = page;

			/* Get physical address of the RB */
			rxb->page_dma = dma_map_page(trans->dev, page, 0,
					PAGE_SIZE << trans_pcie->rx_page_order,
					DMA_FROM_DEVICE);
			if (dma_mapping_error(trans->dev, rxb->page_dma)) {
				rxb->page = NULL;
				__free_pages(page, trans_pcie->rx_page_order);
				continue;
			}

			/* move the allocated entry to the out list */
			list_move(&rxb->list, &local_allocated);
			i++;
		}

		pending--;
		if (!pending) {
			pending = atomic_xchg(&rba->req_pending, 0);
			IWL_DEBUG_RX(trans,
				     "Pending allocation requests = %d\n",
				     pending);
		}

		spin_lock(&rba->lock);
		/* add the allocated rbds to the allocator allocated list */
		list_splice_tail(&local_allocated, &rba->rbd_allocated);
		/* get more empty RBDs for current pending requests */
		list_splice_tail_init(&rba->rbd_empty, &local_empty);
		spin_unlock(&rba->lock);

		atomic_inc(&rba->req_ready);
	}

	spin_lock(&rba->lock);
	/* return unused rbds to the allocator empty list */
	list_splice_tail(&local_empty, &rba->rbd_empty);
	spin_unlock(&rba->lock);
}

/*
 * iwl_pcie_rx_allocator_get - returns the pre-allocated pages
.*
.* Called by queue when the queue posted allocation request and
 * has freed 8 RBDs in order to restock itself.
 * This function directly moves the allocated RBs to the queue's ownership
 * and updates the relevant counters.
 */
static void iwl_pcie_rx_allocator_get(struct iwl_trans *trans,
				      struct iwl_rxq *rxq)
{
	struct iwl_trans_pcie *trans_pcie = IWL_TRANS_GET_PCIE_TRANS(trans);
	struct iwl_rb_allocator *rba = &trans_pcie->rba;
	int i;

	lockdep_assert_held(&rxq->lock);

	/*
	 * atomic_dec_if_positive returns req_ready - 1 for any scenario.
	 * If req_ready is 0 atomic_dec_if_positive will return -1 and this
	 * function will return early, as there are no ready requests.
	 * atomic_dec_if_positive will perofrm the *actual* decrement only if
	 * req_ready > 0, i.e. - there are ready requests and the function
	 * hands one request to the caller.
	 */
	if (atomic_dec_if_positive(&rba->req_ready) < 0)
		return;

	spin_lock(&rba->lock);
	for (i = 0; i < RX_CLAIM_REQ_ALLOC; i++) {
		/* Get next free Rx buffer, remove it from free list */
		struct iwl_rx_mem_buffer *rxb =
			list_first_entry(&rba->rbd_allocated,
					 struct iwl_rx_mem_buffer, list);

		list_move(&rxb->list, &rxq->rx_free);
	}
	spin_unlock(&rba->lock);

	rxq->used_count -= RX_CLAIM_REQ_ALLOC;
	rxq->free_count += RX_CLAIM_REQ_ALLOC;
}

static void iwl_pcie_rx_allocator_work(struct work_struct *data)
{
	struct iwl_rb_allocator *rba_p =
		container_of(data, struct iwl_rb_allocator, rx_alloc);
	struct iwl_trans_pcie *trans_pcie =
		container_of(rba_p, struct iwl_trans_pcie, rba);

	iwl_pcie_rx_allocator(trans_pcie->trans);
}

static int iwl_pcie_rx_alloc(struct iwl_trans *trans)
{
	struct iwl_trans_pcie *trans_pcie = IWL_TRANS_GET_PCIE_TRANS(trans);
	struct iwl_rb_allocator *rba = &trans_pcie->rba;
	struct device *dev = trans->dev;
	int i;
	int free_size = trans->cfg->mq_rx_supported ? sizeof(__le64) :
						      sizeof(__le32);

	if (WARN_ON(trans_pcie->rxq))
		return -EINVAL;

	trans_pcie->rxq = kcalloc(trans->num_rx_queues, sizeof(struct iwl_rxq),
				  GFP_KERNEL);
	if (!trans_pcie->rxq)
		return -EINVAL;

	spin_lock_init(&rba->lock);

	for (i = 0; i < trans->num_rx_queues; i++) {
		struct iwl_rxq *rxq = &trans_pcie->rxq[i];

		spin_lock_init(&rxq->lock);
		if (trans->cfg->mq_rx_supported)
			rxq->queue_size = MQ_RX_TABLE_SIZE;
		else
			rxq->queue_size = RX_QUEUE_SIZE;

		/*
		 * Allocate the circular buffer of Read Buffer Descriptors
		 * (RBDs)
		 */
		rxq->bd = dma_zalloc_coherent(dev,
					     free_size * rxq->queue_size,
					     &rxq->bd_dma, GFP_KERNEL);
		if (!rxq->bd)
			goto err;

		if (trans->cfg->mq_rx_supported) {
			rxq->used_bd = dma_zalloc_coherent(dev,
							   sizeof(__le32) *
							   rxq->queue_size,
							   &rxq->used_bd_dma,
							   GFP_KERNEL);
			if (!rxq->used_bd)
				goto err;
		}

		/*Allocate the driver's pointer to receive buffer status */
		rxq->rb_stts = dma_zalloc_coherent(dev, sizeof(*rxq->rb_stts),
						   &rxq->rb_stts_dma,
						   GFP_KERNEL);
		if (!rxq->rb_stts)
			goto err;
	}
	return 0;

err:
	for (i = 0; i < trans->num_rx_queues; i++) {
		struct iwl_rxq *rxq = &trans_pcie->rxq[i];

		if (rxq->bd)
			dma_free_coherent(dev, free_size * rxq->queue_size,
					  rxq->bd, rxq->bd_dma);
		rxq->bd_dma = 0;
		rxq->bd = NULL;

		if (rxq->rb_stts)
			dma_free_coherent(trans->dev,
					  sizeof(struct iwl_rb_status),
					  rxq->rb_stts, rxq->rb_stts_dma);

		if (rxq->used_bd)
			dma_free_coherent(dev, sizeof(__le32) * rxq->queue_size,
					  rxq->used_bd, rxq->used_bd_dma);
		rxq->used_bd_dma = 0;
		rxq->used_bd = NULL;
	}
	kfree(trans_pcie->rxq);

	return -ENOMEM;
}

static void iwl_pcie_rx_hw_init(struct iwl_trans *trans, struct iwl_rxq *rxq)
{
	struct iwl_trans_pcie *trans_pcie = IWL_TRANS_GET_PCIE_TRANS(trans);
	u32 rb_size;
	const u32 rfdnlog = RX_QUEUE_SIZE_LOG; /* 256 RBDs */

	switch (trans_pcie->rx_buf_size) {
	case IWL_AMSDU_4K:
		rb_size = FH_RCSR_RX_CONFIG_REG_VAL_RB_SIZE_4K;
		break;
	case IWL_AMSDU_8K:
		rb_size = FH_RCSR_RX_CONFIG_REG_VAL_RB_SIZE_8K;
		break;
	case IWL_AMSDU_12K:
		rb_size = FH_RCSR_RX_CONFIG_REG_VAL_RB_SIZE_12K;
		break;
	default:
		WARN_ON(1);
		rb_size = FH_RCSR_RX_CONFIG_REG_VAL_RB_SIZE_4K;
	}

	/* Stop Rx DMA */
	iwl_write_direct32(trans, FH_MEM_RCSR_CHNL0_CONFIG_REG, 0);
	/* reset and flush pointers */
	iwl_write_direct32(trans, FH_MEM_RCSR_CHNL0_RBDCB_WPTR, 0);
	iwl_write_direct32(trans, FH_MEM_RCSR_CHNL0_FLUSH_RB_REQ, 0);
	iwl_write_direct32(trans, FH_RSCSR_CHNL0_RDPTR, 0);

	/* Reset driver's Rx queue write index */
	iwl_write_direct32(trans, FH_RSCSR_CHNL0_RBDCB_WPTR_REG, 0);

	/* Tell device where to find RBD circular buffer in DRAM */
	iwl_write_direct32(trans, FH_RSCSR_CHNL0_RBDCB_BASE_REG,
			   (u32)(rxq->bd_dma >> 8));

	/* Tell device where in DRAM to update its Rx status */
	iwl_write_direct32(trans, FH_RSCSR_CHNL0_STTS_WPTR_REG,
			   rxq->rb_stts_dma >> 4);

	/* Enable Rx DMA
	 * FH_RCSR_CHNL0_RX_IGNORE_RXF_EMPTY is set because of HW bug in
	 *      the credit mechanism in 5000 HW RX FIFO
	 * Direct rx interrupts to hosts
	 * Rx buffer size 4 or 8k or 12k
	 * RB timeout 0x10
	 * 256 RBDs
	 */
	iwl_write_direct32(trans, FH_MEM_RCSR_CHNL0_CONFIG_REG,
			   FH_RCSR_RX_CONFIG_CHNL_EN_ENABLE_VAL |
			   FH_RCSR_CHNL0_RX_IGNORE_RXF_EMPTY |
			   FH_RCSR_CHNL0_RX_CONFIG_IRQ_DEST_INT_HOST_VAL |
			   rb_size|
			   (RX_RB_TIMEOUT << FH_RCSR_RX_CONFIG_REG_IRQ_RBTH_POS)|
			   (rfdnlog << FH_RCSR_RX_CONFIG_RBDCB_SIZE_POS));

	/* Set interrupt coalescing timer to default (2048 usecs) */
	iwl_write8(trans, CSR_INT_COALESCING, IWL_HOST_INT_TIMEOUT_DEF);

	/* W/A for interrupt coalescing bug in 7260 and 3160 */
	if (trans->cfg->host_interrupt_operation_mode)
		iwl_set_bit(trans, CSR_INT_COALESCING, IWL_HOST_INT_OPER_MODE);
}

static void iwl_pcie_rx_mq_hw_init(struct iwl_trans *trans)
{
	struct iwl_trans_pcie *trans_pcie = IWL_TRANS_GET_PCIE_TRANS(trans);
	u32 rb_size, enabled = 0;
	int i;

	switch (trans_pcie->rx_buf_size) {
	case IWL_AMSDU_4K:
		rb_size = RFH_RXF_DMA_RB_SIZE_4K;
		break;
	case IWL_AMSDU_8K:
		rb_size = RFH_RXF_DMA_RB_SIZE_8K;
		break;
	case IWL_AMSDU_12K:
		rb_size = RFH_RXF_DMA_RB_SIZE_12K;
		break;
	default:
		WARN_ON(1);
		rb_size = RFH_RXF_DMA_RB_SIZE_4K;
	}

	/* Stop Rx DMA */
	iwl_write_prph(trans, RFH_RXF_DMA_CFG, 0);
	/* disable free amd used rx queue operation */
	iwl_write_prph(trans, RFH_RXF_RXQ_ACTIVE, 0);

	for (i = 0; i < trans->num_rx_queues; i++) {
		/* Tell device where to find RBD free table in DRAM */
		iwl_pcie_write_prph_64(trans, RFH_Q_FRBDCB_BA_LSB(i),
				       (u64)(trans_pcie->rxq[i].bd_dma));
		/* Tell device where to find RBD used table in DRAM */
		iwl_pcie_write_prph_64(trans, RFH_Q_URBDCB_BA_LSB(i),
				       (u64)(trans_pcie->rxq[i].used_bd_dma));
		/* Tell device where in DRAM to update its Rx status */
		iwl_pcie_write_prph_64(trans, RFH_Q_URBD_STTS_WPTR_LSB(i),
				       trans_pcie->rxq[i].rb_stts_dma);
		/* Reset device indice tables */
		iwl_write_prph(trans, RFH_Q_FRBDCB_WIDX(i), 0);
		iwl_write_prph(trans, RFH_Q_FRBDCB_RIDX(i), 0);
		iwl_write_prph(trans, RFH_Q_URBDCB_WIDX(i), 0);

		enabled |= BIT(i) | BIT(i + 16);
	}

	/* restock default queue */
	iwl_pcie_rxq_mq_restock(trans, &trans_pcie->rxq[0]);

	/*
	 * Enable Rx DMA
	 * Single frame mode
	 * Rx buffer size 4 or 8k or 12k
	 * Min RB size 4 or 8
	 * Drop frames that exceed RB size
	 * 512 RBDs
	 */
	iwl_write_prph(trans, RFH_RXF_DMA_CFG,
		       RFH_DMA_EN_ENABLE_VAL |
		       rb_size | RFH_RXF_DMA_SINGLE_FRAME_MASK |
		       RFH_RXF_DMA_MIN_RB_4_8 |
		       RFH_RXF_DMA_DROP_TOO_LARGE_MASK |
		       RFH_RXF_DMA_RBDCB_SIZE_512);

	/*
	 * Activate DMA snooping.
	 * Set RX DMA chunk size to 64B
	 * Default queue is 0
	 */
	iwl_write_prph(trans, RFH_GEN_CFG, RFH_GEN_CFG_RFH_DMA_SNOOP |
		       (DEFAULT_RXQ_NUM << RFH_GEN_CFG_DEFAULT_RXQ_NUM_POS) |
		       RFH_GEN_CFG_SERVICE_DMA_SNOOP);
	/* Enable the relevant rx queues */
	iwl_write_prph(trans, RFH_RXF_RXQ_ACTIVE, enabled);

	/* Set interrupt coalescing timer to default (2048 usecs) */
	iwl_write8(trans, CSR_INT_COALESCING, IWL_HOST_INT_TIMEOUT_DEF);
}

static void iwl_pcie_rx_init_rxb_lists(struct iwl_rxq *rxq)
{
	lockdep_assert_held(&rxq->lock);

	INIT_LIST_HEAD(&rxq->rx_free);
	INIT_LIST_HEAD(&rxq->rx_used);
	rxq->free_count = 0;
	rxq->used_count = 0;
}

static int iwl_pcie_dummy_napi_poll(struct napi_struct *napi, int budget)
{
	WARN_ON(1);
	return 0;
}

int iwl_pcie_rx_init(struct iwl_trans *trans)
{
	struct iwl_trans_pcie *trans_pcie = IWL_TRANS_GET_PCIE_TRANS(trans);
	struct iwl_rxq *def_rxq;
	struct iwl_rb_allocator *rba = &trans_pcie->rba;
	int i, err, queue_size, allocator_pool_size, num_alloc;

	if (!trans_pcie->rxq) {
		err = iwl_pcie_rx_alloc(trans);
		if (err)
			return err;
	}
	def_rxq = trans_pcie->rxq;
	if (!rba->alloc_wq)
		rba->alloc_wq = alloc_workqueue("rb_allocator",
						WQ_HIGHPRI | WQ_UNBOUND, 1);
	INIT_WORK(&rba->rx_alloc, iwl_pcie_rx_allocator_work);

	spin_lock(&rba->lock);
	atomic_set(&rba->req_pending, 0);
	atomic_set(&rba->req_ready, 0);
	INIT_LIST_HEAD(&rba->rbd_allocated);
	INIT_LIST_HEAD(&rba->rbd_empty);
	spin_unlock(&rba->lock);

	/* free all first - we might be reconfigured for a different size */
	iwl_pcie_free_rbs_pool(trans);

	for (i = 0; i < RX_QUEUE_SIZE; i++)
		def_rxq->queue[i] = NULL;

	for (i = 0; i < trans->num_rx_queues; i++) {
		struct iwl_rxq *rxq = &trans_pcie->rxq[i];

		rxq->id = i;

		spin_lock(&rxq->lock);
		/*
		 * Set read write pointer to reflect that we have processed
		 * and used all buffers, but have not restocked the Rx queue
		 * with fresh buffers
		 */
		rxq->read = 0;
		rxq->write = 0;
		rxq->write_actual = 0;
		memset(rxq->rb_stts, 0, sizeof(*rxq->rb_stts));

		iwl_pcie_rx_init_rxb_lists(rxq);

		if (!rxq->napi.poll)
			netif_napi_add(&trans_pcie->napi_dev, &rxq->napi,
				       iwl_pcie_dummy_napi_poll, 64);

		spin_unlock(&rxq->lock);
	}

	/* move the pool to the default queue and allocator ownerships */
	queue_size = trans->cfg->mq_rx_supported ?
		     MQ_RX_NUM_RBDS : RX_QUEUE_SIZE;
	allocator_pool_size = trans->num_rx_queues *
		(RX_CLAIM_REQ_ALLOC - RX_POST_REQ_ALLOC);
	num_alloc = queue_size + allocator_pool_size;
	BUILD_BUG_ON(ARRAY_SIZE(trans_pcie->global_table) !=
		     ARRAY_SIZE(trans_pcie->rx_pool));
	for (i = 0; i < num_alloc; i++) {
		struct iwl_rx_mem_buffer *rxb = &trans_pcie->rx_pool[i];

		if (i < allocator_pool_size)
			list_add(&rxb->list, &rba->rbd_empty);
		else
			list_add(&rxb->list, &def_rxq->rx_used);
		trans_pcie->global_table[i] = rxb;
		rxb->vid = (u16)i;
	}

	iwl_pcie_rxq_alloc_rbs(trans, GFP_KERNEL, def_rxq);
	if (trans->cfg->mq_rx_supported) {
		iwl_pcie_rx_mq_hw_init(trans);
	} else {
		iwl_pcie_rxq_sq_restock(trans, def_rxq);
		iwl_pcie_rx_hw_init(trans, def_rxq);
	}

	spin_lock(&def_rxq->lock);
	iwl_pcie_rxq_inc_wr_ptr(trans, def_rxq);
	spin_unlock(&def_rxq->lock);

	return 0;
}

void iwl_pcie_rx_free(struct iwl_trans *trans)
{
	struct iwl_trans_pcie *trans_pcie = IWL_TRANS_GET_PCIE_TRANS(trans);
	struct iwl_rb_allocator *rba = &trans_pcie->rba;
	int free_size = trans->cfg->mq_rx_supported ? sizeof(__le64) :
					      sizeof(__le32);
	int i;

	/*
	 * if rxq is NULL, it means that nothing has been allocated,
	 * exit now
	 */
	if (!trans_pcie->rxq) {
		IWL_DEBUG_INFO(trans, "Free NULL rx context\n");
		return;
	}

	cancel_work_sync(&rba->rx_alloc);
	if (rba->alloc_wq) {
		destroy_workqueue(rba->alloc_wq);
		rba->alloc_wq = NULL;
	}

	iwl_pcie_free_rbs_pool(trans);

	for (i = 0; i < trans->num_rx_queues; i++) {
		struct iwl_rxq *rxq = &trans_pcie->rxq[i];

		if (rxq->bd)
			dma_free_coherent(trans->dev,
					  free_size * rxq->queue_size,
					  rxq->bd, rxq->bd_dma);
		rxq->bd_dma = 0;
		rxq->bd = NULL;

		if (rxq->rb_stts)
			dma_free_coherent(trans->dev,
					  sizeof(struct iwl_rb_status),
					  rxq->rb_stts, rxq->rb_stts_dma);
		else
			IWL_DEBUG_INFO(trans,
				       "Free rxq->rb_stts which is NULL\n");

		if (rxq->used_bd)
			dma_free_coherent(trans->dev,
					  sizeof(__le32) * rxq->queue_size,
					  rxq->used_bd, rxq->used_bd_dma);
		rxq->used_bd_dma = 0;
		rxq->used_bd = NULL;

		if (rxq->napi.poll)
			netif_napi_del(&rxq->napi);
	}
	kfree(trans_pcie->rxq);
}

/*
 * iwl_pcie_rx_reuse_rbd - Recycle used RBDs
 *
 * Called when a RBD can be reused. The RBD is transferred to the allocator.
 * When there are 2 empty RBDs - a request for allocation is posted
 */
static void iwl_pcie_rx_reuse_rbd(struct iwl_trans *trans,
				  struct iwl_rx_mem_buffer *rxb,
				  struct iwl_rxq *rxq, bool emergency)
{
	struct iwl_trans_pcie *trans_pcie = IWL_TRANS_GET_PCIE_TRANS(trans);
	struct iwl_rb_allocator *rba = &trans_pcie->rba;

	/* Move the RBD to the used list, will be moved to allocator in batches
	 * before claiming or posting a request*/
	list_add_tail(&rxb->list, &rxq->rx_used);

	if (unlikely(emergency))
		return;

	/* Count the allocator owned RBDs */
	rxq->used_count++;

	/* If we have RX_POST_REQ_ALLOC new released rx buffers -
	 * issue a request for allocator. Modulo RX_CLAIM_REQ_ALLOC is
	 * used for the case we failed to claim RX_CLAIM_REQ_ALLOC,
	 * after but we still need to post another request.
	 */
	if ((rxq->used_count % RX_CLAIM_REQ_ALLOC) == RX_POST_REQ_ALLOC) {
		/* Move the 2 RBDs to the allocator ownership.
		 Allocator has another 6 from pool for the request completion*/
		spin_lock(&rba->lock);
		list_splice_tail_init(&rxq->rx_used, &rba->rbd_empty);
		spin_unlock(&rba->lock);

		atomic_inc(&rba->req_pending);
		queue_work(rba->alloc_wq, &rba->rx_alloc);
	}
}

static void iwl_pcie_rx_handle_rb(struct iwl_trans *trans,
				struct iwl_rxq *rxq,
				struct iwl_rx_mem_buffer *rxb,
				bool emergency)
{
	struct iwl_trans_pcie *trans_pcie = IWL_TRANS_GET_PCIE_TRANS(trans);
	struct iwl_txq *txq = &trans_pcie->txq[trans_pcie->cmd_queue];
	bool page_stolen = false;
	int max_len = PAGE_SIZE << trans_pcie->rx_page_order;
	u32 offset = 0;

	if (WARN_ON(!rxb))
		return;

	dma_unmap_page(trans->dev, rxb->page_dma, max_len, DMA_FROM_DEVICE);

	while (offset + sizeof(u32) + sizeof(struct iwl_cmd_header) < max_len) {
		struct iwl_rx_packet *pkt;
		u16 sequence;
		bool reclaim;
		int index, cmd_index, len;
		struct iwl_rx_cmd_buffer rxcb = {
			._offset = offset,
			._rx_page_order = trans_pcie->rx_page_order,
			._page = rxb->page,
			._page_stolen = false,
			.truesize = max_len,
		};

		pkt = rxb_addr(&rxcb);

		if (pkt->len_n_flags == cpu_to_le32(FH_RSCSR_FRAME_INVALID))
			break;

		IWL_DEBUG_RX(trans,
			     "cmd at offset %d: %s (0x%.2x, seq 0x%x)\n",
			     rxcb._offset,
			     iwl_get_cmd_string(trans,
						iwl_cmd_id(pkt->hdr.cmd,
							   pkt->hdr.group_id,
							   0)),
			     pkt->hdr.cmd, le16_to_cpu(pkt->hdr.sequence));

		len = iwl_rx_packet_len(pkt);
		len += sizeof(u32); /* account for status word */
		trace_iwlwifi_dev_rx(trans->dev, trans, pkt, len);
		trace_iwlwifi_dev_rx_data(trans->dev, trans, pkt, len);

		/* Reclaim a command buffer only if this packet is a response
		 *   to a (driver-originated) command.
		 * If the packet (e.g. Rx frame) originated from uCode,
		 *   there is no command buffer to reclaim.
		 * Ucode should set SEQ_RX_FRAME bit if ucode-originated,
		 *   but apparently a few don't get set; catch them here. */
		reclaim = !(pkt->hdr.sequence & SEQ_RX_FRAME);
		if (reclaim) {
			int i;

			for (i = 0; i < trans_pcie->n_no_reclaim_cmds; i++) {
				if (trans_pcie->no_reclaim_cmds[i] ==
							pkt->hdr.cmd) {
					reclaim = false;
					break;
				}
			}
		}

		sequence = le16_to_cpu(pkt->hdr.sequence);
		index = SEQ_TO_INDEX(sequence);
		cmd_index = get_cmd_index(&txq->q, index);

		if (rxq->id == 0)
			iwl_op_mode_rx(trans->op_mode, &rxq->napi,
				       &rxcb);
		else
			iwl_op_mode_rx_rss(trans->op_mode, &rxq->napi,
					   &rxcb, rxq->id);

		if (reclaim) {
			kzfree(txq->entries[cmd_index].free_buf);
			txq->entries[cmd_index].free_buf = NULL;
		}

		/*
		 * After here, we should always check rxcb._page_stolen,
		 * if it is true then one of the handlers took the page.
		 */

		if (reclaim) {
			/* Invoke any callbacks, transfer the buffer to caller,
			 * and fire off the (possibly) blocking
			 * iwl_trans_send_cmd()
			 * as we reclaim the driver command queue */
			if (!rxcb._page_stolen)
				iwl_pcie_hcmd_complete(trans, &rxcb);
			else
				IWL_WARN(trans, "Claim null rxb?\n");
		}

		page_stolen |= rxcb._page_stolen;
		offset += ALIGN(len, FH_RSCSR_FRAME_ALIGN);
	}

	/* page was stolen from us -- free our reference */
	if (page_stolen) {
		__free_pages(rxb->page, trans_pcie->rx_page_order);
		rxb->page = NULL;
	}

	/* Reuse the page if possible. For notification packets and
	 * SKBs that fail to Rx correctly, add them back into the
	 * rx_free list for reuse later. */
	if (rxb->page != NULL) {
		rxb->page_dma =
			dma_map_page(trans->dev, rxb->page, 0,
				     PAGE_SIZE << trans_pcie->rx_page_order,
				     DMA_FROM_DEVICE);
		if (dma_mapping_error(trans->dev, rxb->page_dma)) {
			/*
			 * free the page(s) as well to not break
			 * the invariant that the items on the used
			 * list have no page(s)
			 */
			__free_pages(rxb->page, trans_pcie->rx_page_order);
			rxb->page = NULL;
			iwl_pcie_rx_reuse_rbd(trans, rxb, rxq, emergency);
		} else {
			list_add_tail(&rxb->list, &rxq->rx_free);
			rxq->free_count++;
		}
	} else
		iwl_pcie_rx_reuse_rbd(trans, rxb, rxq, emergency);
}

/*
 * iwl_pcie_rx_handle - Main entry function for receiving responses from fw
 */
static void iwl_pcie_rx_handle(struct iwl_trans *trans, int queue)
{
	struct iwl_trans_pcie *trans_pcie = IWL_TRANS_GET_PCIE_TRANS(trans);
	struct iwl_rxq *rxq = &trans_pcie->rxq[queue];
	u32 r, i, count = 0;
	bool emergency = false;

restart:
	spin_lock(&rxq->lock);
	/* uCode's read index (stored in shared DRAM) indicates the last Rx
	 * buffer that the driver may process (last buffer filled by ucode). */
	r = le16_to_cpu(ACCESS_ONCE(rxq->rb_stts->closed_rb_num)) & 0x0FFF;
	i = rxq->read;

	/* W/A 9000 device step A0 wrap-around bug */
	r &= (rxq->queue_size - 1);

	/* Rx interrupt, but nothing sent from uCode */
	if (i == r)
		IWL_DEBUG_RX(trans, "Q %d: HW = SW = %d\n", rxq->id, r);

	while (i != r) {
		struct iwl_rx_mem_buffer *rxb;

		if (unlikely(rxq->used_count == rxq->queue_size / 2))
			emergency = true;

		if (trans->cfg->mq_rx_supported) {
			/*
			 * used_bd is a 32 bit but only 12 are used to retrieve
			 * the vid
			 */
			u16 vid = le32_to_cpu(rxq->used_bd[i]) & 0x0FFF;

			if (WARN(vid >= ARRAY_SIZE(trans_pcie->global_table),
				 "Invalid rxb index from HW %u\n", (u32)vid))
				goto out;
			rxb = trans_pcie->global_table[vid];
		} else {
			rxb = rxq->queue[i];
			rxq->queue[i] = NULL;
		}

		IWL_DEBUG_RX(trans, "Q %d: HW = %d, SW = %d\n", rxq->id, r, i);
		iwl_pcie_rx_handle_rb(trans, rxq, rxb, emergency);

		i = (i + 1) & (rxq->queue_size - 1);

		/*
		 * If we have RX_CLAIM_REQ_ALLOC released rx buffers -
		 * try to claim the pre-allocated buffers from the allocator.
		 * If not ready - will try to reclaim next time.
		 * There is no need to reschedule work - allocator exits only
		 * on success
		 */
		if (rxq->used_count >= RX_CLAIM_REQ_ALLOC)
			iwl_pcie_rx_allocator_get(trans, rxq);

		if (rxq->used_count % RX_CLAIM_REQ_ALLOC == 0 && !emergency) {
			struct iwl_rb_allocator *rba = &trans_pcie->rba;

			/* Add the remaining empty RBDs for allocator use */
			spin_lock(&rba->lock);
			list_splice_tail_init(&rxq->rx_used, &rba->rbd_empty);
			spin_unlock(&rba->lock);
		} else if (emergency) {
			count++;
			if (count == 8) {
				count = 0;
				if (rxq->used_count < rxq->queue_size / 3)
					emergency = false;

				rxq->read = i;
				spin_unlock(&rxq->lock);
				iwl_pcie_rxq_alloc_rbs(trans, GFP_ATOMIC, rxq);
				iwl_pcie_rxq_restock(trans, rxq);
				goto restart;
			}
		}
	}
out:
	/* Backtrack one entry */
	rxq->read = i;
	spin_unlock(&rxq->lock);

	/*
	 * handle a case where in emergency there are some unallocated RBDs.
	 * those RBDs are in the used list, but are not tracked by the queue's
	 * used_count which counts allocator owned RBDs.
	 * unallocated emergency RBDs must be allocated on exit, otherwise
	 * when called again the function may not be in emergency mode and
	 * they will be handed to the allocator with no tracking in the RBD
	 * allocator counters, which will lead to them never being claimed back
	 * by the queue.
	 * by allocating them here, they are now in the queue free list, and
	 * will be restocked by the next call of iwl_pcie_rxq_restock.
	 */
	if (unlikely(emergency && count))
		iwl_pcie_rxq_alloc_rbs(trans, GFP_ATOMIC, rxq);

	if (rxq->napi.poll)
		napi_gro_flush(&rxq->napi, false);

	iwl_pcie_rxq_restock(trans, rxq);
}

static struct iwl_trans_pcie *iwl_pcie_get_trans_pcie(struct msix_entry *entry)
{
	u8 queue = entry->entry;
	struct msix_entry *entries = entry - queue;

	return container_of(entries, struct iwl_trans_pcie, msix_entries[0]);
}

static inline void iwl_pcie_clear_irq(struct iwl_trans *trans,
				      struct msix_entry *entry)
{
	/*
	 * Before sending the interrupt the HW disables it to prevent
	 * a nested interrupt. This is done by writing 1 to the corresponding
	 * bit in the mask register. After handling the interrupt, it should be
	 * re-enabled by clearing this bit. This register is defined as
	 * write 1 clear (W1C) register, meaning that it's being clear
	 * by writing 1 to the bit.
	 */
	iwl_write_direct32(trans, CSR_MSIX_AUTOMASK_ST_AD, BIT(entry->entry));
}

/*
 * iwl_pcie_rx_msix_handle - Main entry function for receiving responses from fw
 * This interrupt handler should be used with RSS queue only.
 */
irqreturn_t iwl_pcie_irq_rx_msix_handler(int irq, void *dev_id)
{
	struct msix_entry *entry = dev_id;
	struct iwl_trans_pcie *trans_pcie = iwl_pcie_get_trans_pcie(entry);
	struct iwl_trans *trans = trans_pcie->trans;

	if (WARN_ON(entry->entry >= trans->num_rx_queues))
		return IRQ_NONE;

	lock_map_acquire(&trans->sync_cmd_lockdep_map);

	local_bh_disable();
	iwl_pcie_rx_handle(trans, entry->entry);
	local_bh_enable();

	iwl_pcie_clear_irq(trans, entry);

	lock_map_release(&trans->sync_cmd_lockdep_map);

	return IRQ_HANDLED;
}

/*
 * iwl_pcie_irq_handle_error - called for HW or SW error interrupt from card
 */
static void iwl_pcie_irq_handle_error(struct iwl_trans *trans)
{
	struct iwl_trans_pcie *trans_pcie = IWL_TRANS_GET_PCIE_TRANS(trans);
	int i;

	/* W/A for WiFi/WiMAX coex and WiMAX own the RF */
	if (trans->cfg->internal_wimax_coex &&
	    !trans->cfg->apmg_not_supported &&
	    (!(iwl_read_prph(trans, APMG_CLK_CTRL_REG) &
			     APMS_CLK_VAL_MRB_FUNC_MODE) ||
	     (iwl_read_prph(trans, APMG_PS_CTRL_REG) &
			    APMG_PS_CTRL_VAL_RESET_REQ))) {
		clear_bit(STATUS_SYNC_HCMD_ACTIVE, &trans->status);
		iwl_op_mode_wimax_active(trans->op_mode);
		wake_up(&trans_pcie->wait_command_queue);
		return;
	}

	iwl_pcie_dump_csr(trans);
	iwl_dump_fh(trans, NULL);

	local_bh_disable();
	/* The STATUS_FW_ERROR bit is set in this function. This must happen
	 * before we wake up the command caller, to ensure a proper cleanup. */
	iwl_trans_fw_error(trans);
	local_bh_enable();

	for (i = 0; i < trans->cfg->base_params->num_of_queues; i++)
		del_timer(&trans_pcie->txq[i].stuck_timer);

	clear_bit(STATUS_SYNC_HCMD_ACTIVE, &trans->status);
	wake_up(&trans_pcie->wait_command_queue);
}

static u32 iwl_pcie_int_cause_non_ict(struct iwl_trans *trans)
{
	u32 inta;

	lockdep_assert_held(&IWL_TRANS_GET_PCIE_TRANS(trans)->irq_lock);

	trace_iwlwifi_dev_irq(trans->dev);

	/* Discover which interrupts are active/pending */
	inta = iwl_read32(trans, CSR_INT);

	/* the thread will service interrupts and re-enable them */
	return inta;
}

/* a device (PCI-E) page is 4096 bytes long */
#define ICT_SHIFT	12
#define ICT_SIZE	(1 << ICT_SHIFT)
#define ICT_COUNT	(ICT_SIZE / sizeof(u32))

/* interrupt handler using ict table, with this interrupt driver will
 * stop using INTA register to get device's interrupt, reading this register
 * is expensive, device will write interrupts in ICT dram table, increment
 * index then will fire interrupt to driver, driver will OR all ICT table
 * entries from current index up to table entry with 0 value. the result is
 * the interrupt we need to service, driver will set the entries back to 0 and
 * set index.
 */
static u32 iwl_pcie_int_cause_ict(struct iwl_trans *trans)
{
	struct iwl_trans_pcie *trans_pcie = IWL_TRANS_GET_PCIE_TRANS(trans);
	u32 inta;
	u32 val = 0;
	u32 read;

	trace_iwlwifi_dev_irq(trans->dev);

	/* Ignore interrupt if there's nothing in NIC to service.
	 * This may be due to IRQ shared with another device,
	 * or due to sporadic interrupts thrown from our NIC. */
	read = le32_to_cpu(trans_pcie->ict_tbl[trans_pcie->ict_index]);
	trace_iwlwifi_dev_ict_read(trans->dev, trans_pcie->ict_index, read);
	if (!read)
		return 0;

	/*
	 * Collect all entries up to the first 0, starting from ict_index;
	 * note we already read at ict_index.
	 */
	do {
		val |= read;
		IWL_DEBUG_ISR(trans, "ICT index %d value 0x%08X\n",
				trans_pcie->ict_index, read);
		trans_pcie->ict_tbl[trans_pcie->ict_index] = 0;
		trans_pcie->ict_index =
			((trans_pcie->ict_index + 1) & (ICT_COUNT - 1));

		read = le32_to_cpu(trans_pcie->ict_tbl[trans_pcie->ict_index]);
		trace_iwlwifi_dev_ict_read(trans->dev, trans_pcie->ict_index,
					   read);
	} while (read);

	/* We should not get this value, just ignore it. */
	if (val == 0xffffffff)
		val = 0;

	/*
	 * this is a w/a for a h/w bug. the h/w bug may cause the Rx bit
	 * (bit 15 before shifting it to 31) to clear when using interrupt
	 * coalescing. fortunately, bits 18 and 19 stay set when this happens
	 * so we use them to decide on the real state of the Rx bit.
	 * In order words, bit 15 is set if bit 18 or bit 19 are set.
	 */
	if (val & 0xC0000)
		val |= 0x8000;

	inta = (0xff & val) | ((0xff00 & val) << 16);
	return inta;
}

irqreturn_t iwl_pcie_irq_handler(int irq, void *dev_id)
{
	struct iwl_trans *trans = dev_id;
	struct iwl_trans_pcie *trans_pcie = IWL_TRANS_GET_PCIE_TRANS(trans);
	struct isr_statistics *isr_stats = &trans_pcie->isr_stats;
	u32 inta = 0;
	u32 handled = 0;

	lock_map_acquire(&trans->sync_cmd_lockdep_map);

	spin_lock(&trans_pcie->irq_lock);

	/* dram interrupt table not set yet,
	 * use legacy interrupt.
	 */
	if (likely(trans_pcie->use_ict))
		inta = iwl_pcie_int_cause_ict(trans);
	else
		inta = iwl_pcie_int_cause_non_ict(trans);

	if (iwl_have_debug_level(IWL_DL_ISR)) {
		IWL_DEBUG_ISR(trans,
			      "ISR inta 0x%08x, enabled 0x%08x(sw), enabled(hw) 0x%08x, fh 0x%08x\n",
			      inta, trans_pcie->inta_mask,
			      iwl_read32(trans, CSR_INT_MASK),
			      iwl_read32(trans, CSR_FH_INT_STATUS));
		if (inta & (~trans_pcie->inta_mask))
			IWL_DEBUG_ISR(trans,
				      "We got a masked interrupt (0x%08x)\n",
				      inta & (~trans_pcie->inta_mask));
	}

	inta &= trans_pcie->inta_mask;

	/*
	 * Ignore interrupt if there's nothing in NIC to service.
	 * This may be due to IRQ shared with another device,
	 * or due to sporadic interrupts thrown from our NIC.
	 */
	if (unlikely(!inta)) {
		IWL_DEBUG_ISR(trans, "Ignore interrupt, inta == 0\n");
		/*
		 * Re-enable interrupts here since we don't
		 * have anything to service
		 */
		if (test_bit(STATUS_INT_ENABLED, &trans->status))
			_iwl_enable_interrupts(trans);
		spin_unlock(&trans_pcie->irq_lock);
		lock_map_release(&trans->sync_cmd_lockdep_map);
		return IRQ_NONE;
	}

	if (unlikely(inta == 0xFFFFFFFF || (inta & 0xFFFFFFF0) == 0xa5a5a5a0)) {
		/*
		 * Hardware disappeared. It might have
		 * already raised an interrupt.
		 */
		IWL_WARN(trans, "HARDWARE GONE?? INTA == 0x%08x\n", inta);
		spin_unlock(&trans_pcie->irq_lock);
		goto out;
	}

	/* Ack/clear/reset pending uCode interrupts.
	 * Note:  Some bits in CSR_INT are "OR" of bits in CSR_FH_INT_STATUS,
	 */
	/* There is a hardware bug in the interrupt mask function that some
	 * interrupts (i.e. CSR_INT_BIT_SCD) can still be generated even if
	 * they are disabled in the CSR_INT_MASK register. Furthermore the
	 * ICT interrupt handling mechanism has another bug that might cause
	 * these unmasked interrupts fail to be detected. We workaround the
	 * hardware bugs here by ACKing all the possible interrupts so that
	 * interrupt coalescing can still be achieved.
	 */
	iwl_write32(trans, CSR_INT, inta | ~trans_pcie->inta_mask);

	if (iwl_have_debug_level(IWL_DL_ISR))
		IWL_DEBUG_ISR(trans, "inta 0x%08x, enabled 0x%08x\n",
			      inta, iwl_read32(trans, CSR_INT_MASK));

	spin_unlock(&trans_pcie->irq_lock);

	/* Now service all interrupt bits discovered above. */
	if (inta & CSR_INT_BIT_HW_ERR) {
		IWL_ERR(trans, "Hardware error detected.  Restarting.\n");

		/* Tell the device to stop sending interrupts */
		iwl_disable_interrupts(trans);

		isr_stats->hw++;
		iwl_pcie_irq_handle_error(trans);

		handled |= CSR_INT_BIT_HW_ERR;

		goto out;
	}

	if (iwl_have_debug_level(IWL_DL_ISR)) {
		/* NIC fires this, but we don't use it, redundant with WAKEUP */
		if (inta & CSR_INT_BIT_SCD) {
			IWL_DEBUG_ISR(trans,
				      "Scheduler finished to transmit the frame/frames.\n");
			isr_stats->sch++;
		}

		/* Alive notification via Rx interrupt will do the real work */
		if (inta & CSR_INT_BIT_ALIVE) {
			IWL_DEBUG_ISR(trans, "Alive interrupt\n");
			isr_stats->alive++;
		}
	}

	/* Safely ignore these bits for debug checks below */
	inta &= ~(CSR_INT_BIT_SCD | CSR_INT_BIT_ALIVE);

	/* HW RF KILL switch toggled */
	if (inta & CSR_INT_BIT_RF_KILL) {
		bool hw_rfkill;

		hw_rfkill = iwl_is_rfkill_set(trans);
		IWL_WARN(trans, "RF_KILL bit toggled to %s.\n",
			 hw_rfkill ? "disable radio" : "enable radio");

		isr_stats->rfkill++;

		mutex_lock(&trans_pcie->mutex);
		iwl_trans_pcie_rf_kill(trans, hw_rfkill);
		mutex_unlock(&trans_pcie->mutex);
		if (hw_rfkill) {
			set_bit(STATUS_RFKILL, &trans->status);
			if (test_and_clear_bit(STATUS_SYNC_HCMD_ACTIVE,
					       &trans->status))
				IWL_DEBUG_RF_KILL(trans,
						  "Rfkill while SYNC HCMD in flight\n");
			wake_up(&trans_pcie->wait_command_queue);
		} else {
			clear_bit(STATUS_RFKILL, &trans->status);
		}

		handled |= CSR_INT_BIT_RF_KILL;
	}

	/* Chip got too hot and stopped itself */
	if (inta & CSR_INT_BIT_CT_KILL) {
		IWL_ERR(trans, "Microcode CT kill error detected.\n");
		isr_stats->ctkill++;
		handled |= CSR_INT_BIT_CT_KILL;
	}

	/* Error detected by uCode */
	if (inta & CSR_INT_BIT_SW_ERR) {
		IWL_ERR(trans, "Microcode SW error detected. "
			" Restarting 0x%X.\n", inta);
		isr_stats->sw++;
		iwl_pcie_irq_handle_error(trans);
		handled |= CSR_INT_BIT_SW_ERR;
	}

	/* uCode wakes up after power-down sleep */
	if (inta & CSR_INT_BIT_WAKEUP) {
		IWL_DEBUG_ISR(trans, "Wakeup interrupt\n");
		iwl_pcie_rxq_check_wrptr(trans);
		iwl_pcie_txq_check_wrptrs(trans);

		isr_stats->wakeup++;

		handled |= CSR_INT_BIT_WAKEUP;
	}

	/* All uCode command responses, including Tx command responses,
	 * Rx "responses" (frame-received notification), and other
	 * notifications from uCode come through here*/
	if (inta & (CSR_INT_BIT_FH_RX | CSR_INT_BIT_SW_RX |
		    CSR_INT_BIT_RX_PERIODIC)) {
		IWL_DEBUG_ISR(trans, "Rx interrupt\n");
		if (inta & (CSR_INT_BIT_FH_RX | CSR_INT_BIT_SW_RX)) {
			handled |= (CSR_INT_BIT_FH_RX | CSR_INT_BIT_SW_RX);
			iwl_write32(trans, CSR_FH_INT_STATUS,
					CSR_FH_INT_RX_MASK);
		}
		if (inta & CSR_INT_BIT_RX_PERIODIC) {
			handled |= CSR_INT_BIT_RX_PERIODIC;
			iwl_write32(trans,
				CSR_INT, CSR_INT_BIT_RX_PERIODIC);
		}
		/* Sending RX interrupt require many steps to be done in the
		 * the device:
		 * 1- write interrupt to current index in ICT table.
		 * 2- dma RX frame.
		 * 3- update RX shared data to indicate last write index.
		 * 4- send interrupt.
		 * This could lead to RX race, driver could receive RX interrupt
		 * but the shared data changes does not reflect this;
		 * periodic interrupt will detect any dangling Rx activity.
		 */

		/* Disable periodic interrupt; we use it as just a one-shot. */
		iwl_write8(trans, CSR_INT_PERIODIC_REG,
			    CSR_INT_PERIODIC_DIS);

		/*
		 * Enable periodic interrupt in 8 msec only if we received
		 * real RX interrupt (instead of just periodic int), to catch
		 * any dangling Rx interrupt.  If it was just the periodic
		 * interrupt, there was no dangling Rx activity, and no need
		 * to extend the periodic interrupt; one-shot is enough.
		 */
		if (inta & (CSR_INT_BIT_FH_RX | CSR_INT_BIT_SW_RX))
			iwl_write8(trans, CSR_INT_PERIODIC_REG,
				   CSR_INT_PERIODIC_ENA);

		isr_stats->rx++;

		local_bh_disable();
		iwl_pcie_rx_handle(trans, 0);
		local_bh_enable();
	}

	/* This "Tx" DMA channel is used only for loading uCode */
	if (inta & CSR_INT_BIT_FH_TX) {
		iwl_write32(trans, CSR_FH_INT_STATUS, CSR_FH_INT_TX_MASK);
		IWL_DEBUG_ISR(trans, "uCode load interrupt\n");
		isr_stats->tx++;
		handled |= CSR_INT_BIT_FH_TX;
		/* Wake up uCode load routine, now that load is complete */
		trans_pcie->ucode_write_complete = true;
		wake_up(&trans_pcie->ucode_write_waitq);
	}

	if (inta & ~handled) {
		IWL_ERR(trans, "Unhandled INTA bits 0x%08x\n", inta & ~handled);
		isr_stats->unhandled++;
	}

	if (inta & ~(trans_pcie->inta_mask)) {
		IWL_WARN(trans, "Disabled INTA bits 0x%08x were pending\n",
			 inta & ~trans_pcie->inta_mask);
	}

<<<<<<< HEAD
	/* Re-enable all interrupts */
	/* only Re-enable if disabled by irq */
	if (test_bit(STATUS_INT_ENABLED, &trans->status))
		iwl_enable_interrupts(trans);
=======
	spin_lock(&trans_pcie->irq_lock);
	/* only Re-enable all interrupt if disabled by irq */
	if (test_bit(STATUS_INT_ENABLED, &trans->status))
		_iwl_enable_interrupts(trans);
	/* we are loading the firmware, enable FH_TX interrupt only */
	else if (handled & CSR_INT_BIT_FH_TX)
		iwl_enable_fw_load_int(trans);
>>>>>>> e496db6a
	/* Re-enable RF_KILL if it occurred */
	else if (handled & CSR_INT_BIT_RF_KILL)
		iwl_enable_rfkill_int(trans);
	spin_unlock(&trans_pcie->irq_lock);

out:
	lock_map_release(&trans->sync_cmd_lockdep_map);
	return IRQ_HANDLED;
}

/******************************************************************************
 *
 * ICT functions
 *
 ******************************************************************************/

/* Free dram table */
void iwl_pcie_free_ict(struct iwl_trans *trans)
{
	struct iwl_trans_pcie *trans_pcie = IWL_TRANS_GET_PCIE_TRANS(trans);

	if (trans_pcie->ict_tbl) {
		dma_free_coherent(trans->dev, ICT_SIZE,
				  trans_pcie->ict_tbl,
				  trans_pcie->ict_tbl_dma);
		trans_pcie->ict_tbl = NULL;
		trans_pcie->ict_tbl_dma = 0;
	}
}

/*
 * allocate dram shared table, it is an aligned memory
 * block of ICT_SIZE.
 * also reset all data related to ICT table interrupt.
 */
int iwl_pcie_alloc_ict(struct iwl_trans *trans)
{
	struct iwl_trans_pcie *trans_pcie = IWL_TRANS_GET_PCIE_TRANS(trans);

	trans_pcie->ict_tbl =
		dma_zalloc_coherent(trans->dev, ICT_SIZE,
				   &trans_pcie->ict_tbl_dma,
				   GFP_KERNEL);
	if (!trans_pcie->ict_tbl)
		return -ENOMEM;

	/* just an API sanity check ... it is guaranteed to be aligned */
	if (WARN_ON(trans_pcie->ict_tbl_dma & (ICT_SIZE - 1))) {
		iwl_pcie_free_ict(trans);
		return -EINVAL;
	}

	return 0;
}

/* Device is going up inform it about using ICT interrupt table,
 * also we need to tell the driver to start using ICT interrupt.
 */
void iwl_pcie_reset_ict(struct iwl_trans *trans)
{
	struct iwl_trans_pcie *trans_pcie = IWL_TRANS_GET_PCIE_TRANS(trans);
	u32 val;

	if (!trans_pcie->ict_tbl)
		return;

	spin_lock(&trans_pcie->irq_lock);
	_iwl_disable_interrupts(trans);

	memset(trans_pcie->ict_tbl, 0, ICT_SIZE);

	val = trans_pcie->ict_tbl_dma >> ICT_SHIFT;

	val |= CSR_DRAM_INT_TBL_ENABLE |
	       CSR_DRAM_INIT_TBL_WRAP_CHECK |
	       CSR_DRAM_INIT_TBL_WRITE_POINTER;

	IWL_DEBUG_ISR(trans, "CSR_DRAM_INT_TBL_REG =0x%x\n", val);

	iwl_write32(trans, CSR_DRAM_INT_TBL_REG, val);
	trans_pcie->use_ict = true;
	trans_pcie->ict_index = 0;
	iwl_write32(trans, CSR_INT, trans_pcie->inta_mask);
	_iwl_enable_interrupts(trans);
	spin_unlock(&trans_pcie->irq_lock);
}

/* Device is going down disable ict interrupt usage */
void iwl_pcie_disable_ict(struct iwl_trans *trans)
{
	struct iwl_trans_pcie *trans_pcie = IWL_TRANS_GET_PCIE_TRANS(trans);

	spin_lock(&trans_pcie->irq_lock);
	trans_pcie->use_ict = false;
	spin_unlock(&trans_pcie->irq_lock);
}

irqreturn_t iwl_pcie_isr(int irq, void *data)
{
	struct iwl_trans *trans = data;

	if (!trans)
		return IRQ_NONE;

	/* Disable (but don't clear!) interrupts here to avoid
	 * back-to-back ISRs and sporadic interrupts from our NIC.
	 * If we have something to service, the tasklet will re-enable ints.
	 * If we *don't* have something, we'll re-enable before leaving here.
	 */
	iwl_write32(trans, CSR_INT_MASK, 0x00000000);

	return IRQ_WAKE_THREAD;
}

irqreturn_t iwl_pcie_msix_isr(int irq, void *data)
{
	return IRQ_WAKE_THREAD;
}

irqreturn_t iwl_pcie_irq_msix_handler(int irq, void *dev_id)
{
	struct msix_entry *entry = dev_id;
	struct iwl_trans_pcie *trans_pcie = iwl_pcie_get_trans_pcie(entry);
	struct iwl_trans *trans = trans_pcie->trans;
	struct isr_statistics *isr_stats = isr_stats = &trans_pcie->isr_stats;
	u32 inta_fh, inta_hw;

	lock_map_acquire(&trans->sync_cmd_lockdep_map);

	spin_lock(&trans_pcie->irq_lock);
	inta_fh = iwl_read_direct32(trans, CSR_MSIX_FH_INT_CAUSES_AD);
	inta_hw = iwl_read_direct32(trans, CSR_MSIX_HW_INT_CAUSES_AD);
	/*
	 * Clear causes registers to avoid being handling the same cause.
	 */
	iwl_write_direct32(trans, CSR_MSIX_FH_INT_CAUSES_AD, inta_fh);
	iwl_write_direct32(trans, CSR_MSIX_HW_INT_CAUSES_AD, inta_hw);
	spin_unlock(&trans_pcie->irq_lock);

	if (unlikely(!(inta_fh | inta_hw))) {
		IWL_DEBUG_ISR(trans, "Ignore interrupt, inta == 0\n");
		lock_map_release(&trans->sync_cmd_lockdep_map);
		return IRQ_NONE;
	}

	if (iwl_have_debug_level(IWL_DL_ISR))
		IWL_DEBUG_ISR(trans, "ISR inta_fh 0x%08x, enabled 0x%08x\n",
			      inta_fh,
			      iwl_read32(trans, CSR_MSIX_FH_INT_MASK_AD));

	/* This "Tx" DMA channel is used only for loading uCode */
	if (inta_fh & MSIX_FH_INT_CAUSES_D2S_CH0_NUM) {
		IWL_DEBUG_ISR(trans, "uCode load interrupt\n");
		isr_stats->tx++;
		/*
		 * Wake up uCode load routine,
		 * now that load is complete
		 */
		trans_pcie->ucode_write_complete = true;
		wake_up(&trans_pcie->ucode_write_waitq);
	}

	/* Error detected by uCode */
	if ((inta_fh & MSIX_FH_INT_CAUSES_FH_ERR) ||
	    (inta_hw & MSIX_HW_INT_CAUSES_REG_SW_ERR)) {
		IWL_ERR(trans,
			"Microcode SW error detected. Restarting 0x%X.\n",
			inta_fh);
		isr_stats->sw++;
		iwl_pcie_irq_handle_error(trans);
	}

	/* After checking FH register check HW register */
	if (iwl_have_debug_level(IWL_DL_ISR))
		IWL_DEBUG_ISR(trans,
			      "ISR inta_hw 0x%08x, enabled 0x%08x\n",
			      inta_hw,
			      iwl_read32(trans, CSR_MSIX_HW_INT_MASK_AD));

	/* Alive notification via Rx interrupt will do the real work */
	if (inta_hw & MSIX_HW_INT_CAUSES_REG_ALIVE) {
		IWL_DEBUG_ISR(trans, "Alive interrupt\n");
		isr_stats->alive++;
	}

	/* uCode wakes up after power-down sleep */
	if (inta_hw & MSIX_HW_INT_CAUSES_REG_WAKEUP) {
		IWL_DEBUG_ISR(trans, "Wakeup interrupt\n");
		iwl_pcie_rxq_check_wrptr(trans);
		iwl_pcie_txq_check_wrptrs(trans);

		isr_stats->wakeup++;
	}

	/* Chip got too hot and stopped itself */
	if (inta_hw & MSIX_HW_INT_CAUSES_REG_CT_KILL) {
		IWL_ERR(trans, "Microcode CT kill error detected.\n");
		isr_stats->ctkill++;
	}

	/* HW RF KILL switch toggled */
	if (inta_hw & MSIX_HW_INT_CAUSES_REG_RF_KILL) {
		bool hw_rfkill;

		hw_rfkill = iwl_is_rfkill_set(trans);
		IWL_WARN(trans, "RF_KILL bit toggled to %s.\n",
			 hw_rfkill ? "disable radio" : "enable radio");

		isr_stats->rfkill++;

		mutex_lock(&trans_pcie->mutex);
		iwl_trans_pcie_rf_kill(trans, hw_rfkill);
		mutex_unlock(&trans_pcie->mutex);
		if (hw_rfkill) {
			set_bit(STATUS_RFKILL, &trans->status);
			if (test_and_clear_bit(STATUS_SYNC_HCMD_ACTIVE,
					       &trans->status))
				IWL_DEBUG_RF_KILL(trans,
						  "Rfkill while SYNC HCMD in flight\n");
			wake_up(&trans_pcie->wait_command_queue);
		} else {
			clear_bit(STATUS_RFKILL, &trans->status);
		}
	}

	if (inta_hw & MSIX_HW_INT_CAUSES_REG_HW_ERR) {
		IWL_ERR(trans,
			"Hardware error detected. Restarting.\n");

		isr_stats->hw++;
		iwl_pcie_irq_handle_error(trans);
	}

	iwl_pcie_clear_irq(trans, entry);

	lock_map_release(&trans->sync_cmd_lockdep_map);

	return IRQ_HANDLED;
}<|MERGE_RESOLUTION|>--- conflicted
+++ resolved
@@ -1682,12 +1682,6 @@
 			 inta & ~trans_pcie->inta_mask);
 	}
 
-<<<<<<< HEAD
-	/* Re-enable all interrupts */
-	/* only Re-enable if disabled by irq */
-	if (test_bit(STATUS_INT_ENABLED, &trans->status))
-		iwl_enable_interrupts(trans);
-=======
 	spin_lock(&trans_pcie->irq_lock);
 	/* only Re-enable all interrupt if disabled by irq */
 	if (test_bit(STATUS_INT_ENABLED, &trans->status))
@@ -1695,7 +1689,6 @@
 	/* we are loading the firmware, enable FH_TX interrupt only */
 	else if (handled & CSR_INT_BIT_FH_TX)
 		iwl_enable_fw_load_int(trans);
->>>>>>> e496db6a
 	/* Re-enable RF_KILL if it occurred */
 	else if (handled & CSR_INT_BIT_RF_KILL)
 		iwl_enable_rfkill_int(trans);
