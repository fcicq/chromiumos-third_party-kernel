--- conflicted
+++ resolved
@@ -749,11 +749,7 @@
 /* Max time to wait for trans to become idle/non-idle on d0i3
  * enter/exit (in msecs).
  */
-<<<<<<< HEAD
-#define IWL_TRANS_IDLE_TIMEOUT 2000
-=======
 #define IWL_TRANS_IDLE_TIMEOUT (CPTCFG_IWL_TIMEOUT_FACTOR * 2000)
->>>>>>> 22c7fafc
 
 /**
  * struct iwl_trans - transport common data
