/******************************************************************************
 *
 * This file is provided under a dual BSD/GPLv2 license.  When using or
 * redistributing this file, you may do so under either license.
 *
 * GPL LICENSE SUMMARY
 *
 * Copyright(c) 2008 - 2014 Intel Corporation. All rights reserved.
 * Copyright(c) 2013 - 2015 Intel Mobile Communications GmbH
 * Copyright(c) 2016        Intel Deutschland GmbH
 *
 * This program is free software; you can redistribute it and/or modify
 * it under the terms of version 2 of the GNU General Public License as
 * published by the Free Software Foundation.
 *
 * This program is distributed in the hope that it will be useful, but
 * WITHOUT ANY WARRANTY; without even the implied warranty of
 * MERCHANTABILITY or FITNESS FOR A PARTICULAR PURPOSE.  See the GNU
 * General Public License for more details.
 *
 * You should have received a copy of the GNU General Public License
 * along with this program; if not, write to the Free Software
 * Foundation, Inc., 51 Franklin Street, Fifth Floor, Boston, MA 02110,
 * USA
 *
 * The full GNU General Public License is included in this distribution
 * in the file called COPYING.
 *
 * Contact Information:
 *  Intel Linux Wireless <linuxwifi@intel.com>
 * Intel Corporation, 5200 N.E. Elam Young Parkway, Hillsboro, OR 97124-6497
 *
 * BSD LICENSE
 *
 * Copyright(c) 2005 - 2014 Intel Corporation. All rights reserved.
 * Copyright(c) 2013 - 2015 Intel Mobile Communications GmbH
 * Copyright(c) 2016        Intel Deutschland GmbH
 * All rights reserved.
 *
 * Redistribution and use in source and binary forms, with or without
 * modification, are permitted provided that the following conditions
 * are met:
 *
 *  * Redistributions of source code must retain the above copyright
 *    notice, this list of conditions and the following disclaimer.
 *  * Redistributions in binary form must reproduce the above copyright
 *    notice, this list of conditions and the following disclaimer in
 *    the documentation and/or other materials provided with the
 *    distribution.
 *  * Neither the name Intel Corporation nor the names of its
 *    contributors may be used to endorse or promote products derived
 *    from this software without specific prior written permission.
 *
 * THIS SOFTWARE IS PROVIDED BY THE COPYRIGHT HOLDERS AND CONTRIBUTORS
 * "AS IS" AND ANY EXPRESS OR IMPLIED WARRANTIES, INCLUDING, BUT NOT
 * LIMITED TO, THE IMPLIED WARRANTIES OF MERCHANTABILITY AND FITNESS FOR
 * A PARTICULAR PURPOSE ARE DISCLAIMED. IN NO EVENT SHALL THE COPYRIGHT
 * OWNER OR CONTRIBUTORS BE LIABLE FOR ANY DIRECT, INDIRECT, INCIDENTAL,
 * SPECIAL, EXEMPLARY, OR CONSEQUENTIAL DAMAGES (INCLUDING, BUT NOT
 * LIMITED TO, PROCUREMENT OF SUBSTITUTE GOODS OR SERVICES; LOSS OF USE,
 * DATA, OR PROFITS; OR BUSINESS INTERRUPTION) HOWEVER CAUSED AND ON ANY
 * THEORY OF LIABILITY, WHETHER IN CONTRACT, STRICT LIABILITY, OR TORT
 * (INCLUDING NEGLIGENCE OR OTHERWISE) ARISING IN ANY WAY OUT OF THE USE
 * OF THIS SOFTWARE, EVEN IF ADVISED OF THE POSSIBILITY OF SUCH DAMAGE.
 *****************************************************************************/

#ifndef __iwl_fw_file_h__
#define __iwl_fw_file_h__

#include <linux/netdevice.h>
#include <linux/nl80211.h>

/* v1/v2 uCode file layout */
struct iwl_ucode_header {
	__le32 ver;	/* major/minor/API/serial */
	union {
		struct {
			__le32 inst_size;	/* bytes of runtime code */
			__le32 data_size;	/* bytes of runtime data */
			__le32 init_size;	/* bytes of init code */
			__le32 init_data_size;	/* bytes of init data */
			__le32 boot_size;	/* bytes of bootstrap code */
			u8 data[0];		/* in same order as sizes */
		} v1;
		struct {
			__le32 build;		/* build number */
			__le32 inst_size;	/* bytes of runtime code */
			__le32 data_size;	/* bytes of runtime data */
			__le32 init_size;	/* bytes of init code */
			__le32 init_data_size;	/* bytes of init data */
			__le32 boot_size;	/* bytes of bootstrap code */
			u8 data[0];		/* in same order as sizes */
		} v2;
	} u;
};

/*
 * new TLV uCode file layout
 *
 * The new TLV file format contains TLVs, that each specify
 * some piece of data.
 */

enum iwl_ucode_tlv_type {
	IWL_UCODE_TLV_INVALID		= 0, /* unused */
	IWL_UCODE_TLV_INST		= 1,
	IWL_UCODE_TLV_DATA		= 2,
	IWL_UCODE_TLV_INIT		= 3,
	IWL_UCODE_TLV_INIT_DATA		= 4,
	IWL_UCODE_TLV_BOOT		= 5,
	IWL_UCODE_TLV_PROBE_MAX_LEN	= 6, /* a u32 value */
	IWL_UCODE_TLV_PAN		= 7,
	IWL_UCODE_TLV_RUNT_EVTLOG_PTR	= 8,
	IWL_UCODE_TLV_RUNT_EVTLOG_SIZE	= 9,
	IWL_UCODE_TLV_RUNT_ERRLOG_PTR	= 10,
	IWL_UCODE_TLV_INIT_EVTLOG_PTR	= 11,
	IWL_UCODE_TLV_INIT_EVTLOG_SIZE	= 12,
	IWL_UCODE_TLV_INIT_ERRLOG_PTR	= 13,
	IWL_UCODE_TLV_ENHANCE_SENS_TBL	= 14,
	IWL_UCODE_TLV_PHY_CALIBRATION_SIZE = 15,
	IWL_UCODE_TLV_WOWLAN_INST	= 16,
	IWL_UCODE_TLV_WOWLAN_DATA	= 17,
	IWL_UCODE_TLV_FLAGS		= 18,
	IWL_UCODE_TLV_SEC_RT		= 19,
	IWL_UCODE_TLV_SEC_INIT		= 20,
	IWL_UCODE_TLV_SEC_WOWLAN	= 21,
	IWL_UCODE_TLV_DEF_CALIB		= 22,
	IWL_UCODE_TLV_PHY_SKU		= 23,
	IWL_UCODE_TLV_SECURE_SEC_RT	= 24,
	IWL_UCODE_TLV_SECURE_SEC_INIT	= 25,
	IWL_UCODE_TLV_SECURE_SEC_WOWLAN	= 26,
	IWL_UCODE_TLV_NUM_OF_CPU	= 27,
	IWL_UCODE_TLV_CSCHEME		= 28,
	IWL_UCODE_TLV_API_CHANGES_SET	= 29,
	IWL_UCODE_TLV_ENABLED_CAPABILITIES	= 30,
	IWL_UCODE_TLV_N_SCAN_CHANNELS		= 31,
	IWL_UCODE_TLV_PAGING		= 32,
	IWL_UCODE_TLV_SEC_RT_USNIFFER	= 34,
	IWL_UCODE_TLV_SDIO_ADMA_ADDR	= 35,
	IWL_UCODE_TLV_FW_VERSION	= 36,
	IWL_UCODE_TLV_FW_DBG_DEST	= 38,
	IWL_UCODE_TLV_FW_DBG_CONF	= 39,
	IWL_UCODE_TLV_FW_DBG_TRIGGER	= 40,
	IWL_UCODE_TLV_FW_GSCAN_CAPA	= 50,
};

struct iwl_ucode_tlv {
	__le32 type;		/* see above */
	__le32 length;		/* not including type/length fields */
	u8 data[0];
};

#define IWL_TLV_FW_DBG_MAGIC		0xb5221389
#define IWL_TLV_UCODE_MAGIC		0x0a4c5749
#define FW_VER_HUMAN_READABLE_SZ	64

struct iwl_tlv_ucode_header {
	/*
	 * The TLV style ucode header is distinguished from
	 * the v1/v2 style header by first four bytes being
	 * zero, as such is an invalid combination of
	 * major/minor/API/serial versions.
	 */
	__le32 zero;
	__le32 magic;
	u8 human_readable[FW_VER_HUMAN_READABLE_SZ];
	/* major/minor/API/serial or major in new format */
	__le32 ver;
	__le32 build;
	__le64 ignore;
	/*
	 * The data contained herein has a TLV layout,
	 * see above for the TLV header and types.
	 * Note that each TLV is padded to a length
	 * that is a multiple of 4 for alignment.
	 */
	u8 data[0];
};

/*
 * ucode TLVs
 *
 * ability to get extension for: flags & capabilities from ucode binaries files
 */
struct iwl_ucode_api {
	__le32 api_index;
	__le32 api_flags;
} __packed;

struct iwl_ucode_capa {
	__le32 api_index;
	__le32 api_capa;
} __packed;

/**
 * enum iwl_ucode_tlv_flag - ucode API flags
 * @IWL_UCODE_TLV_FLAGS_PAN: This is PAN capable microcode; this previously
 *	was a separate TLV but moved here to save space.
 * @IWL_UCODE_TLV_FLAGS_NEWSCAN: new uCode scan behavior on hidden SSID,
 *	treats good CRC threshold as a boolean
 * @IWL_UCODE_TLV_FLAGS_MFP: This uCode image supports MFP (802.11w).
 * @IWL_UCODE_TLV_FLAGS_P2P: This uCode image supports P2P.
 * @IWL_UCODE_TLV_FLAGS_DW_BC_TABLE: The SCD byte count table is in DWORDS
 * @IWL_UCODE_TLV_FLAGS_UAPSD_SUPPORT: This uCode image supports uAPSD
 * @IWL_UCODE_TLV_FLAGS_SHORT_BL: 16 entries of black list instead of 64 in scan
 *	offload profile config command.
 * @IWL_UCODE_TLV_FLAGS_D3_6_IPV6_ADDRS: D3 image supports up to six
 *	(rather than two) IPv6 addresses
 * @IWL_UCODE_TLV_FLAGS_NO_BASIC_SSID: not sending a probe with the SSID element
 *	from the probe request template.
 * @IWL_UCODE_TLV_FLAGS_NEW_NSOFFL_SMALL: new NS offload (small version)
 * @IWL_UCODE_TLV_FLAGS_NEW_NSOFFL_LARGE: new NS offload (large version)
 * @IWL_UCODE_TLV_FLAGS_P2P_PM: P2P client supports PM as a stand alone MAC
 * @IWL_UCODE_TLV_FLAGS_P2P_BSS_PS_DCM: support power save on BSS station and
 *	P2P client interfaces simultaneously if they are in different bindings.
 * @IWL_UCODE_TLV_FLAGS_P2P_BSS_PS_SCM: support power save on BSS station and
 *	P2P client interfaces simultaneously if they are in same bindings.
 * @IWL_UCODE_TLV_FLAGS_UAPSD_SUPPORT: General support for uAPSD
 * @IWL_UCODE_TLV_FLAGS_P2P_PS_UAPSD: P2P client supports uAPSD power save
 * @IWL_UCODE_TLV_FLAGS_BCAST_FILTERING: uCode supports broadcast filtering.
 * @IWL_UCODE_TLV_FLAGS_GO_UAPSD: AP/GO interfaces support uAPSD clients
 * @IWL_UCODE_TLV_FLAGS_EBS_SUPPORT: this uCode image supports EBS.
 */
enum iwl_ucode_tlv_flag {
	IWL_UCODE_TLV_FLAGS_PAN			= BIT(0),
	IWL_UCODE_TLV_FLAGS_NEWSCAN		= BIT(1),
	IWL_UCODE_TLV_FLAGS_MFP			= BIT(2),
	IWL_UCODE_TLV_FLAGS_P2P			= BIT(3),
	IWL_UCODE_TLV_FLAGS_DW_BC_TABLE		= BIT(4),
	IWL_UCODE_TLV_FLAGS_SHORT_BL		= BIT(7),
	IWL_UCODE_TLV_FLAGS_D3_6_IPV6_ADDRS	= BIT(10),
	IWL_UCODE_TLV_FLAGS_NO_BASIC_SSID	= BIT(12),
	IWL_UCODE_TLV_FLAGS_NEW_NSOFFL_SMALL	= BIT(15),
	IWL_UCODE_TLV_FLAGS_NEW_NSOFFL_LARGE	= BIT(16),
	IWL_UCODE_TLV_FLAGS_P2P_PM		= BIT(21),
	IWL_UCODE_TLV_FLAGS_BSS_P2P_PS_DCM	= BIT(22),
	IWL_UCODE_TLV_FLAGS_BSS_P2P_PS_SCM	= BIT(23),
	IWL_UCODE_TLV_FLAGS_UAPSD_SUPPORT	= BIT(24),
	IWL_UCODE_TLV_FLAGS_EBS_SUPPORT		= BIT(25),
	IWL_UCODE_TLV_FLAGS_P2P_PS_UAPSD	= BIT(26),
	IWL_UCODE_TLV_FLAGS_BCAST_FILTERING	= BIT(29),
	IWL_UCODE_TLV_FLAGS_GO_UAPSD		= BIT(30),
};

typedef unsigned int __bitwise__ iwl_ucode_tlv_api_t;

/**
 * enum iwl_ucode_tlv_api - ucode api
 * @IWL_UCODE_TLV_API_FRAGMENTED_SCAN: This ucode supports active dwell time
 *	longer than the passive one, which is essential for fragmented scan.
 * @IWL_UCODE_TLV_API_WIFI_MCC_UPDATE: ucode supports MCC updates with source.
 * @IWL_UCODE_TLV_API_WIDE_CMD_HDR: ucode supports wide command header
 * @IWL_UCODE_TLV_API_LQ_SS_PARAMS: Configure STBC/BFER via LQ CMD ss_params
<<<<<<< HEAD
 * @IWL_UCODE_TLV_API_NEW_VERSION: new versioning format
=======
>>>>>>> 22c7fafc
 * @IWL_UCODE_TLV_API_EXT_SCAN_PRIORITY: scan APIs use 8-level priority
 *	instead of 3.
 * @IWL_UCODE_TLV_API_TX_POWER_CHAIN: TX power API has larger command size
 *	(command version 3) that supports per-chain limits
 *
 * @NUM_IWL_UCODE_TLV_API: number of bits used
 */
enum iwl_ucode_tlv_api {
	IWL_UCODE_TLV_API_FRAGMENTED_SCAN	= (__force iwl_ucode_tlv_api_t)8,
	IWL_UCODE_TLV_API_WIFI_MCC_UPDATE	= (__force iwl_ucode_tlv_api_t)9,
	IWL_UCODE_TLV_API_WIDE_CMD_HDR		= (__force iwl_ucode_tlv_api_t)14,
	IWL_UCODE_TLV_API_LQ_SS_PARAMS		= (__force iwl_ucode_tlv_api_t)18,
<<<<<<< HEAD
	IWL_UCODE_TLV_API_NEW_VERSION		= (__force iwl_ucode_tlv_api_t)20,
=======
>>>>>>> 22c7fafc
	IWL_UCODE_TLV_API_EXT_SCAN_PRIORITY	= (__force iwl_ucode_tlv_api_t)24,
	IWL_UCODE_TLV_API_TX_POWER_CHAIN	= (__force iwl_ucode_tlv_api_t)27,

	NUM_IWL_UCODE_TLV_API
#ifdef __CHECKER__
		/* sparse says it cannot increment the previous enum member */
		= 128
#endif
};

typedef unsigned int __bitwise__ iwl_ucode_tlv_capa_t;

/**
 * enum iwl_ucode_tlv_capa - ucode capabilities
 * @IWL_UCODE_TLV_CAPA_D0I3_SUPPORT: supports D0i3
 * @IWL_UCODE_TLV_CAPA_LAR_SUPPORT: supports Location Aware Regulatory
 * @IWL_UCODE_TLV_CAPA_UMAC_SCAN: supports UMAC scan.
 * @IWL_UCODE_TLV_CAPA_BEAMFORMER: supports Beamformer
 * @IWL_UCODE_TLV_CAPA_TOF_SUPPORT: supports Time of Flight (802.11mc FTM)
 * @IWL_UCODE_TLV_CAPA_TDLS_SUPPORT: support basic TDLS functionality
 * @IWL_UCODE_TLV_CAPA_TXPOWER_INSERTION_SUPPORT: supports insertion of current
 *	tx power value into TPC Report action frame and Link Measurement Report
 *	action frame
 * @IWL_UCODE_TLV_CAPA_DS_PARAM_SET_IE_SUPPORT: supports updating current
 *	channel in DS parameter set element in probe requests.
 * @IWL_UCODE_TLV_CAPA_WFA_TPC_REP_IE_SUPPORT: supports adding TPC Report IE in
 *	probe requests.
 * @IWL_UCODE_TLV_CAPA_QUIET_PERIOD_SUPPORT: supports Quiet Period requests
 * @IWL_UCODE_TLV_CAPA_DQA_SUPPORT: supports dynamic queue allocation (DQA),
 *	which also implies support for the scheduler configuration command
 * @IWL_UCODE_TLV_CAPA_TDLS_CHANNEL_SWITCH: supports TDLS channel switching
 * @IWL_UCODE_TLV_CAPA_CNSLDTD_D3_D0_IMG: Consolidated D3-D0 image
 * @IWL_UCODE_TLV_CAPA_HOTSPOT_SUPPORT: supports Hot Spot Command
 * @IWL_UCODE_TLV_CAPA_DC2DC_SUPPORT: supports DC2DC Command
 * @IWL_UCODE_TLV_CAPA_2G_COEX_SUPPORT: supports 2G coex Command
 * @IWL_UCODE_TLV_CAPA_CSUM_SUPPORT: supports TCP Checksum Offload
 * @IWL_UCODE_TLV_CAPA_RADIO_BEACON_STATS: support radio and beacon statistics
 * @IWL_UCODE_TLV_CAPA_P2P_SCM_UAPSD: supports U-APSD on p2p interface when it
 *	is standalone or with a BSS station interface in the same binding.
 * @IWL_UCODE_TLV_CAPA_BT_COEX_PLCR: enabled BT Coex packet level co-running
 * @IWL_UCODE_TLV_CAPA_LAR_MULTI_MCC: ucode supports LAR updates with different
 *	sources for the MCC. This TLV bit is a future replacement to
 *	IWL_UCODE_TLV_API_WIFI_MCC_UPDATE. When either is set, multi-source LAR
 *	is supported.
 * @IWL_UCODE_TLV_CAPA_BT_COEX_RRC: supports BT Coex RRC
 * @IWL_UCODE_TLV_CAPA_GSCAN_SUPPORT: supports gscan
 * @IWL_UCODE_TLV_CAPA_NAN_SUPPORT: supports NAN
 * @IWL_UCODE_TLV_CAPA_EXTENDED_DTS_MEASURE: extended DTS measurement
 * @IWL_UCODE_TLV_CAPA_SHORT_PM_TIMEOUTS: supports short PM timeouts
 * @IWL_UCODE_TLV_CAPA_BT_MPLUT_SUPPORT: supports bt-coex Multi-priority LUT
 * @IWL_UCODE_TLV_CAPA_BEACON_ANT_SELECTION: firmware will decide on what
 *	antenna the beacon should be transmitted
 * @IWL_UCODE_TLV_CAPA_BEACON_STORING: firmware will store the latest beacon
 *	from AP and will send it upon d0i3 exit.
 * @IWL_UCODE_TLV_CAPA_LAR_SUPPORT_V2: support LAR API V2
 * @IWL_UCODE_TLV_CAPA_CT_KILL_BY_FW: firmware responsible for CT-kill
 * @IWL_UCODE_TLV_CAPA_TEMP_THS_REPORT_SUPPORT: supports temperature
 *	thresholds reporting
 * @IWL_UCODE_TLV_CAPA_CTDP_SUPPORT: supports cTDP command
<<<<<<< HEAD
=======
 * @IWL_UCODE_TLV_CAPA_USNIFFER_UNIFIED: supports usniffer enabled in
 *	regular image.
 * @IWL_UCODE_TLV_CAPA_EXTEND_SHARED_MEM_CFG: support getting more shared
 *	memory addresses from the firmware.
 * @IWL_UCODE_TLV_CAPA_LQM_SUPPORT: supports Link Quality Measurement
>>>>>>> 22c7fafc
 *
 * @NUM_IWL_UCODE_TLV_CAPA: number of bits used
 */
enum iwl_ucode_tlv_capa {
	IWL_UCODE_TLV_CAPA_D0I3_SUPPORT			= (__force iwl_ucode_tlv_capa_t)0,
	IWL_UCODE_TLV_CAPA_LAR_SUPPORT			= (__force iwl_ucode_tlv_capa_t)1,
	IWL_UCODE_TLV_CAPA_UMAC_SCAN			= (__force iwl_ucode_tlv_capa_t)2,
	IWL_UCODE_TLV_CAPA_BEAMFORMER			= (__force iwl_ucode_tlv_capa_t)3,
	IWL_UCODE_TLV_CAPA_TOF_SUPPORT                  = (__force iwl_ucode_tlv_capa_t)5,
	IWL_UCODE_TLV_CAPA_TDLS_SUPPORT			= (__force iwl_ucode_tlv_capa_t)6,
	IWL_UCODE_TLV_CAPA_TXPOWER_INSERTION_SUPPORT	= (__force iwl_ucode_tlv_capa_t)8,
	IWL_UCODE_TLV_CAPA_DS_PARAM_SET_IE_SUPPORT	= (__force iwl_ucode_tlv_capa_t)9,
	IWL_UCODE_TLV_CAPA_WFA_TPC_REP_IE_SUPPORT	= (__force iwl_ucode_tlv_capa_t)10,
	IWL_UCODE_TLV_CAPA_QUIET_PERIOD_SUPPORT		= (__force iwl_ucode_tlv_capa_t)11,
	IWL_UCODE_TLV_CAPA_DQA_SUPPORT			= (__force iwl_ucode_tlv_capa_t)12,
	IWL_UCODE_TLV_CAPA_TDLS_CHANNEL_SWITCH		= (__force iwl_ucode_tlv_capa_t)13,
	IWL_UCODE_TLV_CAPA_CNSLDTD_D3_D0_IMG		= (__force iwl_ucode_tlv_capa_t)17,
	IWL_UCODE_TLV_CAPA_HOTSPOT_SUPPORT		= (__force iwl_ucode_tlv_capa_t)18,
	IWL_UCODE_TLV_CAPA_DC2DC_CONFIG_SUPPORT		= (__force iwl_ucode_tlv_capa_t)19,
	IWL_UCODE_TLV_CAPA_2G_COEX_SUPPORT		= (__force iwl_ucode_tlv_capa_t)20,
	IWL_UCODE_TLV_CAPA_CSUM_SUPPORT			= (__force iwl_ucode_tlv_capa_t)21,
	IWL_UCODE_TLV_CAPA_RADIO_BEACON_STATS		= (__force iwl_ucode_tlv_capa_t)22,
	IWL_UCODE_TLV_CAPA_P2P_SCM_UAPSD		= (__force iwl_ucode_tlv_capa_t)26,
	IWL_UCODE_TLV_CAPA_BT_COEX_PLCR			= (__force iwl_ucode_tlv_capa_t)28,
	IWL_UCODE_TLV_CAPA_LAR_MULTI_MCC		= (__force iwl_ucode_tlv_capa_t)29,
	IWL_UCODE_TLV_CAPA_BT_COEX_RRC			= (__force iwl_ucode_tlv_capa_t)30,
	IWL_UCODE_TLV_CAPA_GSCAN_SUPPORT		= (__force iwl_ucode_tlv_capa_t)31,
	IWL_UCODE_TLV_CAPA_NAN_SUPPORT			= (__force iwl_ucode_tlv_capa_t)34,
	IWL_UCODE_TLV_CAPA_EXTENDED_DTS_MEASURE		= (__force iwl_ucode_tlv_capa_t)64,
	IWL_UCODE_TLV_CAPA_SHORT_PM_TIMEOUTS		= (__force iwl_ucode_tlv_capa_t)65,
	IWL_UCODE_TLV_CAPA_BT_MPLUT_SUPPORT		= (__force iwl_ucode_tlv_capa_t)67,
	IWL_UCODE_TLV_CAPA_MULTI_QUEUE_RX_SUPPORT	= (__force iwl_ucode_tlv_capa_t)68,
	IWL_UCODE_TLV_CAPA_BEACON_ANT_SELECTION		= (__force iwl_ucode_tlv_capa_t)71,
	IWL_UCODE_TLV_CAPA_BEACON_STORING		= (__force iwl_ucode_tlv_capa_t)72,
	IWL_UCODE_TLV_CAPA_LAR_SUPPORT_V2		= (__force iwl_ucode_tlv_capa_t)73,
	IWL_UCODE_TLV_CAPA_CT_KILL_BY_FW		= (__force iwl_ucode_tlv_capa_t)74,
	IWL_UCODE_TLV_CAPA_TEMP_THS_REPORT_SUPPORT	= (__force iwl_ucode_tlv_capa_t)75,
	IWL_UCODE_TLV_CAPA_CTDP_SUPPORT			= (__force iwl_ucode_tlv_capa_t)76,
<<<<<<< HEAD
=======
	IWL_UCODE_TLV_CAPA_USNIFFER_UNIFIED		= (__force iwl_ucode_tlv_capa_t)77,
	IWL_UCODE_TLV_CAPA_EXTEND_SHARED_MEM_CFG	= (__force iwl_ucode_tlv_capa_t)80,
	IWL_UCODE_TLV_CAPA_LQM_SUPPORT			= (__force iwl_ucode_tlv_capa_t)81,
>>>>>>> 22c7fafc

	NUM_IWL_UCODE_TLV_CAPA
#ifdef __CHECKER__
		/* sparse says it cannot increment the previous enum member */
		= 128
#endif
};

/* The default calibrate table size if not specified by firmware file */
#define IWL_DEFAULT_STANDARD_PHY_CALIBRATE_TBL_SIZE	18
#define IWL_MAX_STANDARD_PHY_CALIBRATE_TBL_SIZE		19
#define IWL_MAX_PHY_CALIBRATE_TBL_SIZE			253

/* The default max probe length if not specified by the firmware file */
#define IWL_DEFAULT_MAX_PROBE_LENGTH	200

/*
 * For 16.0 uCode and above, there is no differentiation between sections,
 * just an offset to the HW address.
 */
#define IWL_UCODE_SECTION_MAX 16
#define CPU1_CPU2_SEPARATOR_SECTION	0xFFFFCCCC
#define PAGING_SEPARATOR_SECTION	0xAAAABBBB

/* uCode version contains 4 values: Major/Minor/API/Serial */
#define IWL_UCODE_MAJOR(ver)	(((ver) & 0xFF000000) >> 24)
#define IWL_UCODE_MINOR(ver)	(((ver) & 0x00FF0000) >> 16)
#define IWL_UCODE_API(ver)	(((ver) & 0x0000FF00) >> 8)
#define IWL_UCODE_SERIAL(ver)	((ver) & 0x000000FF)

/*
 * Calibration control struct.
 * Sent as part of the phy configuration command.
 * @flow_trigger: bitmap for which calibrations to perform according to
 *		flow triggers.
 * @event_trigger: bitmap for which calibrations to perform according to
 *		event triggers.
 */
struct iwl_tlv_calib_ctrl {
	__le32 flow_trigger;
	__le32 event_trigger;
} __packed;

enum iwl_fw_phy_cfg {
	FW_PHY_CFG_RADIO_TYPE_POS = 0,
	FW_PHY_CFG_RADIO_TYPE = 0x3 << FW_PHY_CFG_RADIO_TYPE_POS,
	FW_PHY_CFG_RADIO_STEP_POS = 2,
	FW_PHY_CFG_RADIO_STEP = 0x3 << FW_PHY_CFG_RADIO_STEP_POS,
	FW_PHY_CFG_RADIO_DASH_POS = 4,
	FW_PHY_CFG_RADIO_DASH = 0x3 << FW_PHY_CFG_RADIO_DASH_POS,
	FW_PHY_CFG_TX_CHAIN_POS = 16,
	FW_PHY_CFG_TX_CHAIN = 0xf << FW_PHY_CFG_TX_CHAIN_POS,
	FW_PHY_CFG_RX_CHAIN_POS = 20,
	FW_PHY_CFG_RX_CHAIN = 0xf << FW_PHY_CFG_RX_CHAIN_POS,
};

#define IWL_UCODE_MAX_CS		1

/**
 * struct iwl_fw_cipher_scheme - a cipher scheme supported by FW.
 * @cipher: a cipher suite selector
 * @flags: cipher scheme flags (currently reserved for a future use)
 * @hdr_len: a size of MPDU security header
 * @pn_len: a size of PN
 * @pn_off: an offset of pn from the beginning of the security header
 * @key_idx_off: an offset of key index byte in the security header
 * @key_idx_mask: a bit mask of key_idx bits
 * @key_idx_shift: bit shift needed to get key_idx
 * @mic_len: mic length in bytes
 * @hw_cipher: a HW cipher index used in host commands
 */
struct iwl_fw_cipher_scheme {
	__le32 cipher;
	u8 flags;
	u8 hdr_len;
	u8 pn_len;
	u8 pn_off;
	u8 key_idx_off;
	u8 key_idx_mask;
	u8 key_idx_shift;
	u8 mic_len;
	u8 hw_cipher;
} __packed;

enum iwl_fw_dbg_reg_operator {
	CSR_ASSIGN,
	CSR_SETBIT,
	CSR_CLEARBIT,

	PRPH_ASSIGN,
	PRPH_SETBIT,
	PRPH_CLEARBIT,

	INDIRECT_ASSIGN,
	INDIRECT_SETBIT,
	INDIRECT_CLEARBIT,

	PRPH_BLOCKBIT,
};

/**
 * struct iwl_fw_dbg_reg_op - an operation on a register
 *
 * @op: %enum iwl_fw_dbg_reg_operator
 * @addr: offset of the register
 * @val: value
 */
struct iwl_fw_dbg_reg_op {
	u8 op;
	u8 reserved[3];
	__le32 addr;
	__le32 val;
} __packed;

/**
 * enum iwl_fw_dbg_monitor_mode - available monitor recording modes
 *
 * @SMEM_MODE: monitor stores the data in SMEM
 * @EXTERNAL_MODE: monitor stores the data in allocated DRAM
 * @MARBH_MODE: monitor stores the data in MARBH buffer
 * @MIPI_MODE: monitor outputs the data through the MIPI interface
 */
enum iwl_fw_dbg_monitor_mode {
	SMEM_MODE = 0,
	EXTERNAL_MODE = 1,
	MARBH_MODE = 2,
	MIPI_MODE = 3,
};

/**
 * struct iwl_fw_dbg_dest_tlv - configures the destination of the debug data
 *
 * @version: version of the TLV - currently 0
 * @monitor_mode: %enum iwl_fw_dbg_monitor_mode
 * @size_power: buffer size will be 2^(size_power + 11)
 * @base_reg: addr of the base addr register (PRPH)
 * @end_reg:  addr of the end addr register (PRPH)
 * @write_ptr_reg: the addr of the reg of the write pointer
 * @wrap_count: the addr of the reg of the wrap_count
 * @base_shift: shift right of the base addr reg
 * @end_shift: shift right of the end addr reg
 * @reg_ops: array of registers operations
 *
 * This parses IWL_UCODE_TLV_FW_DBG_DEST
 */
struct iwl_fw_dbg_dest_tlv {
	u8 version;
	u8 monitor_mode;
	u8 size_power;
	u8 reserved;
	__le32 base_reg;
	__le32 end_reg;
	__le32 write_ptr_reg;
	__le32 wrap_count;
	u8 base_shift;
	u8 end_shift;
	struct iwl_fw_dbg_reg_op reg_ops[0];
} __packed;

struct iwl_fw_dbg_conf_hcmd {
	u8 id;
	u8 reserved;
	__le16 len;
	u8 data[0];
} __packed;

/**
 * enum iwl_fw_dbg_trigger_mode - triggers functionalities
 *
 * @IWL_FW_DBG_TRIGGER_START: when trigger occurs re-conf the dbg mechanism
 * @IWL_FW_DBG_TRIGGER_STOP: when trigger occurs pull the dbg data
 * @IWL_FW_DBG_TRIGGER_MONITOR_ONLY: when trigger occurs trigger is set to
 *	collect only monitor data
 */
enum iwl_fw_dbg_trigger_mode {
	IWL_FW_DBG_TRIGGER_START = BIT(0),
	IWL_FW_DBG_TRIGGER_STOP = BIT(1),
	IWL_FW_DBG_TRIGGER_MONITOR_ONLY = BIT(2),
};

/**
 * enum iwl_fw_dbg_trigger_vif_type - define the VIF type for a trigger
 * @IWL_FW_DBG_CONF_VIF_ANY: any vif type
 * @IWL_FW_DBG_CONF_VIF_IBSS: IBSS mode
 * @IWL_FW_DBG_CONF_VIF_STATION: BSS mode
 * @IWL_FW_DBG_CONF_VIF_AP: AP mode
 * @IWL_FW_DBG_CONF_VIF_P2P_CLIENT: P2P Client mode
 * @IWL_FW_DBG_CONF_VIF_P2P_GO: P2P GO mode
 * @IWL_FW_DBG_CONF_VIF_P2P_DEVICE: P2P device
 * @IWL_FW_DBG_CONF_VIF_NAN: NAN device
 */
enum iwl_fw_dbg_trigger_vif_type {
	IWL_FW_DBG_CONF_VIF_ANY = NL80211_IFTYPE_UNSPECIFIED,
	IWL_FW_DBG_CONF_VIF_IBSS = NL80211_IFTYPE_ADHOC,
	IWL_FW_DBG_CONF_VIF_STATION = NL80211_IFTYPE_STATION,
	IWL_FW_DBG_CONF_VIF_AP = NL80211_IFTYPE_AP,
	IWL_FW_DBG_CONF_VIF_P2P_CLIENT = NL80211_IFTYPE_P2P_CLIENT,
	IWL_FW_DBG_CONF_VIF_P2P_GO = NL80211_IFTYPE_P2P_GO,
	IWL_FW_DBG_CONF_VIF_P2P_DEVICE = NL80211_IFTYPE_P2P_DEVICE,
#if CFG80211_VERSION >= KERNEL_VERSION(4,5,0)
	IWL_FW_DBG_CONF_VIF_NAN = NL80211_IFTYPE_NAN,
#endif
};

/**
 * struct iwl_fw_dbg_trigger_tlv - a TLV that describes the trigger
 * @id: %enum iwl_fw_dbg_trigger
 * @vif_type: %enum iwl_fw_dbg_trigger_vif_type
 * @stop_conf_ids: bitmap of configurations this trigger relates to.
 *	if the mode is %IWL_FW_DBG_TRIGGER_STOP, then if the bit corresponding
 *	to the currently running configuration is set, the data should be
 *	collected.
 * @stop_delay: how many milliseconds to wait before collecting the data
 *	after the STOP trigger fires.
 * @mode: %enum iwl_fw_dbg_trigger_mode - can be stop / start of both
 * @start_conf_id: if mode is %IWL_FW_DBG_TRIGGER_START, this defines what
 *	configuration should be applied when the triggers kicks in.
 * @occurrences: number of occurrences. 0 means the trigger will never fire.
 * @trig_dis_ms: the time, in milliseconds, after an occurrence of this
 *	trigger in which another occurrence should be ignored.
 */
struct iwl_fw_dbg_trigger_tlv {
	__le32 id;
	__le32 vif_type;
	__le32 stop_conf_ids;
	__le32 stop_delay;
	u8 mode;
	u8 start_conf_id;
	__le16 occurrences;
	__le16 trig_dis_ms;
	__le16 reserved[3];

	u8 data[0];
} __packed;

#define FW_DBG_START_FROM_ALIVE	0
#define FW_DBG_CONF_MAX		32
#define FW_DBG_INVALID		0xff

/**
 * struct iwl_fw_dbg_trigger_missed_bcon - configures trigger for missed beacons
 * @stop_consec_missed_bcon: stop recording if threshold is crossed.
 * @stop_consec_missed_bcon_since_rx: stop recording if threshold is crossed.
 * @start_consec_missed_bcon: start recording if threshold is crossed.
 * @start_consec_missed_bcon_since_rx: start recording if threshold is crossed.
 * @reserved1: reserved
 * @reserved2: reserved
 */
struct iwl_fw_dbg_trigger_missed_bcon {
	__le32 stop_consec_missed_bcon;
	__le32 stop_consec_missed_bcon_since_rx;
	__le32 reserved2[2];
	__le32 start_consec_missed_bcon;
	__le32 start_consec_missed_bcon_since_rx;
	__le32 reserved1[2];
} __packed;

/**
 * struct iwl_fw_dbg_trigger_cmd - configures trigger for messages from FW.
 * cmds: the list of commands to trigger the collection on
 */
struct iwl_fw_dbg_trigger_cmd {
	struct cmd {
		u8 cmd_id;
		u8 group_id;
	} __packed cmds[16];
} __packed;

/**
 * iwl_fw_dbg_trigger_stats - configures trigger for statistics
 * @stop_offset: the offset of the value to be monitored
 * @stop_threshold: the threshold above which to collect
 * @start_offset: the offset of the value to be monitored
 * @start_threshold: the threshold above which to start recording
 */
struct iwl_fw_dbg_trigger_stats {
	__le32 stop_offset;
	__le32 stop_threshold;
	__le32 start_offset;
	__le32 start_threshold;
} __packed;

/**
 * struct iwl_fw_dbg_trigger_low_rssi - trigger for low beacon RSSI
 * @rssi: RSSI value to trigger at
 */
struct iwl_fw_dbg_trigger_low_rssi {
	__le32 rssi;
} __packed;

/**
 * struct iwl_fw_dbg_trigger_mlme - configures trigger for mlme events
 * @stop_auth_denied: number of denied authentication to collect
 * @stop_auth_timeout: number of authentication timeout to collect
 * @stop_rx_deauth: number of Rx deauth before to collect
 * @stop_tx_deauth: number of Tx deauth before to collect
 * @stop_assoc_denied: number of denied association to collect
 * @stop_assoc_timeout: number of association timeout to collect
 * @stop_connection_loss: number of connection loss to collect
 * @start_auth_denied: number of denied authentication to start recording
 * @start_auth_timeout: number of authentication timeout to start recording
 * @start_rx_deauth: number of Rx deauth to start recording
 * @start_tx_deauth: number of Tx deauth to start recording
 * @start_assoc_denied: number of denied association to start recording
 * @start_assoc_timeout: number of association timeout to start recording
 * @start_connection_loss: number of connection loss to start recording
 */
struct iwl_fw_dbg_trigger_mlme {
	u8 stop_auth_denied;
	u8 stop_auth_timeout;
	u8 stop_rx_deauth;
	u8 stop_tx_deauth;

	u8 stop_assoc_denied;
	u8 stop_assoc_timeout;
	u8 stop_connection_loss;
	u8 reserved;

	u8 start_auth_denied;
	u8 start_auth_timeout;
	u8 start_rx_deauth;
	u8 start_tx_deauth;

	u8 start_assoc_denied;
	u8 start_assoc_timeout;
	u8 start_connection_loss;
	u8 reserved2;
} __packed;

/**
 * struct iwl_fw_dbg_trigger_txq_timer - configures the Tx queue's timer
 * @command_queue: timeout for the command queue in ms
 * @bss: timeout for the queues of a BSS (except for TDLS queues) in ms
 * @softap: timeout for the queues of a softAP in ms
 * @p2p_go: timeout for the queues of a P2P GO in ms
 * @p2p_client: timeout for the queues of a P2P client in ms
 * @p2p_device: timeout for the queues of a P2P device in ms
 * @ibss: timeout for the queues of an IBSS in ms
 * @tdls: timeout for the queues of a TDLS station in ms
 */
struct iwl_fw_dbg_trigger_txq_timer {
	__le32 command_queue;
	__le32 bss;
	__le32 softap;
	__le32 p2p_go;
	__le32 p2p_client;
	__le32 p2p_device;
	__le32 ibss;
	__le32 tdls;
	__le32 reserved[4];
} __packed;

/**
 * struct iwl_fw_dbg_trigger_time_event - configures a time event trigger
 * time_Events: a list of tuples <id, action_bitmap>. The driver will issue a
 *	trigger each time a time event notification that relates to time event
 *	id with one of the actions in the bitmap is received and
 *	BIT(notif->status) is set in status_bitmap.
 *
 */
struct iwl_fw_dbg_trigger_time_event {
	struct {
		__le32 id;
		__le32 action_bitmap;
		__le32 status_bitmap;
	} __packed time_events[16];
} __packed;

/**
 * struct iwl_fw_dbg_trigger_ba - configures BlockAck related trigger
 * rx_ba_start: tid bitmap to configure on what tid the trigger should occur
 *	when an Rx BlockAck session is started.
 * rx_ba_stop: tid bitmap to configure on what tid the trigger should occur
 *	when an Rx BlockAck session is stopped.
 * tx_ba_start: tid bitmap to configure on what tid the trigger should occur
 *	when a Tx BlockAck session is started.
 * tx_ba_stop: tid bitmap to configure on what tid the trigger should occur
 *	when a Tx BlockAck session is stopped.
 * rx_bar: tid bitmap to configure on what tid the trigger should occur
 *	when a BAR is received (for a Tx BlockAck session).
 * tx_bar: tid bitmap to configure on what tid the trigger should occur
 *	when a BAR is send (for an Rx BlocAck session).
 * frame_timeout: tid bitmap to configure on what tid the trigger should occur
 *	when a frame times out in the reodering buffer.
 */
struct iwl_fw_dbg_trigger_ba {
	__le16 rx_ba_start;
	__le16 rx_ba_stop;
	__le16 tx_ba_start;
	__le16 tx_ba_stop;
	__le16 rx_bar;
	__le16 tx_bar;
	__le16 frame_timeout;
} __packed;

/**
 * struct iwl_fw_dbg_trigger_tdls - configures trigger for TDLS events.
 * @action_bitmap: the TDLS action to trigger the collection upon
 * @peer_mode: trigger on specific peer or all
 * @peer: the TDLS peer to trigger the collection on
 */
struct iwl_fw_dbg_trigger_tdls {
	u8 action_bitmap;
	u8 peer_mode;
	u8 peer[ETH_ALEN];
	u8 reserved[4];
} __packed;

/**
 * struct iwl_fw_dbg_trigger_tx_status - configures trigger for tx response
 *  status.
 * @statuses: the list of statuses to trigger the collection on
 */
struct iwl_fw_dbg_trigger_tx_status {
	struct tx_status {
		u8 status;
		u8 reserved[3];
	} __packed statuses[16];
	__le32 reserved[2];
} __packed;

/**
 * struct iwl_fw_dbg_conf_tlv - a TLV that describes a debug configuration.
 * @id: conf id
 * @usniffer: should the uSniffer image be used
 * @num_of_hcmds: how many HCMDs to send are present here
 * @hcmd: a variable length host command to be sent to apply the configuration.
 *	If there is more than one HCMD to send, they will appear one after the
 *	other and be sent in the order that they appear in.
 * This parses IWL_UCODE_TLV_FW_DBG_CONF. The user can add up-to
 * %FW_DBG_CONF_MAX configuration per run.
 */
struct iwl_fw_dbg_conf_tlv {
	u8 id;
	u8 usniffer;
	u8 reserved;
	u8 num_of_hcmds;
	struct iwl_fw_dbg_conf_hcmd hcmd;
} __packed;

/**
 * struct iwl_fw_gscan_capabilities - gscan capabilities supported by FW
 * @max_scan_cache_size: total space allocated for scan results (in bytes).
 * @max_scan_buckets: maximum number of channel buckets.
 * @max_ap_cache_per_scan: maximum number of APs that can be stored per scan.
 * @max_rssi_sample_size: number of RSSI samples used for averaging RSSI.
 * @max_scan_reporting_threshold: max possible report threshold. in percentage.
 * @max_hotlist_aps: maximum number of entries for hotlist APs.
 * @max_significant_change_aps: maximum number of entries for significant
 *	change APs.
 * @max_bssid_history_entries: number of BSSID/RSSI entries that the device can
 *	hold.
 * @max_hotlist_ssids: maximum number of entries for hotlist SSIDs.
 * @max_number_epno_networks: max number of epno entries.
 * @max_number_epno_networks_by_ssid: max number of epno entries if ssid is
 *	specified.
 * @max_number_of_white_listed_ssid: max number of white listed SSIDs.
 * @max_number_of_black_listed_ssid: max number of black listed SSIDs.
 */
struct iwl_fw_gscan_capabilities {
	__le32 max_scan_cache_size;
	__le32 max_scan_buckets;
	__le32 max_ap_cache_per_scan;
	__le32 max_rssi_sample_size;
	__le32 max_scan_reporting_threshold;
	__le32 max_hotlist_aps;
	__le32 max_significant_change_aps;
	__le32 max_bssid_history_entries;
	__le32 max_hotlist_ssids;
	__le32 max_number_epno_networks;
	__le32 max_number_epno_networks_by_ssid;
	__le32 max_number_of_white_listed_ssid;
	__le32 max_number_of_black_listed_ssid;
} __packed;

#endif  /* __iwl_fw_file_h__ */<|MERGE_RESOLUTION|>--- conflicted
+++ resolved
@@ -251,10 +251,6 @@
  * @IWL_UCODE_TLV_API_WIFI_MCC_UPDATE: ucode supports MCC updates with source.
  * @IWL_UCODE_TLV_API_WIDE_CMD_HDR: ucode supports wide command header
  * @IWL_UCODE_TLV_API_LQ_SS_PARAMS: Configure STBC/BFER via LQ CMD ss_params
-<<<<<<< HEAD
- * @IWL_UCODE_TLV_API_NEW_VERSION: new versioning format
-=======
->>>>>>> 22c7fafc
  * @IWL_UCODE_TLV_API_EXT_SCAN_PRIORITY: scan APIs use 8-level priority
  *	instead of 3.
  * @IWL_UCODE_TLV_API_TX_POWER_CHAIN: TX power API has larger command size
@@ -267,10 +263,6 @@
 	IWL_UCODE_TLV_API_WIFI_MCC_UPDATE	= (__force iwl_ucode_tlv_api_t)9,
 	IWL_UCODE_TLV_API_WIDE_CMD_HDR		= (__force iwl_ucode_tlv_api_t)14,
 	IWL_UCODE_TLV_API_LQ_SS_PARAMS		= (__force iwl_ucode_tlv_api_t)18,
-<<<<<<< HEAD
-	IWL_UCODE_TLV_API_NEW_VERSION		= (__force iwl_ucode_tlv_api_t)20,
-=======
->>>>>>> 22c7fafc
 	IWL_UCODE_TLV_API_EXT_SCAN_PRIORITY	= (__force iwl_ucode_tlv_api_t)24,
 	IWL_UCODE_TLV_API_TX_POWER_CHAIN	= (__force iwl_ucode_tlv_api_t)27,
 
@@ -330,14 +322,11 @@
  * @IWL_UCODE_TLV_CAPA_TEMP_THS_REPORT_SUPPORT: supports temperature
  *	thresholds reporting
  * @IWL_UCODE_TLV_CAPA_CTDP_SUPPORT: supports cTDP command
-<<<<<<< HEAD
-=======
  * @IWL_UCODE_TLV_CAPA_USNIFFER_UNIFIED: supports usniffer enabled in
  *	regular image.
  * @IWL_UCODE_TLV_CAPA_EXTEND_SHARED_MEM_CFG: support getting more shared
  *	memory addresses from the firmware.
  * @IWL_UCODE_TLV_CAPA_LQM_SUPPORT: supports Link Quality Measurement
->>>>>>> 22c7fafc
  *
  * @NUM_IWL_UCODE_TLV_CAPA: number of bits used
  */
@@ -376,12 +365,9 @@
 	IWL_UCODE_TLV_CAPA_CT_KILL_BY_FW		= (__force iwl_ucode_tlv_capa_t)74,
 	IWL_UCODE_TLV_CAPA_TEMP_THS_REPORT_SUPPORT	= (__force iwl_ucode_tlv_capa_t)75,
 	IWL_UCODE_TLV_CAPA_CTDP_SUPPORT			= (__force iwl_ucode_tlv_capa_t)76,
-<<<<<<< HEAD
-=======
 	IWL_UCODE_TLV_CAPA_USNIFFER_UNIFIED		= (__force iwl_ucode_tlv_capa_t)77,
 	IWL_UCODE_TLV_CAPA_EXTEND_SHARED_MEM_CFG	= (__force iwl_ucode_tlv_capa_t)80,
 	IWL_UCODE_TLV_CAPA_LQM_SUPPORT			= (__force iwl_ucode_tlv_capa_t)81,
->>>>>>> 22c7fafc
 
 	NUM_IWL_UCODE_TLV_CAPA
 #ifdef __CHECKER__
