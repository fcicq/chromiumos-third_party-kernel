--- conflicted
+++ resolved
@@ -543,11 +543,7 @@
 	case NL80211_IFTYPE_OCB:
 		/* keep code in case of fall-through (spatch generated) */
 #endif
-<<<<<<< HEAD
-#if CFG80211_VERSION >= KERNEL_VERSION(4,9,0)
-=======
 #if CFG80211_VERSION >= KERNEL_VERSION(4,4,0)
->>>>>>> d791bd29
 	case NL80211_IFTYPE_NAN:
 		/* keep code in case of fall-through (spatch generated) */
 #endif
@@ -557,11 +553,7 @@
 	case NUM_NL80211_IFTYPES:
 	case NL80211_IFTYPE_P2P_CLIENT:
 	case NL80211_IFTYPE_P2P_GO:
-<<<<<<< HEAD
 #if CFG80211_VERSION >= KERNEL_VERSION(99,0,0)
-=======
-#if CFG80211_VERSION >= KERNEL_VERSION(4,99,0)
->>>>>>> d791bd29
 	case NL80211_IFTYPE_NAN_DATA:
 		/* keep code in case of fall-through (spatch generated) */
 #endif
@@ -678,11 +670,7 @@
 			break;
 		case NL80211_IFTYPE_WDS:
 		case NL80211_IFTYPE_P2P_DEVICE:
-<<<<<<< HEAD
-#if CFG80211_VERSION >= KERNEL_VERSION(4,9,0)
-=======
 #if CFG80211_VERSION >= KERNEL_VERSION(4,4,0)
->>>>>>> d791bd29
 		case NL80211_IFTYPE_NAN:
 			/* keep code in case of fall-through (spatch generated) */
 #endif
@@ -987,11 +975,7 @@
 
 		ieee80211_adjust_monitor_flags(sdata, -1);
 		break;
-<<<<<<< HEAD
-#if CFG80211_VERSION >= KERNEL_VERSION(4,9,0)
-=======
 #if CFG80211_VERSION >= KERNEL_VERSION(4,4,0)
->>>>>>> d791bd29
 	case NL80211_IFTYPE_NAN:
 		/* keep code in case of fall-through (spatch generated) */
 #endif
@@ -1567,11 +1551,7 @@
 	case NL80211_IFTYPE_WDS:
 		sdata->vif.bss_conf.bssid = NULL;
 		break;
-<<<<<<< HEAD
-#if CFG80211_VERSION >= KERNEL_VERSION(4,9,0)
-=======
 #if CFG80211_VERSION >= KERNEL_VERSION(4,4,0)
->>>>>>> d791bd29
 	case NL80211_IFTYPE_NAN:
 		/* keep code in case of fall-through (spatch generated) */
 #endif
@@ -1585,11 +1565,7 @@
 		break;
 	case NL80211_IFTYPE_UNSPECIFIED:
 	case NUM_NL80211_IFTYPES:
-<<<<<<< HEAD
 #if CFG80211_VERSION >= KERNEL_VERSION(99,0,0)
-=======
-#if CFG80211_VERSION >= KERNEL_VERSION(4,99,0)
->>>>>>> d791bd29
 	case NL80211_IFTYPE_NAN_DATA:
 		/* keep code in case of fall-through (spatch generated) */
 #endif
