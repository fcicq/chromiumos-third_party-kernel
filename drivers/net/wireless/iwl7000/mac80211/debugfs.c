/*
 * mac80211 debugfs for wireless PHYs
 *
 * Copyright 2007	Johannes Berg <johannes@sipsolutions.net>
 * Copyright 2013-2015  Intel Mobile Communications GmbH
 *
 * GPLv2
 *
 */

#include <linux/debugfs.h>
#include <linux/rtnetlink.h>
#include "ieee80211_i.h"
#include "driver-ops.h"
#include "rate.h"
#include "debugfs.h"

#define DEBUGFS_FORMAT_BUFFER_SIZE 100

int mac80211_format_buffer(char __user *userbuf, size_t count,
				  loff_t *ppos, char *fmt, ...)
{
	va_list args;
	char buf[DEBUGFS_FORMAT_BUFFER_SIZE];
	int res;

	va_start(args, fmt);
	res = vscnprintf(buf, sizeof(buf), fmt, args);
	va_end(args);

	return simple_read_from_buffer(userbuf, count, ppos, buf, res);
}

#define DEBUGFS_READONLY_FILE_FN(name, fmt, value...)			\
static ssize_t name## _read(struct file *file, char __user *userbuf,	\
			    size_t count, loff_t *ppos)			\
{									\
	struct ieee80211_local *local = file->private_data;		\
									\
	return mac80211_format_buffer(userbuf, count, ppos, 		\
				      fmt "\n", ##value);		\
}

#define DEBUGFS_READONLY_FILE_OPS(name)			\
static const struct file_operations name## _ops = {			\
	.read = name## _read,						\
	.open = simple_open,						\
	.llseek = generic_file_llseek,					\
};

#define DEBUGFS_READONLY_FILE(name, fmt, value...)		\
	DEBUGFS_READONLY_FILE_FN(name, fmt, value)		\
	DEBUGFS_READONLY_FILE_OPS(name)

#define DEBUGFS_ADD(name)						\
	debugfs_create_file(#name, 0400, phyd, local, &name## _ops);

#define DEBUGFS_ADD_MODE(name, mode)					\
	debugfs_create_file(#name, mode, phyd, local, &name## _ops);


DEBUGFS_READONLY_FILE(user_power, "%d",
		      local->user_power_level);
DEBUGFS_READONLY_FILE(power, "%d",
		      local->hw.conf.power_level);
DEBUGFS_READONLY_FILE(total_ps_buffered, "%d",
		      local->total_ps_buffered);
DEBUGFS_READONLY_FILE(wep_iv, "%#08x",
		      local->wep_iv & 0xffffff);
DEBUGFS_READONLY_FILE(rate_ctrl_alg, "%s",
	local->rate_ctrl ? local->rate_ctrl->ops->name : "hw/driver");

static ssize_t
uapsd_black_list_write(struct file *file, const char __user *user_buf,
		       size_t count, loff_t *ppos)
{
	struct uapsd_black_list *uapsd_bl = NULL, *old;
	struct ieee80211_local *local = file->private_data;
	unsigned int oui, num_oui, blsz;
	char *buf, *pos, *buf_ptr;
	int ret;

	buf = memdup_user_nul(user_buf, count);
	if (!buf)
		return -ENOMEM;

	mutex_lock(&local->mtx);

	old = rcu_dereference_protected(local->uapsd_black_list,
					lockdep_is_held(&local->mtx));
	if (old)
		num_oui = old->num_oui + 1;
	else
		num_oui = 1;

	for (buf_ptr = buf; *buf_ptr; buf_ptr++) {
		if (*buf_ptr == '\n')
			num_oui++;
	}
	buf_ptr = buf;

	/* can't use krealloc since it would free old */
	blsz = sizeof(*uapsd_bl) + sizeof(uapsd_bl->oui[0]) * num_oui;
	uapsd_bl = kzalloc(blsz, GFP_KERNEL);
	if (!uapsd_bl) {
		ret = -ENOMEM;
		goto out_unlock;
	}

	if (old) {
		memcpy(&uapsd_bl->oui[0], &old->oui[0],
		       sizeof(uapsd_bl->oui[0]) * old->num_oui);
		uapsd_bl->num_oui = old->num_oui;
	}

	pos = buf_ptr;
	while ((buf_ptr = strsep(&pos, "\n"))) {
		if (!*buf_ptr)
			continue;

		ret = kstrtouint(buf_ptr, 16, &oui);
		if (ret)
			goto out_unlock;

		uapsd_bl->oui[uapsd_bl->num_oui] = oui;
		uapsd_bl->num_oui++;
	}

	rcu_assign_pointer(local->uapsd_black_list, uapsd_bl);
	if (old)
		kfree_rcu(old, rcu_head);
	buf = NULL;
	uapsd_bl = NULL;
	ret = count;

out_unlock:
	mutex_unlock(&local->mtx);
	kfree(buf);
	kfree(uapsd_bl);
	return ret;
}

static ssize_t
uapsd_black_list_read(struct file *file, char __user *userbuf,
		      size_t count, loff_t *ppos)
{
	struct ieee80211_local *local = file->private_data;
	const struct uapsd_black_list *uapsd_bl;
	int i, bufsz, ret = 0, pos = 0;
	char *buf;

	rcu_read_lock();

	uapsd_bl = rcu_dereference(local->uapsd_black_list);
	if (!uapsd_bl)
		goto out;

	bufsz = uapsd_bl->num_oui * 7 + 1;
	buf = kzalloc(bufsz, GFP_ATOMIC);
	if (!buf) {
		ret = -ENOMEM;
		goto out;
	}

	for (i = 0; i < uapsd_bl->num_oui; i++) {
		pos += scnprintf(buf + pos, bufsz - pos, "%06x\n",
				 uapsd_bl->oui[i]);
	}

	rcu_read_unlock();

	ret = simple_read_from_buffer(userbuf, count, ppos, buf, pos);
	kfree(buf);
	return ret;

out:
	rcu_read_unlock();
	return ret;
}

static const struct file_operations uapsd_black_list_ops = {
	.write = uapsd_black_list_write,
	.read = uapsd_black_list_read,
	.open = simple_open,
	.llseek = noop_llseek,
};

#ifdef CONFIG_PM
static ssize_t reset_write(struct file *file, const char __user *user_buf,
			   size_t count, loff_t *ppos)
{
	struct ieee80211_local *local = file->private_data;

	rtnl_lock();
	__ieee80211_suspend(&local->hw, NULL);
	__ieee80211_resume(&local->hw);
	rtnl_unlock();

	return count;
}

static const struct file_operations reset_ops = {
	.write = reset_write,
	.open = simple_open,
	.llseek = noop_llseek,
};
#endif

static const char *hw_flag_names[] = {
#define FLAG(F)	[IEEE80211_HW_##F] = #F
	FLAG(HAS_RATE_CONTROL),
	FLAG(RX_INCLUDES_FCS),
	FLAG(HOST_BROADCAST_PS_BUFFERING),
	FLAG(SIGNAL_UNSPEC),
	FLAG(SIGNAL_DBM),
	FLAG(NEED_DTIM_BEFORE_ASSOC),
	FLAG(SPECTRUM_MGMT),
	FLAG(AMPDU_AGGREGATION),
	FLAG(SUPPORTS_PS),
	FLAG(PS_NULLFUNC_STACK),
	FLAG(SUPPORTS_DYNAMIC_PS),
	FLAG(MFP_CAPABLE),
	FLAG(WANT_MONITOR_VIF),
	FLAG(NO_AUTO_VIF),
	FLAG(SW_CRYPTO_CONTROL),
	FLAG(SUPPORT_FAST_XMIT),
	FLAG(REPORTS_TX_ACK_STATUS),
	FLAG(CONNECTION_MONITOR),
	FLAG(QUEUE_CONTROL),
	FLAG(SUPPORTS_PER_STA_GTK),
	FLAG(AP_LINK_PS),
	FLAG(TX_AMPDU_SETUP_IN_HW),
	FLAG(SUPPORTS_RC_TABLE),
	FLAG(P2P_DEV_ADDR_FOR_INTF),
	FLAG(TIMING_BEACON_ONLY),
	FLAG(SUPPORTS_HT_CCK_RATES),
	FLAG(CHANCTX_STA_CSA),
	FLAG(SUPPORTS_CLONED_SKBS),
	FLAG(SINGLE_SCAN_ON_ALL_BANDS),
	FLAG(TDLS_WIDER_BW),
	FLAG(SUPPORTS_AMSDU_IN_AMPDU),
	FLAG(BEACON_TX_STATUS),
	FLAG(NEEDS_UNIQUE_STA_ADDR),
	FLAG(SUPPORTS_REORDERING_BUFFER),
<<<<<<< HEAD

	/* keep last for the build bug below */
	(void *)0x1
=======
>>>>>>> 22c7fafc
#undef FLAG
};

static ssize_t hwflags_read(struct file *file, char __user *user_buf,
			    size_t count, loff_t *ppos)
{
	struct ieee80211_local *local = file->private_data;
	size_t bufsz = 30 * NUM_IEEE80211_HW_FLAGS;
	char *buf = kzalloc(bufsz, GFP_KERNEL);
	char *pos = buf, *end = buf + bufsz - 1;
	ssize_t rv;
	int i;

	if (!buf)
		return -ENOMEM;

	/* fail compilation if somebody adds or removes
	 * a flag without updating the name array above
	 */
	BUILD_BUG_ON(ARRAY_SIZE(hw_flag_names) != NUM_IEEE80211_HW_FLAGS);

	for (i = 0; i < NUM_IEEE80211_HW_FLAGS; i++) {
		if (test_bit(i, local->hw.flags))
			pos += scnprintf(pos, end - pos, "%s\n",
					 hw_flag_names[i]);
	}

	rv = simple_read_from_buffer(user_buf, count, ppos, buf, strlen(buf));
	kfree(buf);
	return rv;
}

static ssize_t queues_read(struct file *file, char __user *user_buf,
			   size_t count, loff_t *ppos)
{
	struct ieee80211_local *local = file->private_data;
	unsigned long flags;
	char buf[IEEE80211_MAX_QUEUES * 20];
	int q, res = 0;

	spin_lock_irqsave(&local->queue_stop_reason_lock, flags);
	for (q = 0; q < local->hw.queues; q++)
		res += sprintf(buf + res, "%02d: %#.8lx/%d\n", q,
				local->queue_stop_reasons[q],
				skb_queue_len(&local->pending[q]));
	spin_unlock_irqrestore(&local->queue_stop_reason_lock, flags);

	return simple_read_from_buffer(user_buf, count, ppos, buf, res);
}

DEBUGFS_READONLY_FILE_OPS(hwflags);
DEBUGFS_READONLY_FILE_OPS(queues);

/* statistics stuff */

static ssize_t format_devstat_counter(struct ieee80211_local *local,
	char __user *userbuf,
	size_t count, loff_t *ppos,
	int (*printvalue)(struct ieee80211_low_level_stats *stats, char *buf,
			  int buflen))
{
	struct ieee80211_low_level_stats stats;
	char buf[20];
	int res;

	rtnl_lock();
	res = drv_get_stats(local, &stats);
	rtnl_unlock();
	if (res)
		return res;
	res = printvalue(&stats, buf, sizeof(buf));
	return simple_read_from_buffer(userbuf, count, ppos, buf, res);
}

#define DEBUGFS_DEVSTATS_FILE(name)					\
static int print_devstats_##name(struct ieee80211_low_level_stats *stats,\
				 char *buf, int buflen)			\
{									\
	return scnprintf(buf, buflen, "%u\n", stats->name);		\
}									\
static ssize_t stats_ ##name## _read(struct file *file,			\
				     char __user *userbuf,		\
				     size_t count, loff_t *ppos)	\
{									\
	return format_devstat_counter(file->private_data,		\
				      userbuf,				\
				      count,				\
				      ppos,				\
				      print_devstats_##name);		\
}									\
									\
static const struct file_operations stats_ ##name## _ops = {		\
	.read = stats_ ##name## _read,					\
	.open = simple_open,						\
	.llseek = generic_file_llseek,					\
};

#define DEBUGFS_STATS_ADD(name)					\
	debugfs_create_u32(#name, 0400, statsd, &local->name);
#define DEBUGFS_DEVSTATS_ADD(name)					\
	debugfs_create_file(#name, 0400, statsd, local, &stats_ ##name## _ops);

DEBUGFS_DEVSTATS_FILE(dot11ACKFailureCount);
DEBUGFS_DEVSTATS_FILE(dot11RTSFailureCount);
DEBUGFS_DEVSTATS_FILE(dot11FCSErrorCount);
DEBUGFS_DEVSTATS_FILE(dot11RTSSuccessCount);

void debugfs_hw_add(struct ieee80211_local *local)
{
	struct dentry *phyd = local->hw.wiphy->debugfsdir;
	struct dentry *statsd;

	if (!phyd)
		return;

	local->debugfs.keys = debugfs_create_dir("keys", phyd);

	DEBUGFS_ADD(total_ps_buffered);
	DEBUGFS_ADD(wep_iv);
	DEBUGFS_ADD(queues);
#ifdef CONFIG_PM
	DEBUGFS_ADD_MODE(reset, 0200);
#endif
	DEBUGFS_ADD(hwflags);
	DEBUGFS_ADD(user_power);
	DEBUGFS_ADD(power);
	DEBUGFS_ADD_MODE(uapsd_black_list, 0600);

	statsd = debugfs_create_dir("statistics", phyd);

	/* if the dir failed, don't put all the other things into the root! */
	if (!statsd)
		return;

#ifdef CPTCFG_MAC80211_DEBUG_COUNTERS
	DEBUGFS_STATS_ADD(dot11TransmittedFragmentCount);
	DEBUGFS_STATS_ADD(dot11MulticastTransmittedFrameCount);
	DEBUGFS_STATS_ADD(dot11FailedCount);
	DEBUGFS_STATS_ADD(dot11RetryCount);
	DEBUGFS_STATS_ADD(dot11MultipleRetryCount);
	DEBUGFS_STATS_ADD(dot11FrameDuplicateCount);
	DEBUGFS_STATS_ADD(dot11ReceivedFragmentCount);
	DEBUGFS_STATS_ADD(dot11MulticastReceivedFrameCount);
	DEBUGFS_STATS_ADD(dot11TransmittedFrameCount);
	DEBUGFS_STATS_ADD(tx_handlers_drop);
	DEBUGFS_STATS_ADD(tx_handlers_queued);
	DEBUGFS_STATS_ADD(tx_handlers_drop_wep);
	DEBUGFS_STATS_ADD(tx_handlers_drop_not_assoc);
	DEBUGFS_STATS_ADD(tx_handlers_drop_unauth_port);
	DEBUGFS_STATS_ADD(rx_handlers_drop);
	DEBUGFS_STATS_ADD(rx_handlers_queued);
	DEBUGFS_STATS_ADD(rx_handlers_drop_nullfunc);
	DEBUGFS_STATS_ADD(rx_handlers_drop_defrag);
	DEBUGFS_STATS_ADD(tx_expand_skb_head);
	DEBUGFS_STATS_ADD(tx_expand_skb_head_cloned);
	DEBUGFS_STATS_ADD(rx_expand_skb_head_defrag);
	DEBUGFS_STATS_ADD(rx_handlers_fragments);
	DEBUGFS_STATS_ADD(tx_status_drop);
#endif
	DEBUGFS_DEVSTATS_ADD(dot11ACKFailureCount);
	DEBUGFS_DEVSTATS_ADD(dot11RTSFailureCount);
	DEBUGFS_DEVSTATS_ADD(dot11FCSErrorCount);
	DEBUGFS_DEVSTATS_ADD(dot11RTSSuccessCount);

}<|MERGE_RESOLUTION|>--- conflicted
+++ resolved
@@ -242,12 +242,6 @@
 	FLAG(BEACON_TX_STATUS),
 	FLAG(NEEDS_UNIQUE_STA_ADDR),
 	FLAG(SUPPORTS_REORDERING_BUFFER),
-<<<<<<< HEAD
-
-	/* keep last for the build bug below */
-	(void *)0x1
-=======
->>>>>>> 22c7fafc
 #undef FLAG
 };
 
