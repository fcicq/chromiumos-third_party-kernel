/*
* Portions of this file
* Copyright(c) 2016 Intel Deutschland GmbH
*/

#ifndef __MAC80211_DRIVER_OPS
#define __MAC80211_DRIVER_OPS

#include <net/mac80211.h>
#include "ieee80211_i.h"
#include "trace.h"

static inline bool check_sdata_in_driver(struct ieee80211_sub_if_data *sdata)
{
	return !WARN(!(sdata->flags & IEEE80211_SDATA_IN_DRIVER),
		     "%s:  Failed check-sdata-in-driver check, flags: 0x%x\n",
		     sdata->dev ? sdata->dev->name : sdata->name, sdata->flags);
}

static inline struct ieee80211_sub_if_data *
get_bss_sdata(struct ieee80211_sub_if_data *sdata)
{
	if (sdata->vif.type == NL80211_IFTYPE_AP_VLAN)
		sdata = container_of(sdata->bss, struct ieee80211_sub_if_data,
				     u.ap);

	return sdata;
}

static inline void drv_tx(struct ieee80211_local *local,
			  struct ieee80211_tx_control *control,
			  struct sk_buff *skb)
{
	local->ops->tx(&local->hw, control, skb);
}

static inline void drv_sync_rx_queues(struct ieee80211_local *local,
				      struct sta_info *sta)
{
	if (local->ops->sync_rx_queues) {
		trace_drv_sync_rx_queues(local, sta->sdata, &sta->sta);
		local->ops->sync_rx_queues(&local->hw);
		trace_drv_return_void(local);
	}
}

static inline void drv_get_et_strings(struct ieee80211_sub_if_data *sdata,
				      u32 sset, u8 *data)
{
	struct ieee80211_local *local = sdata->local;
	if (local->ops->get_et_strings) {
		trace_drv_get_et_strings(local, sset);
		local->ops->get_et_strings(&local->hw, &sdata->vif, sset, data);
		trace_drv_return_void(local);
	}
}

static inline void drv_get_et_stats(struct ieee80211_sub_if_data *sdata,
				    struct ethtool_stats *stats,
				    u64 *data)
{
	struct ieee80211_local *local = sdata->local;
	if (local->ops->get_et_stats) {
		trace_drv_get_et_stats(local);
		local->ops->get_et_stats(&local->hw, &sdata->vif, stats, data);
		trace_drv_return_void(local);
	}
}

static inline int drv_get_et_sset_count(struct ieee80211_sub_if_data *sdata,
					int sset)
{
	struct ieee80211_local *local = sdata->local;
	int rv = 0;
	if (local->ops->get_et_sset_count) {
		trace_drv_get_et_sset_count(local, sset);
		rv = local->ops->get_et_sset_count(&local->hw, &sdata->vif,
						   sset);
		trace_drv_return_int(local, rv);
	}
	return rv;
}

int drv_start(struct ieee80211_local *local);
void drv_stop(struct ieee80211_local *local);

#ifdef CONFIG_PM
static inline int drv_suspend(struct ieee80211_local *local,
			      struct cfg80211_wowlan *wowlan)
{
	int ret;

	might_sleep();

	trace_drv_suspend(local);
	ret = local->ops->suspend(&local->hw, wowlan);
	trace_drv_return_int(local, ret);
	return ret;
}

static inline int drv_resume(struct ieee80211_local *local)
{
	int ret;

	might_sleep();

	trace_drv_resume(local);
	ret = local->ops->resume(&local->hw);
	trace_drv_return_int(local, ret);
	return ret;
}

static inline void drv_set_wakeup(struct ieee80211_local *local,
				  bool enabled)
{
	might_sleep();

	if (!local->ops->set_wakeup)
		return;

	trace_drv_set_wakeup(local, enabled);
	local->ops->set_wakeup(&local->hw, enabled);
	trace_drv_return_void(local);
}
#endif

int drv_add_interface(struct ieee80211_local *local,
		      struct ieee80211_sub_if_data *sdata);

int drv_change_interface(struct ieee80211_local *local,
			 struct ieee80211_sub_if_data *sdata,
			 enum nl80211_iftype type, bool p2p);

void drv_remove_interface(struct ieee80211_local *local,
			  struct ieee80211_sub_if_data *sdata);

static inline int drv_config(struct ieee80211_local *local, u32 changed)
{
	int ret;

	might_sleep();

	trace_drv_config(local, changed);
	ret = local->ops->config(&local->hw, changed);
	trace_drv_return_int(local, ret);
	return ret;
}

static inline void drv_bss_info_changed(struct ieee80211_local *local,
					struct ieee80211_sub_if_data *sdata,
					struct ieee80211_bss_conf *info,
					u32 changed)
{
	might_sleep();

	if (WARN_ON_ONCE(changed & (BSS_CHANGED_BEACON |
				    BSS_CHANGED_BEACON_ENABLED) &&
			 sdata->vif.type != NL80211_IFTYPE_AP &&
			 sdata->vif.type != NL80211_IFTYPE_ADHOC &&
			 sdata->vif.type != NL80211_IFTYPE_MESH_POINT &&
			 !ieee80211_viftype_ocb(sdata->vif.type)))
		return;

	if (WARN_ON_ONCE(sdata->vif.type == NL80211_IFTYPE_P2P_DEVICE ||
			 sdata->vif.type == NL80211_IFTYPE_MONITOR ||
			 ieee80211_viftype_nan(sdata->vif.type)))
		return;

	if (!check_sdata_in_driver(sdata))
		return;

	trace_drv_bss_info_changed(local, sdata, info, changed);
	if (local->ops->bss_info_changed)
		local->ops->bss_info_changed(&local->hw, &sdata->vif, info, changed);
	trace_drv_return_void(local);
}

static inline u64 drv_prepare_multicast(struct ieee80211_local *local,
					struct netdev_hw_addr_list *mc_list)
{
	u64 ret = 0;

	trace_drv_prepare_multicast(local, mc_list->count);

	if (local->ops->prepare_multicast)
		ret = local->ops->prepare_multicast(&local->hw, mc_list);

	trace_drv_return_u64(local, ret);

	return ret;
}

static inline void drv_configure_filter(struct ieee80211_local *local,
					unsigned int changed_flags,
					unsigned int *total_flags,
					u64 multicast)
{
	might_sleep();

	trace_drv_configure_filter(local, changed_flags, total_flags,
				   multicast);
	local->ops->configure_filter(&local->hw, changed_flags, total_flags,
				     multicast);
	trace_drv_return_void(local);
}

static inline void drv_config_iface_filter(struct ieee80211_local *local,
					   struct ieee80211_sub_if_data *sdata,
					   unsigned int filter_flags,
					   unsigned int changed_flags)
{
	might_sleep();

	trace_drv_config_iface_filter(local, sdata, filter_flags,
				      changed_flags);
	if (local->ops->config_iface_filter)
		local->ops->config_iface_filter(&local->hw, &sdata->vif,
						filter_flags,
						changed_flags);
	trace_drv_return_void(local);
}

static inline int drv_set_tim(struct ieee80211_local *local,
			      struct ieee80211_sta *sta, bool set)
{
	int ret = 0;
	trace_drv_set_tim(local, sta, set);
	if (local->ops->set_tim)
		ret = local->ops->set_tim(&local->hw, sta, set);
	trace_drv_return_int(local, ret);
	return ret;
}

static inline int drv_set_key(struct ieee80211_local *local,
			      enum set_key_cmd cmd,
			      struct ieee80211_sub_if_data *sdata,
			      struct ieee80211_sta *sta,
			      struct ieee80211_key_conf *key)
{
	int ret;

	might_sleep();

	sdata = get_bss_sdata(sdata);
	if (!check_sdata_in_driver(sdata))
		return -EIO;

	trace_drv_set_key(local, cmd, sdata, sta, key);
	ret = local->ops->set_key(&local->hw, cmd, &sdata->vif, sta, key);
	trace_drv_return_int(local, ret);
	return ret;
}

static inline void drv_update_tkip_key(struct ieee80211_local *local,
				       struct ieee80211_sub_if_data *sdata,
				       struct ieee80211_key_conf *conf,
				       struct sta_info *sta, u32 iv32,
				       u16 *phase1key)
{
	struct ieee80211_sta *ista = NULL;

	if (sta)
		ista = &sta->sta;

	sdata = get_bss_sdata(sdata);
	if (!check_sdata_in_driver(sdata))
		return;

	trace_drv_update_tkip_key(local, sdata, conf, ista, iv32);
	if (local->ops->update_tkip_key)
		local->ops->update_tkip_key(&local->hw, &sdata->vif, conf,
					    ista, iv32, phase1key);
	trace_drv_return_void(local);
}

static inline int drv_hw_scan(struct ieee80211_local *local,
			      struct ieee80211_sub_if_data *sdata,
			      struct ieee80211_scan_request *req)
{
	int ret;

	might_sleep();

	if (!check_sdata_in_driver(sdata))
		return -EIO;

	trace_drv_hw_scan(local, sdata);
	ret = local->ops->hw_scan(&local->hw, &sdata->vif, req);
	trace_drv_return_int(local, ret);
	return ret;
}

static inline void drv_cancel_hw_scan(struct ieee80211_local *local,
				      struct ieee80211_sub_if_data *sdata)
{
	might_sleep();

	if (!check_sdata_in_driver(sdata))
		return;

	trace_drv_cancel_hw_scan(local, sdata);
	local->ops->cancel_hw_scan(&local->hw, &sdata->vif);
	trace_drv_return_void(local);
}

static inline int
drv_sched_scan_start(struct ieee80211_local *local,
		     struct ieee80211_sub_if_data *sdata,
		     struct cfg80211_sched_scan_request *req,
		     struct ieee80211_scan_ies *ies)
{
	int ret;

	might_sleep();

	if (!check_sdata_in_driver(sdata))
		return -EIO;

	trace_drv_sched_scan_start(local, sdata);
	ret = local->ops->sched_scan_start(&local->hw, &sdata->vif,
					      req, ies);
	trace_drv_return_int(local, ret);
	return ret;
}

static inline int drv_sched_scan_stop(struct ieee80211_local *local,
				      struct ieee80211_sub_if_data *sdata)
{
	int ret;

	might_sleep();

	if (!check_sdata_in_driver(sdata))
		return -EIO;

	trace_drv_sched_scan_stop(local, sdata);
	ret = local->ops->sched_scan_stop(&local->hw, &sdata->vif);
	trace_drv_return_int(local, ret);

	return ret;
}

static inline void drv_sw_scan_start(struct ieee80211_local *local,
				     struct ieee80211_sub_if_data *sdata,
				     const u8 *mac_addr)
{
	might_sleep();

	trace_drv_sw_scan_start(local, sdata, mac_addr);
	if (local->ops->sw_scan_start)
		local->ops->sw_scan_start(&local->hw, &sdata->vif, mac_addr);
	trace_drv_return_void(local);
}

static inline void drv_sw_scan_complete(struct ieee80211_local *local,
					struct ieee80211_sub_if_data *sdata)
{
	might_sleep();

	trace_drv_sw_scan_complete(local, sdata);
	if (local->ops->sw_scan_complete)
		local->ops->sw_scan_complete(&local->hw, &sdata->vif);
	trace_drv_return_void(local);
}

static inline int drv_get_stats(struct ieee80211_local *local,
				struct ieee80211_low_level_stats *stats)
{
	int ret = -EOPNOTSUPP;

	might_sleep();

	if (local->ops->get_stats)
		ret = local->ops->get_stats(&local->hw, stats);
	trace_drv_get_stats(local, stats, ret);

	return ret;
}

static inline void drv_get_key_seq(struct ieee80211_local *local,
				   struct ieee80211_key *key,
				   struct ieee80211_key_seq *seq)
{
	if (local->ops->get_key_seq)
		local->ops->get_key_seq(&local->hw, &key->conf, seq);
	trace_drv_get_key_seq(local, &key->conf);
}

static inline int drv_set_frag_threshold(struct ieee80211_local *local,
					u32 value)
{
	int ret = 0;

	might_sleep();

	trace_drv_set_frag_threshold(local, value);
	if (local->ops->set_frag_threshold)
		ret = local->ops->set_frag_threshold(&local->hw, value);
	trace_drv_return_int(local, ret);
	return ret;
}

static inline int drv_set_rts_threshold(struct ieee80211_local *local,
					u32 value)
{
	int ret = 0;

	might_sleep();

	trace_drv_set_rts_threshold(local, value);
	if (local->ops->set_rts_threshold)
		ret = local->ops->set_rts_threshold(&local->hw, value);
	trace_drv_return_int(local, ret);
	return ret;
}

static inline int drv_set_coverage_class(struct ieee80211_local *local,
					 s16 value)
{
	int ret = 0;
	might_sleep();

	trace_drv_set_coverage_class(local, value);
	if (local->ops->set_coverage_class)
		local->ops->set_coverage_class(&local->hw, value);
	else
		ret = -EOPNOTSUPP;

	trace_drv_return_int(local, ret);
	return ret;
}

static inline void drv_sta_notify(struct ieee80211_local *local,
				  struct ieee80211_sub_if_data *sdata,
				  enum sta_notify_cmd cmd,
				  struct ieee80211_sta *sta)
{
	sdata = get_bss_sdata(sdata);
	if (!check_sdata_in_driver(sdata))
		return;

	trace_drv_sta_notify(local, sdata, cmd, sta);
	if (local->ops->sta_notify)
		local->ops->sta_notify(&local->hw, &sdata->vif, cmd, sta);
	trace_drv_return_void(local);
}

static inline int drv_sta_add(struct ieee80211_local *local,
			      struct ieee80211_sub_if_data *sdata,
			      struct ieee80211_sta *sta)
{
	int ret = 0;

	might_sleep();

	sdata = get_bss_sdata(sdata);
	if (!check_sdata_in_driver(sdata))
		return -EIO;

	trace_drv_sta_add(local, sdata, sta);
	if (local->ops->sta_add)
		ret = local->ops->sta_add(&local->hw, &sdata->vif, sta);

	trace_drv_return_int(local, ret);

	return ret;
}

static inline void drv_sta_remove(struct ieee80211_local *local,
				  struct ieee80211_sub_if_data *sdata,
				  struct ieee80211_sta *sta)
{
	might_sleep();

	sdata = get_bss_sdata(sdata);
	if (!check_sdata_in_driver(sdata))
		return;

	trace_drv_sta_remove(local, sdata, sta);
	if (local->ops->sta_remove)
		local->ops->sta_remove(&local->hw, &sdata->vif, sta);

	trace_drv_return_void(local);
}

#ifdef CPTCFG_MAC80211_DEBUGFS
static inline void drv_sta_add_debugfs(struct ieee80211_local *local,
				       struct ieee80211_sub_if_data *sdata,
				       struct ieee80211_sta *sta,
				       struct dentry *dir)
{
	might_sleep();

	sdata = get_bss_sdata(sdata);
	if (!check_sdata_in_driver(sdata))
		return;

	if (local->ops->sta_add_debugfs)
		local->ops->sta_add_debugfs(&local->hw, &sdata->vif,
					    sta, dir);
}

static inline void drv_sta_remove_debugfs(struct ieee80211_local *local,
					  struct ieee80211_sub_if_data *sdata,
					  struct ieee80211_sta *sta,
					  struct dentry *dir)
{
	might_sleep();

	sdata = get_bss_sdata(sdata);
	check_sdata_in_driver(sdata);

	if (local->ops->sta_remove_debugfs)
		local->ops->sta_remove_debugfs(&local->hw, &sdata->vif,
					       sta, dir);
}
#endif

static inline void drv_sta_pre_rcu_remove(struct ieee80211_local *local,
					  struct ieee80211_sub_if_data *sdata,
					  struct sta_info *sta)
{
	might_sleep();

	sdata = get_bss_sdata(sdata);
	if (!check_sdata_in_driver(sdata))
		return;

	trace_drv_sta_pre_rcu_remove(local, sdata, &sta->sta);
	if (local->ops->sta_pre_rcu_remove)
		local->ops->sta_pre_rcu_remove(&local->hw, &sdata->vif,
					       &sta->sta);
	trace_drv_return_void(local);
}

__must_check
int drv_sta_state(struct ieee80211_local *local,
		  struct ieee80211_sub_if_data *sdata,
		  struct sta_info *sta,
		  enum ieee80211_sta_state old_state,
		  enum ieee80211_sta_state new_state);

void drv_sta_rc_update(struct ieee80211_local *local,
		       struct ieee80211_sub_if_data *sdata,
		       struct ieee80211_sta *sta, u32 changed);

static inline void drv_sta_rate_tbl_update(struct ieee80211_local *local,
					   struct ieee80211_sub_if_data *sdata,
					   struct ieee80211_sta *sta)
{
	sdata = get_bss_sdata(sdata);
	if (!check_sdata_in_driver(sdata))
		return;

	trace_drv_sta_rate_tbl_update(local, sdata, sta);
	if (local->ops->sta_rate_tbl_update)
		local->ops->sta_rate_tbl_update(&local->hw, &sdata->vif, sta);

	trace_drv_return_void(local);
}

static inline void drv_sta_statistics(struct ieee80211_local *local,
				      struct ieee80211_sub_if_data *sdata,
				      struct ieee80211_sta *sta,
				      struct station_info *sinfo)
{
	sdata = get_bss_sdata(sdata);
	if (!check_sdata_in_driver(sdata))
		return;

	trace_drv_sta_statistics(local, sdata, sta);
	if (local->ops->sta_statistics)
		local->ops->sta_statistics(&local->hw, &sdata->vif, sta, sinfo);
	trace_drv_return_void(local);
}

int drv_conf_tx(struct ieee80211_local *local,
		struct ieee80211_sub_if_data *sdata, u16 ac,
		const struct ieee80211_tx_queue_params *params);

u64 drv_get_tsf(struct ieee80211_local *local,
		struct ieee80211_sub_if_data *sdata);
void drv_set_tsf(struct ieee80211_local *local,
		 struct ieee80211_sub_if_data *sdata,
		 u64 tsf);
void drv_reset_tsf(struct ieee80211_local *local,
		   struct ieee80211_sub_if_data *sdata);

static inline int drv_tx_last_beacon(struct ieee80211_local *local)
{
	int ret = 0; /* default unsupported op for less congestion */

	might_sleep();

	trace_drv_tx_last_beacon(local);
	if (local->ops->tx_last_beacon)
		ret = local->ops->tx_last_beacon(&local->hw);
	trace_drv_return_int(local, ret);
	return ret;
}

int drv_ampdu_action(struct ieee80211_local *local,
		     struct ieee80211_sub_if_data *sdata,
		     struct ieee80211_ampdu_params *params);

static inline int drv_get_survey(struct ieee80211_local *local, int idx,
				struct survey_info *survey)
{
	int ret = -EOPNOTSUPP;

	trace_drv_get_survey(local, idx, survey);

	if (local->ops->get_survey)
		ret = local->ops->get_survey(&local->hw, idx, survey);

	trace_drv_return_int(local, ret);

	return ret;
}

static inline void drv_rfkill_poll(struct ieee80211_local *local)
{
	might_sleep();

	if (local->ops->rfkill_poll)
		local->ops->rfkill_poll(&local->hw);
}

static inline void drv_flush(struct ieee80211_local *local,
			     struct ieee80211_sub_if_data *sdata,
			     u32 queues, bool drop)
{
	struct ieee80211_vif *vif = sdata ? &sdata->vif : NULL;

	might_sleep();

	if (sdata && !check_sdata_in_driver(sdata))
		return;

	trace_drv_flush(local, queues, drop);
	if (local->ops->flush)
		local->ops->flush(&local->hw, vif, queues, drop);
	trace_drv_return_void(local);
}

static inline void drv_channel_switch(struct ieee80211_local *local,
				      struct ieee80211_sub_if_data *sdata,
				      struct ieee80211_channel_switch *ch_switch)
{
	might_sleep();

	trace_drv_channel_switch(local, sdata, ch_switch);
	local->ops->channel_switch(&local->hw, &sdata->vif, ch_switch);
	trace_drv_return_void(local);
}


static inline int drv_set_antenna(struct ieee80211_local *local,
				  u32 tx_ant, u32 rx_ant)
{
	int ret = -EOPNOTSUPP;
	might_sleep();
	if (local->ops->set_antenna)
		ret = local->ops->set_antenna(&local->hw, tx_ant, rx_ant);
	trace_drv_set_antenna(local, tx_ant, rx_ant, ret);
	return ret;
}

static inline int drv_get_antenna(struct ieee80211_local *local,
				  u32 *tx_ant, u32 *rx_ant)
{
	int ret = -EOPNOTSUPP;
	might_sleep();
	if (local->ops->get_antenna)
		ret = local->ops->get_antenna(&local->hw, tx_ant, rx_ant);
	trace_drv_get_antenna(local, *tx_ant, *rx_ant, ret);
	return ret;
}

static inline int drv_remain_on_channel(struct ieee80211_local *local,
					struct ieee80211_sub_if_data *sdata,
					struct ieee80211_channel *chan,
					unsigned int duration,
					enum ieee80211_roc_type type)
{
	int ret;

	might_sleep();

	trace_drv_remain_on_channel(local, sdata, chan, duration, type);
	ret = local->ops->remain_on_channel(&local->hw, &sdata->vif,
					    chan, duration, type);
	trace_drv_return_int(local, ret);

	return ret;
}

static inline int drv_cancel_remain_on_channel(struct ieee80211_local *local)
{
	int ret;

	might_sleep();

	trace_drv_cancel_remain_on_channel(local);
	ret = local->ops->cancel_remain_on_channel(&local->hw);
	trace_drv_return_int(local, ret);

	return ret;
}

static inline int drv_set_ringparam(struct ieee80211_local *local,
				    u32 tx, u32 rx)
{
	int ret = -ENOTSUPP;

	might_sleep();

	trace_drv_set_ringparam(local, tx, rx);
	if (local->ops->set_ringparam)
		ret = local->ops->set_ringparam(&local->hw, tx, rx);
	trace_drv_return_int(local, ret);

	return ret;
}

static inline void drv_get_ringparam(struct ieee80211_local *local,
				     u32 *tx, u32 *tx_max, u32 *rx, u32 *rx_max)
{
	might_sleep();

	trace_drv_get_ringparam(local, tx, tx_max, rx, rx_max);
	if (local->ops->get_ringparam)
		local->ops->get_ringparam(&local->hw, tx, tx_max, rx, rx_max);
	trace_drv_return_void(local);
}

static inline bool drv_tx_frames_pending(struct ieee80211_local *local)
{
	bool ret = false;

	might_sleep();

	trace_drv_tx_frames_pending(local);
	if (local->ops->tx_frames_pending)
		ret = local->ops->tx_frames_pending(&local->hw);
	trace_drv_return_bool(local, ret);

	return ret;
}

static inline int drv_set_bitrate_mask(struct ieee80211_local *local,
				       struct ieee80211_sub_if_data *sdata,
				       const struct cfg80211_bitrate_mask *mask)
{
	int ret = -EOPNOTSUPP;

	might_sleep();

	if (!check_sdata_in_driver(sdata))
		return -EIO;

	trace_drv_set_bitrate_mask(local, sdata, mask);
	if (local->ops->set_bitrate_mask)
		ret = local->ops->set_bitrate_mask(&local->hw,
						   &sdata->vif, mask);
	trace_drv_return_int(local, ret);

	return ret;
}

static inline void drv_set_rekey_data(struct ieee80211_local *local,
				      struct ieee80211_sub_if_data *sdata,
				      struct cfg80211_gtk_rekey_data *data)
{
	if (!check_sdata_in_driver(sdata))
		return;

	trace_drv_set_rekey_data(local, sdata, data);
	if (local->ops->set_rekey_data)
		local->ops->set_rekey_data(&local->hw, &sdata->vif, data);
	trace_drv_return_void(local);
}

static inline void drv_event_callback(struct ieee80211_local *local,
				      struct ieee80211_sub_if_data *sdata,
				      const struct ieee80211_event *event)
{
	trace_drv_event_callback(local, sdata, event);
	if (local->ops->event_callback)
		local->ops->event_callback(&local->hw, &sdata->vif, event);
	trace_drv_return_void(local);
}

static inline void
drv_release_buffered_frames(struct ieee80211_local *local,
			    struct sta_info *sta, u16 tids, int num_frames,
			    enum ieee80211_frame_release_type reason,
			    bool more_data)
{
	trace_drv_release_buffered_frames(local, &sta->sta, tids, num_frames,
					  reason, more_data);
	if (local->ops->release_buffered_frames)
		local->ops->release_buffered_frames(&local->hw, &sta->sta, tids,
						    num_frames, reason,
						    more_data);
	trace_drv_return_void(local);
}

static inline void
drv_allow_buffered_frames(struct ieee80211_local *local,
			  struct sta_info *sta, u16 tids, int num_frames,
			  enum ieee80211_frame_release_type reason,
			  bool more_data)
{
	trace_drv_allow_buffered_frames(local, &sta->sta, tids, num_frames,
					reason, more_data);
	if (local->ops->allow_buffered_frames)
		local->ops->allow_buffered_frames(&local->hw, &sta->sta,
						  tids, num_frames, reason,
						  more_data);
	trace_drv_return_void(local);
}

static inline void drv_mgd_prepare_tx(struct ieee80211_local *local,
				      struct ieee80211_sub_if_data *sdata)
{
	might_sleep();

	if (!check_sdata_in_driver(sdata))
		return;
	WARN_ON_ONCE(sdata->vif.type != NL80211_IFTYPE_STATION);

	trace_drv_mgd_prepare_tx(local, sdata);
	if (local->ops->mgd_prepare_tx)
		local->ops->mgd_prepare_tx(&local->hw, &sdata->vif);
	trace_drv_return_void(local);
}

static inline void
drv_mgd_protect_tdls_discover(struct ieee80211_local *local,
			      struct ieee80211_sub_if_data *sdata)
{
	might_sleep();

	if (!check_sdata_in_driver(sdata))
		return;
	WARN_ON_ONCE(sdata->vif.type != NL80211_IFTYPE_STATION);

	trace_drv_mgd_protect_tdls_discover(local, sdata);
	if (local->ops->mgd_protect_tdls_discover)
		local->ops->mgd_protect_tdls_discover(&local->hw, &sdata->vif);
	trace_drv_return_void(local);
}

static inline int drv_add_chanctx(struct ieee80211_local *local,
				  struct ieee80211_chanctx *ctx)
{
	int ret = -EOPNOTSUPP;

	might_sleep();

	trace_drv_add_chanctx(local, ctx);
	if (local->ops->add_chanctx)
		ret = local->ops->add_chanctx(&local->hw, &ctx->conf);
	trace_drv_return_int(local, ret);
	if (!ret)
		ctx->driver_present = true;

	return ret;
}

static inline void drv_remove_chanctx(struct ieee80211_local *local,
				      struct ieee80211_chanctx *ctx)
{
	might_sleep();

	if (WARN_ON(!ctx->driver_present))
		return;

	trace_drv_remove_chanctx(local, ctx);
	if (local->ops->remove_chanctx)
		local->ops->remove_chanctx(&local->hw, &ctx->conf);
	trace_drv_return_void(local);
	ctx->driver_present = false;
}

static inline void drv_change_chanctx(struct ieee80211_local *local,
				      struct ieee80211_chanctx *ctx,
				      u32 changed)
{
	might_sleep();

	trace_drv_change_chanctx(local, ctx, changed);
	if (local->ops->change_chanctx) {
		WARN_ON_ONCE(!ctx->driver_present);
		local->ops->change_chanctx(&local->hw, &ctx->conf, changed);
	}
	trace_drv_return_void(local);
}

static inline int drv_assign_vif_chanctx(struct ieee80211_local *local,
					 struct ieee80211_sub_if_data *sdata,
					 struct ieee80211_chanctx *ctx)
{
	int ret = 0;

	if (!check_sdata_in_driver(sdata))
		return -EIO;

	trace_drv_assign_vif_chanctx(local, sdata, ctx);
	if (local->ops->assign_vif_chanctx) {
		WARN_ON_ONCE(!ctx->driver_present);
		ret = local->ops->assign_vif_chanctx(&local->hw,
						     &sdata->vif,
						     &ctx->conf);
	}
	trace_drv_return_int(local, ret);

	return ret;
}

static inline void drv_unassign_vif_chanctx(struct ieee80211_local *local,
					    struct ieee80211_sub_if_data *sdata,
					    struct ieee80211_chanctx *ctx)
{
	might_sleep();

	if (!check_sdata_in_driver(sdata))
		return;

	trace_drv_unassign_vif_chanctx(local, sdata, ctx);
	if (local->ops->unassign_vif_chanctx) {
		WARN_ON_ONCE(!ctx->driver_present);
		local->ops->unassign_vif_chanctx(&local->hw,
						 &sdata->vif,
						 &ctx->conf);
	}
	trace_drv_return_void(local);
}

int drv_switch_vif_chanctx(struct ieee80211_local *local,
			   struct ieee80211_vif_chanctx_switch *vifs,
			   int n_vifs, enum ieee80211_chanctx_switch_mode mode);

static inline int drv_start_ap(struct ieee80211_local *local,
			       struct ieee80211_sub_if_data *sdata)
{
	int ret = 0;

	might_sleep();

	if (!check_sdata_in_driver(sdata))
		return -EIO;

	trace_drv_start_ap(local, sdata, &sdata->vif.bss_conf);
	if (local->ops->start_ap)
		ret = local->ops->start_ap(&local->hw, &sdata->vif);
	trace_drv_return_int(local, ret);
	return ret;
}

static inline void drv_stop_ap(struct ieee80211_local *local,
			       struct ieee80211_sub_if_data *sdata)
{
	if (!check_sdata_in_driver(sdata))
		return;

	trace_drv_stop_ap(local, sdata);
	if (local->ops->stop_ap)
		local->ops->stop_ap(&local->hw, &sdata->vif);
	trace_drv_return_void(local);
}

static inline void
drv_reconfig_complete(struct ieee80211_local *local,
		      enum ieee80211_reconfig_type reconfig_type)
{
	might_sleep();

	trace_drv_reconfig_complete(local, reconfig_type);
	if (local->ops->reconfig_complete)
		local->ops->reconfig_complete(&local->hw, reconfig_type);
	trace_drv_return_void(local);
}

static inline void
drv_set_default_unicast_key(struct ieee80211_local *local,
			    struct ieee80211_sub_if_data *sdata,
			    int key_idx)
{
	if (!check_sdata_in_driver(sdata))
		return;

	WARN_ON_ONCE(key_idx < -1 || key_idx > 3);

	trace_drv_set_default_unicast_key(local, sdata, key_idx);
	if (local->ops->set_default_unicast_key)
		local->ops->set_default_unicast_key(&local->hw, &sdata->vif,
						    key_idx);
	trace_drv_return_void(local);
}

#if IS_ENABLED(CONFIG_IPV6)
static inline void drv_ipv6_addr_change(struct ieee80211_local *local,
					struct ieee80211_sub_if_data *sdata,
					struct inet6_dev *idev)
{
	trace_drv_ipv6_addr_change(local, sdata);
	if (local->ops->ipv6_addr_change)
		local->ops->ipv6_addr_change(&local->hw, &sdata->vif, idev);
	trace_drv_return_void(local);
}
#endif

static inline void
drv_channel_switch_beacon(struct ieee80211_sub_if_data *sdata,
			  struct cfg80211_chan_def *chandef)
{
	struct ieee80211_local *local = sdata->local;

	if (local->ops->channel_switch_beacon) {
		trace_drv_channel_switch_beacon(local, sdata, chandef);
		local->ops->channel_switch_beacon(&local->hw, &sdata->vif,
						  chandef);
	}
}

static inline int
drv_pre_channel_switch(struct ieee80211_sub_if_data *sdata,
		       struct ieee80211_channel_switch *ch_switch)
{
	struct ieee80211_local *local = sdata->local;
	int ret = 0;

	if (!check_sdata_in_driver(sdata))
		return -EIO;

	trace_drv_pre_channel_switch(local, sdata, ch_switch);
	if (local->ops->pre_channel_switch)
		ret = local->ops->pre_channel_switch(&local->hw, &sdata->vif,
						     ch_switch);
	trace_drv_return_int(local, ret);
	return ret;
}

static inline int
drv_post_channel_switch(struct ieee80211_sub_if_data *sdata)
{
	struct ieee80211_local *local = sdata->local;
	int ret = 0;

	if (!check_sdata_in_driver(sdata))
		return -EIO;

	trace_drv_post_channel_switch(local, sdata);
	if (local->ops->post_channel_switch)
		ret = local->ops->post_channel_switch(&local->hw, &sdata->vif);
	trace_drv_return_int(local, ret);
	return ret;
}

static inline int drv_join_ibss(struct ieee80211_local *local,
				struct ieee80211_sub_if_data *sdata)
{
	int ret = 0;

	might_sleep();
	if (!check_sdata_in_driver(sdata))
		return -EIO;

	trace_drv_join_ibss(local, sdata, &sdata->vif.bss_conf);
	if (local->ops->join_ibss)
		ret = local->ops->join_ibss(&local->hw, &sdata->vif);
	trace_drv_return_int(local, ret);
	return ret;
}

static inline void drv_leave_ibss(struct ieee80211_local *local,
				  struct ieee80211_sub_if_data *sdata)
{
	might_sleep();
	if (!check_sdata_in_driver(sdata))
		return;

	trace_drv_leave_ibss(local, sdata);
	if (local->ops->leave_ibss)
		local->ops->leave_ibss(&local->hw, &sdata->vif);
	trace_drv_return_void(local);
}

static inline u32 drv_get_expected_throughput(struct ieee80211_local *local,
					      struct ieee80211_sta *sta)
{
	u32 ret = 0;

	trace_drv_get_expected_throughput(sta);
	if (local->ops->get_expected_throughput)
		ret = local->ops->get_expected_throughput(sta);
	trace_drv_return_u32(local, ret);

	return ret;
}

static inline int drv_get_txpower(struct ieee80211_local *local,
				  struct ieee80211_sub_if_data *sdata, int *dbm)
{
	int ret;

	if (!local->ops->get_txpower)
		return -EOPNOTSUPP;

	ret = local->ops->get_txpower(&local->hw, &sdata->vif, dbm);
	trace_drv_get_txpower(local, sdata, *dbm, ret);

	return ret;
}

static inline int
drv_tdls_channel_switch(struct ieee80211_local *local,
			struct ieee80211_sub_if_data *sdata,
			struct ieee80211_sta *sta, u8 oper_class,
			struct cfg80211_chan_def *chandef,
			struct sk_buff *tmpl_skb, u32 ch_sw_tm_ie)
{
	int ret;

	might_sleep();
	if (!check_sdata_in_driver(sdata))
		return -EIO;

	if (!local->ops->tdls_channel_switch)
		return -EOPNOTSUPP;

	trace_drv_tdls_channel_switch(local, sdata, sta, oper_class, chandef);
	ret = local->ops->tdls_channel_switch(&local->hw, &sdata->vif, sta,
					      oper_class, chandef, tmpl_skb,
					      ch_sw_tm_ie);
	trace_drv_return_int(local, ret);
	return ret;
}

static inline void
drv_tdls_cancel_channel_switch(struct ieee80211_local *local,
			       struct ieee80211_sub_if_data *sdata,
			       struct ieee80211_sta *sta)
{
	might_sleep();
	if (!check_sdata_in_driver(sdata))
		return;

	if (!local->ops->tdls_cancel_channel_switch)
		return;

	trace_drv_tdls_cancel_channel_switch(local, sdata, sta);
	local->ops->tdls_cancel_channel_switch(&local->hw, &sdata->vif, sta);
	trace_drv_return_void(local);
}

static inline void
drv_tdls_recv_channel_switch(struct ieee80211_local *local,
			     struct ieee80211_sub_if_data *sdata,
			     struct ieee80211_tdls_ch_sw_params *params)
{
	trace_drv_tdls_recv_channel_switch(local, sdata, params);
	if (local->ops->tdls_recv_channel_switch)
		local->ops->tdls_recv_channel_switch(&local->hw, &sdata->vif,
						     params);
	trace_drv_return_void(local);
}

static inline void drv_wake_tx_queue(struct ieee80211_local *local,
				     struct txq_info *txq)
{
	struct ieee80211_sub_if_data *sdata = vif_to_sdata(txq->txq.vif);

	if (!check_sdata_in_driver(sdata))
		return;

	trace_drv_wake_tx_queue(local, sdata, txq);
	local->ops->wake_tx_queue(&local->hw, &txq->txq);
}

static inline int
drv_start_ftm_responder(struct ieee80211_local *local,
			struct ieee80211_sub_if_data *sdata,
			struct cfg80211_ftm_responder_params *params)
{
	u32 ret = -EOPNOTSUPP;

	trace_drv_start_ftm_responder(local, sdata);
	if (local->ops->start_ftm_responder)
		ret = local->ops->start_ftm_responder(&local->hw, &sdata->vif,
						      params);
	trace_drv_return_int(local, ret);

	return ret;
}

<<<<<<< HEAD
=======
static inline int
drv_get_ftm_responder_stats(struct ieee80211_local *local,
			    struct ieee80211_sub_if_data *sdata,
			    struct cfg80211_ftm_responder_stats *ftm_stats)
{
	u32 ret = -EOPNOTSUPP;

	if (local->ops->get_ftm_responder_stats)
		ret = local->ops->get_ftm_responder_stats(&local->hw,
							 &sdata->vif,
							 ftm_stats);
	trace_drv_get_ftm_responder_stats(local, sdata, ftm_stats);

	return ret;
}

>>>>>>> 22c7fafc
static inline int drv_start_nan(struct ieee80211_local *local,
				struct ieee80211_sub_if_data *sdata,
				struct cfg80211_nan_conf *conf)
{
	int ret;

	might_sleep();
	check_sdata_in_driver(sdata);

	trace_drv_start_nan(local, sdata, conf);
	ret = local->ops->start_nan(&local->hw, &sdata->vif, conf);
	trace_drv_return_int(local, ret);
	return ret;
}

static inline void drv_stop_nan(struct ieee80211_local *local,
				struct ieee80211_sub_if_data *sdata)
{
	might_sleep();
	check_sdata_in_driver(sdata);

	trace_drv_stop_nan(local, sdata);
	local->ops->stop_nan(&local->hw, &sdata->vif);
	trace_drv_return_void(local);
}

static inline int drv_nan_change_conf(struct ieee80211_local *local,
				       struct ieee80211_sub_if_data *sdata,
				       struct cfg80211_nan_conf *conf,
				       u32 changes)
{
	int ret;

	might_sleep();
	check_sdata_in_driver(sdata);

	if (!local->ops->nan_change_conf)
		return -EOPNOTSUPP;

	trace_drv_nan_change_conf(local, sdata, conf, changes);
	ret = local->ops->nan_change_conf(&local->hw, &sdata->vif, conf,
					  changes);
	trace_drv_return_int(local, ret);

	return ret;
}

static inline int drv_add_nan_func(struct ieee80211_local *local,
				   struct ieee80211_sub_if_data *sdata,
				   const struct cfg80211_nan_func *nan_func)
{
	int ret;

	might_sleep();
	check_sdata_in_driver(sdata);

	if (!local->ops->add_nan_func)
		return -EOPNOTSUPP;

	trace_drv_add_nan_func(local, sdata, nan_func);
	ret = local->ops->add_nan_func(&local->hw, &sdata->vif, nan_func);
	trace_drv_return_int(local, ret);

	return ret;
}

static inline void drv_rm_nan_func(struct ieee80211_local *local,
				   struct ieee80211_sub_if_data *sdata,
				   u8 instance_id)
{
	might_sleep();
	check_sdata_in_driver(sdata);

	trace_drv_rm_nan_func(local, sdata, instance_id);
	if (local->ops->rm_nan_func)
		local->ops->rm_nan_func(&local->hw, &sdata->vif, instance_id);
	trace_drv_return_void(local);
}

#endif /* __MAC80211_DRIVER_OPS */<|MERGE_RESOLUTION|>--- conflicted
+++ resolved
@@ -1196,8 +1196,6 @@
 	return ret;
 }
 
-<<<<<<< HEAD
-=======
 static inline int
 drv_get_ftm_responder_stats(struct ieee80211_local *local,
 			    struct ieee80211_sub_if_data *sdata,
@@ -1214,7 +1212,6 @@
 	return ret;
 }
 
->>>>>>> 22c7fafc
 static inline int drv_start_nan(struct ieee80211_local *local,
 				struct ieee80211_sub_if_data *sdata,
 				struct cfg80211_nan_conf *conf)
