/*
 * Copyright 2002-2005, Instant802 Networks, Inc.
 * Copyright 2005-2006, Devicescape Software, Inc.
 * Copyright 2006-2007	Jiri Benc <jbenc@suse.cz>
 * Copyright 2007	Johannes Berg <johannes@sipsolutions.net>
 * Copyright 2013-2014  Intel Mobile Communications GmbH
 * Copyright (C) 2015-2017	Intel Deutschland GmbH
 * Copyright (C) 2018 Intel Corporation
 *
 * This program is free software; you can redistribute it and/or modify
 * it under the terms of the GNU General Public License version 2 as
 * published by the Free Software Foundation.
 *
 * utilities for mac80211
 */

#include <net/mac80211.h>
#include <linux/netdevice.h>
#include <linux/export.h>
#include <linux/types.h>
#include <linux/slab.h>
#include <linux/skbuff.h>
#include <linux/etherdevice.h>
#include <linux/if_arp.h>
#include <linux/bitmap.h>
#include <linux/crc32.h>
#include <net/net_namespace.h>
#include <net/cfg80211.h>
#include <net/rtnetlink.h>

#include "ieee80211_i.h"
#include "driver-ops.h"
#include "rate.h"
#include "mesh.h"
#include "wme.h"
#include "led.h"
#include "wep.h"

/* privid for wiphys to determine whether they belong to us or not */
const void *const mac80211_wiphy_privid = &mac80211_wiphy_privid;

struct ieee80211_hw *wiphy_to_ieee80211_hw(struct wiphy *wiphy)
{
	struct ieee80211_local *local;
	BUG_ON(!wiphy);

	local = wiphy_priv(wiphy);
	return &local->hw;
}
EXPORT_SYMBOL(wiphy_to_ieee80211_hw);

void ieee80211_tx_set_protected(struct ieee80211_tx_data *tx)
{
	struct sk_buff *skb;
	struct ieee80211_hdr *hdr;

	skb_queue_walk(&tx->skbs, skb) {
		hdr = (struct ieee80211_hdr *) skb->data;
		hdr->frame_control |= cpu_to_le16(IEEE80211_FCTL_PROTECTED);
	}
}

int ieee80211_frame_duration(enum nl80211_band band, size_t len,
			     int rate, int erp, int short_preamble,
			     int shift)
{
	int dur;

	/* calculate duration (in microseconds, rounded up to next higher
	 * integer if it includes a fractional microsecond) to send frame of
	 * len bytes (does not include FCS) at the given rate. Duration will
	 * also include SIFS.
	 *
	 * rate is in 100 kbps, so divident is multiplied by 10 in the
	 * DIV_ROUND_UP() operations.
	 *
	 * shift may be 2 for 5 MHz channels or 1 for 10 MHz channels, and
	 * is assumed to be 0 otherwise.
	 */

	if (band == NL80211_BAND_5GHZ || erp) {
		/*
		 * OFDM:
		 *
		 * N_DBPS = DATARATE x 4
		 * N_SYM = Ceiling((16+8xLENGTH+6) / N_DBPS)
		 *	(16 = SIGNAL time, 6 = tail bits)
		 * TXTIME = T_PREAMBLE + T_SIGNAL + T_SYM x N_SYM + Signal Ext
		 *
		 * T_SYM = 4 usec
		 * 802.11a - 18.5.2: aSIFSTime = 16 usec
		 * 802.11g - 19.8.4: aSIFSTime = 10 usec +
		 *	signal ext = 6 usec
		 */
		dur = 16; /* SIFS + signal ext */
		dur += 16; /* IEEE 802.11-2012 18.3.2.4: T_PREAMBLE = 16 usec */
		dur += 4; /* IEEE 802.11-2012 18.3.2.4: T_SIGNAL = 4 usec */

		/* IEEE 802.11-2012 18.3.2.4: all values above are:
		 *  * times 4 for 5 MHz
		 *  * times 2 for 10 MHz
		 */
		dur *= 1 << shift;

		/* rates should already consider the channel bandwidth,
		 * don't apply divisor again.
		 */
		dur += 4 * DIV_ROUND_UP((16 + 8 * (len + 4) + 6) * 10,
					4 * rate); /* T_SYM x N_SYM */
	} else {
		/*
		 * 802.11b or 802.11g with 802.11b compatibility:
		 * 18.3.4: TXTIME = PreambleLength + PLCPHeaderTime +
		 * Ceiling(((LENGTH+PBCC)x8)/DATARATE). PBCC=0.
		 *
		 * 802.11 (DS): 15.3.3, 802.11b: 18.3.4
		 * aSIFSTime = 10 usec
		 * aPreambleLength = 144 usec or 72 usec with short preamble
		 * aPLCPHeaderLength = 48 usec or 24 usec with short preamble
		 */
		dur = 10; /* aSIFSTime = 10 usec */
		dur += short_preamble ? (72 + 24) : (144 + 48);

		dur += DIV_ROUND_UP(8 * (len + 4) * 10, rate);
	}

	return dur;
}

/* Exported duration function for driver use */
__le16 ieee80211_generic_frame_duration(struct ieee80211_hw *hw,
					struct ieee80211_vif *vif,
					enum nl80211_band band,
					size_t frame_len,
					struct ieee80211_rate *rate)
{
	struct ieee80211_sub_if_data *sdata;
	u16 dur;
	int erp, shift = 0;
	bool short_preamble = false;

	erp = 0;
	if (vif) {
		sdata = vif_to_sdata(vif);
		short_preamble = sdata->vif.bss_conf.use_short_preamble;
		if (sdata->flags & IEEE80211_SDATA_OPERATING_GMODE)
			erp = rate->flags & IEEE80211_RATE_ERP_G;
		shift = ieee80211_vif_get_shift(vif);
	}

	dur = ieee80211_frame_duration(band, frame_len, rate->bitrate, erp,
				       short_preamble, shift);

	return cpu_to_le16(dur);
}
EXPORT_SYMBOL(ieee80211_generic_frame_duration);

__le16 ieee80211_rts_duration(struct ieee80211_hw *hw,
			      struct ieee80211_vif *vif, size_t frame_len,
			      const struct ieee80211_tx_info *frame_txctl)
{
	struct ieee80211_local *local = hw_to_local(hw);
	struct ieee80211_rate *rate;
	struct ieee80211_sub_if_data *sdata;
	bool short_preamble;
	int erp, shift = 0, bitrate;
	u16 dur;
	struct ieee80211_supported_band *sband;

	sband = local->hw.wiphy->bands[frame_txctl->band];

	short_preamble = false;

	rate = &sband->bitrates[frame_txctl->control.rts_cts_rate_idx];

	erp = 0;
	if (vif) {
		sdata = vif_to_sdata(vif);
		short_preamble = sdata->vif.bss_conf.use_short_preamble;
		if (sdata->flags & IEEE80211_SDATA_OPERATING_GMODE)
			erp = rate->flags & IEEE80211_RATE_ERP_G;
		shift = ieee80211_vif_get_shift(vif);
	}

	bitrate = DIV_ROUND_UP(rate->bitrate, 1 << shift);

	/* CTS duration */
	dur = ieee80211_frame_duration(sband->band, 10, bitrate,
				       erp, short_preamble, shift);
	/* Data frame duration */
	dur += ieee80211_frame_duration(sband->band, frame_len, bitrate,
					erp, short_preamble, shift);
	/* ACK duration */
	dur += ieee80211_frame_duration(sband->band, 10, bitrate,
					erp, short_preamble, shift);

	return cpu_to_le16(dur);
}
EXPORT_SYMBOL(ieee80211_rts_duration);

__le16 ieee80211_ctstoself_duration(struct ieee80211_hw *hw,
				    struct ieee80211_vif *vif,
				    size_t frame_len,
				    const struct ieee80211_tx_info *frame_txctl)
{
	struct ieee80211_local *local = hw_to_local(hw);
	struct ieee80211_rate *rate;
	struct ieee80211_sub_if_data *sdata;
	bool short_preamble;
	int erp, shift = 0, bitrate;
	u16 dur;
	struct ieee80211_supported_band *sband;

	sband = local->hw.wiphy->bands[frame_txctl->band];

	short_preamble = false;

	rate = &sband->bitrates[frame_txctl->control.rts_cts_rate_idx];
	erp = 0;
	if (vif) {
		sdata = vif_to_sdata(vif);
		short_preamble = sdata->vif.bss_conf.use_short_preamble;
		if (sdata->flags & IEEE80211_SDATA_OPERATING_GMODE)
			erp = rate->flags & IEEE80211_RATE_ERP_G;
		shift = ieee80211_vif_get_shift(vif);
	}

	bitrate = DIV_ROUND_UP(rate->bitrate, 1 << shift);

	/* Data frame duration */
	dur = ieee80211_frame_duration(sband->band, frame_len, bitrate,
				       erp, short_preamble, shift);
	if (!(frame_txctl->flags & IEEE80211_TX_CTL_NO_ACK)) {
		/* ACK duration */
		dur += ieee80211_frame_duration(sband->band, 10, bitrate,
						erp, short_preamble, shift);
	}

	return cpu_to_le16(dur);
}
EXPORT_SYMBOL(ieee80211_ctstoself_duration);

void ieee80211_propagate_queue_wake(struct ieee80211_local *local, int queue)
{
	struct ieee80211_sub_if_data *sdata;
	int n_acs = IEEE80211_NUM_ACS;

	if (local->ops->wake_tx_queue)
		return;

	if (local->hw.queues < IEEE80211_NUM_ACS)
		n_acs = 1;

	list_for_each_entry_rcu(sdata, &local->interfaces, list) {
		int ac;

		if (!sdata->dev)
			continue;

		if (sdata->vif.cab_queue != IEEE80211_INVAL_HW_QUEUE &&
		    local->queue_stop_reasons[sdata->vif.cab_queue] != 0)
			continue;

		for (ac = 0; ac < n_acs; ac++) {
			int ac_queue = sdata->vif.hw_queue[ac];

			if (ac_queue == queue ||
			    (sdata->vif.cab_queue == queue &&
			     local->queue_stop_reasons[ac_queue] == 0 &&
			     skb_queue_empty(&local->pending[ac_queue])))
				netif_wake_subqueue(sdata->dev, ac);
		}
	}
}

static void __ieee80211_wake_queue(struct ieee80211_hw *hw, int queue,
				   enum queue_stop_reason reason,
				   bool refcounted)
{
	struct ieee80211_local *local = hw_to_local(hw);

	trace_wake_queue(local, queue, reason);

	if (WARN_ON(queue >= hw->queues))
		return;

	if (!test_bit(reason, &local->queue_stop_reasons[queue]))
		return;

	if (!refcounted) {
		local->q_stop_reasons[queue][reason] = 0;
	} else {
		local->q_stop_reasons[queue][reason]--;
		if (WARN_ON(local->q_stop_reasons[queue][reason] < 0))
			local->q_stop_reasons[queue][reason] = 0;
	}

	if (local->q_stop_reasons[queue][reason] == 0)
		__clear_bit(reason, &local->queue_stop_reasons[queue]);

	if (local->queue_stop_reasons[queue] != 0)
		/* someone still has this queue stopped */
		return;

	if (skb_queue_empty(&local->pending[queue])) {
		rcu_read_lock();
		ieee80211_propagate_queue_wake(local, queue);
		rcu_read_unlock();
	} else
		tasklet_schedule(&local->tx_pending_tasklet);
}

void ieee80211_wake_queue_by_reason(struct ieee80211_hw *hw, int queue,
				    enum queue_stop_reason reason,
				    bool refcounted)
{
	struct ieee80211_local *local = hw_to_local(hw);
	unsigned long flags;

	spin_lock_irqsave(&local->queue_stop_reason_lock, flags);
	__ieee80211_wake_queue(hw, queue, reason, refcounted);
	spin_unlock_irqrestore(&local->queue_stop_reason_lock, flags);
}

void ieee80211_wake_queue(struct ieee80211_hw *hw, int queue)
{
	ieee80211_wake_queue_by_reason(hw, queue,
				       IEEE80211_QUEUE_STOP_REASON_DRIVER,
				       false);
}
EXPORT_SYMBOL(ieee80211_wake_queue);

static void __ieee80211_stop_queue(struct ieee80211_hw *hw, int queue,
				   enum queue_stop_reason reason,
				   bool refcounted)
{
	struct ieee80211_local *local = hw_to_local(hw);
	struct ieee80211_sub_if_data *sdata;
	int n_acs = IEEE80211_NUM_ACS;

	trace_stop_queue(local, queue, reason);

	if (WARN_ON(queue >= hw->queues))
		return;

	if (!refcounted)
		local->q_stop_reasons[queue][reason] = 1;
	else
		local->q_stop_reasons[queue][reason]++;

	if (__test_and_set_bit(reason, &local->queue_stop_reasons[queue]))
		return;

	if (local->ops->wake_tx_queue)
		return;

	if (local->hw.queues < IEEE80211_NUM_ACS)
		n_acs = 1;

	rcu_read_lock();
	list_for_each_entry_rcu(sdata, &local->interfaces, list) {
		int ac;

		if (!sdata->dev)
			continue;

		for (ac = 0; ac < n_acs; ac++) {
			if (sdata->vif.hw_queue[ac] == queue ||
			    sdata->vif.cab_queue == queue)
				netif_stop_subqueue(sdata->dev, ac);
		}
	}
	rcu_read_unlock();
}

void ieee80211_stop_queue_by_reason(struct ieee80211_hw *hw, int queue,
				    enum queue_stop_reason reason,
				    bool refcounted)
{
	struct ieee80211_local *local = hw_to_local(hw);
	unsigned long flags;

	spin_lock_irqsave(&local->queue_stop_reason_lock, flags);
	__ieee80211_stop_queue(hw, queue, reason, refcounted);
	spin_unlock_irqrestore(&local->queue_stop_reason_lock, flags);
}

void ieee80211_stop_queue(struct ieee80211_hw *hw, int queue)
{
	ieee80211_stop_queue_by_reason(hw, queue,
				       IEEE80211_QUEUE_STOP_REASON_DRIVER,
				       false);
}
EXPORT_SYMBOL(ieee80211_stop_queue);

void ieee80211_add_pending_skb(struct ieee80211_local *local,
			       struct sk_buff *skb)
{
	struct ieee80211_hw *hw = &local->hw;
	unsigned long flags;
	struct ieee80211_tx_info *info = IEEE80211_SKB_CB(skb);
	int queue = info->hw_queue;

	if (WARN_ON(!info->control.vif)) {
		ieee80211_free_txskb(&local->hw, skb);
		return;
	}

	spin_lock_irqsave(&local->queue_stop_reason_lock, flags);
	__ieee80211_stop_queue(hw, queue, IEEE80211_QUEUE_STOP_REASON_SKB_ADD,
			       false);
	__skb_queue_tail(&local->pending[queue], skb);
	__ieee80211_wake_queue(hw, queue, IEEE80211_QUEUE_STOP_REASON_SKB_ADD,
			       false);
	spin_unlock_irqrestore(&local->queue_stop_reason_lock, flags);
}

void ieee80211_add_pending_skbs(struct ieee80211_local *local,
				struct sk_buff_head *skbs)
{
	struct ieee80211_hw *hw = &local->hw;
	struct sk_buff *skb;
	unsigned long flags;
	int queue, i;

	spin_lock_irqsave(&local->queue_stop_reason_lock, flags);
	while ((skb = skb_dequeue(skbs))) {
		struct ieee80211_tx_info *info = IEEE80211_SKB_CB(skb);

		if (WARN_ON(!info->control.vif)) {
			ieee80211_free_txskb(&local->hw, skb);
			continue;
		}

		queue = info->hw_queue;

		__ieee80211_stop_queue(hw, queue,
				IEEE80211_QUEUE_STOP_REASON_SKB_ADD,
				false);

		__skb_queue_tail(&local->pending[queue], skb);
	}

	for (i = 0; i < hw->queues; i++)
		__ieee80211_wake_queue(hw, i,
			IEEE80211_QUEUE_STOP_REASON_SKB_ADD,
			false);
	spin_unlock_irqrestore(&local->queue_stop_reason_lock, flags);
}

void ieee80211_stop_queues_by_reason(struct ieee80211_hw *hw,
				     unsigned long queues,
				     enum queue_stop_reason reason,
				     bool refcounted)
{
	struct ieee80211_local *local = hw_to_local(hw);
	unsigned long flags;
	int i;

	spin_lock_irqsave(&local->queue_stop_reason_lock, flags);

	for_each_set_bit(i, &queues, hw->queues)
		__ieee80211_stop_queue(hw, i, reason, refcounted);

	spin_unlock_irqrestore(&local->queue_stop_reason_lock, flags);
}

void ieee80211_stop_queues(struct ieee80211_hw *hw)
{
	ieee80211_stop_queues_by_reason(hw, IEEE80211_MAX_QUEUE_MAP,
					IEEE80211_QUEUE_STOP_REASON_DRIVER,
					false);
}
EXPORT_SYMBOL(ieee80211_stop_queues);

int ieee80211_queue_stopped(struct ieee80211_hw *hw, int queue)
{
	struct ieee80211_local *local = hw_to_local(hw);
	unsigned long flags;
	int ret;

	if (WARN_ON(queue >= hw->queues))
		return true;

	spin_lock_irqsave(&local->queue_stop_reason_lock, flags);
	ret = test_bit(IEEE80211_QUEUE_STOP_REASON_DRIVER,
		       &local->queue_stop_reasons[queue]);
	spin_unlock_irqrestore(&local->queue_stop_reason_lock, flags);
	return ret;
}
EXPORT_SYMBOL(ieee80211_queue_stopped);

void ieee80211_wake_queues_by_reason(struct ieee80211_hw *hw,
				     unsigned long queues,
				     enum queue_stop_reason reason,
				     bool refcounted)
{
	struct ieee80211_local *local = hw_to_local(hw);
	unsigned long flags;
	int i;

	spin_lock_irqsave(&local->queue_stop_reason_lock, flags);

	for_each_set_bit(i, &queues, hw->queues)
		__ieee80211_wake_queue(hw, i, reason, refcounted);

	spin_unlock_irqrestore(&local->queue_stop_reason_lock, flags);
}

void ieee80211_wake_queues(struct ieee80211_hw *hw)
{
	ieee80211_wake_queues_by_reason(hw, IEEE80211_MAX_QUEUE_MAP,
					IEEE80211_QUEUE_STOP_REASON_DRIVER,
					false);
}
EXPORT_SYMBOL(ieee80211_wake_queues);

static unsigned int
ieee80211_get_vif_queues(struct ieee80211_local *local,
			 struct ieee80211_sub_if_data *sdata)
{
	unsigned int queues;

	if (sdata && ieee80211_hw_check(&local->hw, QUEUE_CONTROL)) {
		int ac;

		queues = 0;

		for (ac = 0; ac < IEEE80211_NUM_ACS; ac++)
			queues |= BIT(sdata->vif.hw_queue[ac]);
		if (sdata->vif.cab_queue != IEEE80211_INVAL_HW_QUEUE)
			queues |= BIT(sdata->vif.cab_queue);
	} else {
		/* all queues */
		queues = BIT(local->hw.queues) - 1;
	}

	return queues;
}

void __ieee80211_flush_queues(struct ieee80211_local *local,
			      struct ieee80211_sub_if_data *sdata,
			      unsigned int queues, bool drop)
{
	if (!local->ops->flush)
		return;

	/*
	 * If no queue was set, or if the HW doesn't support
	 * IEEE80211_HW_QUEUE_CONTROL - flush all queues
	 */
	if (!queues || !ieee80211_hw_check(&local->hw, QUEUE_CONTROL))
		queues = ieee80211_get_vif_queues(local, sdata);

	ieee80211_stop_queues_by_reason(&local->hw, queues,
					IEEE80211_QUEUE_STOP_REASON_FLUSH,
					false);

	drv_flush(local, sdata, queues, drop);

	ieee80211_wake_queues_by_reason(&local->hw, queues,
					IEEE80211_QUEUE_STOP_REASON_FLUSH,
					false);
}

void ieee80211_flush_queues(struct ieee80211_local *local,
			    struct ieee80211_sub_if_data *sdata, bool drop)
{
	__ieee80211_flush_queues(local, sdata, 0, drop);
}

void ieee80211_stop_vif_queues(struct ieee80211_local *local,
			       struct ieee80211_sub_if_data *sdata,
			       enum queue_stop_reason reason)
{
	ieee80211_stop_queues_by_reason(&local->hw,
					ieee80211_get_vif_queues(local, sdata),
					reason, true);
}

void ieee80211_wake_vif_queues(struct ieee80211_local *local,
			       struct ieee80211_sub_if_data *sdata,
			       enum queue_stop_reason reason)
{
	ieee80211_wake_queues_by_reason(&local->hw,
					ieee80211_get_vif_queues(local, sdata),
					reason, true);
}

static void __iterate_interfaces(struct ieee80211_local *local,
				 u32 iter_flags,
				 void (*iterator)(void *data, u8 *mac,
						  struct ieee80211_vif *vif),
				 void *data)
{
	struct ieee80211_sub_if_data *sdata;
	bool active_only = iter_flags & IEEE80211_IFACE_ITER_ACTIVE;

	list_for_each_entry_rcu(sdata, &local->interfaces, list) {
		switch (sdata->vif.type) {
		case NL80211_IFTYPE_MONITOR:
			if (!(sdata->u.mntr.flags & MONITOR_FLAG_ACTIVE))
				continue;
			break;
		case NL80211_IFTYPE_AP_VLAN:
			continue;
		default:
			break;
		}
		if (!(iter_flags & IEEE80211_IFACE_ITER_RESUME_ALL) &&
		    active_only && !(sdata->flags & IEEE80211_SDATA_IN_DRIVER))
			continue;
		if (ieee80211_sdata_running(sdata) || !active_only)
			iterator(data, sdata->vif.addr,
				 &sdata->vif);
	}

	sdata = rcu_dereference_check(local->monitor_sdata,
				      lockdep_is_held(&local->iflist_mtx) ||
				      lockdep_rtnl_is_held());
	if (sdata &&
	    (iter_flags & IEEE80211_IFACE_ITER_RESUME_ALL || !active_only ||
	     sdata->flags & IEEE80211_SDATA_IN_DRIVER))
		iterator(data, sdata->vif.addr, &sdata->vif);
}

void ieee80211_iterate_interfaces(
	struct ieee80211_hw *hw, u32 iter_flags,
	void (*iterator)(void *data, u8 *mac,
			 struct ieee80211_vif *vif),
	void *data)
{
	struct ieee80211_local *local = hw_to_local(hw);

	mutex_lock(&local->iflist_mtx);
	__iterate_interfaces(local, iter_flags, iterator, data);
	mutex_unlock(&local->iflist_mtx);
}
EXPORT_SYMBOL_GPL(ieee80211_iterate_interfaces);

void ieee80211_iterate_active_interfaces_atomic(
	struct ieee80211_hw *hw, u32 iter_flags,
	void (*iterator)(void *data, u8 *mac,
			 struct ieee80211_vif *vif),
	void *data)
{
	struct ieee80211_local *local = hw_to_local(hw);

	rcu_read_lock();
	__iterate_interfaces(local, iter_flags | IEEE80211_IFACE_ITER_ACTIVE,
			     iterator, data);
	rcu_read_unlock();
}
EXPORT_SYMBOL_GPL(ieee80211_iterate_active_interfaces_atomic);

void ieee80211_iterate_active_interfaces_rtnl(
	struct ieee80211_hw *hw, u32 iter_flags,
	void (*iterator)(void *data, u8 *mac,
			 struct ieee80211_vif *vif),
	void *data)
{
	struct ieee80211_local *local = hw_to_local(hw);

	ASSERT_RTNL();

	__iterate_interfaces(local, iter_flags | IEEE80211_IFACE_ITER_ACTIVE,
			     iterator, data);
}
EXPORT_SYMBOL_GPL(ieee80211_iterate_active_interfaces_rtnl);

static void __iterate_stations(struct ieee80211_local *local,
			       void (*iterator)(void *data,
						struct ieee80211_sta *sta),
			       void *data)
{
	struct sta_info *sta;

	list_for_each_entry_rcu(sta, &local->sta_list, list) {
		if (!sta->uploaded)
			continue;

		iterator(data, &sta->sta);
	}
}

void ieee80211_iterate_stations_atomic(struct ieee80211_hw *hw,
			void (*iterator)(void *data,
					 struct ieee80211_sta *sta),
			void *data)
{
	struct ieee80211_local *local = hw_to_local(hw);

	rcu_read_lock();
	__iterate_stations(local, iterator, data);
	rcu_read_unlock();
}
EXPORT_SYMBOL_GPL(ieee80211_iterate_stations_atomic);

struct ieee80211_vif *wdev_to_ieee80211_vif(struct wireless_dev *wdev)
{
	struct ieee80211_sub_if_data *sdata = IEEE80211_WDEV_TO_SUB_IF(wdev);

	if (!ieee80211_sdata_running(sdata) ||
	    !(sdata->flags & IEEE80211_SDATA_IN_DRIVER))
		return NULL;
	return &sdata->vif;
}
EXPORT_SYMBOL_GPL(wdev_to_ieee80211_vif);

struct wireless_dev *ieee80211_vif_to_wdev(struct ieee80211_vif *vif)
{
	struct ieee80211_sub_if_data *sdata;

	if (!vif)
		return NULL;

	sdata = vif_to_sdata(vif);

	if (!ieee80211_sdata_running(sdata) ||
	    !(sdata->flags & IEEE80211_SDATA_IN_DRIVER))
		return NULL;

	return &sdata->wdev;
}
EXPORT_SYMBOL_GPL(ieee80211_vif_to_wdev);

/*
 * Nothing should have been stuffed into the workqueue during
 * the suspend->resume cycle. Since we can't check each caller
 * of this function if we are already quiescing / suspended,
 * check here and don't WARN since this can actually happen when
 * the rx path (for example) is racing against __ieee80211_suspend
 * and suspending / quiescing was set after the rx path checked
 * them.
 */
static bool ieee80211_can_queue_work(struct ieee80211_local *local)
{
	if (local->quiescing || (local->suspended && !local->resuming)) {
		pr_warn("queueing ieee80211 work while going to suspend\n");
		return false;
	}

	return true;
}

void ieee80211_queue_work(struct ieee80211_hw *hw, struct work_struct *work)
{
	struct ieee80211_local *local = hw_to_local(hw);

	if (!ieee80211_can_queue_work(local))
		return;

	queue_work(local->workqueue, work);
}
EXPORT_SYMBOL(ieee80211_queue_work);

void ieee80211_queue_delayed_work(struct ieee80211_hw *hw,
				  struct delayed_work *dwork,
				  unsigned long delay)
{
	struct ieee80211_local *local = hw_to_local(hw);

	if (!ieee80211_can_queue_work(local))
		return;

	queue_delayed_work(local->workqueue, dwork, delay);
}
EXPORT_SYMBOL(ieee80211_queue_delayed_work);

u32 ieee802_11_parse_elems_crc(const u8 *start, size_t len, bool action,
			       struct ieee802_11_elems *elems,
			       u64 filter, u32 crc)
{
	size_t left = len;
	const u8 *pos = start;
	bool calc_crc = filter != 0;
	DECLARE_BITMAP(seen_elems, 256);
	const u8 *ie;

	bitmap_zero(seen_elems, 256);
	memset(elems, 0, sizeof(*elems));
	elems->ie_start = start;
	elems->total_len = len;

	while (left >= 2) {
		u8 id, elen;
		bool elem_parse_failed;

		id = *pos++;
		elen = *pos++;
		left -= 2;

		if (elen > left) {
			elems->parse_error = true;
			break;
		}

		switch (id) {
		case WLAN_EID_SSID:
		case WLAN_EID_SUPP_RATES:
		case WLAN_EID_FH_PARAMS:
		case WLAN_EID_DS_PARAMS:
		case WLAN_EID_CF_PARAMS:
		case WLAN_EID_TIM:
		case WLAN_EID_IBSS_PARAMS:
		case WLAN_EID_CHALLENGE:
		case WLAN_EID_RSN:
		case WLAN_EID_ERP_INFO:
		case WLAN_EID_EXT_SUPP_RATES:
		case WLAN_EID_HT_CAPABILITY:
		case WLAN_EID_HT_OPERATION:
		case WLAN_EID_VHT_CAPABILITY:
		case WLAN_EID_VHT_OPERATION:
		case WLAN_EID_MESH_ID:
		case WLAN_EID_MESH_CONFIG:
		case WLAN_EID_PEER_MGMT:
		case WLAN_EID_PREQ:
		case WLAN_EID_PREP:
		case WLAN_EID_PERR:
		case WLAN_EID_RANN:
		case WLAN_EID_CHANNEL_SWITCH:
		case WLAN_EID_EXT_CHANSWITCH_ANN:
		case WLAN_EID_COUNTRY:
		case WLAN_EID_PWR_CONSTRAINT:
		case WLAN_EID_TIMEOUT_INTERVAL:
		case WLAN_EID_SECONDARY_CHANNEL_OFFSET:
		case WLAN_EID_WIDE_BW_CHANNEL_SWITCH:
		case WLAN_EID_CHAN_SWITCH_PARAM:
		case WLAN_EID_EXT_CAPABILITY:
		case WLAN_EID_CHAN_SWITCH_TIMING:
		case WLAN_EID_LINK_ID:
		case WLAN_EID_BSS_MAX_IDLE_PERIOD:
		/*
		 * not listing WLAN_EID_CHANNEL_SWITCH_WRAPPER -- it seems possible
		 * that if the content gets bigger it might be needed more than once
		 */
			if (test_bit(id, seen_elems)) {
				elems->parse_error = true;
				left -= elen;
				pos += elen;
				continue;
			}
			break;
		}

		if (calc_crc && id < 64 && (filter & (1ULL << id)))
			crc = crc32_be(crc, pos - 2, elen + 2);

		elem_parse_failed = false;

		switch (id) {
		case WLAN_EID_LINK_ID:
			if (elen + 2 != sizeof(struct ieee80211_tdls_lnkie)) {
				elem_parse_failed = true;
				break;
			}
			elems->lnk_id = (void *)(pos - 2);
			break;
		case WLAN_EID_CHAN_SWITCH_TIMING:
			if (elen != sizeof(struct ieee80211_ch_switch_timing)) {
				elem_parse_failed = true;
				break;
			}
			elems->ch_sw_timing = (void *)pos;
			break;
		case WLAN_EID_EXT_CAPABILITY:
			elems->ext_capab = pos;
			elems->ext_capab_len = elen;
			break;
		case WLAN_EID_SSID:
			elems->ssid = pos;
			elems->ssid_len = elen;
			break;
		case WLAN_EID_SUPP_RATES:
			elems->supp_rates = pos;
			elems->supp_rates_len = elen;
			break;
		case WLAN_EID_DS_PARAMS:
			if (elen >= 1)
				elems->ds_params = pos;
			else
				elem_parse_failed = true;
			break;
		case WLAN_EID_TIM:
			if (elen >= sizeof(struct ieee80211_tim_ie)) {
				elems->tim = (void *)pos;
				elems->tim_len = elen;
			} else
				elem_parse_failed = true;
			break;
		case WLAN_EID_CHALLENGE:
			elems->challenge = pos;
			elems->challenge_len = elen;
			break;
		case WLAN_EID_VENDOR_SPECIFIC:
			if (elen >= 4 && pos[0] == 0x00 && pos[1] == 0x50 &&
			    pos[2] == 0xf2) {
				/* Microsoft OUI (00:50:F2) */

				if (calc_crc)
					crc = crc32_be(crc, pos - 2, elen + 2);

				if (elen >= 5 && pos[3] == 2) {
					/* OUI Type 2 - WMM IE */
					if (pos[4] == 0) {
						elems->wmm_info = pos;
						elems->wmm_info_len = elen;
					} else if (pos[4] == 1) {
						elems->wmm_param = pos;
						elems->wmm_param_len = elen;
					}
				}
			}
			break;
		case WLAN_EID_RSN:
			elems->rsn = pos;
			elems->rsn_len = elen;
			break;
		case WLAN_EID_ERP_INFO:
			if (elen >= 1)
				elems->erp_info = pos;
			else
				elem_parse_failed = true;
			break;
		case WLAN_EID_EXT_SUPP_RATES:
			elems->ext_supp_rates = pos;
			elems->ext_supp_rates_len = elen;
			break;
		case WLAN_EID_HT_CAPABILITY:
			if (elen >= sizeof(struct ieee80211_ht_cap))
				elems->ht_cap_elem = (void *)pos;
			else
				elem_parse_failed = true;
			break;
		case WLAN_EID_HT_OPERATION:
			if (elen >= sizeof(struct ieee80211_ht_operation))
				elems->ht_operation = (void *)pos;
			else
				elem_parse_failed = true;
			break;
		case WLAN_EID_VHT_CAPABILITY:
			if (elen >= sizeof(struct ieee80211_vht_cap))
				elems->vht_cap_elem = (void *)pos;
			else
				elem_parse_failed = true;
			break;
		case WLAN_EID_VHT_OPERATION:
			if (elen >= sizeof(struct ieee80211_vht_operation))
				elems->vht_operation = (void *)pos;
			else
				elem_parse_failed = true;
			break;
		case WLAN_EID_OPMODE_NOTIF:
			if (elen > 0)
				elems->opmode_notif = pos;
			else
				elem_parse_failed = true;
			break;
		case WLAN_EID_MESH_ID:
			elems->mesh_id = pos;
			elems->mesh_id_len = elen;
			break;
		case WLAN_EID_MESH_CONFIG:
			if (elen >= sizeof(struct ieee80211_meshconf_ie))
				elems->mesh_config = (void *)pos;
			else
				elem_parse_failed = true;
			break;
		case WLAN_EID_PEER_MGMT:
			elems->peering = pos;
			elems->peering_len = elen;
			break;
		case WLAN_EID_MESH_AWAKE_WINDOW:
			if (elen >= 2)
				elems->awake_window = (void *)pos;
			break;
		case WLAN_EID_PREQ:
			elems->preq = pos;
			elems->preq_len = elen;
			break;
		case WLAN_EID_PREP:
			elems->prep = pos;
			elems->prep_len = elen;
			break;
		case WLAN_EID_PERR:
			elems->perr = pos;
			elems->perr_len = elen;
			break;
		case WLAN_EID_RANN:
			if (elen >= sizeof(struct ieee80211_rann_ie))
				elems->rann = (void *)pos;
			else
				elem_parse_failed = true;
			break;
		case WLAN_EID_CHANNEL_SWITCH:
			if (elen != sizeof(struct ieee80211_channel_sw_ie)) {
				elem_parse_failed = true;
				break;
			}
			elems->ch_switch_ie = (void *)pos;
			break;
		case WLAN_EID_EXT_CHANSWITCH_ANN:
			if (elen != sizeof(struct ieee80211_ext_chansw_ie)) {
				elem_parse_failed = true;
				break;
			}
			elems->ext_chansw_ie = (void *)pos;
			break;
		case WLAN_EID_SECONDARY_CHANNEL_OFFSET:
			if (elen != sizeof(struct ieee80211_sec_chan_offs_ie)) {
				elem_parse_failed = true;
				break;
			}
			elems->sec_chan_offs = (void *)pos;
			break;
		case WLAN_EID_CHAN_SWITCH_PARAM:
			if (elen !=
			    sizeof(*elems->mesh_chansw_params_ie)) {
				elem_parse_failed = true;
				break;
			}
			elems->mesh_chansw_params_ie = (void *)pos;
			break;
		case WLAN_EID_WIDE_BW_CHANNEL_SWITCH:
			if (!action ||
			    elen != sizeof(*elems->wide_bw_chansw_ie)) {
				elem_parse_failed = true;
				break;
			}
			elems->wide_bw_chansw_ie = (void *)pos;
			break;
		case WLAN_EID_CHANNEL_SWITCH_WRAPPER:
			if (action) {
				elem_parse_failed = true;
				break;
			}
			/*
			 * This is a bit tricky, but as we only care about
			 * the wide bandwidth channel switch element, so
			 * just parse it out manually.
			 */
			ie = cfg80211_find_ie(WLAN_EID_WIDE_BW_CHANNEL_SWITCH,
					      pos, elen);
			if (ie) {
				if (ie[1] == sizeof(*elems->wide_bw_chansw_ie))
					elems->wide_bw_chansw_ie =
						(void *)(ie + 2);
				else
					elem_parse_failed = true;
			}
			break;
		case WLAN_EID_COUNTRY:
			elems->country_elem = pos;
			elems->country_elem_len = elen;
			break;
		case WLAN_EID_PWR_CONSTRAINT:
			if (elen != 1) {
				elem_parse_failed = true;
				break;
			}
			elems->pwr_constr_elem = pos;
			break;
		case WLAN_EID_CISCO_VENDOR_SPECIFIC:
			/* Lots of different options exist, but we only care
			 * about the Dynamic Transmit Power Control element.
			 * First check for the Cisco OUI, then for the DTPC
			 * tag (0x00).
			 */
			if (elen < 4) {
				elem_parse_failed = true;
				break;
			}

			if (pos[0] != 0x00 || pos[1] != 0x40 ||
			    pos[2] != 0x96 || pos[3] != 0x00)
				break;

			if (elen != 6) {
				elem_parse_failed = true;
				break;
			}

			if (calc_crc)
				crc = crc32_be(crc, pos - 2, elen + 2);

			elems->cisco_dtpc_elem = pos;
			break;
		case WLAN_EID_TIMEOUT_INTERVAL:
			if (elen >= sizeof(struct ieee80211_timeout_interval_ie))
				elems->timeout_int = (void *)pos;
			else
				elem_parse_failed = true;
			break;
		case WLAN_EID_BSS_MAX_IDLE_PERIOD:
			if (elen >= sizeof(*elems->max_idle_period_ie))
				elems->max_idle_period_ie = (void *)pos;
			break;
		case WLAN_EID_EXTENSION:
			if (pos[0] == WLAN_EID_EXT_HE_MU_EDCA &&
			    elen >= (sizeof(*elems->mu_edca_param_set) + 1)) {
				elems->mu_edca_param_set = (void *)&pos[1];
			} else if (pos[0] == WLAN_EID_EXT_HE_CAPABILITY) {
				elems->he_cap = (void *)&pos[1];
				elems->he_cap_len = elen - 1;
			} else if (pos[0] == WLAN_EID_EXT_HE_OPERATION &&
				   elen >= sizeof(*elems->he_operation) &&
				   elen >= ieee80211_he_oper_size(&pos[1])) {
				elems->he_operation = (void *)&pos[1];
			} else if (pos[0] == WLAN_EID_EXT_UORA && elen >= 1) {
				elems->uora_element = (void *)&pos[1];
			}
			break;
		default:
			break;
		}

		if (elem_parse_failed)
			elems->parse_error = true;
		else
			__set_bit(id, seen_elems);

		left -= elen;
		pos += elen;
	}

	if (left != 0)
		elems->parse_error = true;

	return crc;
}

void ieee80211_regulatory_limit_wmm_params(struct ieee80211_sub_if_data *sdata,
					   struct ieee80211_tx_queue_params
					   *qparam, int ac)
{
	struct ieee80211_chanctx_conf *chanctx_conf;
	const struct ieee80211_reg_rule *rrule;
	struct ieee80211_wmm_ac *wmm_ac;
	u16 center_freq = 0;

	if (sdata->vif.type != NL80211_IFTYPE_AP &&
	    sdata->vif.type != NL80211_IFTYPE_STATION)
		return;

#if CFG80211_VERSION >= KERNEL_VERSION(4,17,0)
	rcu_read_lock();
	chanctx_conf = rcu_dereference(sdata->vif.chanctx_conf);
	if (chanctx_conf)
		center_freq = chanctx_conf->def.chan->center_freq;

	if (!center_freq) {
		rcu_read_unlock();
		return;
	}

	rrule = freq_reg_info(sdata->wdev.wiphy, MHZ_TO_KHZ(center_freq));

	if (IS_ERR_OR_NULL(rrule) || !rrule->wmm_rule) {
		rcu_read_unlock();
		return;
	}

	if (sdata->vif.type == NL80211_IFTYPE_AP)
		wmm_ac = &rrule->wmm_rule->ap[ac];
	else
		wmm_ac = &rrule->wmm_rule->client[ac];
	qparam->cw_min = max_t(u16, qparam->cw_min, wmm_ac->cw_min);
	qparam->cw_max = max_t(u16, qparam->cw_max, wmm_ac->cw_max);
	qparam->aifs = max_t(u8, qparam->aifs, wmm_ac->aifsn);
<<<<<<< HEAD
	qparam->txop = min_t(u16, qparam->txop, wmm_ac->cot / 32);
=======
	qparam->txop = !qparam->txop ? wmm_ac->cot / 32 :
		min_t(u16, qparam->txop, wmm_ac->cot / 32);
>>>>>>> d791bd29
	rcu_read_unlock();
#endif
}

void ieee80211_set_wmm_default(struct ieee80211_sub_if_data *sdata,
			       bool bss_notify, bool enable_qos)
{
	struct ieee80211_local *local = sdata->local;
	struct ieee80211_tx_queue_params qparam;
	struct ieee80211_chanctx_conf *chanctx_conf;
	int ac;
	bool use_11b;
	bool is_ocb; /* Use another EDCA parameters if dot11OCBActivated=true */
	int aCWmin, aCWmax;

	if (!local->ops->conf_tx)
		return;

	if (local->hw.queues < IEEE80211_NUM_ACS)
		return;

	memset(&qparam, 0, sizeof(qparam));

	rcu_read_lock();
	chanctx_conf = rcu_dereference(sdata->vif.chanctx_conf);
	use_11b = (chanctx_conf &&
		   chanctx_conf->def.chan->band == NL80211_BAND_2GHZ) &&
		 !(sdata->flags & IEEE80211_SDATA_OPERATING_GMODE);
	rcu_read_unlock();

	is_ocb = (ieee80211_viftype_ocb(sdata->vif.type));

	/* Set defaults according to 802.11-2007 Table 7-37 */
	aCWmax = 1023;
	if (use_11b)
		aCWmin = 31;
	else
		aCWmin = 15;

	/* Confiure old 802.11b/g medium access rules. */
	qparam.cw_max = aCWmax;
	qparam.cw_min = aCWmin;
	qparam.txop = 0;
	qparam.aifs = 2;

	for (ac = 0; ac < IEEE80211_NUM_ACS; ac++) {
		/* Update if QoS is enabled. */
		if (enable_qos) {
			switch (ac) {
			case IEEE80211_AC_BK:
				qparam.cw_max = aCWmax;
				qparam.cw_min = aCWmin;
				qparam.txop = 0;
				if (is_ocb)
					qparam.aifs = 9;
				else
					qparam.aifs = 7;
				break;
			/* never happens but let's not leave undefined */
			default:
			case IEEE80211_AC_BE:
				qparam.cw_max = aCWmax;
				qparam.cw_min = aCWmin;
				qparam.txop = 0;
				if (is_ocb)
					qparam.aifs = 6;
				else
					qparam.aifs = 3;
				break;
			case IEEE80211_AC_VI:
				qparam.cw_max = aCWmin;
				qparam.cw_min = (aCWmin + 1) / 2 - 1;
				if (is_ocb)
					qparam.txop = 0;
				else if (use_11b)
					qparam.txop = 6016/32;
				else
					qparam.txop = 3008/32;

				if (is_ocb)
					qparam.aifs = 3;
				else
					qparam.aifs = 2;
				break;
			case IEEE80211_AC_VO:
				qparam.cw_max = (aCWmin + 1) / 2 - 1;
				qparam.cw_min = (aCWmin + 1) / 4 - 1;
				if (is_ocb)
					qparam.txop = 0;
				else if (use_11b)
					qparam.txop = 3264/32;
				else
					qparam.txop = 1504/32;
				qparam.aifs = 2;
				break;
			}
		}
		ieee80211_regulatory_limit_wmm_params(sdata, &qparam, ac);

		qparam.uapsd = false;

		sdata->tx_conf[ac] = qparam;
		drv_conf_tx(local, sdata, ac, &qparam);
	}

	if (sdata->vif.type != NL80211_IFTYPE_MONITOR &&
	    sdata->vif.type != NL80211_IFTYPE_P2P_DEVICE &&
	    !ieee80211_viftype_nan(sdata->vif.type)) {
		sdata->vif.bss_conf.qos = enable_qos;
		if (bss_notify)
			ieee80211_bss_info_change_notify(sdata,
							 BSS_CHANGED_QOS);
	}
}

void ieee80211_send_auth(struct ieee80211_sub_if_data *sdata,
			 u16 transaction, u16 auth_alg, u16 status,
			 const u8 *extra, size_t extra_len, const u8 *da,
			 const u8 *bssid, const u8 *key, u8 key_len, u8 key_idx,
			 u32 tx_flags)
{
	struct ieee80211_local *local = sdata->local;
	struct sk_buff *skb;
	struct ieee80211_mgmt *mgmt;
	int err;

	/* 24 + 6 = header + auth_algo + auth_transaction + status_code */
	skb = dev_alloc_skb(local->hw.extra_tx_headroom + IEEE80211_WEP_IV_LEN +
			    24 + 6 + extra_len + IEEE80211_WEP_ICV_LEN);
	if (!skb)
		return;

	skb_reserve(skb, local->hw.extra_tx_headroom + IEEE80211_WEP_IV_LEN);

	mgmt = skb_put_zero(skb, 24 + 6);
	mgmt->frame_control = cpu_to_le16(IEEE80211_FTYPE_MGMT |
					  IEEE80211_STYPE_AUTH);
	memcpy(mgmt->da, da, ETH_ALEN);
	memcpy(mgmt->sa, sdata->vif.addr, ETH_ALEN);
	memcpy(mgmt->bssid, bssid, ETH_ALEN);
	mgmt->u.auth.auth_alg = cpu_to_le16(auth_alg);
	mgmt->u.auth.auth_transaction = cpu_to_le16(transaction);
	mgmt->u.auth.status_code = cpu_to_le16(status);
	if (extra)
		skb_put_data(skb, extra, extra_len);

	if (auth_alg == WLAN_AUTH_SHARED_KEY && transaction == 3) {
		mgmt->frame_control |= cpu_to_le16(IEEE80211_FCTL_PROTECTED);
		err = ieee80211_wep_encrypt(local, skb, key, key_len, key_idx);
		WARN_ON(err);
	}

	IEEE80211_SKB_CB(skb)->flags |= IEEE80211_TX_INTFL_DONT_ENCRYPT |
					tx_flags;
	ieee80211_tx_skb(sdata, skb);
}

void ieee80211_send_deauth_disassoc(struct ieee80211_sub_if_data *sdata,
				    const u8 *bssid, u16 stype, u16 reason,
				    bool send_frame, u8 *frame_buf)
{
	struct ieee80211_local *local = sdata->local;
	struct sk_buff *skb;
	struct ieee80211_mgmt *mgmt = (void *)frame_buf;

	/* build frame */
	mgmt->frame_control = cpu_to_le16(IEEE80211_FTYPE_MGMT | stype);
	mgmt->duration = 0; /* initialize only */
	mgmt->seq_ctrl = 0; /* initialize only */
	memcpy(mgmt->da, bssid, ETH_ALEN);
	memcpy(mgmt->sa, sdata->vif.addr, ETH_ALEN);
	memcpy(mgmt->bssid, bssid, ETH_ALEN);
	/* u.deauth.reason_code == u.disassoc.reason_code */
	mgmt->u.deauth.reason_code = cpu_to_le16(reason);

	if (send_frame) {
		skb = dev_alloc_skb(local->hw.extra_tx_headroom +
				    IEEE80211_DEAUTH_FRAME_LEN);
		if (!skb)
			return;

		skb_reserve(skb, local->hw.extra_tx_headroom);

		/* copy in frame */
		skb_put_data(skb, mgmt, IEEE80211_DEAUTH_FRAME_LEN);

		if (sdata->vif.type != NL80211_IFTYPE_STATION ||
		    !(sdata->u.mgd.flags & IEEE80211_STA_MFP_ENABLED))
			IEEE80211_SKB_CB(skb)->flags |=
				IEEE80211_TX_INTFL_DONT_ENCRYPT;

		ieee80211_tx_skb(sdata, skb);
	}
}

static int ieee80211_build_preq_ies_band(struct ieee80211_local *local,
					 u8 *buffer, size_t buffer_len,
					 const u8 *ie, size_t ie_len,
					 enum nl80211_band band,
					 u32 rate_mask,
					 struct cfg80211_chan_def *chandef,
					 size_t *offset)
{
	struct ieee80211_supported_band *sband;
	const struct ieee80211_sta_he_cap *he_cap;
	u8 *pos = buffer, *end = buffer + buffer_len;
	size_t noffset;
	int supp_rates_len, i;
	u8 rates[32];
	int num_rates;
	int ext_rates_len;
	int shift;
	u32 rate_flags;
	bool have_80mhz = false;

	*offset = 0;

	sband = local->hw.wiphy->bands[band];
	if (WARN_ON_ONCE(!sband))
		return 0;

	rate_flags = ieee80211_chandef_rate_flags(chandef);
	shift = ieee80211_chandef_get_shift(chandef);

	num_rates = 0;
	for (i = 0; i < sband->n_bitrates; i++) {
		if ((BIT(i) & rate_mask) == 0)
			continue; /* skip rate */
		if ((rate_flags & sband->bitrates[i].flags) != rate_flags)
			continue;

		rates[num_rates++] =
			(u8) DIV_ROUND_UP(sband->bitrates[i].bitrate,
					  (1 << shift) * 5);
	}

	supp_rates_len = min_t(int, num_rates, 8);

	if (end - pos < 2 + supp_rates_len)
		goto out_err;
	*pos++ = WLAN_EID_SUPP_RATES;
	*pos++ = supp_rates_len;
	memcpy(pos, rates, supp_rates_len);
	pos += supp_rates_len;

	/* insert "request information" if in custom IEs */
	if (ie && ie_len) {
		static const u8 before_extrates[] = {
			WLAN_EID_SSID,
			WLAN_EID_SUPP_RATES,
			WLAN_EID_REQUEST,
		};
		noffset = ieee80211_ie_split(ie, ie_len,
					     before_extrates,
					     ARRAY_SIZE(before_extrates),
					     *offset);
		if (end - pos < noffset - *offset)
			goto out_err;
		memcpy(pos, ie + *offset, noffset - *offset);
		pos += noffset - *offset;
		*offset = noffset;
	}

	ext_rates_len = num_rates - supp_rates_len;
	if (ext_rates_len > 0) {
		if (end - pos < 2 + ext_rates_len)
			goto out_err;
		*pos++ = WLAN_EID_EXT_SUPP_RATES;
		*pos++ = ext_rates_len;
		memcpy(pos, rates + supp_rates_len, ext_rates_len);
		pos += ext_rates_len;
	}

	if (chandef->chan && sband->band == NL80211_BAND_2GHZ) {
		if (end - pos < 3)
			goto out_err;
		*pos++ = WLAN_EID_DS_PARAMS;
		*pos++ = 1;
		*pos++ = ieee80211_frequency_to_channel(
				chandef->chan->center_freq);
	}

	/* insert custom IEs that go before HT */
	if (ie && ie_len) {
		static const u8 before_ht[] = {
			/*
			 * no need to list the ones split off already
			 * (or generated here)
			 */
			WLAN_EID_DS_PARAMS,
			WLAN_EID_SUPPORTED_REGULATORY_CLASSES,
		};
		noffset = ieee80211_ie_split(ie, ie_len,
					     before_ht, ARRAY_SIZE(before_ht),
					     *offset);
		if (end - pos < noffset - *offset)
			goto out_err;
		memcpy(pos, ie + *offset, noffset - *offset);
		pos += noffset - *offset;
		*offset = noffset;
	}

	if (sband->ht_cap.ht_supported) {
		if (end - pos < 2 + sizeof(struct ieee80211_ht_cap))
			goto out_err;
		pos = ieee80211_ie_build_ht_cap(pos, &sband->ht_cap,
						sband->ht_cap.cap);
	}

	/* insert custom IEs that go before VHT */
	if (ie && ie_len) {
		static const u8 before_vht[] = {
			/*
			 * no need to list the ones split off already
			 * (or generated here)
			 */
			WLAN_EID_BSS_COEX_2040,
			WLAN_EID_EXT_CAPABILITY,
			WLAN_EID_SSID_LIST,
			WLAN_EID_CHANNEL_USAGE,
			WLAN_EID_INTERWORKING,
			WLAN_EID_MESH_ID,
			/* 60 GHz (Multi-band, DMG, MMS) can't happen */
		};
		noffset = ieee80211_ie_split(ie, ie_len,
					     before_vht, ARRAY_SIZE(before_vht),
					     *offset);
		if (end - pos < noffset - *offset)
			goto out_err;
		memcpy(pos, ie + *offset, noffset - *offset);
		pos += noffset - *offset;
		*offset = noffset;
	}

	/* Check if any channel in this sband supports at least 80 MHz */
	for (i = 0; i < sband->n_channels; i++) {
		if (sband->channels[i].flags & (IEEE80211_CHAN_DISABLED |
						IEEE80211_CHAN_NO_80MHZ))
			continue;

		have_80mhz = true;
		break;
	}

	if (sband->vht_cap.vht_supported && have_80mhz) {
		if (end - pos < 2 + sizeof(struct ieee80211_vht_cap))
			goto out_err;
		pos = ieee80211_ie_build_vht_cap(pos, &sband->vht_cap,
						 sband->vht_cap.cap);
	}

	/* insert custom IEs that go before HE */
	if (ie && ie_len) {
		static const u8 before_he[] = {
			/*
			 * no need to list the ones split off before VHT
			 * or generated here
			 */
			WLAN_EID_EXTENSION, WLAN_EID_EXT_FILS_REQ_PARAMS,
			WLAN_EID_AP_CSN,
			/* TODO: add 11ah/11aj/11ak elements */
		};
		noffset = ieee80211_ie_split(ie, ie_len,
					     before_he, ARRAY_SIZE(before_he),
					     *offset);
		if (end - pos < noffset - *offset)
			goto out_err;
		memcpy(pos, ie + *offset, noffset - *offset);
		pos += noffset - *offset;
		*offset = noffset;
	}

	he_cap = ieee80211_get_he_sta_cap(sband);
	if (he_cap) {
		pos = ieee80211_ie_build_he_cap(pos, he_cap, end);
		if (!pos)
			goto out_err;
	}

	/*
	 * If adding more here, adjust code in main.c
	 * that calculates local->scan_ies_len.
	 */

	return pos - buffer;
 out_err:
	WARN_ONCE(1, "not enough space for preq IEs\n");
	return pos - buffer;
}

int ieee80211_build_preq_ies(struct ieee80211_local *local, u8 *buffer,
			     size_t buffer_len,
			     struct ieee80211_scan_ies *ie_desc,
			     const u8 *ie, size_t ie_len,
			     u8 bands_used, u32 *rate_masks,
			     struct cfg80211_chan_def *chandef)
{
	size_t pos = 0, old_pos = 0, custom_ie_offset = 0;
	int i;

	memset(ie_desc, 0, sizeof(*ie_desc));

	for (i = 0; i < NUM_NL80211_BANDS; i++) {
		if (bands_used & BIT(i)) {
			pos += ieee80211_build_preq_ies_band(local,
							     buffer + pos,
							     buffer_len - pos,
							     ie, ie_len, i,
							     rate_masks[i],
							     chandef,
							     &custom_ie_offset);
			ie_desc->ies[i] = buffer + old_pos;
			ie_desc->len[i] = pos - old_pos;
			old_pos = pos;
		}
	}

	/* add any remaining custom IEs */
	if (ie && ie_len) {
		if (WARN_ONCE(buffer_len - pos < ie_len - custom_ie_offset,
			      "not enough space for preq custom IEs\n"))
			return pos;
		memcpy(buffer + pos, ie + custom_ie_offset,
		       ie_len - custom_ie_offset);
		ie_desc->common_ies = buffer + pos;
		ie_desc->common_ie_len = ie_len - custom_ie_offset;
		pos += ie_len - custom_ie_offset;
	}

	return pos;
};

struct sk_buff *ieee80211_build_probe_req(struct ieee80211_sub_if_data *sdata,
					  const u8 *src, const u8 *dst,
					  u32 ratemask,
					  struct ieee80211_channel *chan,
					  const u8 *ssid, size_t ssid_len,
					  const u8 *ie, size_t ie_len,
					  bool directed)
{
	struct ieee80211_local *local = sdata->local;
	struct cfg80211_chan_def chandef;
	struct sk_buff *skb;
	struct ieee80211_mgmt *mgmt;
	int ies_len;
	u32 rate_masks[NUM_NL80211_BANDS] = {};
	struct ieee80211_scan_ies dummy_ie_desc;

	/*
	 * Do not send DS Channel parameter for directed probe requests
	 * in order to maximize the chance that we get a response.  Some
	 * badly-behaved APs don't respond when this parameter is included.
	 */
	chandef.width = sdata->vif.bss_conf.chandef.width;
	if (directed)
		chandef.chan = NULL;
	else
		chandef.chan = chan;

	skb = ieee80211_probereq_get(&local->hw, src, ssid, ssid_len,
				     100 + ie_len);
	if (!skb)
		return NULL;

	rate_masks[chan->band] = ratemask;
	ies_len = ieee80211_build_preq_ies(local, skb_tail_pointer(skb),
					   skb_tailroom(skb), &dummy_ie_desc,
					   ie, ie_len, BIT(chan->band),
					   rate_masks, &chandef);
	skb_put(skb, ies_len);

	if (dst) {
		mgmt = (struct ieee80211_mgmt *) skb->data;
		memcpy(mgmt->da, dst, ETH_ALEN);
		memcpy(mgmt->bssid, dst, ETH_ALEN);
	}

	IEEE80211_SKB_CB(skb)->flags |= IEEE80211_TX_INTFL_DONT_ENCRYPT;

	return skb;
}

void ieee80211_send_probe_req(struct ieee80211_sub_if_data *sdata,
			      const u8 *src, const u8 *dst,
			      const u8 *ssid, size_t ssid_len,
			      const u8 *ie, size_t ie_len,
			      u32 ratemask, bool directed, u32 tx_flags,
			      struct ieee80211_channel *channel, bool scan)
{
	struct sk_buff *skb;

	skb = ieee80211_build_probe_req(sdata, src, dst, ratemask, channel,
					ssid, ssid_len,
					ie, ie_len, directed);
	if (skb) {
		IEEE80211_SKB_CB(skb)->flags |= tx_flags;
		if (scan)
			ieee80211_tx_skb_tid_band(sdata, skb, 7, channel->band);
		else
			ieee80211_tx_skb(sdata, skb);
	}
}

u32 ieee80211_sta_get_rates(struct ieee80211_sub_if_data *sdata,
			    struct ieee802_11_elems *elems,
			    enum nl80211_band band, u32 *basic_rates)
{
	struct ieee80211_supported_band *sband;
	size_t num_rates;
	u32 supp_rates, rate_flags;
	int i, j, shift;

	sband = sdata->local->hw.wiphy->bands[band];
	if (WARN_ON(!sband))
		return 1;

	rate_flags = ieee80211_chandef_rate_flags(&sdata->vif.bss_conf.chandef);
	shift = ieee80211_vif_get_shift(&sdata->vif);

	num_rates = sband->n_bitrates;
	supp_rates = 0;
	for (i = 0; i < elems->supp_rates_len +
		     elems->ext_supp_rates_len; i++) {
		u8 rate = 0;
		int own_rate;
		bool is_basic;
		if (i < elems->supp_rates_len)
			rate = elems->supp_rates[i];
		else if (elems->ext_supp_rates)
			rate = elems->ext_supp_rates
				[i - elems->supp_rates_len];
		own_rate = 5 * (rate & 0x7f);
		is_basic = !!(rate & 0x80);

		if (is_basic && (rate & 0x7f) == BSS_MEMBERSHIP_SELECTOR_HT_PHY)
			continue;

		for (j = 0; j < num_rates; j++) {
			int brate;
			if ((rate_flags & sband->bitrates[j].flags)
			    != rate_flags)
				continue;

			brate = DIV_ROUND_UP(sband->bitrates[j].bitrate,
					     1 << shift);

			if (brate == own_rate) {
				supp_rates |= BIT(j);
				if (basic_rates && is_basic)
					*basic_rates |= BIT(j);
			}
		}
	}
	return supp_rates;
}

void ieee80211_stop_device(struct ieee80211_local *local)
{
	ieee80211_led_radio(local, false);
	ieee80211_mod_tpt_led_trig(local, 0, IEEE80211_TPT_LEDTRIG_FL_RADIO);

	cancel_work_sync(&local->reconfig_filter);

	flush_workqueue(local->workqueue);
	drv_stop(local);
}

static void ieee80211_flush_completed_scan(struct ieee80211_local *local,
					   bool aborted)
{
	/* It's possible that we don't handle the scan completion in
	 * time during suspend, so if it's still marked as completed
	 * here, queue the work and flush it to clean things up.
	 * Instead of calling the worker function directly here, we
	 * really queue it to avoid potential races with other flows
	 * scheduling the same work.
	 */
	if (test_bit(SCAN_COMPLETED, &local->scanning)) {
		/* If coming from reconfiguration failure, abort the scan so
		 * we don't attempt to continue a partial HW scan - which is
		 * possible otherwise if (e.g.) the 2.4 GHz portion was the
		 * completed scan, and a 5 GHz portion is still pending.
		 */
		if (aborted)
			set_bit(SCAN_ABORTED, &local->scanning);
		ieee80211_queue_delayed_work(&local->hw, &local->scan_work, 0);
		flush_delayed_work(&local->scan_work);
	}
}

static void ieee80211_handle_reconfig_failure(struct ieee80211_local *local)
{
	struct ieee80211_sub_if_data *sdata;
	struct ieee80211_chanctx *ctx;

	/*
	 * We get here if during resume the device can't be restarted properly.
	 * We might also get here if this happens during HW reset, which is a
	 * slightly different situation and we need to drop all connections in
	 * the latter case.
	 *
	 * Ask cfg80211 to turn off all interfaces, this will result in more
	 * warnings but at least we'll then get into a clean stopped state.
	 */

	local->resuming = false;
	local->suspended = false;
	local->in_reconfig = false;

	ieee80211_flush_completed_scan(local, true);

	/* scheduled scan clearly can't be running any more, but tell
	 * cfg80211 and clear local state
	 */
	ieee80211_sched_scan_end(local);

	list_for_each_entry(sdata, &local->interfaces, list)
		sdata->flags &= ~IEEE80211_SDATA_IN_DRIVER;

	/* Mark channel contexts as not being in the driver any more to avoid
	 * removing them from the driver during the shutdown process...
	 */
	mutex_lock(&local->chanctx_mtx);
	list_for_each_entry(ctx, &local->chanctx_list, list)
		ctx->driver_present = false;
	mutex_unlock(&local->chanctx_mtx);

	cfg80211_shutdown_all_interfaces(local->hw.wiphy);
}

static void ieee80211_assign_chanctx(struct ieee80211_local *local,
				     struct ieee80211_sub_if_data *sdata)
{
	struct ieee80211_chanctx_conf *conf;
	struct ieee80211_chanctx *ctx;

	if (!local->use_chanctx)
		return;

	mutex_lock(&local->chanctx_mtx);
	conf = rcu_dereference_protected(sdata->vif.chanctx_conf,
					 lockdep_is_held(&local->chanctx_mtx));
	if (conf) {
		ctx = container_of(conf, struct ieee80211_chanctx, conf);
		drv_assign_vif_chanctx(local, sdata, ctx);
	}
	mutex_unlock(&local->chanctx_mtx);
}

static void ieee80211_reconfig_stations(struct ieee80211_sub_if_data *sdata)
{
	struct ieee80211_local *local = sdata->local;
	struct sta_info *sta;

	/* add STAs back */
	mutex_lock(&local->sta_mtx);
	list_for_each_entry(sta, &local->sta_list, list) {
		enum ieee80211_sta_state state;

		if (!sta->uploaded || sta->sdata != sdata)
			continue;

		for (state = IEEE80211_STA_NOTEXIST;
		     state < sta->sta_state; state++)
			WARN_ON(drv_sta_state(local, sta->sdata, sta, state,
					      state + 1));
	}
	mutex_unlock(&local->sta_mtx);
}

#if CFG80211_VERSION < KERNEL_VERSION(4,9,0)
static int ieee80211_reconfig_nan(struct ieee80211_sub_if_data *sdata){
	return 0;
}
#endif
#if CFG80211_VERSION >= KERNEL_VERSION(4,9,0)
static int ieee80211_reconfig_nan(struct ieee80211_sub_if_data *sdata)
{
	struct cfg80211_nan_func *func, **funcs;
	int res, id, i = 0;

	res = drv_start_nan(sdata->local, sdata,
			    &sdata->u.nan.conf);
	if (WARN_ON(res))
		return res;

	funcs = kzalloc((sdata->local->hw.max_nan_de_entries + 1) *
			sizeof(*funcs), GFP_KERNEL);
	if (!funcs)
		return -ENOMEM;

	/* Add all the functions:
	 * This is a little bit ugly. We need to call a potentially sleeping
	 * callback for each NAN function, so we can't hold the spinlock.
	 */
	spin_lock_bh(&sdata->u.nan.func_lock);

	idr_for_each_entry(&sdata->u.nan.function_inst_ids, func, id)
		funcs[i++] = func;

	spin_unlock_bh(&sdata->u.nan.func_lock);

	for (i = 0; funcs[i]; i++) {
		res = drv_add_nan_func(sdata->local, sdata, funcs[i]);
		if (WARN_ON(res))
			ieee80211_nan_func_terminated(&sdata->vif,
						      funcs[i]->instance_id,
						      NL80211_NAN_FUNC_TERM_REASON_ERROR,
						      GFP_KERNEL);
	}

	kfree(funcs);

	return 0;
}
#endif

int ieee80211_reconfig(struct ieee80211_local *local)
{
	struct ieee80211_hw *hw = &local->hw;
	struct ieee80211_sub_if_data *sdata;
	struct ieee80211_chanctx *ctx;
	struct sta_info *sta;
	int res, i;
	bool reconfig_due_to_wowlan = false;
	struct ieee80211_sub_if_data *sched_scan_sdata;
	struct cfg80211_sched_scan_request *sched_scan_req;
	bool sched_scan_stopped = false;
	bool suspended = local->suspended;

	/* nothing to do if HW shouldn't run */
	if (!local->open_count)
		goto wake_up;

#ifdef CONFIG_PM
	if (suspended)
		local->resuming = true;

	if (local->wowlan) {
		/*
		 * In the wowlan case, both mac80211 and the device
		 * are functional when the resume op is called, so
		 * clear local->suspended so the device could operate
		 * normally (e.g. pass rx frames).
		 */
		local->suspended = false;
		res = drv_resume(local);
		local->wowlan = false;
		if (res < 0) {
			local->resuming = false;
			return res;
		}
		if (res == 0)
			goto wake_up;
		WARN_ON(res > 1);
		/*
		 * res is 1, which means the driver requested
		 * to go through a regular reset on wakeup.
		 * restore local->suspended in this case.
		 */
		reconfig_due_to_wowlan = true;
		local->suspended = true;
	}
#endif

	/*
	 * In case of hw_restart during suspend (without wowlan),
	 * cancel restart work, as we are reconfiguring the device
	 * anyway.
	 * Note that restart_work is scheduled on a frozen workqueue,
	 * so we can't deadlock in this case.
	 */
	if (suspended && local->in_reconfig && !reconfig_due_to_wowlan)
		cancel_work_sync(&local->restart_work);

	local->started = false;

	/*
	 * Upon resume hardware can sometimes be goofy due to
	 * various platform / driver / bus issues, so restarting
	 * the device may at times not work immediately. Propagate
	 * the error.
	 */
	res = drv_start(local);
	if (res) {
		if (suspended)
			WARN(1, "Hardware became unavailable upon resume. This could be a software issue prior to suspend or a hardware issue.\n");
		else
			WARN(1, "Hardware became unavailable during restart.\n");
		ieee80211_handle_reconfig_failure(local);
		return res;
	}

	/* setup fragmentation threshold */
	drv_set_frag_threshold(local, hw->wiphy->frag_threshold);

	/* setup RTS threshold */
	drv_set_rts_threshold(local, hw->wiphy->rts_threshold);

	/* reset coverage class */
	drv_set_coverage_class(local, hw->wiphy->coverage_class);

	ieee80211_led_radio(local, true);
	ieee80211_mod_tpt_led_trig(local,
				   IEEE80211_TPT_LEDTRIG_FL_RADIO, 0);

	/* add interfaces */
	sdata = rtnl_dereference(local->monitor_sdata);
	if (sdata) {
		/* in HW restart it exists already */
		WARN_ON(local->resuming);
		res = drv_add_interface(local, sdata);
		if (WARN_ON(res)) {
			RCU_INIT_POINTER(local->monitor_sdata, NULL);
			synchronize_net();
			kfree(sdata);
		}
	}

	list_for_each_entry(sdata, &local->interfaces, list) {
		if (sdata->vif.type != NL80211_IFTYPE_AP_VLAN &&
		    sdata->vif.type != NL80211_IFTYPE_MONITOR &&
		    ieee80211_sdata_running(sdata)) {
			res = drv_add_interface(local, sdata);
			if (WARN_ON(res))
				break;
		}
	}

	/* If adding any of the interfaces failed above, roll back and
	 * report failure.
	 */
	if (res) {
		list_for_each_entry_continue_reverse(sdata, &local->interfaces,
						     list)
			if (sdata->vif.type != NL80211_IFTYPE_AP_VLAN &&
			    sdata->vif.type != NL80211_IFTYPE_MONITOR &&
			    ieee80211_sdata_running(sdata))
				drv_remove_interface(local, sdata);
		ieee80211_handle_reconfig_failure(local);
		return res;
	}

	/* add channel contexts */
	if (local->use_chanctx) {
		mutex_lock(&local->chanctx_mtx);
		list_for_each_entry(ctx, &local->chanctx_list, list)
			if (ctx->replace_state !=
			    IEEE80211_CHANCTX_REPLACES_OTHER)
				WARN_ON(drv_add_chanctx(local, ctx));
		mutex_unlock(&local->chanctx_mtx);

		sdata = rtnl_dereference(local->monitor_sdata);
		if (sdata && ieee80211_sdata_running(sdata))
			ieee80211_assign_chanctx(local, sdata);
	}

	/* reconfigure hardware */
	ieee80211_hw_config(local, ~0);

	ieee80211_configure_filter(local);

	/* Finally also reconfigure all the BSS information */
	list_for_each_entry(sdata, &local->interfaces, list) {
		u32 changed;

		if (!ieee80211_sdata_running(sdata))
			continue;

		ieee80211_assign_chanctx(local, sdata);

		switch (sdata->vif.type) {
		case NL80211_IFTYPE_AP_VLAN:
		case NL80211_IFTYPE_MONITOR:
			break;
		default:
			ieee80211_reconfig_stations(sdata);
			/* fall through */
		case NL80211_IFTYPE_AP: /* AP stations are handled later */
			for (i = 0; i < IEEE80211_NUM_ACS; i++)
				drv_conf_tx(local, sdata, i,
					    &sdata->tx_conf[i]);
			break;
		}

		/* common change flags for all interface types */
		changed = BSS_CHANGED_ERP_CTS_PROT |
			  BSS_CHANGED_ERP_PREAMBLE |
			  BSS_CHANGED_ERP_SLOT |
			  BSS_CHANGED_HT |
			  BSS_CHANGED_BASIC_RATES |
			  BSS_CHANGED_BEACON_INT |
			  BSS_CHANGED_BSSID |
			  BSS_CHANGED_CQM |
			  BSS_CHANGED_QOS |
			  BSS_CHANGED_IDLE |
			  BSS_CHANGED_TXPOWER;

		if (sdata->vif.mu_mimo_owner)
			changed |= BSS_CHANGED_MU_GROUPS;

		switch (sdata->vif.type) {
		case NL80211_IFTYPE_STATION:
			changed |= BSS_CHANGED_ASSOC |
				   BSS_CHANGED_ARP_FILTER |
				   BSS_CHANGED_PS;

			/* Re-send beacon info report to the driver */
			if (sdata->u.mgd.have_beacon)
				changed |= BSS_CHANGED_BEACON_INFO;

			if (sdata->vif.bss_conf.max_idle_period ||
			    sdata->vif.bss_conf.protected_keep_alive)
				changed |= BSS_CHANGED_KEEP_ALIVE;

			sdata_lock(sdata);
			ieee80211_bss_info_change_notify(sdata, changed);
			sdata_unlock(sdata);
			break;
#if CFG80211_VERSION >= KERNEL_VERSION(3,19,0)
		case NL80211_IFTYPE_OCB:
			/* keep code in case of fall-through (spatch generated) */
#endif
			changed |= BSS_CHANGED_OCB;
			ieee80211_bss_info_change_notify(sdata, changed);
			break;
		case NL80211_IFTYPE_ADHOC:
			changed |= BSS_CHANGED_IBSS;
			/* fall through */
		case NL80211_IFTYPE_AP:
			changed |= BSS_CHANGED_SSID | BSS_CHANGED_P2P_PS;

			if (sdata->vif.type == NL80211_IFTYPE_AP) {
				changed |= BSS_CHANGED_AP_PROBE_RESP;

				if (rcu_access_pointer(sdata->u.ap.beacon))
					drv_start_ap(local, sdata);
			}

			/* fall through */
		case NL80211_IFTYPE_MESH_POINT:
			if (sdata->vif.bss_conf.enable_beacon) {
				changed |= BSS_CHANGED_BEACON |
					   BSS_CHANGED_BEACON_ENABLED;
				ieee80211_bss_info_change_notify(sdata, changed);
			}
			break;
<<<<<<< HEAD
#if CFG80211_VERSION >= KERNEL_VERSION(4,9,0)
=======
#if CFG80211_VERSION >= KERNEL_VERSION(4,4,0)
>>>>>>> d791bd29
		case NL80211_IFTYPE_NAN:
			/* keep code in case of fall-through (spatch generated) */
#endif
			res = ieee80211_reconfig_nan(sdata);
			if (res < 0) {
				ieee80211_handle_reconfig_failure(local);
				return res;
			}
			break;
		case NL80211_IFTYPE_WDS:
		case NL80211_IFTYPE_AP_VLAN:
		case NL80211_IFTYPE_MONITOR:
		case NL80211_IFTYPE_P2P_DEVICE:
			/* nothing to do */
			break;
		case NL80211_IFTYPE_UNSPECIFIED:
		case NUM_NL80211_IFTYPES:
		case NL80211_IFTYPE_P2P_CLIENT:
		case NL80211_IFTYPE_P2P_GO:
<<<<<<< HEAD
#if CFG80211_VERSION >= KERNEL_VERSION(99,0,0)
=======
#if CFG80211_VERSION >= KERNEL_VERSION(4,99,0)
>>>>>>> d791bd29
		case NL80211_IFTYPE_NAN_DATA:
			/* keep code in case of fall-through (spatch generated) */
#endif
			WARN_ON(1);
			break;
		}
	}

	ieee80211_recalc_ps(local);

	/*
	 * The sta might be in psm against the ap (e.g. because
	 * this was the state before a hw restart), so we
	 * explicitly send a null packet in order to make sure
	 * it'll sync against the ap (and get out of psm).
	 */
	if (!(local->hw.conf.flags & IEEE80211_CONF_PS)) {
		list_for_each_entry(sdata, &local->interfaces, list) {
			if (sdata->vif.type != NL80211_IFTYPE_STATION)
				continue;
			if (!sdata->u.mgd.associated)
				continue;

			ieee80211_send_nullfunc(local, sdata, false);
		}
	}

	/* APs are now beaconing, add back stations */
	mutex_lock(&local->sta_mtx);
	list_for_each_entry(sta, &local->sta_list, list) {
		enum ieee80211_sta_state state;

		if (!sta->uploaded)
			continue;

		if (sta->sdata->vif.type != NL80211_IFTYPE_AP)
			continue;

		for (state = IEEE80211_STA_NOTEXIST;
		     state < sta->sta_state; state++)
			WARN_ON(drv_sta_state(local, sta->sdata, sta, state,
					      state + 1));
	}
	mutex_unlock(&local->sta_mtx);

	/* add back keys */
	list_for_each_entry(sdata, &local->interfaces, list)
		ieee80211_reset_crypto_tx_tailroom(sdata);

	list_for_each_entry(sdata, &local->interfaces, list)
		if (ieee80211_sdata_running(sdata))
			ieee80211_enable_keys(sdata);

	/* Reconfigure sched scan if it was interrupted by FW restart */
	mutex_lock(&local->mtx);
	sched_scan_sdata = rcu_dereference_protected(local->sched_scan_sdata,
						lockdep_is_held(&local->mtx));
	sched_scan_req = rcu_dereference_protected(local->sched_scan_req,
						lockdep_is_held(&local->mtx));
	if (sched_scan_sdata && sched_scan_req)
		/*
		 * Sched scan stopped, but we don't want to report it. Instead,
		 * we're trying to reschedule. However, if more than one scan
		 * plan was set, we cannot reschedule since we don't know which
		 * scan plan was currently running (and some scan plans may have
		 * already finished).
		 */
		if (
#if CFG80211_VERSION >= KERNEL_VERSION(4,4,0)
		    sched_scan_req->n_scan_plans > 1 ||
#endif
		    __ieee80211_request_sched_scan_start(sched_scan_sdata,
							 sched_scan_req)) {
			RCU_INIT_POINTER(local->sched_scan_sdata, NULL);
			RCU_INIT_POINTER(local->sched_scan_req, NULL);
			sched_scan_stopped = true;
		}
	mutex_unlock(&local->mtx);

	if (sched_scan_stopped)
		cfg80211_sched_scan_stopped_rtnl(local->hw.wiphy, 0);

 wake_up:

	if (local->monitors == local->open_count && local->monitors > 0)
		ieee80211_add_virtual_monitor(local);

	/*
	 * Clear the WLAN_STA_BLOCK_BA flag so new aggregation
	 * sessions can be established after a resume.
	 *
	 * Also tear down aggregation sessions since reconfiguring
	 * them in a hardware restart scenario is not easily done
	 * right now, and the hardware will have lost information
	 * about the sessions, but we and the AP still think they
	 * are active. This is really a workaround though.
	 */
	if (ieee80211_hw_check(hw, AMPDU_AGGREGATION)) {
		mutex_lock(&local->sta_mtx);

		list_for_each_entry(sta, &local->sta_list, list) {
			if (!local->resuming)
				ieee80211_sta_tear_down_BA_sessions(
						sta, AGG_STOP_LOCAL_REQUEST);
			clear_sta_flag(sta, WLAN_STA_BLOCK_BA);
		}

		mutex_unlock(&local->sta_mtx);
	}

	if (local->in_reconfig) {
		local->in_reconfig = false;
		barrier();

		/* Restart deferred ROCs */
		mutex_lock(&local->mtx);
		ieee80211_start_next_roc(local);
		mutex_unlock(&local->mtx);
	}

	ieee80211_wake_queues_by_reason(hw, IEEE80211_MAX_QUEUE_MAP,
					IEEE80211_QUEUE_STOP_REASON_SUSPEND,
					false);

	/*
	 * If this is for hw restart things are still running.
	 * We may want to change that later, however.
	 */
	if (local->open_count && (!suspended || reconfig_due_to_wowlan))
		drv_reconfig_complete(local, IEEE80211_RECONFIG_TYPE_RESTART);

	if (!suspended)
		return 0;

#ifdef CONFIG_PM
	/* first set suspended false, then resuming */
	local->suspended = false;
	mb();
	local->resuming = false;

	ieee80211_flush_completed_scan(local, false);

	if (local->open_count && !reconfig_due_to_wowlan)
		drv_reconfig_complete(local, IEEE80211_RECONFIG_TYPE_SUSPEND);

	list_for_each_entry(sdata, &local->interfaces, list) {
		if (!ieee80211_sdata_running(sdata))
			continue;
		if (sdata->vif.type == NL80211_IFTYPE_STATION)
			ieee80211_sta_restart(sdata);
	}

	mod_timer(&local->sta_cleanup, jiffies + 1);
#else
	WARN_ON(1);
#endif

	return 0;
}

void ieee80211_resume_disconnect(struct ieee80211_vif *vif)
{
	struct ieee80211_sub_if_data *sdata;
	struct ieee80211_local *local;
	struct ieee80211_key *key;

	if (WARN_ON(!vif))
		return;

	sdata = vif_to_sdata(vif);
	local = sdata->local;

	if (WARN_ON(!local->resuming))
		return;

	if (WARN_ON(vif->type != NL80211_IFTYPE_STATION))
		return;

	sdata->flags |= IEEE80211_SDATA_DISCONNECT_RESUME;

	mutex_lock(&local->key_mtx);
	list_for_each_entry(key, &sdata->key_list, list)
		key->flags |= KEY_FLAG_TAINTED;
	mutex_unlock(&local->key_mtx);
}
EXPORT_SYMBOL_GPL(ieee80211_resume_disconnect);

void ieee80211_recalc_smps(struct ieee80211_sub_if_data *sdata)
{
	struct ieee80211_local *local = sdata->local;
	struct ieee80211_chanctx_conf *chanctx_conf;
	struct ieee80211_chanctx *chanctx;

	mutex_lock(&local->chanctx_mtx);

	chanctx_conf = rcu_dereference_protected(sdata->vif.chanctx_conf,
					lockdep_is_held(&local->chanctx_mtx));

	/*
	 * This function can be called from a work, thus it may be possible
	 * that the chanctx_conf is removed (due to a disconnection, for
	 * example).
	 * So nothing should be done in such case.
	 */
	if (!chanctx_conf)
		goto unlock;

	chanctx = container_of(chanctx_conf, struct ieee80211_chanctx, conf);
	ieee80211_recalc_smps_chanctx(local, chanctx);
 unlock:
	mutex_unlock(&local->chanctx_mtx);
}

void ieee80211_recalc_min_chandef(struct ieee80211_sub_if_data *sdata)
{
	struct ieee80211_local *local = sdata->local;
	struct ieee80211_chanctx_conf *chanctx_conf;
	struct ieee80211_chanctx *chanctx;

	mutex_lock(&local->chanctx_mtx);

	chanctx_conf = rcu_dereference_protected(sdata->vif.chanctx_conf,
					lockdep_is_held(&local->chanctx_mtx));

	if (WARN_ON_ONCE(!chanctx_conf))
		goto unlock;

	chanctx = container_of(chanctx_conf, struct ieee80211_chanctx, conf);
	ieee80211_recalc_chanctx_min_def(local, chanctx);
 unlock:
	mutex_unlock(&local->chanctx_mtx);
}

size_t ieee80211_ie_split_vendor(const u8 *ies, size_t ielen, size_t offset)
{
	size_t pos = offset;

	while (pos < ielen && ies[pos] != WLAN_EID_VENDOR_SPECIFIC)
		pos += 2 + ies[pos + 1];

	return pos;
}

static void _ieee80211_enable_rssi_reports(struct ieee80211_sub_if_data *sdata,
					    int rssi_min_thold,
					    int rssi_max_thold)
{
	trace_api_enable_rssi_reports(sdata, rssi_min_thold, rssi_max_thold);

	if (WARN_ON(sdata->vif.type != NL80211_IFTYPE_STATION))
		return;

	/*
	 * Scale up threshold values before storing it, as the RSSI averaging
	 * algorithm uses a scaled up value as well. Change this scaling
	 * factor if the RSSI averaging algorithm changes.
	 */
	sdata->u.mgd.rssi_min_thold = rssi_min_thold*16;
	sdata->u.mgd.rssi_max_thold = rssi_max_thold*16;
}

void ieee80211_enable_rssi_reports(struct ieee80211_vif *vif,
				    int rssi_min_thold,
				    int rssi_max_thold)
{
	struct ieee80211_sub_if_data *sdata = vif_to_sdata(vif);

	WARN_ON(rssi_min_thold == rssi_max_thold ||
		rssi_min_thold > rssi_max_thold);

	_ieee80211_enable_rssi_reports(sdata, rssi_min_thold,
				       rssi_max_thold);
}
EXPORT_SYMBOL(ieee80211_enable_rssi_reports);

void ieee80211_disable_rssi_reports(struct ieee80211_vif *vif)
{
	struct ieee80211_sub_if_data *sdata = vif_to_sdata(vif);

	_ieee80211_enable_rssi_reports(sdata, 0, 0);
}
EXPORT_SYMBOL(ieee80211_disable_rssi_reports);

u8 *ieee80211_ie_build_ht_cap(u8 *pos, struct ieee80211_sta_ht_cap *ht_cap,
			      u16 cap)
{
	__le16 tmp;

	*pos++ = WLAN_EID_HT_CAPABILITY;
	*pos++ = sizeof(struct ieee80211_ht_cap);
	memset(pos, 0, sizeof(struct ieee80211_ht_cap));

	/* capability flags */
	tmp = cpu_to_le16(cap);
	memcpy(pos, &tmp, sizeof(u16));
	pos += sizeof(u16);

	/* AMPDU parameters */
	*pos++ = ht_cap->ampdu_factor |
		 (ht_cap->ampdu_density <<
			IEEE80211_HT_AMPDU_PARM_DENSITY_SHIFT);

	/* MCS set */
	memcpy(pos, &ht_cap->mcs, sizeof(ht_cap->mcs));
	pos += sizeof(ht_cap->mcs);

	/* extended capabilities */
	pos += sizeof(__le16);

	/* BF capabilities */
	pos += sizeof(__le32);

	/* antenna selection */
	pos += sizeof(u8);

	return pos;
}

u8 *ieee80211_ie_build_vht_cap(u8 *pos, struct ieee80211_sta_vht_cap *vht_cap,
			       u32 cap)
{
	__le32 tmp;

	*pos++ = WLAN_EID_VHT_CAPABILITY;
	*pos++ = sizeof(struct ieee80211_vht_cap);
	memset(pos, 0, sizeof(struct ieee80211_vht_cap));

	/* capability flags */
	tmp = cpu_to_le32(cap);
	memcpy(pos, &tmp, sizeof(u32));
	pos += sizeof(u32);

	/* VHT MCS set */
	memcpy(pos, &vht_cap->vht_mcs, sizeof(vht_cap->vht_mcs));
	pos += sizeof(vht_cap->vht_mcs);

	return pos;
}

u8 *ieee80211_ie_build_he_cap(u8 *pos,
			      const struct ieee80211_sta_he_cap *he_cap,
			      u8 *end)
{
	u8 n;
	u8 ie_len;
	u8 *orig_pos = pos;

	/* Make sure we have place for the IE */
	/*
	 * TODO: the 1 added is because this temporarily is under the EXTENSION
	 * IE. Get rid of it when it moves.
	 */
	if (!he_cap)
		return orig_pos;

	n = ieee80211_he_mcs_nss_size(&he_cap->he_cap_elem);
	ie_len = 2 + 1 +
		 sizeof(he_cap->he_cap_elem) + n +
		 ieee80211_he_ppe_size(he_cap->ppe_thres[0],
				       he_cap->he_cap_elem.phy_cap_info);

	if ((end - pos) < ie_len)
		return orig_pos;

	*pos++ = WLAN_EID_EXTENSION;
	pos++; /* We'll set the size later below */
	*pos++ = WLAN_EID_EXT_HE_CAPABILITY;

	/* Fixed data */
	memcpy(pos, &he_cap->he_cap_elem, sizeof(he_cap->he_cap_elem));
	pos += sizeof(he_cap->he_cap_elem);

	memcpy(pos, &he_cap->he_mcs_nss_supp, n);
	pos += n;

	/* Check if PPE Threshold should be present */
	if ((he_cap->he_cap_elem.phy_cap_info[6] &
	     IEEE80211_HE_PHY_CAP6_PPE_THRESHOLD_PRESENT) == 0)
		goto end;

	/*
	 * Calculate how many PPET16/PPET8 pairs are to come. Algorithm:
	 * (NSS_M1 + 1) x (num of 1 bits in RU_INDEX_BITMASK)
	 */
	n = hweight8(he_cap->ppe_thres[0] &
		     IEEE80211_PPE_THRES_RU_INDEX_BITMASK_MASK);
	n *= (1 + ((he_cap->ppe_thres[0] & IEEE80211_PPE_THRES_NSS_MASK) >>
		   IEEE80211_PPE_THRES_NSS_POS));

	/*
	 * Each pair is 6 bits, and we need to add the 7 "header" bits to the
	 * total size.
	 */
	n = (n * IEEE80211_PPE_THRES_INFO_PPET_SIZE * 2) + 7;
	n = DIV_ROUND_UP(n, 8);

	/* Copy PPE Thresholds */
	memcpy(pos, &he_cap->ppe_thres, n);
	pos += n;

end:
	orig_pos[1] = (pos - orig_pos) - 2;
	return pos;
}

u8 *ieee80211_ie_build_ht_oper(u8 *pos, struct ieee80211_sta_ht_cap *ht_cap,
			       const struct cfg80211_chan_def *chandef,
			       u16 prot_mode, bool rifs_mode)
{
	struct ieee80211_ht_operation *ht_oper;
	/* Build HT Information */
	*pos++ = WLAN_EID_HT_OPERATION;
	*pos++ = sizeof(struct ieee80211_ht_operation);
	ht_oper = (struct ieee80211_ht_operation *)pos;
	ht_oper->primary_chan = ieee80211_frequency_to_channel(
					chandef->chan->center_freq);
	switch (chandef->width) {
	case NL80211_CHAN_WIDTH_160:
	case NL80211_CHAN_WIDTH_80P80:
	case NL80211_CHAN_WIDTH_80:
	case NL80211_CHAN_WIDTH_40:
		if (chandef->center_freq1 > chandef->chan->center_freq)
			ht_oper->ht_param = IEEE80211_HT_PARAM_CHA_SEC_ABOVE;
		else
			ht_oper->ht_param = IEEE80211_HT_PARAM_CHA_SEC_BELOW;
		break;
	default:
		ht_oper->ht_param = IEEE80211_HT_PARAM_CHA_SEC_NONE;
		break;
	}
	if (ht_cap->cap & IEEE80211_HT_CAP_SUP_WIDTH_20_40 &&
	    chandef->width != NL80211_CHAN_WIDTH_20_NOHT &&
	    chandef->width != NL80211_CHAN_WIDTH_20)
		ht_oper->ht_param |= IEEE80211_HT_PARAM_CHAN_WIDTH_ANY;

	if (rifs_mode)
		ht_oper->ht_param |= IEEE80211_HT_PARAM_RIFS_MODE;

	ht_oper->operation_mode = cpu_to_le16(prot_mode);
	ht_oper->stbc_param = 0x0000;

	/* It seems that Basic MCS set and Supported MCS set
	   are identical for the first 10 bytes */
	memset(&ht_oper->basic_set, 0, 16);
	memcpy(&ht_oper->basic_set, &ht_cap->mcs, 10);

	return pos + sizeof(struct ieee80211_ht_operation);
}

void ieee80211_ie_build_wide_bw_cs(u8 *pos,
				   const struct cfg80211_chan_def *chandef)
{
	*pos++ = WLAN_EID_WIDE_BW_CHANNEL_SWITCH;	/* EID */
	*pos++ = 3;					/* IE length */
	/* New channel width */
	switch (chandef->width) {
	case NL80211_CHAN_WIDTH_80:
		*pos++ = IEEE80211_VHT_CHANWIDTH_80MHZ;
		break;
	case NL80211_CHAN_WIDTH_160:
		*pos++ = IEEE80211_VHT_CHANWIDTH_160MHZ;
		break;
	case NL80211_CHAN_WIDTH_80P80:
		*pos++ = IEEE80211_VHT_CHANWIDTH_80P80MHZ;
		break;
	default:
		*pos++ = IEEE80211_VHT_CHANWIDTH_USE_HT;
	}

	/* new center frequency segment 0 */
	*pos++ = ieee80211_frequency_to_channel(chandef->center_freq1);
	/* new center frequency segment 1 */
	if (chandef->center_freq2)
		*pos++ = ieee80211_frequency_to_channel(chandef->center_freq2);
	else
		*pos++ = 0;
}

u8 *ieee80211_ie_build_vht_oper(u8 *pos, struct ieee80211_sta_vht_cap *vht_cap,
				const struct cfg80211_chan_def *chandef)
{
	struct ieee80211_vht_operation *vht_oper;

	*pos++ = WLAN_EID_VHT_OPERATION;
	*pos++ = sizeof(struct ieee80211_vht_operation);
	vht_oper = (struct ieee80211_vht_operation *)pos;
	vht_oper->center_freq_seg0_idx = ieee80211_frequency_to_channel(
							chandef->center_freq1);
	if (chandef->center_freq2)
		vht_oper->center_freq_seg1_idx =
			ieee80211_frequency_to_channel(chandef->center_freq2);
	else
		vht_oper->center_freq_seg1_idx = 0x00;

	switch (chandef->width) {
	case NL80211_CHAN_WIDTH_160:
		/*
		 * Convert 160 MHz channel width to new style as interop
		 * workaround.
		 */
		vht_oper->chan_width = IEEE80211_VHT_CHANWIDTH_80MHZ;
		vht_oper->center_freq_seg1_idx = vht_oper->center_freq_seg0_idx;
		if (chandef->chan->center_freq < chandef->center_freq1)
			vht_oper->center_freq_seg0_idx -= 8;
		else
			vht_oper->center_freq_seg0_idx += 8;
		break;
	case NL80211_CHAN_WIDTH_80P80:
		/*
		 * Convert 80+80 MHz channel width to new style as interop
		 * workaround.
		 */
		vht_oper->chan_width = IEEE80211_VHT_CHANWIDTH_80MHZ;
		break;
	case NL80211_CHAN_WIDTH_80:
		vht_oper->chan_width = IEEE80211_VHT_CHANWIDTH_80MHZ;
		break;
	default:
		vht_oper->chan_width = IEEE80211_VHT_CHANWIDTH_USE_HT;
		break;
	}

	/* don't require special VHT peer rates */
	vht_oper->basic_mcs_set = cpu_to_le16(0xffff);

	return pos + sizeof(struct ieee80211_vht_operation);
}

bool ieee80211_chandef_ht_oper(const struct ieee80211_ht_operation *ht_oper,
			       struct cfg80211_chan_def *chandef)
{
	enum nl80211_channel_type channel_type;

	if (!ht_oper)
		return false;

	switch (ht_oper->ht_param & IEEE80211_HT_PARAM_CHA_SEC_OFFSET) {
	case IEEE80211_HT_PARAM_CHA_SEC_NONE:
		channel_type = NL80211_CHAN_HT20;
		break;
	case IEEE80211_HT_PARAM_CHA_SEC_ABOVE:
		channel_type = NL80211_CHAN_HT40PLUS;
		break;
	case IEEE80211_HT_PARAM_CHA_SEC_BELOW:
		channel_type = NL80211_CHAN_HT40MINUS;
		break;
	default:
		channel_type = NL80211_CHAN_NO_HT;
		return false;
	}

	cfg80211_chandef_create(chandef, chandef->chan, channel_type);
	return true;
}

bool ieee80211_chandef_vht_oper(const struct ieee80211_vht_operation *oper,
				struct cfg80211_chan_def *chandef)
{
	struct cfg80211_chan_def new = *chandef;
	int cf1, cf2;

	if (!oper)
		return false;

	cf1 = ieee80211_channel_to_frequency(oper->center_freq_seg0_idx,
					     chandef->chan->band);
	cf2 = ieee80211_channel_to_frequency(oper->center_freq_seg1_idx,
					     chandef->chan->band);

	switch (oper->chan_width) {
	case IEEE80211_VHT_CHANWIDTH_USE_HT:
		break;
	case IEEE80211_VHT_CHANWIDTH_80MHZ:
		new.width = NL80211_CHAN_WIDTH_80;
		new.center_freq1 = cf1;
		/* If needed, adjust based on the newer interop workaround. */
		if (oper->center_freq_seg1_idx) {
			unsigned int diff;

			diff = abs(oper->center_freq_seg1_idx -
				   oper->center_freq_seg0_idx);
			if (diff == 8) {
				new.width = NL80211_CHAN_WIDTH_160;
				new.center_freq1 = cf2;
			} else if (diff > 8) {
				new.width = NL80211_CHAN_WIDTH_80P80;
				new.center_freq2 = cf2;
			}
		}
		break;
	case IEEE80211_VHT_CHANWIDTH_160MHZ:
		new.width = NL80211_CHAN_WIDTH_160;
		new.center_freq1 = cf1;
		break;
	case IEEE80211_VHT_CHANWIDTH_80P80MHZ:
		new.width = NL80211_CHAN_WIDTH_80P80;
		new.center_freq1 = cf1;
		new.center_freq2 = cf2;
		break;
	default:
		return false;
	}

	if (!cfg80211_chandef_valid(&new))
		return false;

	*chandef = new;
	return true;
}

int ieee80211_parse_bitrates(struct cfg80211_chan_def *chandef,
			     const struct ieee80211_supported_band *sband,
			     const u8 *srates, int srates_len, u32 *rates)
{
	u32 rate_flags = ieee80211_chandef_rate_flags(chandef);
	int shift = ieee80211_chandef_get_shift(chandef);
	struct ieee80211_rate *br;
	int brate, rate, i, j, count = 0;

	*rates = 0;

	for (i = 0; i < srates_len; i++) {
		rate = srates[i] & 0x7f;

		for (j = 0; j < sband->n_bitrates; j++) {
			br = &sband->bitrates[j];
			if ((rate_flags & br->flags) != rate_flags)
				continue;

			brate = DIV_ROUND_UP(br->bitrate, (1 << shift) * 5);
			if (brate == rate) {
				*rates |= BIT(j);
				count++;
				break;
			}
		}
	}
	return count;
}

int ieee80211_add_srates_ie(struct ieee80211_sub_if_data *sdata,
			    struct sk_buff *skb, bool need_basic,
			    enum nl80211_band band)
{
	struct ieee80211_local *local = sdata->local;
	struct ieee80211_supported_band *sband;
	int rate, shift;
	u8 i, rates, *pos;
	u32 basic_rates = sdata->vif.bss_conf.basic_rates;
	u32 rate_flags;

	shift = ieee80211_vif_get_shift(&sdata->vif);
	rate_flags = ieee80211_chandef_rate_flags(&sdata->vif.bss_conf.chandef);
	sband = local->hw.wiphy->bands[band];
	rates = 0;
	for (i = 0; i < sband->n_bitrates; i++) {
		if ((rate_flags & sband->bitrates[i].flags) != rate_flags)
			continue;
		rates++;
	}
	if (rates > 8)
		rates = 8;

	if (skb_tailroom(skb) < rates + 2)
		return -ENOMEM;

	pos = skb_put(skb, rates + 2);
	*pos++ = WLAN_EID_SUPP_RATES;
	*pos++ = rates;
	for (i = 0; i < rates; i++) {
		u8 basic = 0;
		if ((rate_flags & sband->bitrates[i].flags) != rate_flags)
			continue;

		if (need_basic && basic_rates & BIT(i))
			basic = 0x80;
		rate = DIV_ROUND_UP(sband->bitrates[i].bitrate,
				    5 * (1 << shift));
		*pos++ = basic | (u8) rate;
	}

	return 0;
}

int ieee80211_add_ext_srates_ie(struct ieee80211_sub_if_data *sdata,
				struct sk_buff *skb, bool need_basic,
				enum nl80211_band band)
{
	struct ieee80211_local *local = sdata->local;
	struct ieee80211_supported_band *sband;
	int rate, shift;
	u8 i, exrates, *pos;
	u32 basic_rates = sdata->vif.bss_conf.basic_rates;
	u32 rate_flags;

	rate_flags = ieee80211_chandef_rate_flags(&sdata->vif.bss_conf.chandef);
	shift = ieee80211_vif_get_shift(&sdata->vif);

	sband = local->hw.wiphy->bands[band];
	exrates = 0;
	for (i = 0; i < sband->n_bitrates; i++) {
		if ((rate_flags & sband->bitrates[i].flags) != rate_flags)
			continue;
		exrates++;
	}

	if (exrates > 8)
		exrates -= 8;
	else
		exrates = 0;

	if (skb_tailroom(skb) < exrates + 2)
		return -ENOMEM;

	if (exrates) {
		pos = skb_put(skb, exrates + 2);
		*pos++ = WLAN_EID_EXT_SUPP_RATES;
		*pos++ = exrates;
		for (i = 8; i < sband->n_bitrates; i++) {
			u8 basic = 0;
			if ((rate_flags & sband->bitrates[i].flags)
			    != rate_flags)
				continue;
			if (need_basic && basic_rates & BIT(i))
				basic = 0x80;
			rate = DIV_ROUND_UP(sband->bitrates[i].bitrate,
					    5 * (1 << shift));
			*pos++ = basic | (u8) rate;
		}
	}
	return 0;
}

int ieee80211_ave_rssi(struct ieee80211_vif *vif)
{
	struct ieee80211_sub_if_data *sdata = vif_to_sdata(vif);
	struct ieee80211_if_managed *ifmgd = &sdata->u.mgd;

	if (WARN_ON_ONCE(sdata->vif.type != NL80211_IFTYPE_STATION)) {
		/* non-managed type inferfaces */
		return 0;
	}
	return -ewma_beacon_signal_read(&ifmgd->ave_beacon_signal);
}
EXPORT_SYMBOL_GPL(ieee80211_ave_rssi);

u8 ieee80211_mcs_to_chains(const struct ieee80211_mcs_info *mcs)
{
	if (!mcs)
		return 1;

	/* TODO: consider rx_highest */

	if (mcs->rx_mask[3])
		return 4;
	if (mcs->rx_mask[2])
		return 3;
	if (mcs->rx_mask[1])
		return 2;
	return 1;
}

/**
 * ieee80211_calculate_rx_timestamp - calculate timestamp in frame
 * @local: mac80211 hw info struct
 * @status: RX status
 * @mpdu_len: total MPDU length (including FCS)
 * @mpdu_offset: offset into MPDU to calculate timestamp at
 *
 * This function calculates the RX timestamp at the given MPDU offset, taking
 * into account what the RX timestamp was. An offset of 0 will just normalize
 * the timestamp to TSF at beginning of MPDU reception.
 */
u64 ieee80211_calculate_rx_timestamp(struct ieee80211_local *local,
				     struct ieee80211_rx_status *status,
				     unsigned int mpdu_len,
				     unsigned int mpdu_offset)
{
	u64 ts = status->mactime;
	struct rate_info ri;
	u16 rate;

	if (WARN_ON(!ieee80211_have_rx_timestamp(status)))
		return 0;

	memset(&ri, 0, sizeof(ri));

	set_rate_info_bw(&ri, status->bw);

	/* Fill cfg80211 rate info */
	switch (status->encoding) {
	case RX_ENC_HT:
		ri.mcs = status->rate_idx;
		ri.flags |= RATE_INFO_FLAGS_MCS;
		if (status->enc_flags & RX_ENC_FLAG_SHORT_GI)
			ri.flags |= RATE_INFO_FLAGS_SHORT_GI;
		break;
	case RX_ENC_VHT:
		ri.flags |= RATE_INFO_FLAGS_VHT_MCS;
		ri.mcs = status->rate_idx;
		ri.nss = status->nss;
		if (status->enc_flags & RX_ENC_FLAG_SHORT_GI)
			ri.flags |= RATE_INFO_FLAGS_SHORT_GI;
		break;
	default:
		WARN_ON(1);
		/* fall through */
	case RX_ENC_LEGACY: {
		struct ieee80211_supported_band *sband;
		int shift = 0;
		int bitrate;

		switch (status->bw) {
		case RATE_INFO_BW_10:
			shift = 1;
			break;
		case RATE_INFO_BW_5:
			shift = 2;
			break;
		}

		sband = local->hw.wiphy->bands[status->band];
		bitrate = sband->bitrates[status->rate_idx].bitrate;
		ri.legacy = DIV_ROUND_UP(bitrate, (1 << shift));

		if (status->flag & RX_FLAG_MACTIME_PLCP_START) {
			/* TODO: handle HT/VHT preambles */
			if (status->band == NL80211_BAND_5GHZ) {
				ts += 20 << shift;
				mpdu_offset += 2;
			} else if (status->enc_flags & RX_ENC_FLAG_SHORTPRE) {
				ts += 96;
			} else {
				ts += 192;
			}
		}
		break;
		}
	}

	rate = cfg80211_calculate_bitrate(&ri);
	if (WARN_ONCE(!rate,
		      "Invalid bitrate: flags=0x%llx, idx=%d, vht_nss=%d\n",
		      (unsigned long long)status->flag, status->rate_idx,
		      status->nss))
		return 0;

	/* rewind from end of MPDU */
	if (status->flag & RX_FLAG_MACTIME_END)
		ts -= mpdu_len * 8 * 10 / rate;

	ts += mpdu_offset * 8 * 10 / rate;

	return ts;
}

void ieee80211_dfs_cac_cancel(struct ieee80211_local *local)
{
	struct ieee80211_sub_if_data *sdata;
	struct cfg80211_chan_def chandef;

	/* for interface list, to avoid linking iflist_mtx and chanctx_mtx */
	ASSERT_RTNL();

	mutex_lock(&local->mtx);
	list_for_each_entry(sdata, &local->interfaces, list) {
		/* it might be waiting for the local->mtx, but then
		 * by the time it gets it, sdata->wdev.cac_started
		 * will no longer be true
		 */
		cancel_delayed_work(&sdata->dfs_cac_timer_work);

		if (wdev_cac_started(&sdata->wdev)) {
			chandef = sdata->vif.bss_conf.chandef;
			ieee80211_vif_release_channel(sdata);
			cfg80211_cac_event(sdata->dev,
					   &chandef,
					   NL80211_RADAR_CAC_ABORTED,
					   GFP_KERNEL);
		}
	}
	mutex_unlock(&local->mtx);
}

void ieee80211_dfs_radar_detected_work(struct work_struct *work)
{
	struct ieee80211_local *local =
		container_of(work, struct ieee80211_local, radar_detected_work);
	struct cfg80211_chan_def chandef = local->hw.conf.chandef;
	struct ieee80211_chanctx *ctx;
	int num_chanctx = 0;

	mutex_lock(&local->chanctx_mtx);
	list_for_each_entry(ctx, &local->chanctx_list, list) {
		if (ctx->replace_state == IEEE80211_CHANCTX_REPLACES_OTHER)
			continue;

		num_chanctx++;
		chandef = ctx->conf.def;
	}
	mutex_unlock(&local->chanctx_mtx);

	rtnl_lock();
	ieee80211_dfs_cac_cancel(local);
	rtnl_unlock();

	if (num_chanctx > 1)
		/* XXX: multi-channel is not supported yet */
		WARN_ON(1);
	else
		cfg80211_radar_event(local->hw.wiphy, &chandef, GFP_KERNEL);
}

void ieee80211_radar_detected(struct ieee80211_hw *hw)
{
	struct ieee80211_local *local = hw_to_local(hw);

	trace_api_radar_detected(local);

	schedule_work(&local->radar_detected_work);
}
EXPORT_SYMBOL(ieee80211_radar_detected);

u32 ieee80211_chandef_downgrade(struct cfg80211_chan_def *c)
{
	u32 ret;
	int tmp;

	switch (c->width) {
	case NL80211_CHAN_WIDTH_20:
		c->width = NL80211_CHAN_WIDTH_20_NOHT;
		ret = IEEE80211_STA_DISABLE_HT | IEEE80211_STA_DISABLE_VHT;
		break;
	case NL80211_CHAN_WIDTH_40:
		c->width = NL80211_CHAN_WIDTH_20;
		c->center_freq1 = c->chan->center_freq;
		ret = IEEE80211_STA_DISABLE_40MHZ |
		      IEEE80211_STA_DISABLE_VHT;
		break;
	case NL80211_CHAN_WIDTH_80:
		tmp = (30 + c->chan->center_freq - c->center_freq1)/20;
		/* n_P40 */
		tmp /= 2;
		/* freq_P40 */
		c->center_freq1 = c->center_freq1 - 20 + 40 * tmp;
		c->width = NL80211_CHAN_WIDTH_40;
		ret = IEEE80211_STA_DISABLE_VHT;
		break;
	case NL80211_CHAN_WIDTH_80P80:
		c->center_freq2 = 0;
		c->width = NL80211_CHAN_WIDTH_80;
		ret = IEEE80211_STA_DISABLE_80P80MHZ |
		      IEEE80211_STA_DISABLE_160MHZ;
		break;
	case NL80211_CHAN_WIDTH_160:
		/* n_P20 */
		tmp = (70 + c->chan->center_freq - c->center_freq1)/20;
		/* n_P80 */
		tmp /= 4;
		c->center_freq1 = c->center_freq1 - 40 + 80 * tmp;
		c->width = NL80211_CHAN_WIDTH_80;
		ret = IEEE80211_STA_DISABLE_80P80MHZ |
		      IEEE80211_STA_DISABLE_160MHZ;
		break;
	default:
	case NL80211_CHAN_WIDTH_20_NOHT:
		WARN_ON_ONCE(1);
		c->width = NL80211_CHAN_WIDTH_20_NOHT;
		ret = IEEE80211_STA_DISABLE_HT | IEEE80211_STA_DISABLE_VHT;
		break;
	case NL80211_CHAN_WIDTH_5:
	case NL80211_CHAN_WIDTH_10:
		WARN_ON_ONCE(1);
		/* keep c->width */
		ret = IEEE80211_STA_DISABLE_HT | IEEE80211_STA_DISABLE_VHT;
		break;
	}

	WARN_ON_ONCE(!cfg80211_chandef_valid(c));

	return ret;
}

/*
 * Returns true if smps_mode_new is strictly more restrictive than
 * smps_mode_old.
 */
bool ieee80211_smps_is_restrictive(enum ieee80211_smps_mode smps_mode_old,
				   enum ieee80211_smps_mode smps_mode_new)
{
	if (WARN_ON_ONCE(smps_mode_old == IEEE80211_SMPS_AUTOMATIC ||
			 smps_mode_new == IEEE80211_SMPS_AUTOMATIC))
		return false;

	switch (smps_mode_old) {
	case IEEE80211_SMPS_STATIC:
		return false;
	case IEEE80211_SMPS_DYNAMIC:
		return smps_mode_new == IEEE80211_SMPS_STATIC;
	case IEEE80211_SMPS_OFF:
		return smps_mode_new != IEEE80211_SMPS_OFF;
	default:
		WARN_ON(1);
	}

	return false;
}

int ieee80211_send_action_csa(struct ieee80211_sub_if_data *sdata,
			      struct cfg80211_csa_settings *csa_settings)
{
	struct sk_buff *skb;
	struct ieee80211_mgmt *mgmt;
	struct ieee80211_local *local = sdata->local;
	int freq;
	int hdr_len = offsetofend(struct ieee80211_mgmt,
				  u.action.u.chan_switch);
	u8 *pos;

	if (sdata->vif.type != NL80211_IFTYPE_ADHOC &&
	    sdata->vif.type != NL80211_IFTYPE_MESH_POINT)
		return -EOPNOTSUPP;

	skb = dev_alloc_skb(local->tx_headroom + hdr_len +
			    5 + /* channel switch announcement element */
			    3 + /* secondary channel offset element */
			    5 + /* wide bandwidth channel switch announcement */
			    8); /* mesh channel switch parameters element */
	if (!skb)
		return -ENOMEM;

	skb_reserve(skb, local->tx_headroom);
	mgmt = skb_put_zero(skb, hdr_len);
	mgmt->frame_control = cpu_to_le16(IEEE80211_FTYPE_MGMT |
					  IEEE80211_STYPE_ACTION);

	eth_broadcast_addr(mgmt->da);
	memcpy(mgmt->sa, sdata->vif.addr, ETH_ALEN);
	if (ieee80211_vif_is_mesh(&sdata->vif)) {
		memcpy(mgmt->bssid, sdata->vif.addr, ETH_ALEN);
	} else {
		struct ieee80211_if_ibss *ifibss = &sdata->u.ibss;
		memcpy(mgmt->bssid, ifibss->bssid, ETH_ALEN);
	}
	mgmt->u.action.category = WLAN_CATEGORY_SPECTRUM_MGMT;
	mgmt->u.action.u.chan_switch.action_code = WLAN_ACTION_SPCT_CHL_SWITCH;
	pos = skb_put(skb, 5);
	*pos++ = WLAN_EID_CHANNEL_SWITCH;			/* EID */
	*pos++ = 3;						/* IE length */
	*pos++ = csa_settings->block_tx ? 1 : 0;		/* CSA mode */
	freq = csa_settings->chandef.chan->center_freq;
	*pos++ = ieee80211_frequency_to_channel(freq);		/* channel */
	*pos++ = csa_settings->count;				/* count */

	if (csa_settings->chandef.width == NL80211_CHAN_WIDTH_40) {
		enum nl80211_channel_type ch_type;

		skb_put(skb, 3);
		*pos++ = WLAN_EID_SECONDARY_CHANNEL_OFFSET;	/* EID */
		*pos++ = 1;					/* IE length */
		ch_type = cfg80211_get_chandef_type(&csa_settings->chandef);
		if (ch_type == NL80211_CHAN_HT40PLUS)
			*pos++ = IEEE80211_HT_PARAM_CHA_SEC_ABOVE;
		else
			*pos++ = IEEE80211_HT_PARAM_CHA_SEC_BELOW;
	}

	if (ieee80211_vif_is_mesh(&sdata->vif)) {
		struct ieee80211_if_mesh *ifmsh = &sdata->u.mesh;

		skb_put(skb, 8);
		*pos++ = WLAN_EID_CHAN_SWITCH_PARAM;		/* EID */
		*pos++ = 6;					/* IE length */
		*pos++ = sdata->u.mesh.mshcfg.dot11MeshTTL;	/* Mesh TTL */
		*pos = 0x00;	/* Mesh Flag: Tx Restrict, Initiator, Reason */
		*pos |= WLAN_EID_CHAN_SWITCH_PARAM_INITIATOR;
		*pos++ |= csa_settings->block_tx ?
			  WLAN_EID_CHAN_SWITCH_PARAM_TX_RESTRICT : 0x00;
		put_unaligned_le16(WLAN_REASON_MESH_CHAN, pos); /* Reason Cd */
		pos += 2;
		put_unaligned_le16(ifmsh->pre_value, pos);/* Precedence Value */
		pos += 2;
	}

	if (csa_settings->chandef.width == NL80211_CHAN_WIDTH_80 ||
	    csa_settings->chandef.width == NL80211_CHAN_WIDTH_80P80 ||
	    csa_settings->chandef.width == NL80211_CHAN_WIDTH_160) {
		skb_put(skb, 5);
		ieee80211_ie_build_wide_bw_cs(pos, &csa_settings->chandef);
	}

	ieee80211_tx_skb(sdata, skb);
	return 0;
}

bool ieee80211_cs_valid(const struct ieee80211_cipher_scheme *cs)
{
	return !(cs == NULL || cs->cipher == 0 ||
		 cs->hdr_len < cs->pn_len + cs->pn_off ||
		 cs->hdr_len <= cs->key_idx_off ||
		 cs->key_idx_shift > 7 ||
		 cs->key_idx_mask == 0);
}

bool ieee80211_cs_list_valid(const struct ieee80211_cipher_scheme *cs, int n)
{
	int i;

	/* Ensure we have enough iftype bitmap space for all iftype values */
	WARN_ON((NUM_NL80211_IFTYPES / 8 + 1) > sizeof(cs[0].iftype));

	for (i = 0; i < n; i++)
		if (!ieee80211_cs_valid(&cs[i]))
			return false;

	return true;
}

const struct ieee80211_cipher_scheme *
ieee80211_cs_get(struct ieee80211_local *local, u32 cipher,
		 enum nl80211_iftype iftype)
{
	const struct ieee80211_cipher_scheme *l = local->hw.cipher_schemes;
	int n = local->hw.n_cipher_schemes;
	int i;
	const struct ieee80211_cipher_scheme *cs = NULL;

	for (i = 0; i < n; i++) {
		if (l[i].cipher == cipher) {
			cs = &l[i];
			break;
		}
	}

	if (!cs || !(cs->iftype & BIT(iftype)))
		return NULL;

	return cs;
}

int ieee80211_cs_headroom(struct ieee80211_local *local,
			  struct cfg80211_crypto_settings *crypto,
			  enum nl80211_iftype iftype)
{
	const struct ieee80211_cipher_scheme *cs;
	int headroom = IEEE80211_ENCRYPT_HEADROOM;
	int i;

	for (i = 0; i < crypto->n_ciphers_pairwise; i++) {
		cs = ieee80211_cs_get(local, crypto->ciphers_pairwise[i],
				      iftype);

		if (cs && headroom < cs->hdr_len)
			headroom = cs->hdr_len;
	}

	for (i = 0; i < cfg80211_crypto_n_ciphers_group(crypto); i++) {
		cs = ieee80211_cs_get(local,
				      cfg80211_crypto_ciphers_group(crypto, i),
				      iftype);
		if (cs && headroom < cs->hdr_len)
			headroom = cs->hdr_len;
	}

	return headroom;
}

static bool
ieee80211_extend_noa_desc(struct ieee80211_noa_data *data, u32 tsf, int i)
{
	s32 end = data->desc[i].start + data->desc[i].duration - (tsf + 1);
	int skip;

	if (end > 0)
		return false;

	/* One shot NOA  */
	if (data->count[i] == 1)
		return false;

	if (data->desc[i].interval == 0)
		return false;

	/* End time is in the past, check for repetitions */
	skip = DIV_ROUND_UP(-end, data->desc[i].interval);
	if (data->count[i] < 255) {
		if (data->count[i] <= skip) {
			data->count[i] = 0;
			return false;
		}

		data->count[i] -= skip;
	}

	data->desc[i].start += skip * data->desc[i].interval;

	return true;
}

static bool
ieee80211_extend_absent_time(struct ieee80211_noa_data *data, u32 tsf,
			     s32 *offset)
{
	bool ret = false;
	int i;

	for (i = 0; i < IEEE80211_P2P_NOA_DESC_MAX; i++) {
		s32 cur;

		if (!data->count[i])
			continue;

		if (ieee80211_extend_noa_desc(data, tsf + *offset, i))
			ret = true;

		cur = data->desc[i].start - tsf;
		if (cur > *offset)
			continue;

		cur = data->desc[i].start + data->desc[i].duration - tsf;
		if (cur > *offset)
			*offset = cur;
	}

	return ret;
}

static u32
ieee80211_get_noa_absent_time(struct ieee80211_noa_data *data, u32 tsf)
{
	s32 offset = 0;
	int tries = 0;
	/*
	 * arbitrary limit, used to avoid infinite loops when combined NoA
	 * descriptors cover the full time period.
	 */
	int max_tries = 5;

	ieee80211_extend_absent_time(data, tsf, &offset);
	do {
		if (!ieee80211_extend_absent_time(data, tsf, &offset))
			break;

		tries++;
	} while (tries < max_tries);

	return offset;
}

void ieee80211_update_p2p_noa(struct ieee80211_noa_data *data, u32 tsf)
{
	u32 next_offset = BIT(31) - 1;
	int i;

	data->absent = 0;
	data->has_next_tsf = false;
	for (i = 0; i < IEEE80211_P2P_NOA_DESC_MAX; i++) {
		s32 start;

		if (!data->count[i])
			continue;

		ieee80211_extend_noa_desc(data, tsf, i);
		start = data->desc[i].start - tsf;
		if (start <= 0)
			data->absent |= BIT(i);

		if (next_offset > start)
			next_offset = start;

		data->has_next_tsf = true;
	}

	if (data->absent)
		next_offset = ieee80211_get_noa_absent_time(data, tsf);

	data->next_tsf = tsf + next_offset;
}
EXPORT_SYMBOL(ieee80211_update_p2p_noa);

int ieee80211_parse_p2p_noa(const struct ieee80211_p2p_noa_attr *attr,
			    struct ieee80211_noa_data *data, u32 tsf)
{
	int ret = 0;
	int i;

	memset(data, 0, sizeof(*data));

	for (i = 0; i < IEEE80211_P2P_NOA_DESC_MAX; i++) {
		const struct ieee80211_p2p_noa_desc *desc = &attr->desc[i];

		if (!desc->count || !desc->duration)
			continue;

		data->count[i] = desc->count;
		data->desc[i].start = le32_to_cpu(desc->start_time);
		data->desc[i].duration = le32_to_cpu(desc->duration);
		data->desc[i].interval = le32_to_cpu(desc->interval);

		if (data->count[i] > 1 &&
		    data->desc[i].interval < data->desc[i].duration)
			continue;

		ieee80211_extend_noa_desc(data, tsf, i);
		ret++;
	}

	if (ret)
		ieee80211_update_p2p_noa(data, tsf);

	return ret;
}
EXPORT_SYMBOL(ieee80211_parse_p2p_noa);

void ieee80211_recalc_dtim(struct ieee80211_local *local,
			   struct ieee80211_sub_if_data *sdata)
{
	u64 tsf = drv_get_tsf(local, sdata);
	u64 dtim_count = 0;
	u16 beacon_int = sdata->vif.bss_conf.beacon_int * 1024;
	u8 dtim_period = sdata->vif.bss_conf.dtim_period;
	struct ps_data *ps;
	u8 bcns_from_dtim;

	if (tsf == -1ULL || !beacon_int || !dtim_period)
		return;

	if (sdata->vif.type == NL80211_IFTYPE_AP ||
	    sdata->vif.type == NL80211_IFTYPE_AP_VLAN) {
		if (!sdata->bss)
			return;

		ps = &sdata->bss->ps;
	} else if (ieee80211_vif_is_mesh(&sdata->vif)) {
		ps = &sdata->u.mesh.ps;
	} else {
		return;
	}

	/*
	 * actually finds last dtim_count, mac80211 will update in
	 * __beacon_add_tim().
	 * dtim_count = dtim_period - (tsf / bcn_int) % dtim_period
	 */
	do_div(tsf, beacon_int);
	bcns_from_dtim = do_div(tsf, dtim_period);
	/* just had a DTIM */
	if (!bcns_from_dtim)
		dtim_count = 0;
	else
		dtim_count = dtim_period - bcns_from_dtim;

	ps->dtim_count = dtim_count;
}

static u8 ieee80211_chanctx_radar_detect(struct ieee80211_local *local,
					 struct ieee80211_chanctx *ctx)
{
	struct ieee80211_sub_if_data *sdata;
	u8 radar_detect = 0;

	lockdep_assert_held(&local->chanctx_mtx);

	if (WARN_ON(ctx->replace_state == IEEE80211_CHANCTX_WILL_BE_REPLACED))
		return 0;

	list_for_each_entry(sdata, &ctx->reserved_vifs, reserved_chanctx_list)
		if (sdata->reserved_radar_required)
			radar_detect |= BIT(sdata->reserved_chandef.width);

	/*
	 * An in-place reservation context should not have any assigned vifs
	 * until it replaces the other context.
	 */
	WARN_ON(ctx->replace_state == IEEE80211_CHANCTX_REPLACES_OTHER &&
		!list_empty(&ctx->assigned_vifs));

	list_for_each_entry(sdata, &ctx->assigned_vifs, assigned_chanctx_list)
		if (sdata->radar_required)
			radar_detect |= BIT(sdata->vif.bss_conf.chandef.width);

	return radar_detect;
}

int ieee80211_check_combinations(struct ieee80211_sub_if_data *sdata,
				 const struct cfg80211_chan_def *chandef,
				 enum ieee80211_chanctx_mode chanmode,
				 u8 radar_detect)
{
	struct ieee80211_local *local = sdata->local;
	struct ieee80211_sub_if_data *sdata_iter;
	enum nl80211_iftype iftype = sdata->wdev.iftype;
	struct ieee80211_chanctx *ctx;
	int total = 1;
	struct iface_combination_params params = {
		.radar_detect = radar_detect,
	};

	lockdep_assert_held(&local->chanctx_mtx);

	if (WARN_ON(hweight32(radar_detect) > 1))
		return -EINVAL;

	if (WARN_ON(chandef && chanmode == IEEE80211_CHANCTX_SHARED &&
		    !chandef->chan))
		return -EINVAL;

	if (WARN_ON(iftype >= NUM_NL80211_IFTYPES))
		return -EINVAL;

	if (sdata->vif.type == NL80211_IFTYPE_AP ||
	    sdata->vif.type == NL80211_IFTYPE_MESH_POINT) {
		/*
		 * always passing this is harmless, since it'll be the
		 * same value that cfg80211 finds if it finds the same
		 * interface ... and that's always allowed
		 */
		params.new_beacon_int = sdata->vif.bss_conf.beacon_int;
	}

	/* Always allow software iftypes */
	if (local->hw.wiphy->software_iftypes & BIT(iftype)) {
		if (radar_detect)
			return -EINVAL;
		return 0;
	}

	if (chandef)
		params.num_different_channels = 1;

	if (iftype != NL80211_IFTYPE_UNSPECIFIED)
		params.iftype_num[iftype] = 1;

	list_for_each_entry(ctx, &local->chanctx_list, list) {
		if (ctx->replace_state == IEEE80211_CHANCTX_WILL_BE_REPLACED)
			continue;
		params.radar_detect |=
			ieee80211_chanctx_radar_detect(local, ctx);
		if (ctx->mode == IEEE80211_CHANCTX_EXCLUSIVE) {
			params.num_different_channels++;
			continue;
		}
		if (chandef && chanmode == IEEE80211_CHANCTX_SHARED &&
		    cfg80211_chandef_compatible(chandef,
						&ctx->conf.def))
			continue;
		params.num_different_channels++;
	}

	list_for_each_entry_rcu(sdata_iter, &local->interfaces, list) {
		struct wireless_dev *wdev_iter;

		wdev_iter = &sdata_iter->wdev;

		if (sdata_iter == sdata ||
		    !ieee80211_sdata_running(sdata_iter) ||
		    local->hw.wiphy->software_iftypes & BIT(wdev_iter->iftype))
			continue;

		params.iftype_num[wdev_iter->iftype]++;
		total++;
	}

	if (total == 1 && !params.radar_detect)
		return 0;

	return cfg80211_check_combinations(local->hw.wiphy, &params);
}

static void
ieee80211_iter_max_chans(const struct ieee80211_iface_combination *c,
			 void *data)
{
	u32 *max_num_different_channels = data;

	*max_num_different_channels = max(*max_num_different_channels,
					  c->num_different_channels);
}

int ieee80211_max_num_channels(struct ieee80211_local *local)
{
	struct ieee80211_sub_if_data *sdata;
	struct ieee80211_chanctx *ctx;
	u32 max_num_different_channels = 1;
	int err;
	struct iface_combination_params params = {0};

	lockdep_assert_held(&local->chanctx_mtx);

	list_for_each_entry(ctx, &local->chanctx_list, list) {
		if (ctx->replace_state == IEEE80211_CHANCTX_WILL_BE_REPLACED)
			continue;

		params.num_different_channels++;

		params.radar_detect |=
			ieee80211_chanctx_radar_detect(local, ctx);
	}

	list_for_each_entry_rcu(sdata, &local->interfaces, list)
		params.iftype_num[sdata->wdev.iftype]++;

	err = cfg80211_iter_combinations(local->hw.wiphy, &params,
					 ieee80211_iter_max_chans,
					 &max_num_different_channels);
	if (err < 0)
		return err;

	return max_num_different_channels;
}

u8 *ieee80211_add_wmm_info_ie(u8 *buf, u8 qosinfo)
{
	*buf++ = WLAN_EID_VENDOR_SPECIFIC;
	*buf++ = 7; /* len */
	*buf++ = 0x00; /* Microsoft OUI 00:50:F2 */
	*buf++ = 0x50;
	*buf++ = 0xf2;
	*buf++ = 2; /* WME */
	*buf++ = 0; /* WME info */
	*buf++ = 1; /* WME ver */
	*buf++ = qosinfo; /* U-APSD no in use */

	return buf;
}

void ieee80211_txq_get_depth(struct ieee80211_txq *txq,
			     unsigned long *frame_cnt,
			     unsigned long *byte_cnt)
{
	struct txq_info *txqi = to_txq_info(txq);
	u32 frag_cnt = 0, frag_bytes = 0;
	struct sk_buff *skb;

	skb_queue_walk(&txqi->frags, skb) {
		frag_cnt++;
		frag_bytes += skb->len;
	}

	if (frame_cnt)
		*frame_cnt = txqi->tin.backlog_packets + frag_cnt;

	if (byte_cnt)
		*byte_cnt = txqi->tin.backlog_bytes + frag_bytes;
}
EXPORT_SYMBOL(ieee80211_txq_get_depth);

const u8 ieee80211_ac_to_qos_mask[IEEE80211_NUM_ACS] = {
	IEEE80211_WMM_IE_STA_QOSINFO_AC_VO,
	IEEE80211_WMM_IE_STA_QOSINFO_AC_VI,
	IEEE80211_WMM_IE_STA_QOSINFO_AC_BE,
	IEEE80211_WMM_IE_STA_QOSINFO_AC_BK
};<|MERGE_RESOLUTION|>--- conflicted
+++ resolved
@@ -1167,12 +1167,7 @@
 	qparam->cw_min = max_t(u16, qparam->cw_min, wmm_ac->cw_min);
 	qparam->cw_max = max_t(u16, qparam->cw_max, wmm_ac->cw_max);
 	qparam->aifs = max_t(u8, qparam->aifs, wmm_ac->aifsn);
-<<<<<<< HEAD
 	qparam->txop = min_t(u16, qparam->txop, wmm_ac->cot / 32);
-=======
-	qparam->txop = !qparam->txop ? wmm_ac->cot / 32 :
-		min_t(u16, qparam->txop, wmm_ac->cot / 32);
->>>>>>> d791bd29
 	rcu_read_unlock();
 #endif
 }
@@ -2120,11 +2115,7 @@
 				ieee80211_bss_info_change_notify(sdata, changed);
 			}
 			break;
-<<<<<<< HEAD
-#if CFG80211_VERSION >= KERNEL_VERSION(4,9,0)
-=======
 #if CFG80211_VERSION >= KERNEL_VERSION(4,4,0)
->>>>>>> d791bd29
 		case NL80211_IFTYPE_NAN:
 			/* keep code in case of fall-through (spatch generated) */
 #endif
@@ -2144,11 +2135,7 @@
 		case NUM_NL80211_IFTYPES:
 		case NL80211_IFTYPE_P2P_CLIENT:
 		case NL80211_IFTYPE_P2P_GO:
-<<<<<<< HEAD
 #if CFG80211_VERSION >= KERNEL_VERSION(99,0,0)
-=======
-#if CFG80211_VERSION >= KERNEL_VERSION(4,99,0)
->>>>>>> d791bd29
 		case NL80211_IFTYPE_NAN_DATA:
 			/* keep code in case of fall-through (spatch generated) */
 #endif
