/******************************************************************************
 *
 * This file is provided under a dual BSD/GPLv2 license.  When using or
 * redistributing this file, you may do so under either license.
 *
 * GPL LICENSE SUMMARY
 *
 * Copyright(c) 2012 - 2014 Intel Corporation. All rights reserved.
 * Copyright(c) 2013 - 2015 Intel Mobile Communications GmbH
 *
 * This program is free software; you can redistribute it and/or modify
 * it under the terms of version 2 of the GNU General Public License as
 * published by the Free Software Foundation.
 *
 * This program is distributed in the hope that it will be useful, but
 * WITHOUT ANY WARRANTY; without even the implied warranty of
 * MERCHANTABILITY or FITNESS FOR A PARTICULAR PURPOSE.  See the GNU
 * General Public License for more details.
 *
 * You should have received a copy of the GNU General Public License
 * along with this program; if not, write to the Free Software
 * Foundation, Inc., 51 Franklin Street, Fifth Floor, Boston, MA 02110,
 * USA
 *
 * The full GNU General Public License is included in this distribution
 * in the file called COPYING.
 *
 * Contact Information:
 *  Intel Linux Wireless <linuxwifi@intel.com>
 * Intel Corporation, 5200 N.E. Elam Young Parkway, Hillsboro, OR 97124-6497
 *
 * BSD LICENSE
 *
 * Copyright(c) 2012 - 2014 Intel Corporation. All rights reserved.
 * Copyright(c) 2013 - 2015 Intel Mobile Communications GmbH
 * Copyright(c) 2016 Intel Deutschland GmbH
 * All rights reserved.
 *
 * Redistribution and use in source and binary forms, with or without
 * modification, are permitted provided that the following conditions
 * are met:
 *
 *  * Redistributions of source code must retain the above copyright
 *    notice, this list of conditions and the following disclaimer.
 *  * Redistributions in binary form must reproduce the above copyright
 *    notice, this list of conditions and the following disclaimer in
 *    the documentation and/or other materials provided with the
 *    distribution.
 *  * Neither the name Intel Corporation nor the names of its
 *    contributors may be used to endorse or promote products derived
 *    from this software without specific prior written permission.
 *
 * THIS SOFTWARE IS PROVIDED BY THE COPYRIGHT HOLDERS AND CONTRIBUTORS
 * "AS IS" AND ANY EXPRESS OR IMPLIED WARRANTIES, INCLUDING, BUT NOT
 * LIMITED TO, THE IMPLIED WARRANTIES OF MERCHANTABILITY AND FITNESS FOR
 * A PARTICULAR PURPOSE ARE DISCLAIMED. IN NO EVENT SHALL THE COPYRIGHT
 * OWNER OR CONTRIBUTORS BE LIABLE FOR ANY DIRECT, INDIRECT, INCIDENTAL,
 * SPECIAL, EXEMPLARY, OR CONSEQUENTIAL DAMAGES (INCLUDING, BUT NOT
 * LIMITED TO, PROCUREMENT OF SUBSTITUTE GOODS OR SERVICES; LOSS OF USE,
 * DATA, OR PROFITS; OR BUSINESS INTERRUPTION) HOWEVER CAUSED AND ON ANY
 * THEORY OF LIABILITY, WHETHER IN CONTRACT, STRICT LIABILITY, OR TORT
 * (INCLUDING NEGLIGENCE OR OTHERWISE) ARISING IN ANY WAY OUT OF THE USE
 * OF THIS SOFTWARE, EVEN IF ADVISED OF THE POSSIBILITY OF SUCH DAMAGE.
 *
 *****************************************************************************/
#include <linux/module.h>
#include <linux/vmalloc.h>
#include <net/mac80211.h>

#include "iwl-notif-wait.h"
#include "iwl-trans.h"
#include "iwl-op-mode.h"
#include "iwl-fw.h"
#include "iwl-debug.h"
#include "iwl-drv.h"
#include "iwl-modparams.h"
#include "mvm.h"
#include "iwl-phy-db.h"
#include "iwl-eeprom-parse.h"
#include "iwl-csr.h"
#include "iwl-io.h"
#include "iwl-prph.h"
#include "rs.h"
#include "fw-api-scan.h"
#include "iwl-tm-gnl.h"
#include "time-event.h"
#include "fw-dbg.h"
#include "fw-api.h"
#include "fw-api-scan.h"
#include "fw-api-nan.h"
#ifdef CPTCFG_IWLWIFI_DEVICE_TESTMODE
#include "iwl-dnt-cfg.h"
#include "iwl-dnt-dispatch.h"
#endif

#define DRV_DESCRIPTION	"The new Intel(R) wireless AGN driver for Linux"
MODULE_DESCRIPTION(DRV_DESCRIPTION);
MODULE_AUTHOR(DRV_COPYRIGHT " " DRV_AUTHOR);
MODULE_LICENSE("GPL");

static const struct iwl_op_mode_ops iwl_mvm_ops;
static const struct iwl_op_mode_ops iwl_mvm_ops_mq;

struct iwl_mvm_mod_params iwlmvm_mod_params = {
	.power_scheme = IWL_POWER_SCHEME_BPS,
	.tfd_q_hang_detect = true
	/* rest of fields are 0 by default */
};

module_param_named(init_dbg, iwlmvm_mod_params.init_dbg, bool, S_IRUGO);
MODULE_PARM_DESC(init_dbg,
		 "set to true to debug an ASSERT in INIT fw (default: false");
module_param_named(power_scheme, iwlmvm_mod_params.power_scheme, int, S_IRUGO);
MODULE_PARM_DESC(power_scheme,
		 "power management scheme: 1-active, 2-balanced, 3-low power, default: 2");
module_param_named(tfd_q_hang_detect, iwlmvm_mod_params.tfd_q_hang_detect,
		   bool, S_IRUGO);
MODULE_PARM_DESC(tfd_q_hang_detect,
		 "TFD queues hang detection (default: true");


#ifdef CPTCFG_IWLWIFI_DEVICE_TESTMODE
static void iwl_mvm_rx_fw_logs(struct iwl_mvm *mvm,
			       struct iwl_rx_cmd_buffer *rxb)
{
	iwl_dnt_dispatch_collect_ucode_message(mvm->trans, rxb);
}
#endif

/*
 * module init and exit functions
 */
static int __init iwl_mvm_init(void)
{
	int ret;

	ret = iwl_mvm_rate_control_register();
	if (ret) {
		pr_err("Unable to register rate control algorithm: %d\n", ret);
		return ret;
	}

	ret = iwl_opmode_register("iwlmvm", &iwl_mvm_ops);

	if (ret) {
		pr_err("Unable to register MVM op_mode: %d\n", ret);
		iwl_mvm_rate_control_unregister();
	}

	return ret;
}
module_init(iwl_mvm_init);

static void __exit iwl_mvm_exit(void)
{
	iwl_opmode_deregister("iwlmvm");
	iwl_mvm_rate_control_unregister();
}
module_exit(iwl_mvm_exit);

static void iwl_mvm_nic_config(struct iwl_op_mode *op_mode)
{
	struct iwl_mvm *mvm = IWL_OP_MODE_GET_MVM(op_mode);
	u8 radio_cfg_type, radio_cfg_step, radio_cfg_dash;
	u32 reg_val = 0;
	u32 phy_config = iwl_mvm_get_phy_config(mvm);

	radio_cfg_type = (phy_config & FW_PHY_CFG_RADIO_TYPE) >>
			 FW_PHY_CFG_RADIO_TYPE_POS;
	radio_cfg_step = (phy_config & FW_PHY_CFG_RADIO_STEP) >>
			 FW_PHY_CFG_RADIO_STEP_POS;
	radio_cfg_dash = (phy_config & FW_PHY_CFG_RADIO_DASH) >>
			 FW_PHY_CFG_RADIO_DASH_POS;

	/* SKU control */
	reg_val |= CSR_HW_REV_STEP(mvm->trans->hw_rev) <<
				CSR_HW_IF_CONFIG_REG_POS_MAC_STEP;
	reg_val |= CSR_HW_REV_DASH(mvm->trans->hw_rev) <<
				CSR_HW_IF_CONFIG_REG_POS_MAC_DASH;

	/* radio configuration */
	reg_val |= radio_cfg_type << CSR_HW_IF_CONFIG_REG_POS_PHY_TYPE;
	reg_val |= radio_cfg_step << CSR_HW_IF_CONFIG_REG_POS_PHY_STEP;
	reg_val |= radio_cfg_dash << CSR_HW_IF_CONFIG_REG_POS_PHY_DASH;

	WARN_ON((radio_cfg_type << CSR_HW_IF_CONFIG_REG_POS_PHY_TYPE) &
		 ~CSR_HW_IF_CONFIG_REG_MSK_PHY_TYPE);

	/*
	 * TODO: Bits 7-8 of CSR in 8000 HW family set the ADC sampling, and
	 * shouldn't be set to any non-zero value. The same is supposed to be
	 * true of the other HW, but unsetting them (such as the 7260) causes
	 * automatic tests to fail on seemingly unrelated errors. Need to
	 * further investigate this, but for now we'll separate cases.
	 */
	if (mvm->trans->cfg->device_family != IWL_DEVICE_FAMILY_8000)
		reg_val |= CSR_HW_IF_CONFIG_REG_BIT_RADIO_SI;

	iwl_trans_set_bits_mask(mvm->trans, CSR_HW_IF_CONFIG_REG,
				CSR_HW_IF_CONFIG_REG_MSK_MAC_DASH |
				CSR_HW_IF_CONFIG_REG_MSK_MAC_STEP |
				CSR_HW_IF_CONFIG_REG_MSK_PHY_TYPE |
				CSR_HW_IF_CONFIG_REG_MSK_PHY_STEP |
				CSR_HW_IF_CONFIG_REG_MSK_PHY_DASH |
				CSR_HW_IF_CONFIG_REG_BIT_RADIO_SI |
				CSR_HW_IF_CONFIG_REG_BIT_MAC_SI,
				reg_val);

	IWL_DEBUG_INFO(mvm, "Radio type=0x%x-0x%x-0x%x\n", radio_cfg_type,
		       radio_cfg_step, radio_cfg_dash);

	/*
	 * W/A : NIC is stuck in a reset state after Early PCIe power off
	 * (PCIe power is lost before PERST# is asserted), causing ME FW
	 * to lose ownership and not being able to obtain it back.
	 */
	if (!mvm->trans->cfg->apmg_not_supported)
		iwl_set_bits_mask_prph(mvm->trans, APMG_PS_CTRL_REG,
				       APMG_PS_CTRL_EARLY_PWR_OFF_RESET_DIS,
				       ~APMG_PS_CTRL_EARLY_PWR_OFF_RESET_DIS);
}

/**
 * enum iwl_rx_handler_context context for Rx handler
 * @RX_HANDLER_SYNC : this means that it will be called in the Rx path
 *	which can't acquire mvm->mutex.
 * @RX_HANDLER_ASYNC_LOCKED : If the handler needs to hold mvm->mutex
 *	(and only in this case!), it should be set as ASYNC. In that case,
 *	it will be called from a worker with mvm->mutex held.
 * @RX_HANDLER_ASYNC_UNLOCKED : in case the handler needs to lock the
 *	mutex itself, it will be called from a worker without mvm->mutex held.
 */
enum iwl_rx_handler_context {
	RX_HANDLER_SYNC,
	RX_HANDLER_ASYNC_LOCKED,
	RX_HANDLER_ASYNC_UNLOCKED,
};

/**
 * struct iwl_rx_handlers handler for FW notification
 * @cmd_id: command id
 * @context: see &iwl_rx_handler_context
 * @fn: the function is called when notification is received
 */
struct iwl_rx_handlers {
	u16 cmd_id;
	enum iwl_rx_handler_context context;
	void (*fn)(struct iwl_mvm *mvm, struct iwl_rx_cmd_buffer *rxb);
};

#define RX_HANDLER(_cmd_id, _fn, _context)	\
	{ .cmd_id = _cmd_id, .fn = _fn, .context = _context }
#define RX_HANDLER_GRP(_grp, _cmd, _fn, _context)	\
	{ .cmd_id = WIDE_ID(_grp, _cmd), .fn = _fn, .context = _context }

/*
 * Handlers for fw notifications
 * Convention: RX_HANDLER(CMD_NAME, iwl_mvm_rx_CMD_NAME
 * This list should be in order of frequency for performance purposes.
 *
 * The handler can be one from three contexts, see &iwl_rx_handler_context
 */
static const struct iwl_rx_handlers iwl_mvm_rx_handlers[] = {
	RX_HANDLER(TX_CMD, iwl_mvm_rx_tx_cmd, RX_HANDLER_SYNC),
	RX_HANDLER(BA_NOTIF, iwl_mvm_rx_ba_notif, RX_HANDLER_SYNC),

	RX_HANDLER(BT_PROFILE_NOTIFICATION, iwl_mvm_rx_bt_coex_notif,
		   RX_HANDLER_ASYNC_LOCKED),
	RX_HANDLER(BEACON_NOTIFICATION, iwl_mvm_rx_beacon_notif,
		   RX_HANDLER_ASYNC_LOCKED),
	RX_HANDLER(STATISTICS_NOTIFICATION, iwl_mvm_rx_statistics,
		   RX_HANDLER_ASYNC_LOCKED),
	RX_HANDLER(ANTENNA_COUPLING_NOTIFICATION,
		   iwl_mvm_rx_ant_coupling_notif, RX_HANDLER_ASYNC_LOCKED),

	RX_HANDLER(BA_WINDOW_STATUS_NOTIFICATION_ID,
		   iwl_mvm_window_status_notif, RX_HANDLER_SYNC),

	RX_HANDLER(TIME_EVENT_NOTIFICATION, iwl_mvm_rx_time_event_notif,
		   RX_HANDLER_SYNC),
	RX_HANDLER(MCC_CHUB_UPDATE_CMD, iwl_mvm_rx_chub_update_mcc,
		   RX_HANDLER_ASYNC_LOCKED),

	RX_HANDLER(EOSP_NOTIFICATION, iwl_mvm_rx_eosp_notif, RX_HANDLER_SYNC),

	RX_HANDLER(SCAN_ITERATION_COMPLETE,
		   iwl_mvm_rx_lmac_scan_iter_complete_notif, RX_HANDLER_SYNC),
	RX_HANDLER(SCAN_OFFLOAD_COMPLETE,
		   iwl_mvm_rx_lmac_scan_complete_notif,
		   RX_HANDLER_ASYNC_LOCKED),
	RX_HANDLER(MATCH_FOUND_NOTIFICATION, iwl_mvm_rx_scan_match_found,
		   RX_HANDLER_SYNC),
	RX_HANDLER(SCAN_COMPLETE_UMAC, iwl_mvm_rx_umac_scan_complete_notif,
		   RX_HANDLER_ASYNC_LOCKED),
	RX_HANDLER(SCAN_ITERATION_COMPLETE_UMAC,
		   iwl_mvm_rx_umac_scan_iter_complete_notif, RX_HANDLER_SYNC),

	RX_HANDLER(CARD_STATE_NOTIFICATION, iwl_mvm_rx_card_state_notif,
		   RX_HANDLER_SYNC),

	RX_HANDLER(MISSED_BEACONS_NOTIFICATION, iwl_mvm_rx_missed_beacons_notif,
		   RX_HANDLER_SYNC),

	RX_HANDLER(REPLY_ERROR, iwl_mvm_rx_fw_error, RX_HANDLER_SYNC),
	RX_HANDLER(PSM_UAPSD_AP_MISBEHAVING_NOTIFICATION,
		   iwl_mvm_power_uapsd_misbehaving_ap_notif, RX_HANDLER_SYNC),
	RX_HANDLER(DTS_MEASUREMENT_NOTIFICATION, iwl_mvm_temp_notif,
		   RX_HANDLER_ASYNC_LOCKED),
	RX_HANDLER_GRP(PHY_OPS_GROUP, DTS_MEASUREMENT_NOTIF_WIDE,
<<<<<<< HEAD
		       iwl_mvm_temp_notif, true),
	RX_HANDLER_GRP(PHY_OPS_GROUP, CT_KILL_NOTIFICATION,
		       iwl_mvm_ct_kill_notif, false),
=======
		       iwl_mvm_temp_notif, RX_HANDLER_ASYNC_UNLOCKED),
	RX_HANDLER_GRP(PHY_OPS_GROUP, CT_KILL_NOTIFICATION,
		       iwl_mvm_ct_kill_notif, RX_HANDLER_SYNC),
>>>>>>> b2c429c8

	RX_HANDLER(TDLS_CHANNEL_SWITCH_NOTIFICATION, iwl_mvm_rx_tdls_notif,
		   RX_HANDLER_ASYNC_LOCKED),
	RX_HANDLER(MFUART_LOAD_NOTIFICATION, iwl_mvm_rx_mfuart_notif,
		   RX_HANDLER_SYNC),
	RX_HANDLER(TOF_NOTIFICATION, iwl_mvm_tof_resp_handler,
		   RX_HANDLER_ASYNC_LOCKED),
	RX_HANDLER_GRP(PROT_OFFLOAD_GROUP, STORED_BEACON_NTF,
<<<<<<< HEAD
		       iwl_mvm_rx_stored_beacon_notif, false),
#ifdef CPTCFG_IWLMVM_VENDOR_CMDS
	RX_HANDLER_GRP(SCAN_GROUP, GSCAN_RESULTS_AVAILABLE_EVENT,
		       iwl_mvm_rx_gscan_results_available, true),
	RX_HANDLER_GRP(SCAN_GROUP, GSCAN_HOTLIST_CHANGE_EVENT,
		       iwl_mvm_rx_gscan_hotlist_change_event, true),
	RX_HANDLER_GRP(SCAN_GROUP, GSCAN_SIGNIFICANT_CHANGE_EVENT,
		       iwl_mvm_rx_gscan_significant_change_event, true),
	RX_HANDLER_GRP(NAN_GROUP, NAN_DISCOVERY_TERMINATE_NOTIF,
		       iwl_mvm_nan_de_term_notif, false),
	RX_HANDLER_GRP(NAN_GROUP, NAN_DISCOVERY_EVENT_NOTIF,
		       iwl_mvm_nan_match, false),
=======
		       iwl_mvm_rx_stored_beacon_notif, RX_HANDLER_SYNC),
	RX_HANDLER_GRP(DATA_PATH_GROUP, MU_GROUP_MGMT_NOTIF,
		       iwl_mvm_mu_mimo_grp_notif, RX_HANDLER_SYNC),
#ifdef CPTCFG_IWLMVM_VENDOR_CMDS
	RX_HANDLER_GRP(SCAN_GROUP, GSCAN_RESULTS_AVAILABLE_EVENT,
		       iwl_mvm_rx_gscan_results_available,
		       RX_HANDLER_ASYNC_LOCKED),
	RX_HANDLER_GRP(SCAN_GROUP, GSCAN_HOTLIST_CHANGE_EVENT,
		       iwl_mvm_rx_gscan_hotlist_change_event,
		       RX_HANDLER_ASYNC_LOCKED),
	RX_HANDLER_GRP(SCAN_GROUP, GSCAN_SIGNIFICANT_CHANGE_EVENT,
		       iwl_mvm_rx_gscan_significant_change_event,
		       RX_HANDLER_ASYNC_LOCKED),
	RX_HANDLER_GRP(NAN_GROUP, NAN_DISCOVERY_TERMINATE_NOTIF,
		       iwl_mvm_nan_de_term_notif, RX_HANDLER_SYNC),
	RX_HANDLER_GRP(NAN_GROUP, NAN_DISCOVERY_EVENT_NOTIF,
		       iwl_mvm_nan_match, RX_HANDLER_SYNC),
	RX_HANDLER_GRP(MAC_CONF_GROUP, LINK_QUALITY_MEASUREMENT_COMPLETE_NOTIF,
		       iwl_mvm_vendor_lqm_notif, RX_HANDLER_SYNC),
>>>>>>> b2c429c8
#endif

#ifdef CPTCFG_IWLWIFI_DEVICE_TESTMODE
	RX_HANDLER(DEBUG_LOG_MSG, iwl_mvm_rx_fw_logs, RX_HANDLER_SYNC),
#endif
};
#undef RX_HANDLER
#undef RX_HANDLER_GRP

/* Please keep this array *SORTED* by hex value.
 * Access is done through binary search
 */
static const struct iwl_hcmd_names iwl_mvm_legacy_names[] = {
	HCMD_NAME(MVM_ALIVE),
	HCMD_NAME(REPLY_ERROR),
	HCMD_NAME(ECHO_CMD),
	HCMD_NAME(INIT_COMPLETE_NOTIF),
	HCMD_NAME(PHY_CONTEXT_CMD),
	HCMD_NAME(DBG_CFG),
	HCMD_NAME(ANTENNA_COUPLING_NOTIFICATION),
	HCMD_NAME(SCAN_CFG_CMD),
	HCMD_NAME(SCAN_REQ_UMAC),
	HCMD_NAME(SCAN_ABORT_UMAC),
	HCMD_NAME(SCAN_COMPLETE_UMAC),
	HCMD_NAME(TOF_CMD),
	HCMD_NAME(CONTINUOUS_REC_CHUNK_NOTIF),
	HCMD_NAME(TOF_NOTIFICATION),
	HCMD_NAME(BA_WINDOW_STATUS_NOTIFICATION_ID),
	HCMD_NAME(ADD_STA_KEY),
	HCMD_NAME(ADD_STA),
	HCMD_NAME(REMOVE_STA),
	HCMD_NAME(FW_GET_ITEM_CMD),
	HCMD_NAME(TX_CMD),
	HCMD_NAME(SCD_QUEUE_CFG),
	HCMD_NAME(TXPATH_FLUSH),
	HCMD_NAME(MGMT_MCAST_KEY),
	HCMD_NAME(WEP_KEY),
	HCMD_NAME(SHARED_MEM_CFG),
	HCMD_NAME(TDLS_CHANNEL_SWITCH_CMD),
	HCMD_NAME(MAC_CONTEXT_CMD),
	HCMD_NAME(TIME_EVENT_CMD),
	HCMD_NAME(TIME_EVENT_NOTIFICATION),
	HCMD_NAME(BINDING_CONTEXT_CMD),
	HCMD_NAME(TIME_QUOTA_CMD),
	HCMD_NAME(NON_QOS_TX_COUNTER_CMD),
	HCMD_NAME(LQ_CMD),
	HCMD_NAME(FW_PAGING_BLOCK_CMD),
	HCMD_NAME(SCAN_OFFLOAD_REQUEST_CMD),
	HCMD_NAME(SCAN_OFFLOAD_ABORT_CMD),
	HCMD_NAME(HOT_SPOT_CMD),
	HCMD_NAME(SCAN_OFFLOAD_PROFILES_QUERY_CMD),
	HCMD_NAME(SCAN_OFFLOAD_HOTSPOTS_CONFIG_CMD),
	HCMD_NAME(SCAN_OFFLOAD_HOTSPOTS_QUERY_CMD),
	HCMD_NAME(BT_COEX_UPDATE_SW_BOOST),
	HCMD_NAME(BT_COEX_UPDATE_CORUN_LUT),
	HCMD_NAME(BT_COEX_UPDATE_REDUCED_TXP),
	HCMD_NAME(BT_COEX_CI),
	HCMD_NAME(PHY_CONFIGURATION_CMD),
	HCMD_NAME(CALIB_RES_NOTIF_PHY_DB),
	HCMD_NAME(SCAN_OFFLOAD_COMPLETE),
	HCMD_NAME(SCAN_OFFLOAD_UPDATE_PROFILES_CMD),
	HCMD_NAME(SCAN_OFFLOAD_CONFIG_CMD),
	HCMD_NAME(CONFIG_2G_COEX_CMD),
	HCMD_NAME(POWER_TABLE_CMD),
	HCMD_NAME(PSM_UAPSD_AP_MISBEHAVING_NOTIFICATION),
	HCMD_NAME(REPLY_THERMAL_MNG_BACKOFF),
	HCMD_NAME(DC2DC_CONFIG_CMD),
	HCMD_NAME(NVM_ACCESS_CMD),
	HCMD_NAME(SET_CALIB_DEFAULT_CMD),
	HCMD_NAME(BEACON_NOTIFICATION),
	HCMD_NAME(BEACON_TEMPLATE_CMD),
	HCMD_NAME(TX_ANT_CONFIGURATION_CMD),
	HCMD_NAME(BT_CONFIG),
	HCMD_NAME(STATISTICS_CMD),
	HCMD_NAME(STATISTICS_NOTIFICATION),
	HCMD_NAME(EOSP_NOTIFICATION),
	HCMD_NAME(REDUCE_TX_POWER_CMD),
	HCMD_NAME(CARD_STATE_CMD),
	HCMD_NAME(CARD_STATE_NOTIFICATION),
	HCMD_NAME(MISSED_BEACONS_NOTIFICATION),
	HCMD_NAME(TDLS_CONFIG_CMD),
	HCMD_NAME(MAC_PM_POWER_TABLE),
	HCMD_NAME(TDLS_CHANNEL_SWITCH_NOTIFICATION),
	HCMD_NAME(MFUART_LOAD_NOTIFICATION),
	HCMD_NAME(RSS_CONFIG_CMD),
	HCMD_NAME(SCAN_ITERATION_COMPLETE_UMAC),
	HCMD_NAME(REPLY_RX_PHY_CMD),
	HCMD_NAME(REPLY_RX_MPDU_CMD),
	HCMD_NAME(BA_NOTIF),
	HCMD_NAME(MCC_UPDATE_CMD),
	HCMD_NAME(MCC_CHUB_UPDATE_CMD),
	HCMD_NAME(MARKER_CMD),
	HCMD_NAME(BT_COEX_PRIO_TABLE),
	HCMD_NAME(BT_COEX_PROT_ENV),
	HCMD_NAME(BT_PROFILE_NOTIFICATION),
	HCMD_NAME(BCAST_FILTER_CMD),
	HCMD_NAME(MCAST_FILTER_CMD),
	HCMD_NAME(REPLY_SF_CFG_CMD),
	HCMD_NAME(REPLY_BEACON_FILTERING_CMD),
	HCMD_NAME(D3_CONFIG_CMD),
	HCMD_NAME(PROT_OFFLOAD_CONFIG_CMD),
	HCMD_NAME(OFFLOADS_QUERY_CMD),
	HCMD_NAME(REMOTE_WAKE_CONFIG_CMD),
	HCMD_NAME(MATCH_FOUND_NOTIFICATION),
	HCMD_NAME(CMD_DTS_MEASUREMENT_TRIGGER),
	HCMD_NAME(DTS_MEASUREMENT_NOTIFICATION),
	HCMD_NAME(WOWLAN_PATTERNS),
	HCMD_NAME(WOWLAN_CONFIGURATION),
	HCMD_NAME(WOWLAN_TSC_RSC_PARAM),
	HCMD_NAME(WOWLAN_TKIP_PARAM),
	HCMD_NAME(WOWLAN_KEK_KCK_MATERIAL),
	HCMD_NAME(WOWLAN_GET_STATUSES),
	HCMD_NAME(WOWLAN_TX_POWER_PER_DB),
	HCMD_NAME(SCAN_ITERATION_COMPLETE),
	HCMD_NAME(D0I3_END_CMD),
	HCMD_NAME(LTR_CONFIG),
	HCMD_NAME(REPLY_DEBUG_CMD),
	HCMD_NAME(DEBUG_LOG_MSG),
};

/* Please keep this array *SORTED* by hex value.
 * Access is done through binary search
 */
static const struct iwl_hcmd_names iwl_mvm_system_names[] = {
	HCMD_NAME(SHARED_MEM_CFG_CMD),
};

/* Please keep this array *SORTED* by hex value.
 * Access is done through binary search
 */
static const struct iwl_hcmd_names iwl_mvm_mac_conf_names[] = {
	HCMD_NAME(LINK_QUALITY_MEASUREMENT_CMD),
	HCMD_NAME(LINK_QUALITY_MEASUREMENT_COMPLETE_NOTIF),
};

/* Please keep this array *SORTED* by hex value.
 * Access is done through binary search
 */
static const struct iwl_hcmd_names iwl_mvm_phy_names[] = {
	HCMD_NAME(CMD_DTS_MEASUREMENT_TRIGGER_WIDE),
	HCMD_NAME(CTDP_CONFIG_CMD),
	HCMD_NAME(TEMP_REPORTING_THRESHOLDS_CMD),
	HCMD_NAME(CT_KILL_NOTIFICATION),
	HCMD_NAME(DTS_MEASUREMENT_NOTIF_WIDE),
};

/* Please keep this array *SORTED* by hex value.
 * Access is done through binary search
 */
static const struct iwl_hcmd_names iwl_mvm_data_path_names[] = {
	HCMD_NAME(UPDATE_MU_GROUPS_CMD),
	HCMD_NAME(TRIGGER_RX_QUEUES_NOTIF_CMD),
	HCMD_NAME(MU_GROUP_MGMT_NOTIF),
	HCMD_NAME(RX_QUEUES_NOTIFICATION),
};

/* Please keep this array *SORTED* by hex value.
 * Access is done through binary search
 */
static const struct iwl_hcmd_names iwl_mvm_scan_names[] = {
	HCMD_NAME(GSCAN_START_CMD),
	HCMD_NAME(GSCAN_STOP_CMD),
	HCMD_NAME(GSCAN_SET_HOTLIST_CMD),
	HCMD_NAME(GSCAN_RESET_HOTLIST_CMD),
	HCMD_NAME(GSCAN_SET_SIGNIFICANT_CHANGE_CMD),
	HCMD_NAME(GSCAN_RESET_SIGNIFICANT_CHANGE_CMD),
	HCMD_NAME(GSCAN_SIGNIFICANT_CHANGE_EVENT),
	HCMD_NAME(GSCAN_HOTLIST_CHANGE_EVENT),
	HCMD_NAME(GSCAN_RESULTS_AVAILABLE_EVENT),
};

/* Please keep this array *SORTED* by hex value.
 * Access is done through binary search
 */
static const struct iwl_hcmd_names iwl_mvm_nan_names[] = {
	HCMD_NAME(NAN_CONFIG_CMD),
	HCMD_NAME(NAN_DISCOVERY_FUNC_CMD),
	HCMD_NAME(NAN_FAW_CONFIG_CMD),
	HCMD_NAME(NAN_DISCOVERY_EVENT_NOTIF),
	HCMD_NAME(NAN_DISCOVERY_TERMINATE_NOTIF),
	HCMD_NAME(NAN_FAW_START_NOTIF),
};

/* Please keep this array *SORTED* by hex value.
 * Access is done through binary search
 */
static const struct iwl_hcmd_names iwl_mvm_prot_offload_names[] = {
	HCMD_NAME(STORED_BEACON_NTF),
};

static const struct iwl_hcmd_arr iwl_mvm_groups[] = {
	[LEGACY_GROUP] = HCMD_ARR(iwl_mvm_legacy_names),
	[LONG_GROUP] = HCMD_ARR(iwl_mvm_legacy_names),
	[SYSTEM_GROUP] = HCMD_ARR(iwl_mvm_system_names),
	[MAC_CONF_GROUP] = HCMD_ARR(iwl_mvm_mac_conf_names),
	[PHY_OPS_GROUP] = HCMD_ARR(iwl_mvm_phy_names),
	[DATA_PATH_GROUP] = HCMD_ARR(iwl_mvm_data_path_names),
	[SCAN_GROUP] = HCMD_ARR(iwl_mvm_scan_names),
	[NAN_GROUP] = HCMD_ARR(iwl_mvm_nan_names),
	[PROT_OFFLOAD_GROUP] = HCMD_ARR(iwl_mvm_prot_offload_names),
};

/* this forward declaration can avoid to export the function */
static void iwl_mvm_async_handlers_wk(struct work_struct *wk);
static void iwl_mvm_d0i3_exit_work(struct work_struct *wk);

static u32 calc_min_backoff(struct iwl_trans *trans, const struct iwl_cfg *cfg)
{
	const struct iwl_pwr_tx_backoff *pwr_tx_backoff = cfg->pwr_tx_backoffs;

	if (!pwr_tx_backoff)
		return 0;

	while (pwr_tx_backoff->pwr) {
		if (trans->dflt_pwr_limit >= pwr_tx_backoff->pwr)
			return pwr_tx_backoff->backoff;

		pwr_tx_backoff++;
	}

	return 0;
}

static void iwl_mvm_fw_error_dump_wk(struct work_struct *work);

static struct iwl_op_mode *
iwl_op_mode_mvm_start(struct iwl_trans *trans, const struct iwl_cfg *cfg,
		      const struct iwl_fw *fw, struct dentry *dbgfs_dir)
{
	struct ieee80211_hw *hw;
	struct iwl_op_mode *op_mode;
	struct iwl_mvm *mvm;
	struct iwl_trans_config trans_cfg = {};
	static const u8 no_reclaim_cmds[] = {
		TX_CMD,
	};
	int err, scan_size;
	u32 min_backoff;

	/*
	 * We use IWL_MVM_STATION_COUNT to check the validity of the station
	 * index all over the driver - check that its value corresponds to the
	 * array size.
	 */
	BUILD_BUG_ON(ARRAY_SIZE(mvm->fw_id_to_mac_id) != IWL_MVM_STATION_COUNT);

	/********************************
	 * 1. Allocating and configuring HW data
	 ********************************/
	hw = ieee80211_alloc_hw(sizeof(struct iwl_op_mode) +
				sizeof(struct iwl_mvm),
				&iwl_mvm_hw_ops);
	if (!hw)
		return NULL;

	if (cfg->max_rx_agg_size)
		hw->max_rx_aggregation_subframes = cfg->max_rx_agg_size;

	if (cfg->max_tx_agg_size)
		hw->max_tx_aggregation_subframes = cfg->max_tx_agg_size;

	op_mode = hw->priv;

	mvm = IWL_OP_MODE_GET_MVM(op_mode);
	mvm->dev = trans->dev;
	mvm->trans = trans;
	mvm->cfg = cfg;
	mvm->fw = fw;
	mvm->hw = hw;

	if (iwl_mvm_has_new_rx_api(mvm)) {
		op_mode->ops = &iwl_mvm_ops_mq;
		trans->rx_mpdu_cmd_hdr_size = sizeof(struct iwl_rx_mpdu_desc);
	} else {
		op_mode->ops = &iwl_mvm_ops;
		trans->rx_mpdu_cmd_hdr_size =
			sizeof(struct iwl_rx_mpdu_res_start);

		if (WARN_ON(trans->num_rx_queues > 1))
			goto out_free;
	}

	mvm->restart_fw = iwlwifi_mod_params.restart_fw ? -1 : 0;

	mvm->aux_queue = 15;
	mvm->first_agg_queue = 16;
	mvm->last_agg_queue = mvm->cfg->base_params->num_of_queues - 1;
	if (mvm->cfg->base_params->num_of_queues == 16) {
		mvm->aux_queue = 11;
		mvm->first_agg_queue = 12;
	}
	mvm->sf_state = SF_UNINIT;
	mvm->cur_ucode = IWL_UCODE_INIT;
	mvm->drop_bcn_ap_mode = true;

	mutex_init(&mvm->mutex);
	mutex_init(&mvm->d0i3_suspend_mutex);
	spin_lock_init(&mvm->async_handlers_lock);
	INIT_LIST_HEAD(&mvm->time_event_list);
	INIT_LIST_HEAD(&mvm->aux_roc_te_list);
	INIT_LIST_HEAD(&mvm->async_handlers_list);
	spin_lock_init(&mvm->time_event_lock);
	spin_lock_init(&mvm->queue_info_lock);

	INIT_WORK(&mvm->async_handlers_wk, iwl_mvm_async_handlers_wk);
	INIT_WORK(&mvm->roc_done_wk, iwl_mvm_roc_done_wk);
	INIT_WORK(&mvm->sta_drained_wk, iwl_mvm_sta_drained_wk);
	INIT_WORK(&mvm->d0i3_exit_work, iwl_mvm_d0i3_exit_work);
	INIT_DELAYED_WORK(&mvm->fw_dump_wk, iwl_mvm_fw_error_dump_wk);
	INIT_DELAYED_WORK(&mvm->tdls_cs.dwork, iwl_mvm_tdls_ch_switch_work);
	INIT_DELAYED_WORK(&mvm->scan_timeout_dwork, iwl_mvm_scan_timeout_wk);
	INIT_WORK(&mvm->add_stream_wk, iwl_mvm_add_new_dqa_stream_wk);

	spin_lock_init(&mvm->d0i3_tx_lock);
	spin_lock_init(&mvm->refs_lock);
	skb_queue_head_init(&mvm->d0i3_tx);
	init_waitqueue_head(&mvm->d0i3_exit_waitq);

	atomic_set(&mvm->queue_sync_counter, 0);

	SET_IEEE80211_DEV(mvm->hw, mvm->trans->dev);

#ifdef CPTCFG_IWLMVM_TCM
	spin_lock_init(&mvm->tcm.lock);
	setup_timer(&mvm->tcm.timer, iwl_mvm_tcm_timer, (unsigned long)mvm);
	INIT_WORK(&mvm->tcm.work, iwl_mvm_tcm_work);
	mvm->tcm.ts = jiffies;
	mvm->tcm.ll_ts = jiffies;
	mvm->tcm.uapsd_nonagg_ts = jiffies;
#endif

#ifdef CPTCFG_IWLMVM_TDLS_PEER_CACHE
	INIT_LIST_HEAD(&mvm->tdls_peer_cache_list);
#endif

#ifdef CPTCFG_IWLMVM_VENDOR_CMDS
	INIT_LIST_HEAD(&mvm->gscan_beacons_list);
	INIT_WORK(&mvm->gscan_beacons_work, iwl_mvm_gscan_beacons_work);
	spin_lock_init(&mvm->gscan_beacons_lock);
	mvm->rx_filters = IWL_MVM_VENDOR_RXFILTER_EINVAL;
#endif

	/*
	 * Populate the state variables that the transport layer needs
	 * to know about.
	 */
	trans_cfg.op_mode = op_mode;
	trans_cfg.no_reclaim_cmds = no_reclaim_cmds;
	trans_cfg.n_no_reclaim_cmds = ARRAY_SIZE(no_reclaim_cmds);
	switch (iwlwifi_mod_params.amsdu_size) {
	case IWL_AMSDU_4K:
		trans_cfg.rx_buf_size = IWL_AMSDU_4K;
		break;
	case IWL_AMSDU_8K:
		trans_cfg.rx_buf_size = IWL_AMSDU_8K;
		break;
	case IWL_AMSDU_12K:
		trans_cfg.rx_buf_size = IWL_AMSDU_12K;
		break;
	default:
		pr_err("%s: Unsupported amsdu_size: %d\n", KBUILD_MODNAME,
		       iwlwifi_mod_params.amsdu_size);
		trans_cfg.rx_buf_size = IWL_AMSDU_4K;
	}
	trans_cfg.wide_cmd_header = fw_has_api(&mvm->fw->ucode_capa,
					       IWL_UCODE_TLV_API_WIDE_CMD_HDR);

	if (mvm->fw->ucode_capa.flags & IWL_UCODE_TLV_FLAGS_DW_BC_TABLE)
		trans_cfg.bc_table_dword = true;

	trans_cfg.command_groups = iwl_mvm_groups;
	trans_cfg.command_groups_size = ARRAY_SIZE(iwl_mvm_groups);

	trans_cfg.cmd_queue = IWL_MVM_CMD_QUEUE;
	trans_cfg.cmd_fifo = IWL_MVM_TX_FIFO_CMD;
	trans_cfg.scd_set_active = true;

	trans_cfg.sdio_adma_addr = fw->sdio_adma_addr;
	trans_cfg.sw_csum_tx = IWL_MVM_SW_TX_CSUM_OFFLOAD;

	/* Set a short watchdog for the command queue */
	trans_cfg.cmd_q_wdg_timeout =
		iwl_mvm_get_wd_timeout(mvm, NULL, false, true);

	snprintf(mvm->hw->wiphy->fw_version,
		 sizeof(mvm->hw->wiphy->fw_version),
		 "%s", fw->fw_version);

	/* Configure transport layer */
	iwl_trans_configure(mvm->trans, &trans_cfg);

	trans->rx_mpdu_cmd = REPLY_RX_MPDU_CMD;
	trans->dbg_dest_tlv = mvm->fw->dbg_dest_tlv;
	trans->dbg_dest_reg_num = mvm->fw->dbg_dest_reg_num;
	memcpy(trans->dbg_conf_tlv, mvm->fw->dbg_conf_tlv,
	       sizeof(trans->dbg_conf_tlv));
	trans->dbg_trigger_tlv = mvm->fw->dbg_trigger_tlv;

	/* set up notification wait support */
	iwl_notification_wait_init(&mvm->notif_wait);

#ifdef CPTCFG_IWLWIFI_DEVICE_TESTMODE
	iwl_dnt_init(mvm->trans, dbgfs_dir);
#endif

	/* Init phy db */
	mvm->phy_db = iwl_phy_db_init(trans);
	if (!mvm->phy_db) {
		IWL_ERR(mvm, "Cannot init phy_db\n");
		goto out_free;
	}

	IWL_INFO(mvm, "Detected %s, REV=0x%X\n",
		 mvm->cfg->name, mvm->trans->hw_rev);

	if (iwlwifi_mod_params.nvm_file)
		mvm->nvm_file_name = iwlwifi_mod_params.nvm_file;
	else
		IWL_DEBUG_EEPROM(mvm->trans->dev,
				 "working without external nvm file\n");

	if (WARN(cfg->no_power_up_nic_in_init && !mvm->nvm_file_name,
		 "not allowing power-up and not having nvm_file\n"))
		goto out_free;

	/*
	 * Even if nvm exists in the nvm_file driver should read again the nvm
	 * from the nic because there might be entries that exist in the OTP
	 * and not in the file.
	 * for nics with no_power_up_nic_in_init: rely completley on nvm_file
	 */
	if (cfg->no_power_up_nic_in_init && mvm->nvm_file_name) {
		err = iwl_nvm_init(mvm, false);
		if (err)
			goto out_free;
	} else {
		err = iwl_trans_start_hw(mvm->trans);
		if (err)
			goto out_free;

		mutex_lock(&mvm->mutex);
		iwl_mvm_ref(mvm, IWL_MVM_REF_INIT_UCODE);
		err = iwl_run_init_mvm_ucode(mvm, true);
		if (!err || !iwlmvm_mod_params.init_dbg)
			iwl_mvm_stop_device(mvm);
		iwl_mvm_unref(mvm, IWL_MVM_REF_INIT_UCODE);
		mutex_unlock(&mvm->mutex);
		/* returns 0 if successful, 1 if success but in rfkill */
		if (err < 0 && !iwlmvm_mod_params.init_dbg) {
			IWL_ERR(mvm, "Failed to run INIT ucode: %d\n", err);
			goto out_free;
		}
	}

	scan_size = iwl_mvm_scan_size(mvm);

	mvm->scan_cmd = kmalloc(scan_size, GFP_KERNEL);
	if (!mvm->scan_cmd)
		goto out_free;

	/* Set EBS as successful as long as not stated otherwise by the FW. */
	mvm->last_ebs_successful = true;

	err = iwl_mvm_mac_setup_register(mvm);
	if (err)
		goto out_free;

	min_backoff = calc_min_backoff(trans, cfg);
	iwl_mvm_thermal_initialize(mvm, min_backoff);

	err = iwl_mvm_dbgfs_register(mvm, dbgfs_dir);
	if (err)
		goto out_unregister;

	memset(&mvm->rx_stats, 0, sizeof(struct mvm_statistics_rx));

	/* The transport always starts with a taken reference, we can
	 * release it now if d0i3 is supported */
	if (iwl_mvm_is_d0i3_supported(mvm))
		iwl_trans_unref(mvm->trans);

	iwl_mvm_tof_init(mvm);

<<<<<<< HEAD
	/* init RSS hash key */
	get_random_bytes(mvm->secret_key, sizeof(mvm->secret_key));

	setup_timer(&mvm->scan_timer, iwl_mvm_scan_timeout,
		    (unsigned long)mvm);

=======
>>>>>>> b2c429c8
	return op_mode;

 out_unregister:
	ieee80211_unregister_hw(mvm->hw);
	iwl_mvm_leds_exit(mvm);
	iwl_mvm_thermal_exit(mvm);
 out_free:
	flush_delayed_work(&mvm->fw_dump_wk);
#ifdef CPTCFG_IWLWIFI_DEVICE_TESTMODE
	iwl_dnt_free(trans);
#endif
	iwl_phy_db_free(mvm->phy_db);
	kfree(mvm->scan_cmd);
	if (!cfg->no_power_up_nic_in_init || !mvm->nvm_file_name)
		iwl_trans_op_mode_leave(trans);
	ieee80211_free_hw(mvm->hw);
	return NULL;
}

static void iwl_op_mode_mvm_stop(struct iwl_op_mode *op_mode)
{
	struct iwl_mvm *mvm = IWL_OP_MODE_GET_MVM(op_mode);
	int i;

	/* If d0i3 is supported, we have released the reference that
	 * the transport started with, so we should take it back now
	 * that we are leaving.
	 */
	if (iwl_mvm_is_d0i3_supported(mvm))
		iwl_trans_ref(mvm->trans);

	iwl_mvm_leds_exit(mvm);

	iwl_mvm_thermal_exit(mvm);

	ieee80211_unregister_hw(mvm->hw);

	kfree(mvm->scan_cmd);
	kfree(mvm->mcast_filter_cmd);
	mvm->mcast_filter_cmd = NULL;

#ifdef CPTCFG_IWLMVM_VENDOR_CMDS
	kfree(mvm->mcast_active_filter_cmd);
	mvm->mcast_active_filter_cmd = NULL;
#endif

#if defined(CONFIG_PM_SLEEP) && defined(CPTCFG_IWLWIFI_DEBUGFS)
	kfree(mvm->d3_resume_sram);
#endif

	iwl_trans_op_mode_leave(mvm->trans);

	iwl_phy_db_free(mvm->phy_db);
	mvm->phy_db = NULL;

#ifdef CPTCFG_IWLWIFI_DEVICE_TESTMODE
	iwl_dnt_free(mvm->trans);
#endif
	iwl_free_nvm_data(mvm->nvm_data);
	for (i = 0; i < NVM_MAX_NUM_SECTIONS; i++)
		kfree(mvm->nvm_sections[i].data);

#ifdef CPTCFG_IWLMVM_TCM
	del_timer_sync(&mvm->tcm.timer);
	cancel_work_sync(&mvm->tcm.work);
#endif

#ifdef CPTCFG_IWLMVM_TDLS_PEER_CACHE
	iwl_mvm_tdls_peer_cache_clear(mvm, NULL);
#endif /* CPTCFG_IWLMVM_TDLS_PEER_CACHE */

	iwl_mvm_tof_clean(mvm);

<<<<<<< HEAD
	del_timer_sync(&mvm->scan_timer);
=======
	mutex_destroy(&mvm->mutex);
	mutex_destroy(&mvm->d0i3_suspend_mutex);
>>>>>>> b2c429c8

	ieee80211_free_hw(mvm->hw);
}

struct iwl_async_handler_entry {
	struct list_head list;
	struct iwl_rx_cmd_buffer rxb;
	enum iwl_rx_handler_context context;
	void (*fn)(struct iwl_mvm *mvm, struct iwl_rx_cmd_buffer *rxb);
};

void iwl_mvm_async_handlers_purge(struct iwl_mvm *mvm)
{
	struct iwl_async_handler_entry *entry, *tmp;

	spin_lock_bh(&mvm->async_handlers_lock);
	list_for_each_entry_safe(entry, tmp, &mvm->async_handlers_list, list) {
		iwl_free_rxb(&entry->rxb);
		list_del(&entry->list);
		kfree(entry);
	}
	spin_unlock_bh(&mvm->async_handlers_lock);
}

static void iwl_mvm_async_handlers_wk(struct work_struct *wk)
{
	struct iwl_mvm *mvm =
		container_of(wk, struct iwl_mvm, async_handlers_wk);
	struct iwl_async_handler_entry *entry, *tmp;
	struct list_head local_list;

	INIT_LIST_HEAD(&local_list);

	/* Ensure that we are not in stop flow (check iwl_mvm_mac_stop) */

	/*
	 * Sync with Rx path with a lock. Remove all the entries from this list,
	 * add them to a local one (lock free), and then handle them.
	 */
	spin_lock_bh(&mvm->async_handlers_lock);
	list_splice_init(&mvm->async_handlers_list, &local_list);
	spin_unlock_bh(&mvm->async_handlers_lock);

	list_for_each_entry_safe(entry, tmp, &local_list, list) {
		if (entry->context == RX_HANDLER_ASYNC_LOCKED)
			mutex_lock(&mvm->mutex);
		entry->fn(mvm, &entry->rxb);
		iwl_free_rxb(&entry->rxb);
		list_del(&entry->list);
		if (entry->context == RX_HANDLER_ASYNC_LOCKED)
			mutex_unlock(&mvm->mutex);
		kfree(entry);
	}
}

static inline void iwl_mvm_rx_check_trigger(struct iwl_mvm *mvm,
					    struct iwl_rx_packet *pkt)
{
	struct iwl_fw_dbg_trigger_tlv *trig;
	struct iwl_fw_dbg_trigger_cmd *cmds_trig;
	int i;

	if (!iwl_fw_dbg_trigger_enabled(mvm->fw, FW_DBG_TRIGGER_FW_NOTIF))
		return;

	trig = iwl_fw_dbg_get_trigger(mvm->fw, FW_DBG_TRIGGER_FW_NOTIF);
	cmds_trig = (void *)trig->data;

	if (!iwl_fw_dbg_trigger_check_stop(mvm, NULL, trig))
		return;

	for (i = 0; i < ARRAY_SIZE(cmds_trig->cmds); i++) {
		/* don't collect on CMD 0 */
		if (!cmds_trig->cmds[i].cmd_id)
			break;

		if (cmds_trig->cmds[i].cmd_id != pkt->hdr.cmd ||
		    cmds_trig->cmds[i].group_id != pkt->hdr.group_id)
			continue;

		iwl_mvm_fw_dbg_collect_trig(mvm, trig,
					    "CMD 0x%02x.%02x received",
					    pkt->hdr.group_id, pkt->hdr.cmd);
		break;
	}
}

static void iwl_mvm_rx_common(struct iwl_mvm *mvm,
			      struct iwl_rx_cmd_buffer *rxb,
			      struct iwl_rx_packet *pkt)
{
	int i;

	iwl_mvm_rx_check_trigger(mvm, pkt);

	/*
	 * Do the notification wait before RX handlers so
	 * even if the RX handler consumes the RXB we have
	 * access to it in the notification wait entry.
	 */
	iwl_notification_wait_notify(&mvm->notif_wait, pkt);

	for (i = 0; i < ARRAY_SIZE(iwl_mvm_rx_handlers); i++) {
		const struct iwl_rx_handlers *rx_h = &iwl_mvm_rx_handlers[i];
		struct iwl_async_handler_entry *entry;

		if (rx_h->cmd_id != WIDE_ID(pkt->hdr.group_id, pkt->hdr.cmd))
			continue;

		if (rx_h->context == RX_HANDLER_SYNC) {
			rx_h->fn(mvm, rxb);
			return;
		}

		entry = kzalloc(sizeof(*entry), GFP_ATOMIC);
		/* we can't do much... */
		if (!entry)
			return;

		entry->rxb._page = rxb_steal_page(rxb);
		entry->rxb._offset = rxb->_offset;
		entry->rxb._rx_page_order = rxb->_rx_page_order;
		entry->fn = rx_h->fn;
		entry->context = rx_h->context;
		spin_lock(&mvm->async_handlers_lock);
		list_add_tail(&entry->list, &mvm->async_handlers_list);
		spin_unlock(&mvm->async_handlers_lock);
		schedule_work(&mvm->async_handlers_wk);
		break;
	}
}

static void iwl_mvm_rx(struct iwl_op_mode *op_mode,
		       struct napi_struct *napi,
		       struct iwl_rx_cmd_buffer *rxb)
{
	struct iwl_rx_packet *pkt = rxb_addr(rxb);
	struct iwl_mvm *mvm = IWL_OP_MODE_GET_MVM(op_mode);

#ifdef CPTCFG_IWLWIFI_DEVICE_TESTMODE
	/*
	 * RX data may be forwarded to userspace in case the user
	 * requested to monitor the rx w/o affecting the regular flow.
	 * In this case the iwl_test object will handle forwarding the rx
	 * data to user space.
	 */
	iwl_tm_mvm_send_rx(mvm, rxb);
#endif

	if (likely(pkt->hdr.cmd == REPLY_RX_MPDU_CMD))
		iwl_mvm_rx_rx_mpdu(mvm, napi, rxb);
	else if (pkt->hdr.cmd == FRAME_RELEASE)
		iwl_mvm_rx_frame_release(mvm, rxb, 0);
	else if (pkt->hdr.cmd == REPLY_RX_PHY_CMD)
		iwl_mvm_rx_rx_phy_cmd(mvm, rxb);
	else
		iwl_mvm_rx_common(mvm, rxb, pkt);
}

static void iwl_mvm_rx_mq(struct iwl_op_mode *op_mode,
			  struct napi_struct *napi,
			  struct iwl_rx_cmd_buffer *rxb)
{
	struct iwl_rx_packet *pkt = rxb_addr(rxb);
	struct iwl_mvm *mvm = IWL_OP_MODE_GET_MVM(op_mode);

#ifdef CPTCFG_IWLWIFI_DEVICE_TESTMODE
	/*
	 * RX data may be forwarded to userspace in case the user
	 * requested to monitor the rx w/o affecting the regular flow.
	 * In this case the iwl_test object will handle forwarding the rx
	 * data to user space.
	 */
	iwl_tm_mvm_send_rx(mvm, rxb);
#endif

	if (likely(pkt->hdr.cmd == REPLY_RX_MPDU_CMD))
		iwl_mvm_rx_mpdu_mq(mvm, napi, rxb, 0);
	else if (pkt->hdr.cmd == REPLY_RX_PHY_CMD)
		iwl_mvm_rx_phy_cmd_mq(mvm, rxb);
	else if (unlikely(pkt->hdr.group_id == DATA_PATH_GROUP &&
			  pkt->hdr.cmd == RX_QUEUES_NOTIFICATION))
		iwl_mvm_rx_queue_notif(mvm, rxb, 0);
	else
		iwl_mvm_rx_common(mvm, rxb, pkt);
}

void iwl_mvm_stop_mac_queues(struct iwl_mvm *mvm, unsigned long mq)
{
	int q;

	if (WARN_ON_ONCE(!mq))
		return;

	for_each_set_bit(q, &mq, IEEE80211_MAX_QUEUES) {
		if (atomic_inc_return(&mvm->mac80211_queue_stop_count[q]) > 1) {
			IWL_DEBUG_TX_QUEUES(mvm,
					    "mac80211 %d already stopped\n", q);
			continue;
		}

		ieee80211_stop_queue(mvm->hw, q);
	}
}

static void iwl_mvm_async_cb(struct iwl_op_mode *op_mode,
			     const struct iwl_device_cmd *cmd)
{
	struct iwl_mvm *mvm = IWL_OP_MODE_GET_MVM(op_mode);

	/*
	 * For now, we only set the CMD_WANT_ASYNC_CALLBACK for ADD_STA
	 * commands that need to block the Tx queues.
	 */
	iwl_trans_block_txq_ptrs(mvm->trans, false);
}

static void iwl_mvm_stop_sw_queue(struct iwl_op_mode *op_mode, int hw_queue)
{
	struct iwl_mvm *mvm = IWL_OP_MODE_GET_MVM(op_mode);
	unsigned long mq;

	spin_lock_bh(&mvm->queue_info_lock);
	mq = mvm->queue_info[hw_queue].hw_queue_to_mac80211;
	spin_unlock_bh(&mvm->queue_info_lock);

	iwl_mvm_stop_mac_queues(mvm, mq);
}

void iwl_mvm_start_mac_queues(struct iwl_mvm *mvm, unsigned long mq)
{
	int q;

	if (WARN_ON_ONCE(!mq))
		return;

	for_each_set_bit(q, &mq, IEEE80211_MAX_QUEUES) {
		if (atomic_dec_return(&mvm->mac80211_queue_stop_count[q]) > 0) {
			IWL_DEBUG_TX_QUEUES(mvm,
					    "mac80211 %d still stopped\n", q);
			continue;
		}

		ieee80211_wake_queue(mvm->hw, q);
	}
}

static void iwl_mvm_wake_sw_queue(struct iwl_op_mode *op_mode, int hw_queue)
{
	struct iwl_mvm *mvm = IWL_OP_MODE_GET_MVM(op_mode);
	unsigned long mq;

	spin_lock_bh(&mvm->queue_info_lock);
	mq = mvm->queue_info[hw_queue].hw_queue_to_mac80211;
	spin_unlock_bh(&mvm->queue_info_lock);

	iwl_mvm_start_mac_queues(mvm, mq);
}

void iwl_mvm_set_hw_ctkill_state(struct iwl_mvm *mvm, bool state)
{
	if (state)
		set_bit(IWL_MVM_STATUS_HW_CTKILL, &mvm->status);
	else
		clear_bit(IWL_MVM_STATUS_HW_CTKILL, &mvm->status);

	wiphy_rfkill_set_hw_state(mvm->hw->wiphy, iwl_mvm_is_radio_killed(mvm));
}

static bool iwl_mvm_set_hw_rfkill_state(struct iwl_op_mode *op_mode, bool state)
{
	struct iwl_mvm *mvm = IWL_OP_MODE_GET_MVM(op_mode);
	bool calibrating = ACCESS_ONCE(mvm->calibrating);

	if (state)
		set_bit(IWL_MVM_STATUS_HW_RFKILL, &mvm->status);
	else
		clear_bit(IWL_MVM_STATUS_HW_RFKILL, &mvm->status);

	wiphy_rfkill_set_hw_state(mvm->hw->wiphy, iwl_mvm_is_radio_killed(mvm));

	/* iwl_run_init_mvm_ucode is waiting for results, abort it */
	if (calibrating)
		iwl_abort_notification_waits(&mvm->notif_wait);

	/*
	 * Stop the device if we run OPERATIONAL firmware or if we are in the
	 * middle of the calibrations.
	 */
	return state && (mvm->cur_ucode != IWL_UCODE_INIT || calibrating);
}

static void iwl_mvm_free_skb(struct iwl_op_mode *op_mode, struct sk_buff *skb)
{
	struct iwl_mvm *mvm = IWL_OP_MODE_GET_MVM(op_mode);
	struct ieee80211_tx_info *info;

	info = IEEE80211_SKB_CB(skb);
	iwl_trans_free_tx_cmd(mvm->trans, info->driver_data[1]);
	ieee80211_free_txskb(mvm->hw, skb);
}

struct iwl_mvm_reprobe {
	struct device *dev;
	struct work_struct work;
};

static void iwl_mvm_reprobe_wk(struct work_struct *wk)
{
	struct iwl_mvm_reprobe *reprobe;

	reprobe = container_of(wk, struct iwl_mvm_reprobe, work);
	if (device_reprobe(reprobe->dev))
		dev_err(reprobe->dev, "reprobe failed!\n");
	kfree(reprobe);
	module_put(THIS_MODULE);
}

static void iwl_mvm_fw_error_dump_wk(struct work_struct *work)
{
	struct iwl_mvm *mvm =
		container_of(work, struct iwl_mvm, fw_dump_wk.work);

	if (iwl_mvm_ref_sync(mvm, IWL_MVM_REF_FW_DBG_COLLECT))
		return;

	mutex_lock(&mvm->mutex);

	/* stop recording */
	if (mvm->cfg->device_family == IWL_DEVICE_FAMILY_7000) {
		iwl_set_bits_prph(mvm->trans, MON_BUFF_SAMPLE_CTL, 0x100);
	} else {
		iwl_write_prph(mvm->trans, DBGC_IN_SAMPLE, 0);
		/* wait before we collect the data till the DBGC stop */
		udelay(100);
	}

	iwl_mvm_fw_error_dump(mvm);

	/* start recording again if the firmware is not crashed */
	WARN_ON_ONCE((!test_bit(STATUS_FW_ERROR, &mvm->trans->status)) &&
		     mvm->fw->dbg_dest_tlv &&
		     iwl_mvm_start_fw_dbg_conf(mvm, mvm->fw_dbg_conf));

	mutex_unlock(&mvm->mutex);

	iwl_mvm_unref(mvm, IWL_MVM_REF_FW_DBG_COLLECT);
}

void iwl_mvm_nic_restart(struct iwl_mvm *mvm, bool fw_error)
{
	iwl_abort_notification_waits(&mvm->notif_wait);

	/*
	 * This is a bit racy, but worst case we tell mac80211 about
	 * a stopped/aborted scan when that was already done which
	 * is not a problem. It is necessary to abort any os scan
	 * here because mac80211 requires having the scan cleared
	 * before restarting.
	 * We'll reset the scan_status to NONE in restart cleanup in
	 * the next start() call from mac80211. If restart isn't called
	 * (no fw restart) scan status will stay busy.
	 */
	iwl_mvm_report_scan_aborted(mvm);

	/*
	 * If we're restarting already, don't cycle restarts.
	 * If INIT fw asserted, it will likely fail again.
	 * If WoWLAN fw asserted, don't restart either, mac80211
	 * can't recover this since we're already half suspended.
	 */
	if (!mvm->restart_fw && fw_error) {
		iwl_mvm_fw_dbg_collect_desc(mvm, &iwl_mvm_dump_desc_assert,
					    NULL);
	} else if (test_and_set_bit(IWL_MVM_STATUS_IN_HW_RESTART,
				    &mvm->status)) {
		struct iwl_mvm_reprobe *reprobe;

		IWL_ERR(mvm,
			"Firmware error during reconfiguration - reprobe!\n");

		/*
		 * get a module reference to avoid doing this while unloading
		 * anyway and to avoid scheduling a work with code that's
		 * being removed.
		 */
		if (!try_module_get(THIS_MODULE)) {
			IWL_ERR(mvm, "Module is being unloaded - abort\n");
			return;
		}

		reprobe = kzalloc(sizeof(*reprobe), GFP_ATOMIC);
		if (!reprobe) {
			module_put(THIS_MODULE);
			return;
		}
		reprobe->dev = mvm->trans->dev;
		INIT_WORK(&reprobe->work, iwl_mvm_reprobe_wk);
		schedule_work(&reprobe->work);
	} else if (mvm->cur_ucode == IWL_UCODE_REGULAR) {
		/* don't let the transport/FW power down */
		iwl_mvm_ref(mvm, IWL_MVM_REF_UCODE_DOWN);

		if (fw_error && mvm->restart_fw > 0)
			mvm->restart_fw--;
		ieee80211_restart_hw(mvm->hw);
	}
}

static void iwl_mvm_nic_error(struct iwl_op_mode *op_mode)
{
	struct iwl_mvm *mvm = IWL_OP_MODE_GET_MVM(op_mode);

	iwl_mvm_dump_nic_error_log(mvm);

	iwl_mvm_nic_restart(mvm, true);
}

static void iwl_mvm_cmd_queue_full(struct iwl_op_mode *op_mode)
{
	struct iwl_mvm *mvm = IWL_OP_MODE_GET_MVM(op_mode);

	WARN_ON(1);
	iwl_mvm_nic_restart(mvm, true);
}

struct iwl_d0i3_iter_data {
	struct iwl_mvm *mvm;
	struct ieee80211_vif *connected_vif;
	u8 ap_sta_id;
	u8 vif_count;
	u8 offloading_tid;
	bool disable_offloading;
};

static bool iwl_mvm_disallow_offloading(struct iwl_mvm *mvm,
					struct ieee80211_vif *vif,
					struct iwl_d0i3_iter_data *iter_data)
{
	struct iwl_mvm_vif *mvmvif = iwl_mvm_vif_from_mac80211(vif);
	struct ieee80211_sta *ap_sta;
	struct iwl_mvm_sta *mvmsta;
	u32 available_tids = 0;
	u8 tid;

	if (WARN_ON(vif->type != NL80211_IFTYPE_STATION ||
		    mvmvif->ap_sta_id == IWL_MVM_STATION_COUNT))
		return false;

	ap_sta = rcu_dereference(mvm->fw_id_to_mac_id[mvmvif->ap_sta_id]);
	if (IS_ERR_OR_NULL(ap_sta))
		return false;

	mvmsta = iwl_mvm_sta_from_mac80211(ap_sta);
	spin_lock_bh(&mvmsta->lock);
	for (tid = 0; tid < IWL_MAX_TID_COUNT; tid++) {
		struct iwl_mvm_tid_data *tid_data = &mvmsta->tid_data[tid];

		/*
		 * in case of pending tx packets, don't use this tid
		 * for offloading in order to prevent reuse of the same
		 * qos seq counters.
		 */
		if (iwl_mvm_tid_queued(tid_data))
			continue;

		if (tid_data->state != IWL_AGG_OFF)
			continue;

		available_tids |= BIT(tid);
	}
	spin_unlock_bh(&mvmsta->lock);

	/*
	 * disallow protocol offloading if we have no available tid
	 * (with no pending frames and no active aggregation,
	 * as we don't handle "holes" properly - the scheduler needs the
	 * frame's seq number and TFD index to match)
	 */
	if (!available_tids)
		return true;

	/* for simplicity, just use the first available tid */
	iter_data->offloading_tid = ffs(available_tids) - 1;
	return false;
}

static void iwl_mvm_enter_d0i3_iterator(void *_data, u8 *mac,
					struct ieee80211_vif *vif)
{
	struct iwl_d0i3_iter_data *data = _data;
	struct iwl_mvm *mvm = data->mvm;
	struct iwl_mvm_vif *mvmvif = iwl_mvm_vif_from_mac80211(vif);
	u32 flags = CMD_ASYNC | CMD_HIGH_PRIO | CMD_SEND_IN_IDLE;

	IWL_DEBUG_RPM(mvm, "entering D0i3 - vif %pM\n", vif->addr);
	if (vif->type != NL80211_IFTYPE_STATION ||
	    !vif->bss_conf.assoc)
		return;

	/*
	 * in case of pending tx packets or active aggregations,
	 * avoid offloading features in order to prevent reuse of
	 * the same qos seq counters.
	 */
	if (iwl_mvm_disallow_offloading(mvm, vif, data))
		data->disable_offloading = true;

	iwl_mvm_update_d0i3_power_mode(mvm, vif, true, flags);
	iwl_mvm_send_proto_offload(mvm, vif, data->disable_offloading,
				   false, flags);

	/*
	 * on init/association, mvm already configures POWER_TABLE_CMD
	 * and REPLY_MCAST_FILTER_CMD, so currently don't
	 * reconfigure them (we might want to use different
	 * params later on, though).
	 */
	data->ap_sta_id = mvmvif->ap_sta_id;
	data->vif_count++;

	/*
	 * no new commands can be sent at this stage, so it's safe
	 * to save the vif pointer during d0i3 entrance.
	 */
	data->connected_vif = vif;
}

static void iwl_mvm_set_wowlan_data(struct iwl_mvm *mvm,
				    struct iwl_wowlan_config_cmd *cmd,
				    struct iwl_d0i3_iter_data *iter_data)
{
	struct ieee80211_sta *ap_sta;
	struct iwl_mvm_sta *mvm_ap_sta;

	if (iter_data->ap_sta_id == IWL_MVM_STATION_COUNT)
		return;

	rcu_read_lock();

	ap_sta = rcu_dereference(mvm->fw_id_to_mac_id[iter_data->ap_sta_id]);
	if (IS_ERR_OR_NULL(ap_sta))
		goto out;

	mvm_ap_sta = iwl_mvm_sta_from_mac80211(ap_sta);
	cmd->is_11n_connection = ap_sta->ht_cap.ht_supported;
	cmd->offloading_tid = iter_data->offloading_tid;
	cmd->flags = ENABLE_L3_FILTERING | ENABLE_NBNS_FILTERING |
		ENABLE_DHCP_FILTERING | ENABLE_STORE_BEACON;
	/*
	 * The d0i3 uCode takes care of the nonqos counters,
	 * so configure only the qos seq ones.
	 */
	iwl_mvm_set_wowlan_qos_seq(mvm_ap_sta, cmd);
out:
	rcu_read_unlock();
}

int iwl_mvm_enter_d0i3(struct iwl_op_mode *op_mode)
{
	struct iwl_mvm *mvm = IWL_OP_MODE_GET_MVM(op_mode);
	u32 flags = CMD_ASYNC | CMD_HIGH_PRIO | CMD_SEND_IN_IDLE;
	int ret;
	struct iwl_d0i3_iter_data d0i3_iter_data = {
		.mvm = mvm,
	};
	struct iwl_wowlan_config_cmd wowlan_config_cmd = {
		.wakeup_filter = cpu_to_le32(IWL_WOWLAN_WAKEUP_RX_FRAME |
					     IWL_WOWLAN_WAKEUP_BEACON_MISS |
					     IWL_WOWLAN_WAKEUP_LINK_CHANGE),
	};
	struct iwl_d3_manager_config d3_cfg_cmd = {
		.min_sleep_time = cpu_to_le32(1000),
		.wakeup_flags = cpu_to_le32(IWL_WAKEUP_D3_CONFIG_FW_ERROR),
	};

	IWL_DEBUG_RPM(mvm, "MVM entering D0i3\n");

	if (WARN_ON_ONCE(mvm->cur_ucode != IWL_UCODE_REGULAR))
		return -EINVAL;

	set_bit(IWL_MVM_STATUS_IN_D0I3, &mvm->status);

	/*
	 * iwl_mvm_ref_sync takes a reference before checking the flag.
	 * so by checking there is no held reference we prevent a state
	 * in which iwl_mvm_ref_sync continues successfully while we
	 * configure the firmware to enter d0i3
	 */
	if (iwl_mvm_ref_taken(mvm)) {
		IWL_DEBUG_RPM(mvm->trans, "abort d0i3 due to taken ref\n");
		clear_bit(IWL_MVM_STATUS_IN_D0I3, &mvm->status);
		wake_up(&mvm->d0i3_exit_waitq);
		return 1;
	}

	ieee80211_iterate_active_interfaces_atomic(mvm->hw,
						   IEEE80211_IFACE_ITER_NORMAL,
						   iwl_mvm_enter_d0i3_iterator,
						   &d0i3_iter_data);
	if (d0i3_iter_data.vif_count == 1) {
		mvm->d0i3_ap_sta_id = d0i3_iter_data.ap_sta_id;
		mvm->d0i3_offloading = !d0i3_iter_data.disable_offloading;
	} else {
		WARN_ON_ONCE(d0i3_iter_data.vif_count > 1);
		mvm->d0i3_ap_sta_id = IWL_MVM_STATION_COUNT;
		mvm->d0i3_offloading = false;
	}

	/* make sure we have no running tx while configuring the seqno */
	synchronize_net();

	/* Flush the hw queues, in case something got queued during entry */
	ret = iwl_mvm_flush_tx_path(mvm, iwl_mvm_flushable_queues(mvm), flags);
	if (ret)
		return ret;

	/* configure wowlan configuration only if needed */
	if (mvm->d0i3_ap_sta_id != IWL_MVM_STATION_COUNT) {
		/* wake on beacons only if beacon storing isn't supported */
		if (!fw_has_capa(&mvm->fw->ucode_capa,
				 IWL_UCODE_TLV_CAPA_BEACON_STORING))
			wowlan_config_cmd.wakeup_filter |=
				cpu_to_le32(IWL_WOWLAN_WAKEUP_BCN_FILTERING);

		iwl_mvm_wowlan_config_key_params(mvm,
						 d0i3_iter_data.connected_vif,
						 true, flags);

		iwl_mvm_set_wowlan_data(mvm, &wowlan_config_cmd,
					&d0i3_iter_data);

		ret = iwl_mvm_send_cmd_pdu(mvm, WOWLAN_CONFIGURATION, flags,
					   sizeof(wowlan_config_cmd),
					   &wowlan_config_cmd);
		if (ret)
			return ret;
	}

	return iwl_mvm_send_cmd_pdu(mvm, D3_CONFIG_CMD,
				    flags | CMD_MAKE_TRANS_IDLE,
				    sizeof(d3_cfg_cmd), &d3_cfg_cmd);
}

static void iwl_mvm_exit_d0i3_iterator(void *_data, u8 *mac,
				       struct ieee80211_vif *vif)
{
	struct iwl_mvm *mvm = _data;
	u32 flags = CMD_ASYNC | CMD_HIGH_PRIO;

	IWL_DEBUG_RPM(mvm, "exiting D0i3 - vif %pM\n", vif->addr);
	if (vif->type != NL80211_IFTYPE_STATION ||
	    !vif->bss_conf.assoc)
		return;

	iwl_mvm_update_d0i3_power_mode(mvm, vif, false, flags);
}

struct iwl_mvm_d0i3_exit_work_iter_data {
	struct iwl_mvm *mvm;
	struct iwl_wowlan_status *status;
	u32 wakeup_reasons;
};

static void iwl_mvm_d0i3_exit_work_iter(void *_data, u8 *mac,
					struct ieee80211_vif *vif)
{
	struct iwl_mvm_d0i3_exit_work_iter_data *data = _data;
	struct iwl_mvm_vif *mvmvif = iwl_mvm_vif_from_mac80211(vif);
	u32 reasons = data->wakeup_reasons;

	/* consider only the relevant station interface */
	if (vif->type != NL80211_IFTYPE_STATION || !vif->bss_conf.assoc ||
	    data->mvm->d0i3_ap_sta_id != mvmvif->ap_sta_id)
		return;

	if (reasons & IWL_WOWLAN_WAKEUP_BY_DISCONNECTION_ON_DEAUTH)
		iwl_mvm_connection_loss(data->mvm, vif, "D0i3");
	else if (reasons & IWL_WOWLAN_WAKEUP_BY_DISCONNECTION_ON_MISSED_BEACON)
		ieee80211_beacon_loss(vif);
	else
		iwl_mvm_d0i3_update_keys(data->mvm, vif, data->status);
}

void iwl_mvm_d0i3_enable_tx(struct iwl_mvm *mvm, __le16 *qos_seq)
{
	struct ieee80211_sta *sta = NULL;
	struct iwl_mvm_sta *mvm_ap_sta;
	int i;
	bool wake_queues = false;

	lockdep_assert_held(&mvm->mutex);

	spin_lock_bh(&mvm->d0i3_tx_lock);

	if (mvm->d0i3_ap_sta_id == IWL_MVM_STATION_COUNT)
		goto out;

	IWL_DEBUG_RPM(mvm, "re-enqueue packets\n");

	/* get the sta in order to update seq numbers and re-enqueue skbs */
	sta = rcu_dereference_protected(
			mvm->fw_id_to_mac_id[mvm->d0i3_ap_sta_id],
			lockdep_is_held(&mvm->mutex));

	if (IS_ERR_OR_NULL(sta)) {
		sta = NULL;
		goto out;
	}

	if (mvm->d0i3_offloading && qos_seq) {
		/* update qos seq numbers if offloading was enabled */
		mvm_ap_sta = iwl_mvm_sta_from_mac80211(sta);
		for (i = 0; i < IWL_MAX_TID_COUNT; i++) {
			u16 seq = le16_to_cpu(qos_seq[i]);
			/* firmware stores last-used one, we store next one */
			seq += 0x10;
			mvm_ap_sta->tid_data[i].seq_number = seq;
		}
	}
out:
	/* re-enqueue (or drop) all packets */
	while (!skb_queue_empty(&mvm->d0i3_tx)) {
		struct sk_buff *skb = __skb_dequeue(&mvm->d0i3_tx);

		if (!sta || iwl_mvm_tx_skb(mvm, skb, sta))
			ieee80211_free_txskb(mvm->hw, skb);

		/* if the skb_queue is not empty, we need to wake queues */
		wake_queues = true;
	}
	clear_bit(IWL_MVM_STATUS_IN_D0I3, &mvm->status);
	wake_up(&mvm->d0i3_exit_waitq);
	mvm->d0i3_ap_sta_id = IWL_MVM_STATION_COUNT;
	if (wake_queues)
		ieee80211_wake_queues(mvm->hw);

	spin_unlock_bh(&mvm->d0i3_tx_lock);
}

static void iwl_mvm_d0i3_exit_work(struct work_struct *wk)
{
	struct iwl_mvm *mvm = container_of(wk, struct iwl_mvm, d0i3_exit_work);
	struct iwl_host_cmd get_status_cmd = {
		.id = WOWLAN_GET_STATUSES,
		.flags = CMD_HIGH_PRIO | CMD_WANT_SKB,
	};
	struct iwl_mvm_d0i3_exit_work_iter_data iter_data = {
		.mvm = mvm,
	};

	struct iwl_wowlan_status *status;
	int ret;
	u32 wakeup_reasons = 0;
	__le16 *qos_seq = NULL;

	mutex_lock(&mvm->mutex);
	ret = iwl_mvm_send_cmd(mvm, &get_status_cmd);
	if (ret)
		goto out;

	if (!get_status_cmd.resp_pkt)
		goto out;

	status = (void *)get_status_cmd.resp_pkt->data;
	wakeup_reasons = le32_to_cpu(status->wakeup_reasons);
	qos_seq = status->qos_seq_ctr;

	IWL_DEBUG_RPM(mvm, "wakeup reasons: 0x%x\n", wakeup_reasons);

	iter_data.wakeup_reasons = wakeup_reasons;
	iter_data.status = status;
	ieee80211_iterate_active_interfaces(mvm->hw,
					    IEEE80211_IFACE_ITER_NORMAL,
					    iwl_mvm_d0i3_exit_work_iter,
					    &iter_data);
out:
	iwl_mvm_d0i3_enable_tx(mvm, qos_seq);

	IWL_DEBUG_INFO(mvm, "d0i3 exit completed (wakeup reasons: 0x%x)\n",
		       wakeup_reasons);

	/* qos_seq might point inside resp_pkt, so free it only now */
	if (get_status_cmd.resp_pkt)
		iwl_free_resp(&get_status_cmd);

	/* the FW might have updated the regdomain */
	iwl_mvm_update_changed_regdom(mvm);

	iwl_mvm_unref(mvm, IWL_MVM_REF_EXIT_WORK);
	mutex_unlock(&mvm->mutex);
}

int _iwl_mvm_exit_d0i3(struct iwl_mvm *mvm)
{
	u32 flags = CMD_ASYNC | CMD_HIGH_PRIO | CMD_SEND_IN_IDLE |
		    CMD_WAKE_UP_TRANS;
	int ret;

	IWL_DEBUG_RPM(mvm, "MVM exiting D0i3\n");

	if (WARN_ON_ONCE(mvm->cur_ucode != IWL_UCODE_REGULAR))
		return -EINVAL;

	mutex_lock(&mvm->d0i3_suspend_mutex);
	if (test_bit(D0I3_DEFER_WAKEUP, &mvm->d0i3_suspend_flags)) {
		IWL_DEBUG_RPM(mvm, "Deferring d0i3 exit until resume\n");
		__set_bit(D0I3_PENDING_WAKEUP, &mvm->d0i3_suspend_flags);
		mutex_unlock(&mvm->d0i3_suspend_mutex);
		return 0;
	}
	mutex_unlock(&mvm->d0i3_suspend_mutex);

	ret = iwl_mvm_send_cmd_pdu(mvm, D0I3_END_CMD, flags, 0, NULL);
	if (ret)
		goto out;

	ieee80211_iterate_active_interfaces_atomic(mvm->hw,
						   IEEE80211_IFACE_ITER_NORMAL,
						   iwl_mvm_exit_d0i3_iterator,
						   mvm);
out:
	schedule_work(&mvm->d0i3_exit_work);
	return ret;
}

int iwl_mvm_exit_d0i3(struct iwl_op_mode *op_mode)
{
	struct iwl_mvm *mvm = IWL_OP_MODE_GET_MVM(op_mode);

	iwl_mvm_ref(mvm, IWL_MVM_REF_EXIT_WORK);
	return _iwl_mvm_exit_d0i3(mvm);
}

#define IWL_MVM_COMMON_OPS					\
	/* these could be differentiated */			\
	.async_cb = iwl_mvm_async_cb,				\
	.queue_full = iwl_mvm_stop_sw_queue,			\
	.queue_not_full = iwl_mvm_wake_sw_queue,		\
	.hw_rf_kill = iwl_mvm_set_hw_rfkill_state,		\
	.free_skb = iwl_mvm_free_skb,				\
	.nic_error = iwl_mvm_nic_error,				\
	.cmd_queue_full = iwl_mvm_cmd_queue_full,		\
	.nic_config = iwl_mvm_nic_config,			\
	.enter_d0i3 = iwl_mvm_enter_d0i3,			\
	.exit_d0i3 = iwl_mvm_exit_d0i3,				\
	/* as we only register one, these MUST be common! */	\
	.start = iwl_op_mode_mvm_start,				\
	.stop = iwl_op_mode_mvm_stop

#ifdef CPTCFG_IWLWIFI_DEVICE_TESTMODE
#define IWL_MVM_COMMON_TEST_OPS					\
	.test_ops = {						\
		.cmd_execute = iwl_mvm_tm_cmd_execute,		\
		.send_cmd = iwl_mvm_testmode_send_cmd,		\
		.valid_hw_addr = iwl_mvm_testmode_valid_hw_addr,\
		.get_fw_ver = iwl_mvm_testmode_get_fw_ver,	\
	},
#else
#define IWL_MVM_COMMON_TEST_OPS
#endif

static const struct iwl_op_mode_ops iwl_mvm_ops = {
	IWL_MVM_COMMON_OPS,
	IWL_MVM_COMMON_TEST_OPS
	.rx = iwl_mvm_rx,
};

static void iwl_mvm_rx_mq_rss(struct iwl_op_mode *op_mode,
			      struct napi_struct *napi,
			      struct iwl_rx_cmd_buffer *rxb,
			      unsigned int queue)
{
	struct iwl_mvm *mvm = IWL_OP_MODE_GET_MVM(op_mode);
	struct iwl_rx_packet *pkt = rxb_addr(rxb);

	if (unlikely(pkt->hdr.cmd == FRAME_RELEASE))
		iwl_mvm_rx_frame_release(mvm, rxb, queue);
	else if (unlikely(pkt->hdr.cmd == RX_QUEUES_NOTIFICATION &&
			  pkt->hdr.group_id == DATA_PATH_GROUP))
		iwl_mvm_rx_queue_notif(mvm, rxb, queue);
	else
		iwl_mvm_rx_mpdu_mq(mvm, napi, rxb, queue);
}

static const struct iwl_op_mode_ops iwl_mvm_ops_mq = {
	IWL_MVM_COMMON_OPS,
	IWL_MVM_COMMON_TEST_OPS
	.rx = iwl_mvm_rx_mq,
	.rx_rss = iwl_mvm_rx_mq_rss,
};<|MERGE_RESOLUTION|>--- conflicted
+++ resolved
@@ -307,15 +307,9 @@
 	RX_HANDLER(DTS_MEASUREMENT_NOTIFICATION, iwl_mvm_temp_notif,
 		   RX_HANDLER_ASYNC_LOCKED),
 	RX_HANDLER_GRP(PHY_OPS_GROUP, DTS_MEASUREMENT_NOTIF_WIDE,
-<<<<<<< HEAD
-		       iwl_mvm_temp_notif, true),
-	RX_HANDLER_GRP(PHY_OPS_GROUP, CT_KILL_NOTIFICATION,
-		       iwl_mvm_ct_kill_notif, false),
-=======
 		       iwl_mvm_temp_notif, RX_HANDLER_ASYNC_UNLOCKED),
 	RX_HANDLER_GRP(PHY_OPS_GROUP, CT_KILL_NOTIFICATION,
 		       iwl_mvm_ct_kill_notif, RX_HANDLER_SYNC),
->>>>>>> b2c429c8
 
 	RX_HANDLER(TDLS_CHANNEL_SWITCH_NOTIFICATION, iwl_mvm_rx_tdls_notif,
 		   RX_HANDLER_ASYNC_LOCKED),
@@ -324,20 +318,6 @@
 	RX_HANDLER(TOF_NOTIFICATION, iwl_mvm_tof_resp_handler,
 		   RX_HANDLER_ASYNC_LOCKED),
 	RX_HANDLER_GRP(PROT_OFFLOAD_GROUP, STORED_BEACON_NTF,
-<<<<<<< HEAD
-		       iwl_mvm_rx_stored_beacon_notif, false),
-#ifdef CPTCFG_IWLMVM_VENDOR_CMDS
-	RX_HANDLER_GRP(SCAN_GROUP, GSCAN_RESULTS_AVAILABLE_EVENT,
-		       iwl_mvm_rx_gscan_results_available, true),
-	RX_HANDLER_GRP(SCAN_GROUP, GSCAN_HOTLIST_CHANGE_EVENT,
-		       iwl_mvm_rx_gscan_hotlist_change_event, true),
-	RX_HANDLER_GRP(SCAN_GROUP, GSCAN_SIGNIFICANT_CHANGE_EVENT,
-		       iwl_mvm_rx_gscan_significant_change_event, true),
-	RX_HANDLER_GRP(NAN_GROUP, NAN_DISCOVERY_TERMINATE_NOTIF,
-		       iwl_mvm_nan_de_term_notif, false),
-	RX_HANDLER_GRP(NAN_GROUP, NAN_DISCOVERY_EVENT_NOTIF,
-		       iwl_mvm_nan_match, false),
-=======
 		       iwl_mvm_rx_stored_beacon_notif, RX_HANDLER_SYNC),
 	RX_HANDLER_GRP(DATA_PATH_GROUP, MU_GROUP_MGMT_NOTIF,
 		       iwl_mvm_mu_mimo_grp_notif, RX_HANDLER_SYNC),
@@ -357,7 +337,6 @@
 		       iwl_mvm_nan_match, RX_HANDLER_SYNC),
 	RX_HANDLER_GRP(MAC_CONF_GROUP, LINK_QUALITY_MEASUREMENT_COMPLETE_NOTIF,
 		       iwl_mvm_vendor_lqm_notif, RX_HANDLER_SYNC),
->>>>>>> b2c429c8
 #endif
 
 #ifdef CPTCFG_IWLWIFI_DEVICE_TESTMODE
@@ -841,15 +820,6 @@
 
 	iwl_mvm_tof_init(mvm);
 
-<<<<<<< HEAD
-	/* init RSS hash key */
-	get_random_bytes(mvm->secret_key, sizeof(mvm->secret_key));
-
-	setup_timer(&mvm->scan_timer, iwl_mvm_scan_timeout,
-		    (unsigned long)mvm);
-
-=======
->>>>>>> b2c429c8
 	return op_mode;
 
  out_unregister:
@@ -923,12 +893,8 @@
 
 	iwl_mvm_tof_clean(mvm);
 
-<<<<<<< HEAD
-	del_timer_sync(&mvm->scan_timer);
-=======
 	mutex_destroy(&mvm->mutex);
 	mutex_destroy(&mvm->d0i3_suspend_mutex);
->>>>>>> b2c429c8
 
 	ieee80211_free_hw(mvm->hw);
 }
