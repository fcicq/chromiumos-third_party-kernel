/*
 * CDC Ethernet based networking peripherals
 * Copyright (C) 2003-2005 by David Brownell
 * Copyright (C) 2006 by Ole Andre Vadla Ravnas (ActiveSync)
 *
 * This program is free software; you can redistribute it and/or modify
 * it under the terms of the GNU General Public License as published by
 * the Free Software Foundation; either version 2 of the License, or
 * (at your option) any later version.
 *
 * This program is distributed in the hope that it will be useful,
 * but WITHOUT ANY WARRANTY; without even the implied warranty of
 * MERCHANTABILITY or FITNESS FOR A PARTICULAR PURPOSE.  See the
 * GNU General Public License for more details.
 *
 * You should have received a copy of the GNU General Public License
 * along with this program; if not, see <http://www.gnu.org/licenses/>.
 */

// #define	DEBUG			// error path messages, extra info
// #define	VERBOSE			// more; success messages

#include <linux/module.h>
#include <linux/netdevice.h>
#include <linux/etherdevice.h>
#include <linux/ethtool.h>
#include <linux/workqueue.h>
#include <linux/mii.h>
#include <linux/usb.h>
#include <linux/usb/cdc.h>
#include <linux/usb/usbnet.h>


#if IS_ENABLED(CONFIG_USB_NET_RNDIS_HOST)

static int is_rndis(struct usb_interface_descriptor *desc)
{
	return (desc->bInterfaceClass == USB_CLASS_COMM &&
		desc->bInterfaceSubClass == 2 &&
		desc->bInterfaceProtocol == 0xff);
}

static int is_activesync(struct usb_interface_descriptor *desc)
{
	return (desc->bInterfaceClass == USB_CLASS_MISC &&
		desc->bInterfaceSubClass == 1 &&
		desc->bInterfaceProtocol == 1);
}

static int is_wireless_rndis(struct usb_interface_descriptor *desc)
{
	return (desc->bInterfaceClass == USB_CLASS_WIRELESS_CONTROLLER &&
		desc->bInterfaceSubClass == 1 &&
		desc->bInterfaceProtocol == 3);
}

#else

#define is_rndis(desc)		0
#define is_activesync(desc)	0
#define is_wireless_rndis(desc)	0

#endif

static const u8 mbm_guid[16] = {
	0xa3, 0x17, 0xa8, 0x8b, 0x04, 0x5e, 0x4f, 0x01,
	0xa6, 0x07, 0xc0, 0xff, 0xcb, 0x7e, 0x39, 0x2a,
};

static void usbnet_cdc_update_filter(struct usbnet *dev)
{
	struct cdc_state	*info = (void *) &dev->data;
	struct usb_interface	*intf = info->control;
	struct net_device	*net = dev->net;

	u16 cdc_filter = USB_CDC_PACKET_TYPE_DIRECTED
			| USB_CDC_PACKET_TYPE_BROADCAST;

	/* filtering on the device is an optional feature and not worth
	 * the hassle so we just roughly care about snooping and if any
	 * multicast is requested, we take every multicast
	 */
	if (net->flags & IFF_PROMISC)
		cdc_filter |= USB_CDC_PACKET_TYPE_PROMISCUOUS;
	if (!netdev_mc_empty(net) || (net->flags & IFF_ALLMULTI))
		cdc_filter |= USB_CDC_PACKET_TYPE_ALL_MULTICAST;

	usb_control_msg(dev->udev,
			usb_sndctrlpipe(dev->udev, 0),
			USB_CDC_SET_ETHERNET_PACKET_FILTER,
			USB_TYPE_CLASS | USB_RECIP_INTERFACE,
			cdc_filter,
			intf->cur_altsetting->desc.bInterfaceNumber,
			NULL,
			0,
			USB_CTRL_SET_TIMEOUT
		);
}

/* probes control interface, claims data interface, collects the bulk
 * endpoints, activates data interface (if needed), maybe sets MTU.
 * all pure cdc, except for certain firmware workarounds, and knowing
 * that rndis uses one different rule.
 */
int usbnet_generic_cdc_bind(struct usbnet *dev, struct usb_interface *intf)
{
	u8				*buf = intf->cur_altsetting->extra;
	int				len = intf->cur_altsetting->extralen;
	struct usb_interface_descriptor	*d;
	struct cdc_state		*info = (void *) &dev->data;
	int				status;
	int				rndis;
	bool				android_rndis_quirk = false;
	struct usb_driver		*driver = driver_of(intf);
	struct usb_cdc_parsed_header header;

	if (sizeof(dev->data) < sizeof(*info))
		return -EDOM;

	/* expect strict spec conformance for the descriptors, but
	 * cope with firmware which stores them in the wrong place
	 */
	if (len == 0 && dev->udev->actconfig->extralen) {
		/* Motorola SB4100 (and others: Brad Hards says it's
		 * from a Broadcom design) put CDC descriptors here
		 */
		buf = dev->udev->actconfig->extra;
		len = dev->udev->actconfig->extralen;
		dev_dbg(&intf->dev, "CDC descriptors on config\n");
	}

	/* Maybe CDC descriptors are after the endpoint?  This bug has
	 * been seen on some 2Wire Inc RNDIS-ish products.
	 */
	if (len == 0) {
		struct usb_host_endpoint	*hep;

		hep = intf->cur_altsetting->endpoint;
		if (hep) {
			buf = hep->extra;
			len = hep->extralen;
		}
		if (len)
			dev_dbg(&intf->dev,
				"CDC descriptors on endpoint\n");
	}

	/* this assumes that if there's a non-RNDIS vendor variant
	 * of cdc-acm, it'll fail RNDIS requests cleanly.
	 */
	rndis = (is_rndis(&intf->cur_altsetting->desc) ||
		 is_activesync(&intf->cur_altsetting->desc) ||
		 is_wireless_rndis(&intf->cur_altsetting->desc));

	memset(info, 0, sizeof(*info));
	info->control = intf;

	cdc_parse_cdc_header(&header, intf, buf, len);

	info->u = header.usb_cdc_union_desc;
	info->header = header.usb_cdc_header_desc;
	info->ether = header.usb_cdc_ether_desc;
	if (!info->u) {
		if (rndis)
			goto skip;
		else /* in that case a quirk is mandatory */
			goto bad_desc;
	}
	/* we need a master/control interface (what we're
	 * probed with) and a slave/data interface; union
	 * descriptors sort this all out.
	 */
	info->control = usb_ifnum_to_if(dev->udev,
	info->u->bMasterInterface0);
	info->data = usb_ifnum_to_if(dev->udev,
		info->u->bSlaveInterface0);
	if (!info->control || !info->data) {
		dev_dbg(&intf->dev,
			"master #%u/%p slave #%u/%p\n",
			info->u->bMasterInterface0,
			info->control,
			info->u->bSlaveInterface0,
			info->data);
		/* fall back to hard-wiring for RNDIS */
		if (rndis) {
			android_rndis_quirk = true;
			goto skip;
		}
		goto bad_desc;
	}
	if (info->control != intf) {
		dev_dbg(&intf->dev, "bogus CDC Union\n");
		/* Ambit USB Cable Modem (and maybe others)
		 * interchanges master and slave interface.
		 */
		if (info->data == intf) {
			info->data = info->control;
			info->control = intf;
		} else
			goto bad_desc;
	}

	/* some devices merge these - skip class check */
	if (info->control == info->data)
		goto skip;

	/* a data interface altsetting does the real i/o */
	d = &info->data->cur_altsetting->desc;
	if (d->bInterfaceClass != USB_CLASS_CDC_DATA) {
		dev_dbg(&intf->dev, "slave class %u\n",
			d->bInterfaceClass);
		goto bad_desc;
	}
skip:
	if (	rndis &&
		header.usb_cdc_acm_descriptor &&
		header.usb_cdc_acm_descriptor->bmCapabilities) {
			dev_dbg(&intf->dev,
				"ACM capabilities %02x, not really RNDIS?\n",
				header.usb_cdc_acm_descriptor->bmCapabilities);
			goto bad_desc;
	}

	if (header.usb_cdc_ether_desc && info->ether->wMaxSegmentSize) {
		dev->hard_mtu = le16_to_cpu(info->ether->wMaxSegmentSize);
		/* because of Zaurus, we may be ignoring the host
		 * side link address we were given.
		 */
	}

	if (header.usb_cdc_mdlm_desc &&
		memcmp(header.usb_cdc_mdlm_desc->bGUID, mbm_guid, 16)) {
		dev_dbg(&intf->dev, "GUID doesn't match\n");
		goto bad_desc;
	}

	if (header.usb_cdc_mdlm_detail_desc &&
		header.usb_cdc_mdlm_detail_desc->bLength <
			(sizeof(struct usb_cdc_mdlm_detail_desc) + 1)) {
		dev_dbg(&intf->dev, "Descriptor too short\n");
		goto bad_desc;
	}



	/* Microsoft ActiveSync based and some regular RNDIS devices lack the
	 * CDC descriptors, so we'll hard-wire the interfaces and not check
	 * for descriptors.
	 *
	 * Some Android RNDIS devices have a CDC Union descriptor pointing
	 * to non-existing interfaces.  Ignore that and attempt the same
	 * hard-wired 0 and 1 interfaces.
	 */
	if (rndis && (!info->u || android_rndis_quirk)) {
		info->control = usb_ifnum_to_if(dev->udev, 0);
		info->data = usb_ifnum_to_if(dev->udev, 1);
		if (!info->control || !info->data || info->control != intf) {
			dev_dbg(&intf->dev,
				"rndis: master #0/%p slave #1/%p\n",
				info->control,
				info->data);
			goto bad_desc;
		}

	} else if (!info->header || (!rndis && !info->ether)) {
		dev_dbg(&intf->dev, "missing cdc %s%s%sdescriptor\n",
			info->header ? "" : "header ",
			info->u ? "" : "union ",
			info->ether ? "" : "ether ");
		goto bad_desc;
	}

	/* claim data interface and set it up ... with side effects.
	 * network traffic can't flow until an altsetting is enabled.
	 */
	if (info->data != info->control) {
		status = usb_driver_claim_interface(driver, info->data, dev);
		if (status < 0)
			return status;
	}
	status = usbnet_get_endpoints(dev, info->data);
	if (status < 0) {
		/* ensure immediate exit from usbnet_disconnect */
		usb_set_intfdata(info->data, NULL);
		if (info->data != info->control)
			usb_driver_release_interface(driver, info->data);
		return status;
	}

	/* status endpoint: optional for CDC Ethernet, not RNDIS (or ACM) */
	if (info->data != info->control)
		dev->status = NULL;
	if (info->control->cur_altsetting->desc.bNumEndpoints == 1) {
		struct usb_endpoint_descriptor	*desc;

		dev->status = &info->control->cur_altsetting->endpoint [0];
		desc = &dev->status->desc;
		if (!usb_endpoint_is_int_in(desc) ||
		    (le16_to_cpu(desc->wMaxPacketSize)
		     < sizeof(struct usb_cdc_notification)) ||
		    !desc->bInterval) {
			dev_dbg(&intf->dev, "bad notification endpoint\n");
			dev->status = NULL;
		}
	}
	if (rndis && !dev->status) {
		dev_dbg(&intf->dev, "missing RNDIS status endpoint\n");
		usb_set_intfdata(info->data, NULL);
		usb_driver_release_interface(driver, info->data);
		return -ENODEV;
	}

	/* Some devices don't initialise properly. In particular
	 * the packet filter is not reset. There are devices that
	 * don't do reset all the way. So the packet filter should
	 * be set to a sane initial value.
	 */
	usbnet_cdc_update_filter(dev);

	return 0;

bad_desc:
	dev_info(&dev->udev->dev, "bad CDC descriptors\n");
	return -ENODEV;
}
EXPORT_SYMBOL_GPL(usbnet_generic_cdc_bind);

void usbnet_cdc_unbind(struct usbnet *dev, struct usb_interface *intf)
{
	struct cdc_state		*info = (void *) &dev->data;
	struct usb_driver		*driver = driver_of(intf);

	/* combined interface - nothing  to do */
	if (info->data == info->control)
		return;

	/* disconnect master --> disconnect slave */
	if (intf == info->control && info->data) {
		/* ensure immediate exit from usbnet_disconnect */
		usb_set_intfdata(info->data, NULL);
		usb_driver_release_interface(driver, info->data);
		info->data = NULL;
	}

	/* and vice versa (just in case) */
	else if (intf == info->data && info->control) {
		/* ensure immediate exit from usbnet_disconnect */
		usb_set_intfdata(info->control, NULL);
		usb_driver_release_interface(driver, info->control);
		info->control = NULL;
	}
}
EXPORT_SYMBOL_GPL(usbnet_cdc_unbind);

/* Communications Device Class, Ethernet Control model
 *
 * Takes two interfaces.  The DATA interface is inactive till an altsetting
 * is selected.  Configuration data includes class descriptors.  There's
 * an optional status endpoint on the control interface.
 *
 * This should interop with whatever the 2.4 "CDCEther.c" driver
 * (by Brad Hards) talked with, with more functionality.
 */

static void dumpspeed(struct usbnet *dev, __le32 *speeds)
{
	netif_info(dev, timer, dev->net,
		   "link speeds: %u kbps up, %u kbps down\n",
		   __le32_to_cpu(speeds[0]) / 1000,
		   __le32_to_cpu(speeds[1]) / 1000);
}

void usbnet_cdc_status(struct usbnet *dev, struct urb *urb)
{
	struct usb_cdc_notification	*event;

	if (urb->actual_length < sizeof(*event))
		return;

	/* SPEED_CHANGE can get split into two 8-byte packets */
	if (test_and_clear_bit(EVENT_STS_SPLIT, &dev->flags)) {
		dumpspeed(dev, (__le32 *) urb->transfer_buffer);
		return;
	}

	event = urb->transfer_buffer;
	switch (event->bNotificationType) {
	case USB_CDC_NOTIFY_NETWORK_CONNECTION:
		netif_dbg(dev, timer, dev->net, "CDC: carrier %s\n",
			  event->wValue ? "on" : "off");
		usbnet_link_change(dev, !!event->wValue, 0);
		break;
	case USB_CDC_NOTIFY_SPEED_CHANGE:	/* tx/rx rates */
		netif_dbg(dev, timer, dev->net, "CDC: speed change (len %d)\n",
			  urb->actual_length);
		if (urb->actual_length != (sizeof(*event) + 8))
			set_bit(EVENT_STS_SPLIT, &dev->flags);
		else
			dumpspeed(dev, (__le32 *) &event[1]);
		break;
	/* USB_CDC_NOTIFY_RESPONSE_AVAILABLE can happen too (e.g. RNDIS),
	 * but there are no standard formats for the response data.
	 */
	default:
		netdev_err(dev->net, "CDC: unexpected notification %02x!\n",
			   event->bNotificationType);
		break;
	}
}
EXPORT_SYMBOL_GPL(usbnet_cdc_status);

int usbnet_cdc_bind(struct usbnet *dev, struct usb_interface *intf)
{
	int				status;
	struct cdc_state		*info = (void *) &dev->data;

	BUILD_BUG_ON((sizeof(((struct usbnet *)0)->data)
			< sizeof(struct cdc_state)));

	status = usbnet_generic_cdc_bind(dev, intf);
	if (status < 0)
		return status;

	status = usbnet_get_ethernet_addr(dev, info->ether->iMACAddress);
	if (status < 0) {
		usb_set_intfdata(info->data, NULL);
		usb_driver_release_interface(driver_of(intf), info->data);
		return status;
	}

	return 0;
}
EXPORT_SYMBOL_GPL(usbnet_cdc_bind);

static const struct driver_info	cdc_info = {
	.description =	"CDC Ethernet Device",
	.flags =	FLAG_ETHER | FLAG_POINTTOPOINT,
	.bind =		usbnet_cdc_bind,
	.unbind =	usbnet_cdc_unbind,
	.status =	usbnet_cdc_status,
	.set_rx_mode =	usbnet_cdc_update_filter,
	.manage_power =	usbnet_manage_power,
};

static const struct driver_info wwan_info = {
	.description =	"Mobile Broadband Network Device",
	.flags =	FLAG_WWAN,
	.bind =		usbnet_cdc_bind,
	.unbind =	usbnet_cdc_unbind,
	.status =	usbnet_cdc_status,
	.set_rx_mode =	usbnet_cdc_update_filter,
	.manage_power =	usbnet_manage_power,
};

/*-------------------------------------------------------------------------*/

#define HUAWEI_VENDOR_ID	0x12D1
#define NOVATEL_VENDOR_ID	0x1410
#define ZTE_VENDOR_ID		0x19D2
#define DELL_VENDOR_ID		0x413C
#define REALTEK_VENDOR_ID	0x0bda
#define SAMSUNG_VENDOR_ID	0x04e8
#define LENOVO_VENDOR_ID	0x17ef
#define LINKSYS_VENDOR_ID	0x13b1
#define NVIDIA_VENDOR_ID	0x0955
#define HP_VENDOR_ID		0x03f0
#define MICROSOFT_VENDOR_ID	0x045e
#define UBLOX_VENDOR_ID		0x1546
#define TPLINK_VENDOR_ID	0x2357

static const struct usb_device_id	products[] = {
/* BLACKLIST !!
 *
 * First blacklist any products that are egregiously nonconformant
 * with the CDC Ethernet specs.  Minor braindamage we cope with; when
 * they're not even trying, needing a separate driver is only the first
 * of the differences to show up.
 */

#define	ZAURUS_MASTER_INTERFACE \
	.bInterfaceClass	= USB_CLASS_COMM, \
	.bInterfaceSubClass	= USB_CDC_SUBCLASS_ETHERNET, \
	.bInterfaceProtocol	= USB_CDC_PROTO_NONE

/* SA-1100 based Sharp Zaurus ("collie"), or compatible;
 * wire-incompatible with true CDC Ethernet implementations.
 * (And, it seems, needlessly so...)
 */
{
	.match_flags	=   USB_DEVICE_ID_MATCH_INT_INFO
			  | USB_DEVICE_ID_MATCH_DEVICE,
	.idVendor		= 0x04DD,
	.idProduct		= 0x8004,
	ZAURUS_MASTER_INTERFACE,
	.driver_info		= 0,
},

/* PXA-25x based Sharp Zaurii.  Note that it seems some of these
 * (later models especially) may have shipped only with firmware
 * advertising false "CDC MDLM" compatibility ... but we're not
 * clear which models did that, so for now let's assume the worst.
 */
{
	.match_flags	=   USB_DEVICE_ID_MATCH_INT_INFO
			  | USB_DEVICE_ID_MATCH_DEVICE,
	.idVendor		= 0x04DD,
	.idProduct		= 0x8005,	/* A-300 */
	ZAURUS_MASTER_INTERFACE,
	.driver_info		= 0,
}, {
	.match_flags	=   USB_DEVICE_ID_MATCH_INT_INFO
			  | USB_DEVICE_ID_MATCH_DEVICE,
	.idVendor		= 0x04DD,
	.idProduct		= 0x8006,	/* B-500/SL-5600 */
	ZAURUS_MASTER_INTERFACE,
	.driver_info		= 0,
}, {
	.match_flags    =   USB_DEVICE_ID_MATCH_INT_INFO
			  | USB_DEVICE_ID_MATCH_DEVICE,
	.idVendor		= 0x04DD,
	.idProduct		= 0x8007,	/* C-700 */
	ZAURUS_MASTER_INTERFACE,
	.driver_info		= 0,
}, {
	.match_flags    =   USB_DEVICE_ID_MATCH_INT_INFO
		 | USB_DEVICE_ID_MATCH_DEVICE,
	.idVendor               = 0x04DD,
	.idProduct              = 0x9031,	/* C-750 C-760 */
	ZAURUS_MASTER_INTERFACE,
	.driver_info		= 0,
}, {
	.match_flags    =   USB_DEVICE_ID_MATCH_INT_INFO
		 | USB_DEVICE_ID_MATCH_DEVICE,
	.idVendor               = 0x04DD,
	.idProduct              = 0x9032,	/* SL-6000 */
	ZAURUS_MASTER_INTERFACE,
	.driver_info		= 0,
}, {
	.match_flags    =   USB_DEVICE_ID_MATCH_INT_INFO
		 | USB_DEVICE_ID_MATCH_DEVICE,
	.idVendor               = 0x04DD,
	/* reported with some C860 units */
	.idProduct              = 0x9050,	/* C-860 */
	ZAURUS_MASTER_INTERFACE,
	.driver_info		= 0,
},

/* Olympus has some models with a Zaurus-compatible option.
 * R-1000 uses a FreeScale i.MXL cpu (ARMv4T)
 */
{
	.match_flags    =   USB_DEVICE_ID_MATCH_INT_INFO
		 | USB_DEVICE_ID_MATCH_DEVICE,
	.idVendor               = 0x07B4,
	.idProduct              = 0x0F02,	/* R-1000 */
	ZAURUS_MASTER_INTERFACE,
	.driver_info		= 0,
},

/* LG Electronics VL600 wants additional headers on every frame */
{
	USB_DEVICE_AND_INTERFACE_INFO(0x1004, 0x61aa, USB_CLASS_COMM,
			USB_CDC_SUBCLASS_ETHERNET, USB_CDC_PROTO_NONE),
	.driver_info = 0,
},

/* Logitech Harmony 900 - uses the pseudo-MDLM (BLAN) driver */
{
	USB_DEVICE_AND_INTERFACE_INFO(0x046d, 0xc11f, USB_CLASS_COMM,
			USB_CDC_SUBCLASS_MDLM, USB_CDC_PROTO_NONE),
	.driver_info		= 0,
},

/* Novatel USB551L and MC551 - handled by qmi_wwan */
{
	USB_DEVICE_AND_INTERFACE_INFO(NOVATEL_VENDOR_ID, 0xB001, USB_CLASS_COMM,
			USB_CDC_SUBCLASS_ETHERNET, USB_CDC_PROTO_NONE),
	.driver_info = 0,
},

/* Novatel E362 - handled by qmi_wwan */
{
	USB_DEVICE_AND_INTERFACE_INFO(NOVATEL_VENDOR_ID, 0x9010, USB_CLASS_COMM,
			USB_CDC_SUBCLASS_ETHERNET, USB_CDC_PROTO_NONE),
	.driver_info = 0,
},

/* Dell Wireless 5800 (Novatel E362) - handled by qmi_wwan */
{
	USB_DEVICE_AND_INTERFACE_INFO(DELL_VENDOR_ID, 0x8195, USB_CLASS_COMM,
			USB_CDC_SUBCLASS_ETHERNET, USB_CDC_PROTO_NONE),
	.driver_info = 0,
},

/* Dell Wireless 5800 (Novatel E362) - handled by qmi_wwan */
{
	USB_DEVICE_AND_INTERFACE_INFO(DELL_VENDOR_ID, 0x8196, USB_CLASS_COMM,
			USB_CDC_SUBCLASS_ETHERNET, USB_CDC_PROTO_NONE),
	.driver_info = 0,
},

/* Dell Wireless 5804 (Novatel E371) - handled by qmi_wwan */
{
	USB_DEVICE_AND_INTERFACE_INFO(DELL_VENDOR_ID, 0x819b, USB_CLASS_COMM,
			USB_CDC_SUBCLASS_ETHERNET, USB_CDC_PROTO_NONE),
	.driver_info = 0,
},

/* Novatel Expedite E371 - handled by qmi_wwan */
{
	USB_DEVICE_AND_INTERFACE_INFO(NOVATEL_VENDOR_ID, 0x9011, USB_CLASS_COMM,
			USB_CDC_SUBCLASS_ETHERNET, USB_CDC_PROTO_NONE),
	.driver_info = 0,
},

/* HP lt2523 (Novatel E371) - handled by qmi_wwan */
{
	USB_DEVICE_AND_INTERFACE_INFO(HP_VENDOR_ID, 0x421d, USB_CLASS_COMM,
				      USB_CDC_SUBCLASS_ETHERNET, USB_CDC_PROTO_NONE),
	.driver_info = 0,
},

/* AnyDATA ADU960S - handled by qmi_wwan */
{
	USB_DEVICE_AND_INTERFACE_INFO(0x16d5, 0x650a, USB_CLASS_COMM,
			USB_CDC_SUBCLASS_ETHERNET, USB_CDC_PROTO_NONE),
	.driver_info = 0,
},

/* Huawei E1820 - handled by qmi_wwan */
{
	USB_DEVICE_INTERFACE_NUMBER(HUAWEI_VENDOR_ID, 0x14ac, 1),
	.driver_info = 0,
},

/* Realtek RTL8152 Based USB 2.0 Ethernet Adapters */
{
	USB_DEVICE_AND_INTERFACE_INFO(REALTEK_VENDOR_ID, 0x8152, USB_CLASS_COMM,
			USB_CDC_SUBCLASS_ETHERNET, USB_CDC_PROTO_NONE),
	.driver_info = 0,
},

/* Realtek RTL8153 Based USB 3.0 Ethernet Adapters */
{
	USB_DEVICE_AND_INTERFACE_INFO(REALTEK_VENDOR_ID, 0x8153, USB_CLASS_COMM,
			USB_CDC_SUBCLASS_ETHERNET, USB_CDC_PROTO_NONE),
	.driver_info = 0,
},

/* Samsung USB Ethernet Adapters */
{
	USB_DEVICE_AND_INTERFACE_INFO(SAMSUNG_VENDOR_ID, 0xa101, USB_CLASS_COMM,
			USB_CDC_SUBCLASS_ETHERNET, USB_CDC_PROTO_NONE),
	.driver_info = 0,
},

#if IS_ENABLED(CONFIG_USB_RTL8152)
/* Linksys USB3GIGV1 Ethernet Adapter */
{
	USB_DEVICE_AND_INTERFACE_INFO(LINKSYS_VENDOR_ID, 0x0041, USB_CLASS_COMM,
			USB_CDC_SUBCLASS_ETHERNET, USB_CDC_PROTO_NONE),
	.driver_info = 0,
},
#endif

<<<<<<< HEAD
/* ThinkPad USB-C Dock (based on Realtek RTL8153) */
{
	USB_DEVICE_AND_INTERFACE_INFO(LENOVO_VENDOR_ID, 0x3062, USB_CLASS_COMM,
			USB_CDC_SUBCLASS_ETHERNET, USB_CDC_PROTO_NONE),
	.driver_info = 0,
},

/* ThinkPad Thunderbolt 3 Dock (based on Realtek RTL8153) */
{
	USB_DEVICE_AND_INTERFACE_INFO(LENOVO_VENDOR_ID, 0x3069, USB_CLASS_COMM,
			USB_CDC_SUBCLASS_ETHERNET, USB_CDC_PROTO_NONE),
	.driver_info = 0,
},

=======
>>>>>>> d6bc7e61
/* Lenovo Thinkpad USB 3.0 Ethernet Adapters (based on Realtek RTL8153) */
{
	USB_DEVICE_AND_INTERFACE_INFO(LENOVO_VENDOR_ID, 0x7205, USB_CLASS_COMM,
			USB_CDC_SUBCLASS_ETHERNET, USB_CDC_PROTO_NONE),
	.driver_info = 0,
},

/* Lenovo USB C to Ethernet Adapter (based on Realtek RTL8153) */
{
	USB_DEVICE_AND_INTERFACE_INFO(LENOVO_VENDOR_ID, 0x720c, USB_CLASS_COMM,
			USB_CDC_SUBCLASS_ETHERNET, USB_CDC_PROTO_NONE),
	.driver_info = 0,
},

/* Lenovo USB-C Travel Hub (based on Realtek RTL8153) */
{
	USB_DEVICE_AND_INTERFACE_INFO(LENOVO_VENDOR_ID, 0x7214, USB_CLASS_COMM,
			USB_CDC_SUBCLASS_ETHERNET, USB_CDC_PROTO_NONE),
	.driver_info = 0,
},

/* NVIDIA Tegra USB 3.0 Ethernet Adapters (based on Realtek RTL8153) */
{
	USB_DEVICE_AND_INTERFACE_INFO(NVIDIA_VENDOR_ID, 0x09ff, USB_CLASS_COMM,
			USB_CDC_SUBCLASS_ETHERNET, USB_CDC_PROTO_NONE),
	.driver_info = 0,
},

/* Microsoft Surface 2 dock (based on Realtek RTL8152) */
{
	USB_DEVICE_AND_INTERFACE_INFO(MICROSOFT_VENDOR_ID, 0x07ab, USB_CLASS_COMM,
			USB_CDC_SUBCLASS_ETHERNET, USB_CDC_PROTO_NONE),
	.driver_info = 0,
},

/* Microsoft Surface 3 dock (based on Realtek RTL8153) */
{
	USB_DEVICE_AND_INTERFACE_INFO(MICROSOFT_VENDOR_ID, 0x07c6, USB_CLASS_COMM,
			USB_CDC_SUBCLASS_ETHERNET, USB_CDC_PROTO_NONE),
	.driver_info = 0,
},

	/* TP-LINK UE300 USB 3.0 Ethernet Adapters (based on Realtek RTL8153) */
{
	USB_DEVICE_AND_INTERFACE_INFO(TPLINK_VENDOR_ID, 0x0601, USB_CLASS_COMM,
			USB_CDC_SUBCLASS_ETHERNET, USB_CDC_PROTO_NONE),
	.driver_info = 0,
},

/* WHITELIST!!!
 *
 * CDC Ether uses two interfaces, not necessarily consecutive.
 * We match the main interface, ignoring the optional device
 * class so we could handle devices that aren't exclusively
 * CDC ether.
 *
 * NOTE:  this match must come AFTER entries blacklisting devices
 * because of bugs/quirks in a given product (like Zaurus, above).
 */
{
	/* ZTE (Vodafone) K3805-Z */
	USB_DEVICE_AND_INTERFACE_INFO(ZTE_VENDOR_ID, 0x1003, USB_CLASS_COMM,
				      USB_CDC_SUBCLASS_ETHERNET,
				      USB_CDC_PROTO_NONE),
	.driver_info = (unsigned long)&wwan_info,
}, {
	/* ZTE (Vodafone) K3806-Z */
	USB_DEVICE_AND_INTERFACE_INFO(ZTE_VENDOR_ID, 0x1015, USB_CLASS_COMM,
				      USB_CDC_SUBCLASS_ETHERNET,
				      USB_CDC_PROTO_NONE),
	.driver_info = (unsigned long)&wwan_info,
}, {
	/* ZTE (Vodafone) K4510-Z */
	USB_DEVICE_AND_INTERFACE_INFO(ZTE_VENDOR_ID, 0x1173, USB_CLASS_COMM,
				      USB_CDC_SUBCLASS_ETHERNET,
				      USB_CDC_PROTO_NONE),
	.driver_info = (unsigned long)&wwan_info,
}, {
	/* ZTE (Vodafone) K3770-Z */
	USB_DEVICE_AND_INTERFACE_INFO(ZTE_VENDOR_ID, 0x1177, USB_CLASS_COMM,
				      USB_CDC_SUBCLASS_ETHERNET,
				      USB_CDC_PROTO_NONE),
	.driver_info = (unsigned long)&wwan_info,
}, {
	/* ZTE (Vodafone) K3772-Z */
	USB_DEVICE_AND_INTERFACE_INFO(ZTE_VENDOR_ID, 0x1181, USB_CLASS_COMM,
				      USB_CDC_SUBCLASS_ETHERNET,
				      USB_CDC_PROTO_NONE),
	.driver_info = (unsigned long)&wwan_info,
}, {
	/* Cinterion AHS3 modem by GEMALTO */
	USB_DEVICE_AND_INTERFACE_INFO(0x1e2d, 0x0055, USB_CLASS_COMM,
				      USB_CDC_SUBCLASS_ETHERNET,
				      USB_CDC_PROTO_NONE),
	.driver_info = (unsigned long)&wwan_info,
}, {
	/* Telit modules */
	USB_VENDOR_AND_INTERFACE_INFO(0x1bc7, USB_CLASS_COMM,
			USB_CDC_SUBCLASS_ETHERNET, USB_CDC_PROTO_NONE),
	.driver_info = (kernel_ulong_t) &wwan_info,
}, {
	/* Dell DW5580 modules */
	USB_DEVICE_AND_INTERFACE_INFO(DELL_VENDOR_ID, 0x81ba, USB_CLASS_COMM,
			USB_CDC_SUBCLASS_ETHERNET, USB_CDC_PROTO_NONE),
	.driver_info = (kernel_ulong_t)&wwan_info,
}, {
	USB_INTERFACE_INFO(USB_CLASS_COMM, USB_CDC_SUBCLASS_ETHERNET,
			USB_CDC_PROTO_NONE),
	.driver_info = (unsigned long) &cdc_info,
}, {
	USB_INTERFACE_INFO(USB_CLASS_COMM, USB_CDC_SUBCLASS_MDLM,
			USB_CDC_PROTO_NONE),
	.driver_info = (unsigned long)&wwan_info,

}, {
	/* Various Huawei modems with a network port like the UMG1831 */
	USB_VENDOR_AND_INTERFACE_INFO(HUAWEI_VENDOR_ID, USB_CLASS_COMM,
				      USB_CDC_SUBCLASS_ETHERNET, 255),
	.driver_info = (unsigned long)&wwan_info,
},
	{ },		/* END */
};
MODULE_DEVICE_TABLE(usb, products);

static struct usb_driver cdc_driver = {
	.name =		"cdc_ether",
	.id_table =	products,
	.probe =	usbnet_probe,
	.disconnect =	usbnet_disconnect,
	.suspend =	usbnet_suspend,
	.resume =	usbnet_resume,
	.reset_resume =	usbnet_resume,
	.supports_autosuspend = 1,
	.disable_hub_initiated_lpm = 1,
};

module_usb_driver(cdc_driver);

MODULE_AUTHOR("David Brownell");
MODULE_DESCRIPTION("USB CDC Ethernet devices");
MODULE_LICENSE("GPL");<|MERGE_RESOLUTION|>--- conflicted
+++ resolved
@@ -663,7 +663,6 @@
 },
 #endif
 
-<<<<<<< HEAD
 /* ThinkPad USB-C Dock (based on Realtek RTL8153) */
 {
 	USB_DEVICE_AND_INTERFACE_INFO(LENOVO_VENDOR_ID, 0x3062, USB_CLASS_COMM,
@@ -678,8 +677,6 @@
 	.driver_info = 0,
 },
 
-=======
->>>>>>> d6bc7e61
 /* Lenovo Thinkpad USB 3.0 Ethernet Adapters (based on Realtek RTL8153) */
 {
 	USB_DEVICE_AND_INTERFACE_INFO(LENOVO_VENDOR_ID, 0x7205, USB_CLASS_COMM,
