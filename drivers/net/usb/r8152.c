/*
 *  Copyright (c) 2014 Realtek Semiconductor Corp. All rights reserved.
 *
 * This program is free software; you can redistribute it and/or
 * modify it under the terms of the GNU General Public License
 * version 2 as published by the Free Software Foundation.
 *
 */

#include <linux/signal.h>
#include <linux/slab.h>
#include <linux/module.h>
#include <linux/netdevice.h>
#include <linux/etherdevice.h>
#include <linux/mii.h>
#include <linux/ethtool.h>
#include <linux/usb.h>
#include <linux/crc32.h>
#include <linux/if_vlan.h>
#include <linux/uaccess.h>
#include <linux/list.h>
#include <linux/ip.h>
#include <linux/ipv6.h>
#include <net/ip6_checksum.h>
#include <uapi/linux/mdio.h>
#include <linux/mdio.h>
#include <linux/usb/cdc.h>
#include <linux/suspend.h>

/* Information for net-next */
#define NETNEXT_VERSION		"09"

/* Information for net */
<<<<<<< HEAD
#define NET_VERSION		"9"
=======
#define NET_VERSION		"3"
>>>>>>> d6bc7e61

#define DRIVER_VERSION		"v1." NETNEXT_VERSION "." NET_VERSION
#define DRIVER_AUTHOR "Realtek linux nic maintainers <nic_swsd@realtek.com>"
#define DRIVER_DESC "Realtek RTL8152/RTL8153 Based USB Ethernet Adapters"
#define MODULENAME "r8152"

#define R8152_PHY_ID		32

#define PLA_IDR			0xc000
#define PLA_RCR			0xc010
#define PLA_RMS			0xc016
#define PLA_RXFIFO_CTRL0	0xc0a0
#define PLA_RXFIFO_CTRL1	0xc0a4
#define PLA_RXFIFO_CTRL2	0xc0a8
#define PLA_DMY_REG0		0xc0b0
#define PLA_FMC			0xc0b4
#define PLA_CFG_WOL		0xc0b6
#define PLA_TEREDO_CFG		0xc0bc
#define PLA_TEREDO_WAKE_BASE	0xc0c4
#define PLA_MAR			0xcd00
#define PLA_BACKUP		0xd000
#define PAL_BDC_CR		0xd1a0
#define PLA_TEREDO_TIMER	0xd2cc
#define PLA_REALWOW_TIMER	0xd2e8
#define PLA_EFUSE_DATA		0xdd00
#define PLA_EFUSE_CMD		0xdd02
#define PLA_LEDSEL		0xdd90
#define PLA_LED_FEATURE		0xdd92
#define PLA_PHYAR		0xde00
#define PLA_BOOT_CTRL		0xe004
#define PLA_GPHY_INTR_IMR	0xe022
#define PLA_EEE_CR		0xe040
#define PLA_EEEP_CR		0xe080
#define PLA_MAC_PWR_CTRL	0xe0c0
#define PLA_MAC_PWR_CTRL2	0xe0ca
#define PLA_MAC_PWR_CTRL3	0xe0cc
#define PLA_MAC_PWR_CTRL4	0xe0ce
#define PLA_WDT6_CTRL		0xe428
#define PLA_TCR0		0xe610
#define PLA_TCR1		0xe612
#define PLA_MTPS		0xe615
#define PLA_TXFIFO_CTRL		0xe618
#define PLA_RSTTALLY		0xe800
#define PLA_CR			0xe813
#define PLA_CRWECR		0xe81c
#define PLA_CONFIG12		0xe81e	/* CONFIG1, CONFIG2 */
#define PLA_CONFIG34		0xe820	/* CONFIG3, CONFIG4 */
#define PLA_CONFIG5		0xe822
#define PLA_PHY_PWR		0xe84c
#define PLA_OOB_CTRL		0xe84f
#define PLA_CPCR		0xe854
#define PLA_MISC_0		0xe858
#define PLA_MISC_1		0xe85a
#define PLA_OCP_GPHY_BASE	0xe86c
#define PLA_TALLYCNT		0xe890
#define PLA_SFF_STS_7		0xe8de
#define PLA_PHYSTATUS		0xe908
#define PLA_BP_BA		0xfc26
#define PLA_BP_0		0xfc28
#define PLA_BP_1		0xfc2a
#define PLA_BP_2		0xfc2c
#define PLA_BP_3		0xfc2e
#define PLA_BP_4		0xfc30
#define PLA_BP_5		0xfc32
#define PLA_BP_6		0xfc34
#define PLA_BP_7		0xfc36
#define PLA_BP_EN		0xfc38

#define USB_USB2PHY		0xb41e
#define USB_SSPHYLINK2		0xb428
#define USB_U2P3_CTRL		0xb460
#define USB_CSR_DUMMY1		0xb464
#define USB_CSR_DUMMY2		0xb466
#define USB_DEV_STAT		0xb808
#define USB_CONNECT_TIMER	0xcbf8
#define USB_MSC_TIMER		0xcbfc
#define USB_BURST_SIZE		0xcfc0
#define USB_LPM_CONFIG		0xcfd8
#define USB_USB_CTRL		0xd406
#define USB_PHY_CTRL		0xd408
#define USB_TX_AGG		0xd40a
#define USB_RX_BUF_TH		0xd40c
#define USB_USB_TIMER		0xd428
#define USB_RX_EARLY_TIMEOUT	0xd42c
#define USB_RX_EARLY_SIZE	0xd42e
#define USB_PM_CTRL_STATUS	0xd432	/* RTL8153A */
#define USB_RX_EXTRA_AGGR_TMR	0xd432	/* RTL8153B */
#define USB_TX_DMA		0xd434
#define USB_UPT_RXDMA_OWN	0xd437
#define USB_TOLERANCE		0xd490
#define USB_LPM_CTRL		0xd41a
#define USB_BMU_RESET		0xd4b0
#define USB_U1U2_TIMER		0xd4da
#define USB_UPS_CTRL		0xd800
#define USB_POWER_CUT		0xd80a
#define USB_MISC_0		0xd81a
#define USB_AFE_CTRL2		0xd824
#define USB_UPS_CFG		0xd842
#define USB_UPS_FLAGS		0xd848
#define USB_WDT11_CTRL		0xe43c
#define USB_BP_BA		0xfc26
#define USB_BP_0		0xfc28
#define USB_BP_1		0xfc2a
#define USB_BP_2		0xfc2c
#define USB_BP_3		0xfc2e
#define USB_BP_4		0xfc30
#define USB_BP_5		0xfc32
#define USB_BP_6		0xfc34
#define USB_BP_7		0xfc36
#define USB_BP_EN		0xfc38
#define USB_BP_8		0xfc38
#define USB_BP_9		0xfc3a
#define USB_BP_10		0xfc3c
#define USB_BP_11		0xfc3e
#define USB_BP_12		0xfc40
#define USB_BP_13		0xfc42
#define USB_BP_14		0xfc44
#define USB_BP_15		0xfc46
#define USB_BP2_EN		0xfc48

/* OCP Registers */
#define OCP_ALDPS_CONFIG	0x2010
#define OCP_EEE_CONFIG1		0x2080
#define OCP_EEE_CONFIG2		0x2092
#define OCP_EEE_CONFIG3		0x2094
#define OCP_BASE_MII		0xa400
#define OCP_EEE_AR		0xa41a
#define OCP_EEE_DATA		0xa41c
#define OCP_PHY_STATUS		0xa420
#define OCP_NCTL_CFG		0xa42c
#define OCP_POWER_CFG		0xa430
#define OCP_EEE_CFG		0xa432
#define OCP_SRAM_ADDR		0xa436
#define OCP_SRAM_DATA		0xa438
#define OCP_DOWN_SPEED		0xa442
#define OCP_EEE_ABLE		0xa5c4
#define OCP_EEE_ADV		0xa5d0
#define OCP_EEE_LPABLE		0xa5d2
#define OCP_PHY_STATE		0xa708		/* nway state for 8153 */
#define OCP_PHY_PATCH_STAT	0xb800
#define OCP_PHY_PATCH_CMD	0xb820
#define OCP_ADC_IOFFSET		0xbcfc
#define OCP_ADC_CFG		0xbc06
#define OCP_SYSCLK_CFG		0xc416

/* SRAM Register */
#define SRAM_GREEN_CFG		0x8011
#define SRAM_LPF_CFG		0x8012
#define SRAM_10M_AMP1		0x8080
#define SRAM_10M_AMP2		0x8082
#define SRAM_IMPEDANCE		0x8084

/* PLA_RCR */
#define RCR_AAP			0x00000001
#define RCR_APM			0x00000002
#define RCR_AM			0x00000004
#define RCR_AB			0x00000008
#define RCR_ACPT_ALL		(RCR_AAP | RCR_APM | RCR_AM | RCR_AB)

/* PLA_RXFIFO_CTRL0 */
#define RXFIFO_THR1_NORMAL	0x00080002
#define RXFIFO_THR1_OOB		0x01800003

/* PLA_RXFIFO_CTRL1 */
#define RXFIFO_THR2_FULL	0x00000060
#define RXFIFO_THR2_HIGH	0x00000038
#define RXFIFO_THR2_OOB		0x0000004a
#define RXFIFO_THR2_NORMAL	0x00a0

/* PLA_RXFIFO_CTRL2 */
#define RXFIFO_THR3_FULL	0x00000078
#define RXFIFO_THR3_HIGH	0x00000048
#define RXFIFO_THR3_OOB		0x0000005a
#define RXFIFO_THR3_NORMAL	0x0110

/* PLA_TXFIFO_CTRL */
#define TXFIFO_THR_NORMAL	0x00400008
#define TXFIFO_THR_NORMAL2	0x01000008

/* PLA_DMY_REG0 */
#define ECM_ALDPS		0x0002

/* PLA_FMC */
#define FMC_FCR_MCU_EN		0x0001

/* PLA_EEEP_CR */
#define EEEP_CR_EEEP_TX		0x0002

/* PLA_WDT6_CTRL */
#define WDT6_SET_MODE		0x0010

/* PLA_TCR0 */
#define TCR0_TX_EMPTY		0x0800
#define TCR0_AUTO_FIFO		0x0080

/* PLA_TCR1 */
#define VERSION_MASK		0x7cf0

/* PLA_MTPS */
#define MTPS_JUMBO		(12 * 1024 / 64)
#define MTPS_DEFAULT		(6 * 1024 / 64)

/* PLA_RSTTALLY */
#define TALLY_RESET		0x0001

/* PLA_CR */
#define CR_RST			0x10
#define CR_RE			0x08
#define CR_TE			0x04

/* PLA_CRWECR */
#define CRWECR_NORAML		0x00
#define CRWECR_CONFIG		0xc0

/* PLA_OOB_CTRL */
#define NOW_IS_OOB		0x80
#define TXFIFO_EMPTY		0x20
#define RXFIFO_EMPTY		0x10
#define LINK_LIST_READY		0x02
#define DIS_MCU_CLROOB		0x01
#define FIFO_EMPTY		(TXFIFO_EMPTY | RXFIFO_EMPTY)

/* PLA_MISC_1 */
#define RXDY_GATED_EN		0x0008

/* PLA_SFF_STS_7 */
#define RE_INIT_LL		0x8000
#define MCU_BORW_EN		0x4000

/* PLA_CPCR */
#define CPCR_RX_VLAN		0x0040

/* PLA_CFG_WOL */
#define MAGIC_EN		0x0001

/* PLA_TEREDO_CFG */
#define TEREDO_SEL		0x8000
#define TEREDO_WAKE_MASK	0x7f00
#define TEREDO_RS_EVENT_MASK	0x00fe
#define OOB_TEREDO_EN		0x0001

/* PAL_BDC_CR */
#define ALDPS_PROXY_MODE	0x0001

/* PLA_EFUSE_CMD */
#define EFUSE_READ_CMD		BIT(15)
#define EFUSE_DATA_BIT16	BIT(7)

/* PLA_CONFIG34 */
#define LINK_ON_WAKE_EN		0x0010
#define LINK_OFF_WAKE_EN	0x0008

/* PLA_CONFIG5 */
#define BWF_EN			0x0040
#define MWF_EN			0x0020
#define UWF_EN			0x0010
#define LAN_WAKE_EN		0x0002

/* PLA_LED_FEATURE */
#define LED_MODE_MASK		0x0700

/* PLA_PHY_PWR */
#define TX_10M_IDLE_EN		0x0080
#define PFM_PWM_SWITCH		0x0040

/* PLA_MAC_PWR_CTRL */
#define D3_CLK_GATED_EN		0x00004000
#define MCU_CLK_RATIO		0x07010f07
#define MCU_CLK_RATIO_MASK	0x0f0f0f0f
#define ALDPS_SPDWN_RATIO	0x0f87

/* PLA_MAC_PWR_CTRL2 */
#define EEE_SPDWN_RATIO		0x8007
#define MAC_CLK_SPDWN_EN	BIT(15)

/* PLA_MAC_PWR_CTRL3 */
#define PKT_AVAIL_SPDWN_EN	0x0100
#define SUSPEND_SPDWN_EN	0x0004
#define U1U2_SPDWN_EN		0x0002
#define L1_SPDWN_EN		0x0001

/* PLA_MAC_PWR_CTRL4 */
#define PWRSAVE_SPDWN_EN	0x1000
#define RXDV_SPDWN_EN		0x0800
#define TX10MIDLE_EN		0x0100
#define TP100_SPDWN_EN		0x0020
#define TP500_SPDWN_EN		0x0010
#define TP1000_SPDWN_EN		0x0008
#define EEE_SPDWN_EN		0x0001

/* PLA_GPHY_INTR_IMR */
#define GPHY_STS_MSK		0x0001
#define SPEED_DOWN_MSK		0x0002
#define SPDWN_RXDV_MSK		0x0004
#define SPDWN_LINKCHG_MSK	0x0008

/* PLA_PHYAR */
#define PHYAR_FLAG		0x80000000

/* PLA_EEE_CR */
#define EEE_RX_EN		0x0001
#define EEE_TX_EN		0x0002

/* PLA_BOOT_CTRL */
#define AUTOLOAD_DONE		0x0002

/* USB_USB2PHY */
#define USB2PHY_SUSPEND		0x0001
#define USB2PHY_L1		0x0002

/* USB_SSPHYLINK2 */
#define pwd_dn_scale_mask	0x3ffe
#define pwd_dn_scale(x)		((x) << 1)

/* USB_CSR_DUMMY1 */
#define DYNAMIC_BURST		0x0001

/* USB_CSR_DUMMY2 */
#define EP4_FULL_FC		0x0001

/* USB_DEV_STAT */
#define STAT_SPEED_MASK		0x0006
#define STAT_SPEED_HIGH		0x0000
#define STAT_SPEED_FULL		0x0002

/* USB_LPM_CONFIG */
#define LPM_U1U2_EN		BIT(0)

/* USB_TX_AGG */
#define TX_AGG_MAX_THRESHOLD	0x03

/* USB_RX_BUF_TH */
#define RX_THR_SUPPER		0x0c350180
#define RX_THR_HIGH		0x7a120180
#define RX_THR_SLOW		0xffff0180
#define RX_THR_B		0x00010001

/* USB_TX_DMA */
#define TEST_MODE_DISABLE	0x00000001
#define TX_SIZE_ADJUST1		0x00000100

/* USB_BMU_RESET */
#define BMU_RESET_EP_IN		0x01
#define BMU_RESET_EP_OUT	0x02

/* USB_UPT_RXDMA_OWN */
#define OWN_UPDATE		BIT(0)
#define OWN_CLEAR		BIT(1)

/* USB_UPS_CTRL */
#define POWER_CUT		0x0100

/* USB_PM_CTRL_STATUS */
#define RESUME_INDICATE		0x0001

/* USB_USB_CTRL */
#define RX_AGG_DISABLE		0x0010
#define RX_ZERO_EN		0x0080

/* USB_U2P3_CTRL */
#define U2P3_ENABLE		0x0001

/* USB_POWER_CUT */
#define PWR_EN			0x0001
#define PHASE2_EN		0x0008
#define UPS_EN			BIT(4)
#define USP_PREWAKE		BIT(5)

/* USB_MISC_0 */
#define PCUT_STATUS		0x0001

/* USB_RX_EARLY_TIMEOUT */
#define COALESCE_SUPER		 85000U
#define COALESCE_HIGH		250000U
#define COALESCE_SLOW		524280U

/* USB_WDT11_CTRL */
#define TIMER11_EN		0x0001

/* USB_LPM_CTRL */
/* bit 4 ~ 5: fifo empty boundary */
#define FIFO_EMPTY_1FB		0x30	/* 0x1fb * 64 = 32448 bytes */
/* bit 2 ~ 3: LMP timer */
#define LPM_TIMER_MASK		0x0c
#define LPM_TIMER_500MS		0x04	/* 500 ms */
#define LPM_TIMER_500US		0x0c	/* 500 us */
#define ROK_EXIT_LPM		0x02

/* USB_AFE_CTRL2 */
#define SEN_VAL_MASK		0xf800
#define SEN_VAL_NORMAL		0xa000
#define SEL_RXIDLE		0x0100

/* USB_UPS_CFG */
#define SAW_CNT_1MS_MASK	0x0fff

/* USB_UPS_FLAGS */
#define UPS_FLAGS_R_TUNE		BIT(0)
#define UPS_FLAGS_EN_10M_CKDIV		BIT(1)
#define UPS_FLAGS_250M_CKDIV		BIT(2)
#define UPS_FLAGS_EN_ALDPS		BIT(3)
#define UPS_FLAGS_CTAP_SHORT_DIS	BIT(4)
#define UPS_FLAGS_SPEED_MASK		(0xf << 16)
#define ups_flags_speed(x)		((x) << 16)
#define UPS_FLAGS_EN_EEE		BIT(20)
#define UPS_FLAGS_EN_500M_EEE		BIT(21)
#define UPS_FLAGS_EN_EEE_CKDIV		BIT(22)
#define UPS_FLAGS_EEE_PLLOFF_GIGA	BIT(24)
#define UPS_FLAGS_EEE_CMOD_LV_EN	BIT(25)
#define UPS_FLAGS_EN_GREEN		BIT(26)
#define UPS_FLAGS_EN_FLOW_CTR		BIT(27)

enum spd_duplex {
	NWAY_10M_HALF = 1,
	NWAY_10M_FULL,
	NWAY_100M_HALF,
	NWAY_100M_FULL,
	NWAY_1000M_FULL,
	FORCE_10M_HALF,
	FORCE_10M_FULL,
	FORCE_100M_HALF,
	FORCE_100M_FULL,
};

/* OCP_ALDPS_CONFIG */
#define ENPWRSAVE		0x8000
#define ENPDNPS			0x0200
#define LINKENA			0x0100
#define DIS_SDSAVE		0x0010

/* OCP_PHY_STATUS */
#define PHY_STAT_MASK		0x0007
#define PHY_STAT_EXT_INIT	2
#define PHY_STAT_LAN_ON		3
#define PHY_STAT_PWRDN		5

/* OCP_NCTL_CFG */
#define PGA_RETURN_EN		BIT(1)

/* OCP_POWER_CFG */
#define EEE_CLKDIV_EN		0x8000
#define EN_ALDPS		0x0004
#define EN_10M_PLLOFF		0x0001

/* OCP_EEE_CONFIG1 */
#define RG_TXLPI_MSK_HFDUP	0x8000
#define RG_MATCLR_EN		0x4000
#define EEE_10_CAP		0x2000
#define EEE_NWAY_EN		0x1000
#define TX_QUIET_EN		0x0200
#define RX_QUIET_EN		0x0100
#define sd_rise_time_mask	0x0070
#define sd_rise_time(x)		(min(x, 7) << 4)	/* bit 4 ~ 6 */
#define RG_RXLPI_MSK_HFDUP	0x0008
#define SDFALLTIME		0x0007	/* bit 0 ~ 2 */

/* OCP_EEE_CONFIG2 */
#define RG_LPIHYS_NUM		0x7000	/* bit 12 ~ 15 */
#define RG_DACQUIET_EN		0x0400
#define RG_LDVQUIET_EN		0x0200
#define RG_CKRSEL		0x0020
#define RG_EEEPRG_EN		0x0010

/* OCP_EEE_CONFIG3 */
#define fast_snr_mask		0xff80
#define fast_snr(x)		(min(x, 0x1ff) << 7)	/* bit 7 ~ 15 */
#define RG_LFS_SEL		0x0060	/* bit 6 ~ 5 */
#define MSK_PH			0x0006	/* bit 0 ~ 3 */

/* OCP_EEE_AR */
/* bit[15:14] function */
#define FUN_ADDR		0x0000
#define FUN_DATA		0x4000
/* bit[4:0] device addr */

/* OCP_EEE_CFG */
#define CTAP_SHORT_EN		0x0040
#define EEE10_EN		0x0010

/* OCP_DOWN_SPEED */
#define EN_EEE_CMODE		BIT(14)
#define EN_EEE_1000		BIT(13)
#define EN_EEE_100		BIT(12)
#define EN_10M_CLKDIV		BIT(11)
#define EN_10M_BGOFF		0x0080

/* OCP_PHY_STATE */
#define TXDIS_STATE		0x01
#define ABD_STATE		0x02

/* OCP_PHY_PATCH_STAT */
#define PATCH_READY		BIT(6)

/* OCP_PHY_PATCH_CMD */
#define PATCH_REQUEST		BIT(4)

/* OCP_ADC_CFG */
#define CKADSEL_L		0x0100
#define ADC_EN			0x0080
#define EN_EMI_L		0x0040

/* OCP_SYSCLK_CFG */
#define clk_div_expo(x)		(min(x, 5) << 8)

/* SRAM_GREEN_CFG */
#define GREEN_ETH_EN		BIT(15)
#define R_TUNE_EN		BIT(11)

/* SRAM_LPF_CFG */
#define LPF_AUTO_TUNE		0x8000

/* SRAM_10M_AMP1 */
#define GDAC_IB_UPALL		0x0008

/* SRAM_10M_AMP2 */
#define AMP_DN			0x0200

/* SRAM_IMPEDANCE */
#define RX_DRIVING_MASK		0x6000

enum rtl_register_content {
	_1000bps	= 0x10,
	_100bps		= 0x08,
	_10bps		= 0x04,
	LINK_STATUS	= 0x02,
	FULL_DUP	= 0x01,
};

#define RTL8152_MAX_TX		4
#define RTL8152_MAX_RX		10
#define INTBUFSIZE		2
#define TX_ALIGN		4
#define RX_ALIGN		8

#define INTR_LINK		0x0004

#define RTL8152_REQT_READ	0xc0
#define RTL8152_REQT_WRITE	0x40
#define RTL8152_REQ_GET_REGS	0x05
#define RTL8152_REQ_SET_REGS	0x05

#define BYTE_EN_DWORD		0xff
#define BYTE_EN_WORD		0x33
#define BYTE_EN_BYTE		0x11
#define BYTE_EN_SIX_BYTES	0x3f
#define BYTE_EN_START_MASK	0x0f
#define BYTE_EN_END_MASK	0xf0

#define RTL8153_MAX_PACKET	9216 /* 9K */
#define RTL8153_MAX_MTU		(RTL8153_MAX_PACKET - VLAN_ETH_HLEN - \
				 ETH_FCS_LEN)
#define RTL8152_RMS		(VLAN_ETH_FRAME_LEN + ETH_FCS_LEN)
#define RTL8153_RMS		RTL8153_MAX_PACKET
#define RTL8152_TX_TIMEOUT	(5 * HZ)
#define RTL8152_NAPI_WEIGHT	64
#define rx_reserved_size(x)	((x) + VLAN_ETH_HLEN + ETH_FCS_LEN + \
				 sizeof(struct rx_desc) + RX_ALIGN)

/* rtl8152 flags */
enum rtl8152_flags {
	RTL8152_UNPLUG = 0,
	RTL8152_SET_RX_MODE,
	WORK_ENABLE,
	RTL8152_LINK_CHG,
	SELECTIVE_SUSPEND,
	PHY_RESET,
	SCHEDULE_NAPI,
	GREEN_ETHERNET,
};

/* Define these values to match your device */
#define VENDOR_ID_REALTEK		0x0bda
#define VENDOR_ID_MICROSOFT		0x045e
#define VENDOR_ID_SAMSUNG		0x04e8
#define VENDOR_ID_LENOVO		0x17ef
#define VENDOR_ID_LINKSYS		0x13b1
#define VENDOR_ID_NVIDIA		0x0955
#define VENDOR_ID_TPLINK		0x2357

#define MCU_TYPE_PLA			0x0100
#define MCU_TYPE_USB			0x0000

struct tally_counter {
	__le64	tx_packets;
	__le64	rx_packets;
	__le64	tx_errors;
	__le32	rx_errors;
	__le16	rx_missed;
	__le16	align_errors;
	__le32	tx_one_collision;
	__le32	tx_multi_collision;
	__le64	rx_unicast;
	__le64	rx_broadcast;
	__le32	rx_multicast;
	__le16	tx_aborted;
	__le16	tx_underrun;
};

struct rx_desc {
	__le32 opts1;
#define RX_LEN_MASK			0x7fff

	__le32 opts2;
#define RD_UDP_CS			BIT(23)
#define RD_TCP_CS			BIT(22)
#define RD_IPV6_CS			BIT(20)
#define RD_IPV4_CS			BIT(19)

	__le32 opts3;
#define IPF				BIT(23) /* IP checksum fail */
#define UDPF				BIT(22) /* UDP checksum fail */
#define TCPF				BIT(21) /* TCP checksum fail */
#define RX_VLAN_TAG			BIT(16)

	__le32 opts4;
	__le32 opts5;
	__le32 opts6;
};

struct tx_desc {
	__le32 opts1;
#define TX_FS			BIT(31) /* First segment of a packet */
#define TX_LS			BIT(30) /* Final segment of a packet */
#define GTSENDV4		BIT(28)
#define GTSENDV6		BIT(27)
#define GTTCPHO_SHIFT		18
#define GTTCPHO_MAX		0x7fU
#define TX_LEN_MAX		0x3ffffU

	__le32 opts2;
#define UDP_CS			BIT(31) /* Calculate UDP/IP checksum */
#define TCP_CS			BIT(30) /* Calculate TCP/IP checksum */
#define IPV4_CS			BIT(29) /* Calculate IPv4 checksum */
#define IPV6_CS			BIT(28) /* Calculate IPv6 checksum */
#define MSS_SHIFT		17
#define MSS_MAX			0x7ffU
#define TCPHO_SHIFT		17
#define TCPHO_MAX		0x7ffU
#define TX_VLAN_TAG		BIT(16)
};

struct r8152;

struct rx_agg {
	struct list_head list;
	struct urb *urb;
	struct r8152 *context;
	void *buffer;
	void *head;
};

struct tx_agg {
	struct list_head list;
	struct urb *urb;
	struct r8152 *context;
	void *buffer;
	void *head;
	u32 skb_num;
	u32 skb_len;
};

struct r8152 {
	unsigned long flags;
	struct usb_device *udev;
	struct napi_struct napi;
	struct usb_interface *intf;
	struct net_device *netdev;
	struct urb *intr_urb;
	struct tx_agg tx_info[RTL8152_MAX_TX];
	struct rx_agg rx_info[RTL8152_MAX_RX];
	struct list_head rx_done, tx_free;
	struct sk_buff_head tx_queue, rx_queue;
	spinlock_t rx_lock, tx_lock;
	struct delayed_work schedule, hw_phy_work;
	struct mii_if_info mii;
	struct mutex control;	/* use for hw setting */
#ifdef CONFIG_PM_SLEEP
	struct notifier_block pm_notifier;
#endif

	struct rtl_ops {
		void (*init)(struct r8152 *);
		int (*enable)(struct r8152 *);
		void (*disable)(struct r8152 *);
		void (*up)(struct r8152 *);
		void (*down)(struct r8152 *);
		void (*unload)(struct r8152 *);
		int (*eee_get)(struct r8152 *, struct ethtool_eee *);
		int (*eee_set)(struct r8152 *, struct ethtool_eee *);
		bool (*in_nway)(struct r8152 *);
		void (*hw_phy_cfg)(struct r8152 *);
		void (*autosuspend_en)(struct r8152 *tp, bool enable);
	} rtl_ops;

	int intr_interval;
	u32 saved_wolopts;
	u32 msg_enable;
	u32 tx_qlen;
	u32 coalesce;
	u16 ocp_base;
	u16 speed;
	u8 *intr_buff;
	u8 version;
	u8 duplex;
	u8 autoneg;
};

enum rtl_version {
	RTL_VER_UNKNOWN = 0,
	RTL_VER_01,
	RTL_VER_02,
	RTL_VER_03,
	RTL_VER_04,
	RTL_VER_05,
	RTL_VER_06,
	RTL_VER_07,
	RTL_VER_08,
	RTL_VER_09,
	RTL_VER_MAX
};

enum tx_csum_stat {
	TX_CSUM_SUCCESS = 0,
	TX_CSUM_TSO,
	TX_CSUM_NONE
};

/* Maximum number of multicast addresses to filter (vs. Rx-all-multicast).
 * The RTL chips use a 64 element hash table based on the Ethernet CRC.
 */
static const int multicast_filter_limit = 32;
static unsigned int agg_buf_sz = 16384;

#define RTL_LIMITED_TSO_SIZE	(agg_buf_sz - sizeof(struct tx_desc) - \
				 VLAN_ETH_HLEN - ETH_FCS_LEN)

static
int get_registers(struct r8152 *tp, u16 value, u16 index, u16 size, void *data)
{
	int ret;
	void *tmp;

	tmp = kmalloc(size, GFP_KERNEL);
	if (!tmp)
		return -ENOMEM;

	ret = usb_control_msg(tp->udev, usb_rcvctrlpipe(tp->udev, 0),
			      RTL8152_REQ_GET_REGS, RTL8152_REQT_READ,
			      value, index, tmp, size, 500);

	memcpy(data, tmp, size);
	kfree(tmp);

	return ret;
}

static
int set_registers(struct r8152 *tp, u16 value, u16 index, u16 size, void *data)
{
	int ret;
	void *tmp;

	tmp = kmemdup(data, size, GFP_KERNEL);
	if (!tmp)
		return -ENOMEM;

	ret = usb_control_msg(tp->udev, usb_sndctrlpipe(tp->udev, 0),
			      RTL8152_REQ_SET_REGS, RTL8152_REQT_WRITE,
			      value, index, tmp, size, 500);

	kfree(tmp);

	return ret;
}

static int generic_ocp_read(struct r8152 *tp, u16 index, u16 size,
			    void *data, u16 type)
{
	u16 limit = 64;
	int ret = 0;

	if (test_bit(RTL8152_UNPLUG, &tp->flags))
		return -ENODEV;

	/* both size and indix must be 4 bytes align */
	if ((size & 3) || !size || (index & 3) || !data)
		return -EPERM;

	if ((u32)index + (u32)size > 0xffff)
		return -EPERM;

	while (size) {
		if (size > limit) {
			ret = get_registers(tp, index, type, limit, data);
			if (ret < 0)
				break;

			index += limit;
			data += limit;
			size -= limit;
		} else {
			ret = get_registers(tp, index, type, size, data);
			if (ret < 0)
				break;

			index += size;
			data += size;
			size = 0;
			break;
		}
	}

	if (ret == -ENODEV)
		set_bit(RTL8152_UNPLUG, &tp->flags);

	return ret;
}

static int generic_ocp_write(struct r8152 *tp, u16 index, u16 byteen,
			     u16 size, void *data, u16 type)
{
	int ret;
	u16 byteen_start, byteen_end, byen;
	u16 limit = 512;

	if (test_bit(RTL8152_UNPLUG, &tp->flags))
		return -ENODEV;

	/* both size and indix must be 4 bytes align */
	if ((size & 3) || !size || (index & 3) || !data)
		return -EPERM;

	if ((u32)index + (u32)size > 0xffff)
		return -EPERM;

	byteen_start = byteen & BYTE_EN_START_MASK;
	byteen_end = byteen & BYTE_EN_END_MASK;

	byen = byteen_start | (byteen_start << 4);
	ret = set_registers(tp, index, type | byen, 4, data);
	if (ret < 0)
		goto error1;

	index += 4;
	data += 4;
	size -= 4;

	if (size) {
		size -= 4;

		while (size) {
			if (size > limit) {
				ret = set_registers(tp, index,
						    type | BYTE_EN_DWORD,
						    limit, data);
				if (ret < 0)
					goto error1;

				index += limit;
				data += limit;
				size -= limit;
			} else {
				ret = set_registers(tp, index,
						    type | BYTE_EN_DWORD,
						    size, data);
				if (ret < 0)
					goto error1;

				index += size;
				data += size;
				size = 0;
				break;
			}
		}

		byen = byteen_end | (byteen_end >> 4);
		ret = set_registers(tp, index, type | byen, 4, data);
		if (ret < 0)
			goto error1;
	}

error1:
	if (ret == -ENODEV)
		set_bit(RTL8152_UNPLUG, &tp->flags);

	return ret;
}

static inline
int pla_ocp_read(struct r8152 *tp, u16 index, u16 size, void *data)
{
	return generic_ocp_read(tp, index, size, data, MCU_TYPE_PLA);
}

static inline
int pla_ocp_write(struct r8152 *tp, u16 index, u16 byteen, u16 size, void *data)
{
	return generic_ocp_write(tp, index, byteen, size, data, MCU_TYPE_PLA);
}

static inline
int usb_ocp_write(struct r8152 *tp, u16 index, u16 byteen, u16 size, void *data)
{
	return generic_ocp_write(tp, index, byteen, size, data, MCU_TYPE_USB);
}

static u32 ocp_read_dword(struct r8152 *tp, u16 type, u16 index)
{
	__le32 data;

	generic_ocp_read(tp, index, sizeof(data), &data, type);

	return __le32_to_cpu(data);
}

static void ocp_write_dword(struct r8152 *tp, u16 type, u16 index, u32 data)
{
	__le32 tmp = __cpu_to_le32(data);

	generic_ocp_write(tp, index, BYTE_EN_DWORD, sizeof(tmp), &tmp, type);
}

static u16 ocp_read_word(struct r8152 *tp, u16 type, u16 index)
{
	u32 data;
	__le32 tmp;
	u16 byen = BYTE_EN_WORD;
	u8 shift = index & 2;

	index &= ~3;
	byen <<= shift;

	generic_ocp_read(tp, index, sizeof(tmp), &tmp, type | byen);

	data = __le32_to_cpu(tmp);
	data >>= (shift * 8);
	data &= 0xffff;

	return (u16)data;
}

static void ocp_write_word(struct r8152 *tp, u16 type, u16 index, u32 data)
{
	u32 mask = 0xffff;
	__le32 tmp;
	u16 byen = BYTE_EN_WORD;
	u8 shift = index & 2;

	data &= mask;

	if (index & 2) {
		byen <<= shift;
		mask <<= (shift * 8);
		data <<= (shift * 8);
		index &= ~3;
	}

	tmp = __cpu_to_le32(data);

	generic_ocp_write(tp, index, byen, sizeof(tmp), &tmp, type);
}

static u8 ocp_read_byte(struct r8152 *tp, u16 type, u16 index)
{
	u32 data;
	__le32 tmp;
	u8 shift = index & 3;

	index &= ~3;

	generic_ocp_read(tp, index, sizeof(tmp), &tmp, type);

	data = __le32_to_cpu(tmp);
	data >>= (shift * 8);
	data &= 0xff;

	return (u8)data;
}

static void ocp_write_byte(struct r8152 *tp, u16 type, u16 index, u32 data)
{
	u32 mask = 0xff;
	__le32 tmp;
	u16 byen = BYTE_EN_BYTE;
	u8 shift = index & 3;

	data &= mask;

	if (index & 3) {
		byen <<= shift;
		mask <<= (shift * 8);
		data <<= (shift * 8);
		index &= ~3;
	}

	tmp = __cpu_to_le32(data);

	generic_ocp_write(tp, index, byen, sizeof(tmp), &tmp, type);
}

static u16 ocp_reg_read(struct r8152 *tp, u16 addr)
{
	u16 ocp_base, ocp_index;

	ocp_base = addr & 0xf000;
	if (ocp_base != tp->ocp_base) {
		ocp_write_word(tp, MCU_TYPE_PLA, PLA_OCP_GPHY_BASE, ocp_base);
		tp->ocp_base = ocp_base;
	}

	ocp_index = (addr & 0x0fff) | 0xb000;
	return ocp_read_word(tp, MCU_TYPE_PLA, ocp_index);
}

static void ocp_reg_write(struct r8152 *tp, u16 addr, u16 data)
{
	u16 ocp_base, ocp_index;

	ocp_base = addr & 0xf000;
	if (ocp_base != tp->ocp_base) {
		ocp_write_word(tp, MCU_TYPE_PLA, PLA_OCP_GPHY_BASE, ocp_base);
		tp->ocp_base = ocp_base;
	}

	ocp_index = (addr & 0x0fff) | 0xb000;
	ocp_write_word(tp, MCU_TYPE_PLA, ocp_index, data);
}

static inline void r8152_mdio_write(struct r8152 *tp, u32 reg_addr, u32 value)
{
	ocp_reg_write(tp, OCP_BASE_MII + reg_addr * 2, value);
}

static inline int r8152_mdio_read(struct r8152 *tp, u32 reg_addr)
{
	return ocp_reg_read(tp, OCP_BASE_MII + reg_addr * 2);
}

static void sram_write(struct r8152 *tp, u16 addr, u16 data)
{
	ocp_reg_write(tp, OCP_SRAM_ADDR, addr);
	ocp_reg_write(tp, OCP_SRAM_DATA, data);
}

static u16 sram_read(struct r8152 *tp, u16 addr)
{
	ocp_reg_write(tp, OCP_SRAM_ADDR, addr);
	return ocp_reg_read(tp, OCP_SRAM_DATA);
}

static int read_mii_word(struct net_device *netdev, int phy_id, int reg)
{
	struct r8152 *tp = netdev_priv(netdev);
	int ret;

	if (test_bit(RTL8152_UNPLUG, &tp->flags))
		return -ENODEV;

	if (phy_id != R8152_PHY_ID)
		return -EINVAL;

	ret = r8152_mdio_read(tp, reg);

	return ret;
}

static
void write_mii_word(struct net_device *netdev, int phy_id, int reg, int val)
{
	struct r8152 *tp = netdev_priv(netdev);

	if (test_bit(RTL8152_UNPLUG, &tp->flags))
		return;

	if (phy_id != R8152_PHY_ID)
		return;

	r8152_mdio_write(tp, reg, val);
}

static int
r8152_submit_rx(struct r8152 *tp, struct rx_agg *agg, gfp_t mem_flags);

static int rtl8152_set_mac_address(struct net_device *netdev, void *p)
{
	struct r8152 *tp = netdev_priv(netdev);
	struct sockaddr *addr = p;
	int ret = -EADDRNOTAVAIL;

	if (!is_valid_ether_addr(addr->sa_data))
		goto out1;

	ret = usb_autopm_get_interface(tp->intf);
	if (ret < 0)
		goto out1;

	mutex_lock(&tp->control);

	memcpy(netdev->dev_addr, addr->sa_data, netdev->addr_len);

	ocp_write_byte(tp, MCU_TYPE_PLA, PLA_CRWECR, CRWECR_CONFIG);
	pla_ocp_write(tp, PLA_IDR, BYTE_EN_SIX_BYTES, 8, addr->sa_data);
	ocp_write_byte(tp, MCU_TYPE_PLA, PLA_CRWECR, CRWECR_NORAML);

	mutex_unlock(&tp->control);

	usb_autopm_put_interface(tp->intf);
out1:
	return ret;
}

static int set_ethernet_addr(struct r8152 *tp)
{
	struct net_device *dev = tp->netdev;
	struct sockaddr sa;
	int ret;

	if (tp->version == RTL_VER_01)
		ret = pla_ocp_read(tp, PLA_IDR, 8, sa.sa_data);
	else
		ret = pla_ocp_read(tp, PLA_BACKUP, 8, sa.sa_data);

	if (ret < 0) {
		netif_err(tp, probe, dev, "Get ether addr fail\n");
	} else if (!is_valid_ether_addr(sa.sa_data)) {
		netif_err(tp, probe, dev, "Invalid ether addr %pM\n",
			  sa.sa_data);
		eth_hw_addr_random(dev);
		ether_addr_copy(sa.sa_data, dev->dev_addr);
		ret = rtl8152_set_mac_address(dev, &sa);
		netif_info(tp, probe, dev, "Random ether addr %pM\n",
			   sa.sa_data);
	} else {
		if (tp->version == RTL_VER_01)
			ether_addr_copy(dev->dev_addr, sa.sa_data);
		else
			ret = rtl8152_set_mac_address(dev, &sa);
	}

	return ret;
}

static void read_bulk_callback(struct urb *urb)
{
	struct net_device *netdev;
	int status = urb->status;
	struct rx_agg *agg;
	struct r8152 *tp;

	agg = urb->context;
	if (!agg)
		return;

	tp = agg->context;
	if (!tp)
		return;

	if (test_bit(RTL8152_UNPLUG, &tp->flags))
		return;

	if (!test_bit(WORK_ENABLE, &tp->flags))
		return;

	netdev = tp->netdev;

	/* When link down, the driver would cancel all bulks. */
	/* This avoid the re-submitting bulk */
	if (!netif_carrier_ok(netdev))
		return;

	usb_mark_last_busy(tp->udev);

	switch (status) {
	case 0:
		if (urb->actual_length < ETH_ZLEN)
			break;

		spin_lock(&tp->rx_lock);
		list_add_tail(&agg->list, &tp->rx_done);
		spin_unlock(&tp->rx_lock);
		napi_schedule(&tp->napi);
		return;
	case -ESHUTDOWN:
		set_bit(RTL8152_UNPLUG, &tp->flags);
		netif_device_detach(tp->netdev);
		return;
	case -ENOENT:
		return;	/* the urb is in unlink state */
	case -ETIME:
		if (net_ratelimit())
			netdev_warn(netdev, "maybe reset is needed?\n");
		break;
	default:
		if (net_ratelimit())
			netdev_warn(netdev, "Rx status %d\n", status);
		break;
	}

	r8152_submit_rx(tp, agg, GFP_ATOMIC);
}

static void write_bulk_callback(struct urb *urb)
{
	struct net_device_stats *stats;
	struct net_device *netdev;
	struct tx_agg *agg;
	struct r8152 *tp;
	int status = urb->status;

	agg = urb->context;
	if (!agg)
		return;

	tp = agg->context;
	if (!tp)
		return;

	netdev = tp->netdev;
	stats = &netdev->stats;
	if (status) {
		if (net_ratelimit())
			netdev_warn(netdev, "Tx status %d\n", status);
		stats->tx_errors += agg->skb_num;
	} else {
		stats->tx_packets += agg->skb_num;
		stats->tx_bytes += agg->skb_len;
	}

	spin_lock(&tp->tx_lock);
	list_add_tail(&agg->list, &tp->tx_free);
	spin_unlock(&tp->tx_lock);

	usb_autopm_put_interface_async(tp->intf);

	if (!netif_carrier_ok(netdev))
		return;

	if (!test_bit(WORK_ENABLE, &tp->flags))
		return;

	if (test_bit(RTL8152_UNPLUG, &tp->flags))
		return;

	if (!skb_queue_empty(&tp->tx_queue))
		napi_schedule(&tp->napi);
}

static void intr_callback(struct urb *urb)
{
	struct r8152 *tp;
	__le16 *d;
	int status = urb->status;
	int res;

	tp = urb->context;
	if (!tp)
		return;

	if (!test_bit(WORK_ENABLE, &tp->flags))
		return;

	if (test_bit(RTL8152_UNPLUG, &tp->flags))
		return;

	switch (status) {
	case 0:			/* success */
		break;
	case -ECONNRESET:	/* unlink */
	case -ESHUTDOWN:
		netif_device_detach(tp->netdev);
	case -ENOENT:
	case -EPROTO:
		netif_info(tp, intr, tp->netdev,
			   "Stop submitting intr, status %d\n", status);
		return;
	case -EOVERFLOW:
		netif_info(tp, intr, tp->netdev, "intr status -EOVERFLOW\n");
		goto resubmit;
	/* -EPIPE:  should clear the halt */
	default:
		netif_info(tp, intr, tp->netdev, "intr status %d\n", status);
		goto resubmit;
	}

	d = urb->transfer_buffer;
	if (INTR_LINK & __le16_to_cpu(d[0])) {
		if (!netif_carrier_ok(tp->netdev)) {
			set_bit(RTL8152_LINK_CHG, &tp->flags);
			schedule_delayed_work(&tp->schedule, 0);
		}
	} else {
		if (netif_carrier_ok(tp->netdev)) {
			netif_stop_queue(tp->netdev);
			set_bit(RTL8152_LINK_CHG, &tp->flags);
			schedule_delayed_work(&tp->schedule, 0);
		}
	}

resubmit:
	res = usb_submit_urb(urb, GFP_ATOMIC);
	if (res == -ENODEV) {
		set_bit(RTL8152_UNPLUG, &tp->flags);
		netif_device_detach(tp->netdev);
	} else if (res) {
		netif_err(tp, intr, tp->netdev,
			  "can't resubmit intr, status %d\n", res);
	}
}

static inline void *rx_agg_align(void *data)
{
	return (void *)ALIGN((uintptr_t)data, RX_ALIGN);
}

static inline void *tx_agg_align(void *data)
{
	return (void *)ALIGN((uintptr_t)data, TX_ALIGN);
}

static void free_all_mem(struct r8152 *tp)
{
	int i;

	for (i = 0; i < RTL8152_MAX_RX; i++) {
		usb_free_urb(tp->rx_info[i].urb);
		tp->rx_info[i].urb = NULL;

		kfree(tp->rx_info[i].buffer);
		tp->rx_info[i].buffer = NULL;
		tp->rx_info[i].head = NULL;
	}

	for (i = 0; i < RTL8152_MAX_TX; i++) {
		usb_free_urb(tp->tx_info[i].urb);
		tp->tx_info[i].urb = NULL;

		kfree(tp->tx_info[i].buffer);
		tp->tx_info[i].buffer = NULL;
		tp->tx_info[i].head = NULL;
	}

	usb_free_urb(tp->intr_urb);
	tp->intr_urb = NULL;

	kfree(tp->intr_buff);
	tp->intr_buff = NULL;
}

static int alloc_all_mem(struct r8152 *tp)
{
	struct net_device *netdev = tp->netdev;
	struct usb_interface *intf = tp->intf;
	struct usb_host_interface *alt = intf->cur_altsetting;
	struct usb_host_endpoint *ep_intr = alt->endpoint + 2;
	struct urb *urb;
	int node, i;
	u8 *buf;

	node = netdev->dev.parent ? dev_to_node(netdev->dev.parent) : -1;

	spin_lock_init(&tp->rx_lock);
	spin_lock_init(&tp->tx_lock);
	INIT_LIST_HEAD(&tp->tx_free);
	INIT_LIST_HEAD(&tp->rx_done);
	skb_queue_head_init(&tp->tx_queue);
	skb_queue_head_init(&tp->rx_queue);

	for (i = 0; i < RTL8152_MAX_RX; i++) {
		buf = kmalloc_node(agg_buf_sz, GFP_KERNEL, node);
		if (!buf)
			goto err1;

		if (buf != rx_agg_align(buf)) {
			kfree(buf);
			buf = kmalloc_node(agg_buf_sz + RX_ALIGN, GFP_KERNEL,
					   node);
			if (!buf)
				goto err1;
		}

		urb = usb_alloc_urb(0, GFP_KERNEL);
		if (!urb) {
			kfree(buf);
			goto err1;
		}

		INIT_LIST_HEAD(&tp->rx_info[i].list);
		tp->rx_info[i].context = tp;
		tp->rx_info[i].urb = urb;
		tp->rx_info[i].buffer = buf;
		tp->rx_info[i].head = rx_agg_align(buf);
	}

	for (i = 0; i < RTL8152_MAX_TX; i++) {
		buf = kmalloc_node(agg_buf_sz, GFP_KERNEL, node);
		if (!buf)
			goto err1;

		if (buf != tx_agg_align(buf)) {
			kfree(buf);
			buf = kmalloc_node(agg_buf_sz + TX_ALIGN, GFP_KERNEL,
					   node);
			if (!buf)
				goto err1;
		}

		urb = usb_alloc_urb(0, GFP_KERNEL);
		if (!urb) {
			kfree(buf);
			goto err1;
		}

		INIT_LIST_HEAD(&tp->tx_info[i].list);
		tp->tx_info[i].context = tp;
		tp->tx_info[i].urb = urb;
		tp->tx_info[i].buffer = buf;
		tp->tx_info[i].head = tx_agg_align(buf);

		list_add_tail(&tp->tx_info[i].list, &tp->tx_free);
	}

	tp->intr_urb = usb_alloc_urb(0, GFP_KERNEL);
	if (!tp->intr_urb)
		goto err1;

	tp->intr_buff = kmalloc(INTBUFSIZE, GFP_KERNEL);
	if (!tp->intr_buff)
		goto err1;

	tp->intr_interval = (int)ep_intr->desc.bInterval;
	usb_fill_int_urb(tp->intr_urb, tp->udev, usb_rcvintpipe(tp->udev, 3),
			 tp->intr_buff, INTBUFSIZE, intr_callback,
			 tp, tp->intr_interval);

	return 0;

err1:
	free_all_mem(tp);
	return -ENOMEM;
}

static struct tx_agg *r8152_get_tx_agg(struct r8152 *tp)
{
	struct tx_agg *agg = NULL;
	unsigned long flags;

	if (list_empty(&tp->tx_free))
		return NULL;

	spin_lock_irqsave(&tp->tx_lock, flags);
	if (!list_empty(&tp->tx_free)) {
		struct list_head *cursor;

		cursor = tp->tx_free.next;
		list_del_init(cursor);
		agg = list_entry(cursor, struct tx_agg, list);
	}
	spin_unlock_irqrestore(&tp->tx_lock, flags);

	return agg;
}

/* r8152_csum_workaround()
 * The hw limites the value the transport offset. When the offset is out of the
 * range, calculate the checksum by sw.
 */
static void r8152_csum_workaround(struct r8152 *tp, struct sk_buff *skb,
				  struct sk_buff_head *list)
{
	if (skb_shinfo(skb)->gso_size) {
		netdev_features_t features = tp->netdev->features;
		struct sk_buff_head seg_list;
		struct sk_buff *segs, *nskb;

		features &= ~(NETIF_F_SG | NETIF_F_IPV6_CSUM | NETIF_F_TSO6);
		segs = skb_gso_segment(skb, features);
		if (IS_ERR(segs) || !segs)
			goto drop;

		__skb_queue_head_init(&seg_list);

		do {
			nskb = segs;
			segs = segs->next;
			nskb->next = NULL;
			__skb_queue_tail(&seg_list, nskb);
		} while (segs);

		skb_queue_splice(&seg_list, list);
		dev_kfree_skb(skb);
	} else if (skb->ip_summed == CHECKSUM_PARTIAL) {
		if (skb_checksum_help(skb) < 0)
			goto drop;

		__skb_queue_head(list, skb);
	} else {
		struct net_device_stats *stats;

drop:
		stats = &tp->netdev->stats;
		stats->tx_dropped++;
		dev_kfree_skb(skb);
	}
}

/* msdn_giant_send_check()
 * According to the document of microsoft, the TCP Pseudo Header excludes the
 * packet length for IPv6 TCP large packets.
 */
static int msdn_giant_send_check(struct sk_buff *skb)
{
	const struct ipv6hdr *ipv6h;
	struct tcphdr *th;
	int ret;

	ret = skb_cow_head(skb, 0);
	if (ret)
		return ret;

	ipv6h = ipv6_hdr(skb);
	th = tcp_hdr(skb);

	th->check = 0;
	th->check = ~tcp_v6_check(0, &ipv6h->saddr, &ipv6h->daddr, 0);

	return ret;
}

static inline void rtl_tx_vlan_tag(struct tx_desc *desc, struct sk_buff *skb)
{
	if (skb_vlan_tag_present(skb)) {
		u32 opts2;

		opts2 = TX_VLAN_TAG | swab16(skb_vlan_tag_get(skb));
		desc->opts2 |= cpu_to_le32(opts2);
	}
}

static inline void rtl_rx_vlan_tag(struct rx_desc *desc, struct sk_buff *skb)
{
	u32 opts2 = le32_to_cpu(desc->opts2);

	if (opts2 & RX_VLAN_TAG)
		__vlan_hwaccel_put_tag(skb, htons(ETH_P_8021Q),
				       swab16(opts2 & 0xffff));
}

static int r8152_tx_csum(struct r8152 *tp, struct tx_desc *desc,
			 struct sk_buff *skb, u32 len, u32 transport_offset)
{
	u32 mss = skb_shinfo(skb)->gso_size;
	u32 opts1, opts2 = 0;
	int ret = TX_CSUM_SUCCESS;

	WARN_ON_ONCE(len > TX_LEN_MAX);

	opts1 = len | TX_FS | TX_LS;

	if (mss) {
		if (transport_offset > GTTCPHO_MAX) {
			netif_warn(tp, tx_err, tp->netdev,
				   "Invalid transport offset 0x%x for TSO\n",
				   transport_offset);
			ret = TX_CSUM_TSO;
			goto unavailable;
		}

		switch (vlan_get_protocol(skb)) {
		case htons(ETH_P_IP):
			opts1 |= GTSENDV4;
			break;

		case htons(ETH_P_IPV6):
			if (msdn_giant_send_check(skb)) {
				ret = TX_CSUM_TSO;
				goto unavailable;
			}
			opts1 |= GTSENDV6;
			break;

		default:
			WARN_ON_ONCE(1);
			break;
		}

		opts1 |= transport_offset << GTTCPHO_SHIFT;
		opts2 |= min(mss, MSS_MAX) << MSS_SHIFT;
	} else if (skb->ip_summed == CHECKSUM_PARTIAL) {
		u8 ip_protocol;

		if (transport_offset > TCPHO_MAX) {
			netif_warn(tp, tx_err, tp->netdev,
				   "Invalid transport offset 0x%x\n",
				   transport_offset);
			ret = TX_CSUM_NONE;
			goto unavailable;
		}

		switch (vlan_get_protocol(skb)) {
		case htons(ETH_P_IP):
			opts2 |= IPV4_CS;
			ip_protocol = ip_hdr(skb)->protocol;
			break;

		case htons(ETH_P_IPV6):
			opts2 |= IPV6_CS;
			ip_protocol = ipv6_hdr(skb)->nexthdr;
			break;

		default:
			ip_protocol = IPPROTO_RAW;
			break;
		}

		if (ip_protocol == IPPROTO_TCP)
			opts2 |= TCP_CS;
		else if (ip_protocol == IPPROTO_UDP)
			opts2 |= UDP_CS;
		else
			WARN_ON_ONCE(1);

		opts2 |= transport_offset << TCPHO_SHIFT;
	}

	desc->opts2 = cpu_to_le32(opts2);
	desc->opts1 = cpu_to_le32(opts1);

unavailable:
	return ret;
}

static int r8152_tx_agg_fill(struct r8152 *tp, struct tx_agg *agg)
{
	struct sk_buff_head skb_head, *tx_queue = &tp->tx_queue;
	int remain, ret;
	u8 *tx_data;

	__skb_queue_head_init(&skb_head);
	spin_lock(&tx_queue->lock);
	skb_queue_splice_init(tx_queue, &skb_head);
	spin_unlock(&tx_queue->lock);

	tx_data = agg->head;
	agg->skb_num = 0;
	agg->skb_len = 0;
	remain = agg_buf_sz;

	while (remain >= ETH_ZLEN + sizeof(struct tx_desc)) {
		struct tx_desc *tx_desc;
		struct sk_buff *skb;
		unsigned int len;
		u32 offset;

		skb = __skb_dequeue(&skb_head);
		if (!skb)
			break;

		len = skb->len + sizeof(*tx_desc);

		if (len > remain) {
			__skb_queue_head(&skb_head, skb);
			break;
		}

		tx_data = tx_agg_align(tx_data);
		tx_desc = (struct tx_desc *)tx_data;

		offset = (u32)skb_transport_offset(skb);

		if (r8152_tx_csum(tp, tx_desc, skb, skb->len, offset)) {
			r8152_csum_workaround(tp, skb, &skb_head);
			continue;
		}

		rtl_tx_vlan_tag(tx_desc, skb);

		tx_data += sizeof(*tx_desc);

		len = skb->len;
		if (skb_copy_bits(skb, 0, tx_data, len) < 0) {
			struct net_device_stats *stats = &tp->netdev->stats;

			stats->tx_dropped++;
			dev_kfree_skb_any(skb);
			tx_data -= sizeof(*tx_desc);
			continue;
		}

		tx_data += len;
		agg->skb_len += len;
		agg->skb_num += skb_shinfo(skb)->gso_segs ?: 1;

		dev_kfree_skb_any(skb);

		remain = agg_buf_sz - (int)(tx_agg_align(tx_data) - agg->head);
	}

	if (!skb_queue_empty(&skb_head)) {
		spin_lock(&tx_queue->lock);
		skb_queue_splice(&skb_head, tx_queue);
		spin_unlock(&tx_queue->lock);
	}

	netif_tx_lock(tp->netdev);

	if (netif_queue_stopped(tp->netdev) &&
	    skb_queue_len(&tp->tx_queue) < tp->tx_qlen)
		netif_wake_queue(tp->netdev);

	netif_tx_unlock(tp->netdev);

	ret = usb_autopm_get_interface_async(tp->intf);
	if (ret < 0)
		goto out_tx_fill;

	usb_fill_bulk_urb(agg->urb, tp->udev, usb_sndbulkpipe(tp->udev, 2),
			  agg->head, (int)(tx_data - (u8 *)agg->head),
			  (usb_complete_t)write_bulk_callback, agg);

	ret = usb_submit_urb(agg->urb, GFP_ATOMIC);
	if (ret < 0)
		usb_autopm_put_interface_async(tp->intf);

out_tx_fill:
	return ret;
}

static u8 r8152_rx_csum(struct r8152 *tp, struct rx_desc *rx_desc)
{
	u8 checksum = CHECKSUM_NONE;
	u32 opts2, opts3;

	if (!(tp->netdev->features & NETIF_F_RXCSUM))
		goto return_result;

	opts2 = le32_to_cpu(rx_desc->opts2);
	opts3 = le32_to_cpu(rx_desc->opts3);

	if (opts2 & RD_IPV4_CS) {
		if (opts3 & IPF)
			checksum = CHECKSUM_NONE;
		else if ((opts2 & RD_UDP_CS) && (opts3 & UDPF))
			checksum = CHECKSUM_NONE;
		else if ((opts2 & RD_TCP_CS) && (opts3 & TCPF))
			checksum = CHECKSUM_NONE;
		else
			checksum = CHECKSUM_UNNECESSARY;
	} else if (RD_IPV6_CS) {
		if ((opts2 & RD_UDP_CS) && !(opts3 & UDPF))
			checksum = CHECKSUM_UNNECESSARY;
		else if ((opts2 & RD_TCP_CS) && !(opts3 & TCPF))
			checksum = CHECKSUM_UNNECESSARY;
	}

return_result:
	return checksum;
}

static int rx_bottom(struct r8152 *tp, int budget)
{
	unsigned long flags;
	struct list_head *cursor, *next, rx_queue;
	int ret = 0, work_done = 0;
	struct napi_struct *napi = &tp->napi;

	if (!skb_queue_empty(&tp->rx_queue)) {
		while (work_done < budget) {
			struct sk_buff *skb = __skb_dequeue(&tp->rx_queue);
			struct net_device *netdev = tp->netdev;
			struct net_device_stats *stats = &netdev->stats;
			unsigned int pkt_len;

			if (!skb)
				break;

			pkt_len = skb->len;
			napi_gro_receive(napi, skb);
			work_done++;
			stats->rx_packets++;
			stats->rx_bytes += pkt_len;
		}
	}

	if (list_empty(&tp->rx_done))
		goto out1;

	INIT_LIST_HEAD(&rx_queue);
	spin_lock_irqsave(&tp->rx_lock, flags);
	list_splice_init(&tp->rx_done, &rx_queue);
	spin_unlock_irqrestore(&tp->rx_lock, flags);

	list_for_each_safe(cursor, next, &rx_queue) {
		struct rx_desc *rx_desc;
		struct rx_agg *agg;
		int len_used = 0;
		struct urb *urb;
		u8 *rx_data;

		list_del_init(cursor);

		agg = list_entry(cursor, struct rx_agg, list);
		urb = agg->urb;
		if (urb->actual_length < ETH_ZLEN)
			goto submit;

		rx_desc = agg->head;
		rx_data = agg->head;
		len_used += sizeof(struct rx_desc);

		while (urb->actual_length > len_used) {
			struct net_device *netdev = tp->netdev;
			struct net_device_stats *stats = &netdev->stats;
			unsigned int pkt_len;
			struct sk_buff *skb;

			/* limite the skb numbers for rx_queue */
			if (unlikely(skb_queue_len(&tp->rx_queue) >= 1000))
				break;

			pkt_len = le32_to_cpu(rx_desc->opts1) & RX_LEN_MASK;
			if (pkt_len < ETH_ZLEN)
				break;

			len_used += pkt_len;
			if (urb->actual_length < len_used)
				break;

			pkt_len -= ETH_FCS_LEN;
			rx_data += sizeof(struct rx_desc);

			skb = netdev_alloc_skb_ip_align(netdev, pkt_len);
			if (!skb) {
				stats->rx_dropped++;
				goto find_next_rx;
			}

			skb->ip_summed = r8152_rx_csum(tp, rx_desc);
			memcpy(skb->data, rx_data, pkt_len);
			skb_put(skb, pkt_len);
			skb->protocol = eth_type_trans(skb, netdev);
			rtl_rx_vlan_tag(rx_desc, skb);
			if (work_done < budget) {
				napi_gro_receive(napi, skb);
				work_done++;
				stats->rx_packets++;
				stats->rx_bytes += pkt_len;
			} else {
				__skb_queue_tail(&tp->rx_queue, skb);
			}

find_next_rx:
			rx_data = rx_agg_align(rx_data + pkt_len + ETH_FCS_LEN);
			rx_desc = (struct rx_desc *)rx_data;
			len_used = (int)(rx_data - (u8 *)agg->head);
			len_used += sizeof(struct rx_desc);
		}

submit:
		if (!ret) {
			ret = r8152_submit_rx(tp, agg, GFP_ATOMIC);
		} else {
			urb->actual_length = 0;
			list_add_tail(&agg->list, next);
		}
	}

	if (!list_empty(&rx_queue)) {
		spin_lock_irqsave(&tp->rx_lock, flags);
		list_splice_tail(&rx_queue, &tp->rx_done);
		spin_unlock_irqrestore(&tp->rx_lock, flags);
	}

out1:
	return work_done;
}

static void tx_bottom(struct r8152 *tp)
{
	int res;

	do {
		struct tx_agg *agg;

		if (skb_queue_empty(&tp->tx_queue))
			break;

		agg = r8152_get_tx_agg(tp);
		if (!agg)
			break;

		res = r8152_tx_agg_fill(tp, agg);
		if (res) {
			struct net_device *netdev = tp->netdev;

			if (res == -ENODEV) {
				set_bit(RTL8152_UNPLUG, &tp->flags);
				netif_device_detach(netdev);
			} else {
				struct net_device_stats *stats = &netdev->stats;
				unsigned long flags;

				netif_warn(tp, tx_err, netdev,
					   "failed tx_urb %d\n", res);
				stats->tx_dropped += agg->skb_num;

				spin_lock_irqsave(&tp->tx_lock, flags);
				list_add_tail(&agg->list, &tp->tx_free);
				spin_unlock_irqrestore(&tp->tx_lock, flags);
			}
		}
	} while (res == 0);
}

static void bottom_half(struct r8152 *tp)
{
	if (test_bit(RTL8152_UNPLUG, &tp->flags))
		return;

	if (!test_bit(WORK_ENABLE, &tp->flags))
		return;

	/* When link down, the driver would cancel all bulks. */
	/* This avoid the re-submitting bulk */
	if (!netif_carrier_ok(tp->netdev))
		return;

	clear_bit(SCHEDULE_NAPI, &tp->flags);

	tx_bottom(tp);
}

static int r8152_poll(struct napi_struct *napi, int budget)
{
	struct r8152 *tp = container_of(napi, struct r8152, napi);
	int work_done;

	work_done = rx_bottom(tp, budget);
	bottom_half(tp);

	if (work_done < budget) {
		napi_complete_done(napi, work_done);

		if (!list_empty(&tp->rx_done))
			napi_schedule(napi);
		else if (!skb_queue_empty(&tp->tx_queue) &&
			 !list_empty(&tp->tx_free))
			napi_schedule(napi);
	}

	return work_done;
}

static
int r8152_submit_rx(struct r8152 *tp, struct rx_agg *agg, gfp_t mem_flags)
{
	int ret;

	/* The rx would be stopped, so skip submitting */
	if (test_bit(RTL8152_UNPLUG, &tp->flags) ||
	    !test_bit(WORK_ENABLE, &tp->flags) || !netif_carrier_ok(tp->netdev))
		return 0;

	usb_fill_bulk_urb(agg->urb, tp->udev, usb_rcvbulkpipe(tp->udev, 1),
			  agg->head, agg_buf_sz,
			  (usb_complete_t)read_bulk_callback, agg);

	ret = usb_submit_urb(agg->urb, mem_flags);
	if (ret == -ENODEV) {
		set_bit(RTL8152_UNPLUG, &tp->flags);
		netif_device_detach(tp->netdev);
	} else if (ret) {
		struct urb *urb = agg->urb;
		unsigned long flags;

		urb->actual_length = 0;
		spin_lock_irqsave(&tp->rx_lock, flags);
		list_add_tail(&agg->list, &tp->rx_done);
		spin_unlock_irqrestore(&tp->rx_lock, flags);

		netif_err(tp, rx_err, tp->netdev,
			  "Couldn't submit rx[%p], ret = %d\n", agg, ret);

		napi_schedule(&tp->napi);
	}

	return ret;
}

static void rtl_drop_queued_tx(struct r8152 *tp)
{
	struct net_device_stats *stats = &tp->netdev->stats;
	struct sk_buff_head skb_head, *tx_queue = &tp->tx_queue;
	struct sk_buff *skb;

	if (skb_queue_empty(tx_queue))
		return;

	__skb_queue_head_init(&skb_head);
	spin_lock_bh(&tx_queue->lock);
	skb_queue_splice_init(tx_queue, &skb_head);
	spin_unlock_bh(&tx_queue->lock);

	while ((skb = __skb_dequeue(&skb_head))) {
		dev_kfree_skb(skb);
		stats->tx_dropped++;
	}
}

static void rtl8152_tx_timeout(struct net_device *netdev)
{
	struct r8152 *tp = netdev_priv(netdev);

	netif_warn(tp, tx_err, netdev, "Tx timeout\n");

	usb_queue_reset_device(tp->intf);
}

static void rtl8152_set_rx_mode(struct net_device *netdev)
{
	struct r8152 *tp = netdev_priv(netdev);

	if (netif_carrier_ok(netdev)) {
		set_bit(RTL8152_SET_RX_MODE, &tp->flags);
		schedule_delayed_work(&tp->schedule, 0);
	}
}

static void _rtl8152_set_rx_mode(struct net_device *netdev)
{
	struct r8152 *tp = netdev_priv(netdev);
	u32 mc_filter[2];	/* Multicast hash filter */
	__le32 tmp[2];
	u32 ocp_data;

	netif_stop_queue(netdev);
	ocp_data = ocp_read_dword(tp, MCU_TYPE_PLA, PLA_RCR);
	ocp_data &= ~RCR_ACPT_ALL;
	ocp_data |= RCR_AB | RCR_APM;

	if (netdev->flags & IFF_PROMISC) {
		/* Unconditionally log net taps. */
		netif_notice(tp, link, netdev, "Promiscuous mode enabled\n");
		ocp_data |= RCR_AM | RCR_AAP;
		mc_filter[1] = 0xffffffff;
		mc_filter[0] = 0xffffffff;
	} else if ((netdev_mc_count(netdev) > multicast_filter_limit) ||
		   (netdev->flags & IFF_ALLMULTI)) {
		/* Too many to filter perfectly -- accept all multicasts. */
		ocp_data |= RCR_AM;
		mc_filter[1] = 0xffffffff;
		mc_filter[0] = 0xffffffff;
	} else {
		struct netdev_hw_addr *ha;

		mc_filter[1] = 0;
		mc_filter[0] = 0;
		netdev_for_each_mc_addr(ha, netdev) {
			int bit_nr = ether_crc(ETH_ALEN, ha->addr) >> 26;

			mc_filter[bit_nr >> 5] |= 1 << (bit_nr & 31);
			ocp_data |= RCR_AM;
		}
	}

	tmp[0] = __cpu_to_le32(swab32(mc_filter[1]));
	tmp[1] = __cpu_to_le32(swab32(mc_filter[0]));

	pla_ocp_write(tp, PLA_MAR, BYTE_EN_DWORD, sizeof(tmp), tmp);
	ocp_write_dword(tp, MCU_TYPE_PLA, PLA_RCR, ocp_data);
	netif_wake_queue(netdev);
}

static netdev_features_t
rtl8152_features_check(struct sk_buff *skb, struct net_device *dev,
		       netdev_features_t features)
{
	u32 mss = skb_shinfo(skb)->gso_size;
	int max_offset = mss ? GTTCPHO_MAX : TCPHO_MAX;
	int offset = skb_transport_offset(skb);

	if ((mss || skb->ip_summed == CHECKSUM_PARTIAL) && offset > max_offset)
		features &= ~(NETIF_F_ALL_CSUM | NETIF_F_GSO_MASK);
	else if ((skb->len + sizeof(struct tx_desc)) > agg_buf_sz)
		features &= ~NETIF_F_GSO_MASK;

	return features;
}

static netdev_tx_t rtl8152_start_xmit(struct sk_buff *skb,
				      struct net_device *netdev)
{
	struct r8152 *tp = netdev_priv(netdev);

	skb_tx_timestamp(skb);

	skb_queue_tail(&tp->tx_queue, skb);

	if (!list_empty(&tp->tx_free)) {
		if (test_bit(SELECTIVE_SUSPEND, &tp->flags)) {
			set_bit(SCHEDULE_NAPI, &tp->flags);
			schedule_delayed_work(&tp->schedule, 0);
		} else {
			usb_mark_last_busy(tp->udev);
			napi_schedule(&tp->napi);
		}
	} else if (skb_queue_len(&tp->tx_queue) > tp->tx_qlen) {
		netif_stop_queue(netdev);
	}

	return NETDEV_TX_OK;
}

static void r8152b_reset_packet_filter(struct r8152 *tp)
{
	u32	ocp_data;

	ocp_data = ocp_read_word(tp, MCU_TYPE_PLA, PLA_FMC);
	ocp_data &= ~FMC_FCR_MCU_EN;
	ocp_write_word(tp, MCU_TYPE_PLA, PLA_FMC, ocp_data);
	ocp_data |= FMC_FCR_MCU_EN;
	ocp_write_word(tp, MCU_TYPE_PLA, PLA_FMC, ocp_data);
}

static void rtl8152_nic_reset(struct r8152 *tp)
{
	int	i;

	ocp_write_byte(tp, MCU_TYPE_PLA, PLA_CR, CR_RST);

	for (i = 0; i < 1000; i++) {
		if (!(ocp_read_byte(tp, MCU_TYPE_PLA, PLA_CR) & CR_RST))
			break;
		usleep_range(100, 400);
	}
}

static void set_tx_qlen(struct r8152 *tp)
{
	struct net_device *netdev = tp->netdev;

	tp->tx_qlen = agg_buf_sz / (netdev->mtu + VLAN_ETH_HLEN + ETH_FCS_LEN +
				    sizeof(struct tx_desc));
}

static inline u8 rtl8152_get_speed(struct r8152 *tp)
{
	return ocp_read_byte(tp, MCU_TYPE_PLA, PLA_PHYSTATUS);
}

static void rtl_set_eee_plus(struct r8152 *tp)
{
	u32 ocp_data;
	u8 speed;

	speed = rtl8152_get_speed(tp);
	if (speed & _10bps) {
		ocp_data = ocp_read_word(tp, MCU_TYPE_PLA, PLA_EEEP_CR);
		ocp_data |= EEEP_CR_EEEP_TX;
		ocp_write_word(tp, MCU_TYPE_PLA, PLA_EEEP_CR, ocp_data);
	} else {
		ocp_data = ocp_read_word(tp, MCU_TYPE_PLA, PLA_EEEP_CR);
		ocp_data &= ~EEEP_CR_EEEP_TX;
		ocp_write_word(tp, MCU_TYPE_PLA, PLA_EEEP_CR, ocp_data);
	}
}

static void rxdy_gated_en(struct r8152 *tp, bool enable)
{
	u32 ocp_data;

	ocp_data = ocp_read_word(tp, MCU_TYPE_PLA, PLA_MISC_1);
	if (enable)
		ocp_data |= RXDY_GATED_EN;
	else
		ocp_data &= ~RXDY_GATED_EN;
	ocp_write_word(tp, MCU_TYPE_PLA, PLA_MISC_1, ocp_data);
}

static int rtl_start_rx(struct r8152 *tp)
{
	int i, ret = 0;

	INIT_LIST_HEAD(&tp->rx_done);
	for (i = 0; i < RTL8152_MAX_RX; i++) {
		INIT_LIST_HEAD(&tp->rx_info[i].list);
		ret = r8152_submit_rx(tp, &tp->rx_info[i], GFP_KERNEL);
		if (ret)
			break;
	}

	if (ret && ++i < RTL8152_MAX_RX) {
		struct list_head rx_queue;
		unsigned long flags;

		INIT_LIST_HEAD(&rx_queue);

		do {
			struct rx_agg *agg = &tp->rx_info[i++];
			struct urb *urb = agg->urb;

			urb->actual_length = 0;
			list_add_tail(&agg->list, &rx_queue);
		} while (i < RTL8152_MAX_RX);

		spin_lock_irqsave(&tp->rx_lock, flags);
		list_splice_tail(&rx_queue, &tp->rx_done);
		spin_unlock_irqrestore(&tp->rx_lock, flags);
	}

	return ret;
}

static int rtl_stop_rx(struct r8152 *tp)
{
	int i;

	for (i = 0; i < RTL8152_MAX_RX; i++)
		usb_kill_urb(tp->rx_info[i].urb);

	while (!skb_queue_empty(&tp->rx_queue))
		dev_kfree_skb(__skb_dequeue(&tp->rx_queue));

	return 0;
}

static int rtl_enable(struct r8152 *tp)
{
	u32 ocp_data;

	r8152b_reset_packet_filter(tp);

	ocp_data = ocp_read_byte(tp, MCU_TYPE_PLA, PLA_CR);
	ocp_data |= CR_RE | CR_TE;
	ocp_write_byte(tp, MCU_TYPE_PLA, PLA_CR, ocp_data);

	rxdy_gated_en(tp, false);

	return 0;
}

static int rtl8152_enable(struct r8152 *tp)
{
	if (test_bit(RTL8152_UNPLUG, &tp->flags))
		return -ENODEV;

	set_tx_qlen(tp);
	rtl_set_eee_plus(tp);

	return rtl_enable(tp);
}

static inline void r8153b_rx_agg_chg_indicate(struct r8152 *tp)
{
	ocp_write_byte(tp, MCU_TYPE_USB, USB_UPT_RXDMA_OWN,
		       OWN_UPDATE | OWN_CLEAR);
}

static void r8153_set_rx_early_timeout(struct r8152 *tp)
{
	u32 ocp_data = tp->coalesce / 8;

	switch (tp->version) {
	case RTL_VER_03:
	case RTL_VER_04:
	case RTL_VER_05:
	case RTL_VER_06:
		ocp_write_word(tp, MCU_TYPE_USB, USB_RX_EARLY_TIMEOUT,
			       ocp_data);
		break;

	case RTL_VER_08:
	case RTL_VER_09:
		/* The RTL8153B uses USB_RX_EXTRA_AGGR_TMR for rx timeout
		 * primarily. For USB_RX_EARLY_TIMEOUT, we fix it to 128ns.
		 */
		ocp_write_word(tp, MCU_TYPE_USB, USB_RX_EARLY_TIMEOUT,
			       128 / 8);
		ocp_write_word(tp, MCU_TYPE_USB, USB_RX_EXTRA_AGGR_TMR,
			       ocp_data);
		r8153b_rx_agg_chg_indicate(tp);
		break;

	default:
		break;
	}
}

static void r8153_set_rx_early_size(struct r8152 *tp)
{
	u32 ocp_data = agg_buf_sz - rx_reserved_size(tp->netdev->mtu);

	switch (tp->version) {
	case RTL_VER_03:
	case RTL_VER_04:
	case RTL_VER_05:
	case RTL_VER_06:
		ocp_write_word(tp, MCU_TYPE_USB, USB_RX_EARLY_SIZE,
			       ocp_data / 4);
		break;
	case RTL_VER_08:
	case RTL_VER_09:
		ocp_write_word(tp, MCU_TYPE_USB, USB_RX_EARLY_SIZE,
			       ocp_data / 8);
		r8153b_rx_agg_chg_indicate(tp);
		break;
	default:
		WARN_ON_ONCE(1);
		break;
	}
}

static int rtl8153_enable(struct r8152 *tp)
{
	if (test_bit(RTL8152_UNPLUG, &tp->flags))
		return -ENODEV;

	set_tx_qlen(tp);
	rtl_set_eee_plus(tp);
	r8153_set_rx_early_timeout(tp);
	r8153_set_rx_early_size(tp);

	return rtl_enable(tp);
}

static void rtl_disable(struct r8152 *tp)
{
	u32 ocp_data;
	int i;

	if (test_bit(RTL8152_UNPLUG, &tp->flags)) {
		rtl_drop_queued_tx(tp);
		return;
	}

	ocp_data = ocp_read_dword(tp, MCU_TYPE_PLA, PLA_RCR);
	ocp_data &= ~RCR_ACPT_ALL;
	ocp_write_dword(tp, MCU_TYPE_PLA, PLA_RCR, ocp_data);

	rtl_drop_queued_tx(tp);

	for (i = 0; i < RTL8152_MAX_TX; i++)
		usb_kill_urb(tp->tx_info[i].urb);

	rxdy_gated_en(tp, true);

	for (i = 0; i < 1000; i++) {
		ocp_data = ocp_read_byte(tp, MCU_TYPE_PLA, PLA_OOB_CTRL);
		if ((ocp_data & FIFO_EMPTY) == FIFO_EMPTY)
			break;
		usleep_range(1000, 2000);
	}

	for (i = 0; i < 1000; i++) {
		if (ocp_read_word(tp, MCU_TYPE_PLA, PLA_TCR0) & TCR0_TX_EMPTY)
			break;
		usleep_range(1000, 2000);
	}

	rtl_stop_rx(tp);

	rtl8152_nic_reset(tp);
}

static void r8152_power_cut_en(struct r8152 *tp, bool enable)
{
	u32 ocp_data;

	ocp_data = ocp_read_word(tp, MCU_TYPE_USB, USB_UPS_CTRL);
	if (enable)
		ocp_data |= POWER_CUT;
	else
		ocp_data &= ~POWER_CUT;
	ocp_write_word(tp, MCU_TYPE_USB, USB_UPS_CTRL, ocp_data);

	ocp_data = ocp_read_word(tp, MCU_TYPE_USB, USB_PM_CTRL_STATUS);
	ocp_data &= ~RESUME_INDICATE;
	ocp_write_word(tp, MCU_TYPE_USB, USB_PM_CTRL_STATUS, ocp_data);
}

static void rtl_rx_vlan_en(struct r8152 *tp, bool enable)
{
	u32 ocp_data;

	ocp_data = ocp_read_word(tp, MCU_TYPE_PLA, PLA_CPCR);
	if (enable)
		ocp_data |= CPCR_RX_VLAN;
	else
		ocp_data &= ~CPCR_RX_VLAN;
	ocp_write_word(tp, MCU_TYPE_PLA, PLA_CPCR, ocp_data);
}

static int rtl8152_set_features(struct net_device *dev,
				netdev_features_t features)
{
	netdev_features_t changed = features ^ dev->features;
	struct r8152 *tp = netdev_priv(dev);
	int ret;

	ret = usb_autopm_get_interface(tp->intf);
	if (ret < 0)
		goto out;

	mutex_lock(&tp->control);

	if (changed & NETIF_F_HW_VLAN_CTAG_RX) {
		if (features & NETIF_F_HW_VLAN_CTAG_RX)
			rtl_rx_vlan_en(tp, true);
		else
			rtl_rx_vlan_en(tp, false);
	}

	mutex_unlock(&tp->control);

	usb_autopm_put_interface(tp->intf);

out:
	return ret;
}

#define WAKE_ANY (WAKE_PHY | WAKE_MAGIC | WAKE_UCAST | WAKE_BCAST | WAKE_MCAST)

static u32 __rtl_get_wol(struct r8152 *tp)
{
	u32 ocp_data;
	u32 wolopts = 0;

	ocp_data = ocp_read_byte(tp, MCU_TYPE_PLA, PLA_CONFIG5);
	if (!(ocp_data & LAN_WAKE_EN))
		return 0;

	ocp_data = ocp_read_word(tp, MCU_TYPE_PLA, PLA_CONFIG34);
	if (ocp_data & LINK_ON_WAKE_EN)
		wolopts |= WAKE_PHY;

	ocp_data = ocp_read_word(tp, MCU_TYPE_PLA, PLA_CONFIG5);
	if (ocp_data & UWF_EN)
		wolopts |= WAKE_UCAST;
	if (ocp_data & BWF_EN)
		wolopts |= WAKE_BCAST;
	if (ocp_data & MWF_EN)
		wolopts |= WAKE_MCAST;

	ocp_data = ocp_read_word(tp, MCU_TYPE_PLA, PLA_CFG_WOL);
	if (ocp_data & MAGIC_EN)
		wolopts |= WAKE_MAGIC;

	return wolopts;
}

static void __rtl_set_wol(struct r8152 *tp, u32 wolopts)
{
	u32 ocp_data;

	ocp_write_byte(tp, MCU_TYPE_PLA, PLA_CRWECR, CRWECR_CONFIG);

	ocp_data = ocp_read_word(tp, MCU_TYPE_PLA, PLA_CONFIG34);
	ocp_data &= ~LINK_ON_WAKE_EN;
	if (wolopts & WAKE_PHY)
		ocp_data |= LINK_ON_WAKE_EN;
	ocp_write_word(tp, MCU_TYPE_PLA, PLA_CONFIG34, ocp_data);

	ocp_data = ocp_read_word(tp, MCU_TYPE_PLA, PLA_CONFIG5);
	ocp_data &= ~(UWF_EN | BWF_EN | MWF_EN | LAN_WAKE_EN);
	if (wolopts & WAKE_UCAST)
		ocp_data |= UWF_EN;
	if (wolopts & WAKE_BCAST)
		ocp_data |= BWF_EN;
	if (wolopts & WAKE_MCAST)
		ocp_data |= MWF_EN;
	if (wolopts & WAKE_ANY)
		ocp_data |= LAN_WAKE_EN;
	ocp_write_word(tp, MCU_TYPE_PLA, PLA_CONFIG5, ocp_data);

	ocp_write_byte(tp, MCU_TYPE_PLA, PLA_CRWECR, CRWECR_NORAML);

	ocp_data = ocp_read_word(tp, MCU_TYPE_PLA, PLA_CFG_WOL);
	ocp_data &= ~MAGIC_EN;
	if (wolopts & WAKE_MAGIC)
		ocp_data |= MAGIC_EN;
	ocp_write_word(tp, MCU_TYPE_PLA, PLA_CFG_WOL, ocp_data);

	if (wolopts & WAKE_ANY)
		device_set_wakeup_enable(&tp->udev->dev, true);
	else
		device_set_wakeup_enable(&tp->udev->dev, false);
}

static void r8153_mac_clk_spd(struct r8152 *tp, bool enable)
{
	/* MAC clock speed down */
	if (enable) {
		ocp_write_word(tp, MCU_TYPE_PLA, PLA_MAC_PWR_CTRL,
			       ALDPS_SPDWN_RATIO);
		ocp_write_word(tp, MCU_TYPE_PLA, PLA_MAC_PWR_CTRL2,
			       EEE_SPDWN_RATIO);
		ocp_write_word(tp, MCU_TYPE_PLA, PLA_MAC_PWR_CTRL3,
			       PKT_AVAIL_SPDWN_EN | SUSPEND_SPDWN_EN |
			       U1U2_SPDWN_EN | L1_SPDWN_EN);
		ocp_write_word(tp, MCU_TYPE_PLA, PLA_MAC_PWR_CTRL4,
			       PWRSAVE_SPDWN_EN | RXDV_SPDWN_EN | TX10MIDLE_EN |
			       TP100_SPDWN_EN | TP500_SPDWN_EN | EEE_SPDWN_EN |
			       TP1000_SPDWN_EN);
	} else {
		ocp_write_word(tp, MCU_TYPE_PLA, PLA_MAC_PWR_CTRL, 0);
		ocp_write_word(tp, MCU_TYPE_PLA, PLA_MAC_PWR_CTRL2, 0);
		ocp_write_word(tp, MCU_TYPE_PLA, PLA_MAC_PWR_CTRL3, 0);
		ocp_write_word(tp, MCU_TYPE_PLA, PLA_MAC_PWR_CTRL4, 0);
	}
}

static void r8153_u1u2en(struct r8152 *tp, bool enable)
{
	u8 u1u2[8];

	if (enable)
		memset(u1u2, 0xff, sizeof(u1u2));
	else
		memset(u1u2, 0x00, sizeof(u1u2));

	usb_ocp_write(tp, USB_TOLERANCE, BYTE_EN_SIX_BYTES, sizeof(u1u2), u1u2);
}

static void r8153b_u1u2en(struct r8152 *tp, bool enable)
{
	u32 ocp_data;

	ocp_data = ocp_read_word(tp, MCU_TYPE_USB, USB_LPM_CONFIG);
	if (enable)
		ocp_data |= LPM_U1U2_EN;
	else
		ocp_data &= ~LPM_U1U2_EN;

	ocp_write_word(tp, MCU_TYPE_USB, USB_LPM_CONFIG, ocp_data);
}

static void r8153_u2p3en(struct r8152 *tp, bool enable)
{
	u32 ocp_data;

	ocp_data = ocp_read_word(tp, MCU_TYPE_USB, USB_U2P3_CTRL);
	if (enable)
		ocp_data |= U2P3_ENABLE;
	else
		ocp_data &= ~U2P3_ENABLE;
	ocp_write_word(tp, MCU_TYPE_USB, USB_U2P3_CTRL, ocp_data);
}

static void r8153b_ups_flags_w1w0(struct r8152 *tp, u32 set, u32 clear)
{
	u32 ocp_data;

	ocp_data = ocp_read_dword(tp, MCU_TYPE_USB, USB_UPS_FLAGS);
	ocp_data &= ~clear;
	ocp_data |= set;
	ocp_write_dword(tp, MCU_TYPE_USB, USB_UPS_FLAGS, ocp_data);
}

static void r8153b_green_en(struct r8152 *tp, bool enable)
{
	u16 data;

	if (enable) {
		sram_write(tp, 0x8045, 0);	/* 10M abiq&ldvbias */
		sram_write(tp, 0x804d, 0x1222);	/* 100M short abiq&ldvbias */
		sram_write(tp, 0x805d, 0x0022);	/* 1000M short abiq&ldvbias */
	} else {
		sram_write(tp, 0x8045, 0x2444);	/* 10M abiq&ldvbias */
		sram_write(tp, 0x804d, 0x2444);	/* 100M short abiq&ldvbias */
		sram_write(tp, 0x805d, 0x2444);	/* 1000M short abiq&ldvbias */
	}

	data = sram_read(tp, SRAM_GREEN_CFG);
	data |= GREEN_ETH_EN;
	sram_write(tp, SRAM_GREEN_CFG, data);

	r8153b_ups_flags_w1w0(tp, UPS_FLAGS_EN_GREEN, 0);
}

static u16 r8153_phy_status(struct r8152 *tp, u16 desired)
{
	u16 data;
	int i;

	for (i = 0; i < 500; i++) {
		data = ocp_reg_read(tp, OCP_PHY_STATUS);
		data &= PHY_STAT_MASK;
		if (desired) {
			if (data == desired)
				break;
		} else if (data == PHY_STAT_LAN_ON || data == PHY_STAT_PWRDN ||
			   data == PHY_STAT_EXT_INIT) {
			break;
		}

		msleep(20);
	}

	return data;
}

static void r8153b_ups_en(struct r8152 *tp, bool enable)
{
	u32 ocp_data = ocp_read_byte(tp, MCU_TYPE_USB, USB_POWER_CUT);

	if (enable) {
		ocp_data |= UPS_EN | USP_PREWAKE | PHASE2_EN;
		ocp_write_byte(tp, MCU_TYPE_USB, USB_POWER_CUT, ocp_data);

		ocp_data = ocp_read_byte(tp, MCU_TYPE_USB, 0xcfff);
		ocp_data |= BIT(0);
		ocp_write_byte(tp, MCU_TYPE_USB, 0xcfff, ocp_data);
	} else {
		u16 data;

		ocp_data &= ~(UPS_EN | USP_PREWAKE);
		ocp_write_byte(tp, MCU_TYPE_USB, USB_POWER_CUT, ocp_data);

		ocp_data = ocp_read_byte(tp, MCU_TYPE_USB, 0xcfff);
		ocp_data &= ~BIT(0);
		ocp_write_byte(tp, MCU_TYPE_USB, 0xcfff, ocp_data);

		ocp_data = ocp_read_word(tp, MCU_TYPE_USB, USB_MISC_0);
		ocp_data &= ~PCUT_STATUS;
		ocp_write_word(tp, MCU_TYPE_USB, USB_MISC_0, ocp_data);

		data = r8153_phy_status(tp, 0);

		switch (data) {
		case PHY_STAT_PWRDN:
		case PHY_STAT_EXT_INIT:
			r8153b_green_en(tp,
					test_bit(GREEN_ETHERNET, &tp->flags));

			data = r8152_mdio_read(tp, MII_BMCR);
			data &= ~BMCR_PDOWN;
			data |= BMCR_RESET;
			r8152_mdio_write(tp, MII_BMCR, data);

			data = r8153_phy_status(tp, PHY_STAT_LAN_ON);

		default:
			if (data != PHY_STAT_LAN_ON)
				netif_warn(tp, link, tp->netdev,
					   "PHY not ready");
			break;
		}
	}
}

static void r8153_power_cut_en(struct r8152 *tp, bool enable)
{
	u32 ocp_data;

	ocp_data = ocp_read_word(tp, MCU_TYPE_USB, USB_POWER_CUT);
	if (enable)
		ocp_data |= PWR_EN | PHASE2_EN;
	else
		ocp_data &= ~(PWR_EN | PHASE2_EN);
	ocp_write_word(tp, MCU_TYPE_USB, USB_POWER_CUT, ocp_data);

	ocp_data = ocp_read_word(tp, MCU_TYPE_USB, USB_MISC_0);
	ocp_data &= ~PCUT_STATUS;
	ocp_write_word(tp, MCU_TYPE_USB, USB_MISC_0, ocp_data);
}

static void r8153b_power_cut_en(struct r8152 *tp, bool enable)
{
	u32 ocp_data;

	ocp_data = ocp_read_word(tp, MCU_TYPE_USB, USB_POWER_CUT);
	if (enable)
		ocp_data |= PWR_EN | PHASE2_EN;
	else
		ocp_data &= ~PWR_EN;
	ocp_write_word(tp, MCU_TYPE_USB, USB_POWER_CUT, ocp_data);

	ocp_data = ocp_read_word(tp, MCU_TYPE_USB, USB_MISC_0);
	ocp_data &= ~PCUT_STATUS;
	ocp_write_word(tp, MCU_TYPE_USB, USB_MISC_0, ocp_data);
}

static void r8153b_queue_wake(struct r8152 *tp, bool enable)
{
	u32 ocp_data;

	ocp_data = ocp_read_byte(tp, MCU_TYPE_PLA, 0xd38a);
	if (enable)
		ocp_data |= BIT(0);
	else
		ocp_data &= ~BIT(0);
	ocp_write_byte(tp, MCU_TYPE_PLA, 0xd38a, ocp_data);

	ocp_data = ocp_read_byte(tp, MCU_TYPE_PLA, 0xd38c);
	ocp_data &= ~BIT(0);
	ocp_write_byte(tp, MCU_TYPE_PLA, 0xd38c, ocp_data);
}

static bool rtl_can_wakeup(struct r8152 *tp)
{
	struct usb_device *udev = tp->udev;

	return (udev->actconfig->desc.bmAttributes & USB_CONFIG_ATT_WAKEUP);
}

static void rtl_runtime_suspend_enable(struct r8152 *tp, bool enable)
{
	if (enable) {
		u32 ocp_data;

		__rtl_set_wol(tp, WAKE_ANY);

		ocp_write_byte(tp, MCU_TYPE_PLA, PLA_CRWECR, CRWECR_CONFIG);

		ocp_data = ocp_read_word(tp, MCU_TYPE_PLA, PLA_CONFIG34);
		ocp_data |= LINK_OFF_WAKE_EN;
		ocp_write_word(tp, MCU_TYPE_PLA, PLA_CONFIG34, ocp_data);

		ocp_write_byte(tp, MCU_TYPE_PLA, PLA_CRWECR, CRWECR_NORAML);
	} else {
		u32 ocp_data;

		__rtl_set_wol(tp, tp->saved_wolopts);

		ocp_write_byte(tp, MCU_TYPE_PLA, PLA_CRWECR, CRWECR_CONFIG);

		ocp_data = ocp_read_word(tp, MCU_TYPE_PLA, PLA_CONFIG34);
		ocp_data &= ~LINK_OFF_WAKE_EN;
		ocp_write_word(tp, MCU_TYPE_PLA, PLA_CONFIG34, ocp_data);

		ocp_write_byte(tp, MCU_TYPE_PLA, PLA_CRWECR, CRWECR_NORAML);
	}
}

static void rtl8153_runtime_enable(struct r8152 *tp, bool enable)
{
<<<<<<< HEAD
	if (enable) {
		r8153_u1u2en(tp, false);
		r8153_u2p3en(tp, false);
		r8153_mac_clk_spd(tp, true);
		rtl_runtime_suspend_enable(tp, true);
	} else {
		rtl_runtime_suspend_enable(tp, false);
		r8153_mac_clk_spd(tp, false);
=======
	u16 data;
	int i;

	data = r8152_mdio_read(tp, MII_BMCR);
>>>>>>> d6bc7e61

		switch (tp->version) {
		case RTL_VER_03:
		case RTL_VER_04:
			break;
		case RTL_VER_05:
		case RTL_VER_06:
		default:
			r8153_u2p3en(tp, true);
			break;
		}

		r8153_u1u2en(tp, true);
	}
}

static void rtl8153b_runtime_enable(struct r8152 *tp, bool enable)
{
	if (enable) {
		r8153b_queue_wake(tp, true);
		r8153b_u1u2en(tp, false);
		r8153_u2p3en(tp, false);
		rtl_runtime_suspend_enable(tp, true);
		r8153b_ups_en(tp, true);
	} else {
		r8153b_ups_en(tp, false);
		r8153b_queue_wake(tp, false);
		rtl_runtime_suspend_enable(tp, false);
		r8153_u2p3en(tp, true);
		r8153b_u1u2en(tp, true);
	}
}

static void r8153_teredo_off(struct r8152 *tp)
{
	u32 ocp_data;

	switch (tp->version) {
	case RTL_VER_01:
	case RTL_VER_02:
	case RTL_VER_03:
	case RTL_VER_04:
	case RTL_VER_05:
	case RTL_VER_06:
	case RTL_VER_07:
		ocp_data = ocp_read_word(tp, MCU_TYPE_PLA, PLA_TEREDO_CFG);
		ocp_data &= ~(TEREDO_SEL | TEREDO_RS_EVENT_MASK |
			      OOB_TEREDO_EN);
		ocp_write_word(tp, MCU_TYPE_PLA, PLA_TEREDO_CFG, ocp_data);
		break;

	case RTL_VER_08:
	case RTL_VER_09:
		/* The bit 0 ~ 7 are relative with teredo settings. They are
		 * W1C (write 1 to clear), so set all 1 to disable it.
		 */
		ocp_write_byte(tp, MCU_TYPE_PLA, PLA_TEREDO_CFG, 0xff);
		break;

	default:
		break;
	}

	ocp_write_word(tp, MCU_TYPE_PLA, PLA_WDT6_CTRL, WDT6_SET_MODE);
	ocp_write_word(tp, MCU_TYPE_PLA, PLA_REALWOW_TIMER, 0);
	ocp_write_dword(tp, MCU_TYPE_PLA, PLA_TEREDO_TIMER, 0);
}

<<<<<<< HEAD
static void rtl_reset_bmu(struct r8152 *tp)
{
	u32 ocp_data;

	ocp_data = ocp_read_byte(tp, MCU_TYPE_USB, USB_BMU_RESET);
	ocp_data &= ~(BMU_RESET_EP_IN | BMU_RESET_EP_OUT);
	ocp_write_byte(tp, MCU_TYPE_USB, USB_BMU_RESET, ocp_data);
	ocp_data |= BMU_RESET_EP_IN | BMU_RESET_EP_OUT;
	ocp_write_byte(tp, MCU_TYPE_USB, USB_BMU_RESET, ocp_data);
}

static void r8152_aldps_en(struct r8152 *tp, bool enable)
{
=======
static void r8152_aldps_en(struct r8152 *tp, bool enable)
{
>>>>>>> d6bc7e61
	if (enable) {
		ocp_reg_write(tp, OCP_ALDPS_CONFIG, ENPWRSAVE | ENPDNPS |
						    LINKENA | DIS_SDSAVE);
	} else {
		ocp_reg_write(tp, OCP_ALDPS_CONFIG, ENPDNPS | LINKENA |
						    DIS_SDSAVE);
		msleep(20);
	}
}

static inline void r8152_mmd_indirect(struct r8152 *tp, u16 dev, u16 reg)
{
<<<<<<< HEAD
	ocp_reg_write(tp, OCP_EEE_AR, FUN_ADDR | dev);
	ocp_reg_write(tp, OCP_EEE_DATA, reg);
	ocp_reg_write(tp, OCP_EEE_AR, FUN_DATA | dev);
=======
	r8152_aldps_en(tp, false);
	rtl_disable(tp);
	r8152_aldps_en(tp, true);
>>>>>>> d6bc7e61
}

static u16 r8152_mmd_read(struct r8152 *tp, u16 dev, u16 reg)
{
	u16 data;

	r8152_mmd_indirect(tp, dev, reg);
	data = ocp_reg_read(tp, OCP_EEE_DATA);
	ocp_reg_write(tp, OCP_EEE_AR, 0x0000);

	return data;
}

static void r8152_mmd_write(struct r8152 *tp, u16 dev, u16 reg, u16 data)
{
	r8152_mmd_indirect(tp, dev, reg);
	ocp_reg_write(tp, OCP_EEE_DATA, data);
	ocp_reg_write(tp, OCP_EEE_AR, 0x0000);
}

static void r8152_eee_en(struct r8152 *tp, bool enable)
{
	u16 config1, config2, config3;
	u32 ocp_data;

	ocp_data = ocp_read_word(tp, MCU_TYPE_PLA, PLA_EEE_CR);
	config1 = ocp_reg_read(tp, OCP_EEE_CONFIG1) & ~sd_rise_time_mask;
	config2 = ocp_reg_read(tp, OCP_EEE_CONFIG2);
	config3 = ocp_reg_read(tp, OCP_EEE_CONFIG3) & ~fast_snr_mask;

	if (enable) {
		ocp_data |= EEE_RX_EN | EEE_TX_EN;
		config1 |= EEE_10_CAP | EEE_NWAY_EN | TX_QUIET_EN | RX_QUIET_EN;
		config1 |= sd_rise_time(1);
		config2 |= RG_DACQUIET_EN | RG_LDVQUIET_EN;
		config3 |= fast_snr(42);
	} else {
		ocp_data &= ~(EEE_RX_EN | EEE_TX_EN);
		config1 &= ~(EEE_10_CAP | EEE_NWAY_EN | TX_QUIET_EN |
			     RX_QUIET_EN);
		config1 |= sd_rise_time(7);
		config2 &= ~(RG_DACQUIET_EN | RG_LDVQUIET_EN);
		config3 |= fast_snr(511);
	}

	ocp_write_word(tp, MCU_TYPE_PLA, PLA_EEE_CR, ocp_data);
	ocp_reg_write(tp, OCP_EEE_CONFIG1, config1);
	ocp_reg_write(tp, OCP_EEE_CONFIG2, config2);
	ocp_reg_write(tp, OCP_EEE_CONFIG3, config3);
}

static void r8152b_enable_eee(struct r8152 *tp)
{
	r8152_eee_en(tp, true);
	r8152_mmd_write(tp, MDIO_MMD_AN, MDIO_AN_EEE_ADV, MDIO_EEE_100TX);
}

static void r8152b_enable_fc(struct r8152 *tp)
{
	u16 anar;

	anar = r8152_mdio_read(tp, MII_ADVERTISE);
	anar |= ADVERTISE_PAUSE_CAP | ADVERTISE_PAUSE_ASYM;
	r8152_mdio_write(tp, MII_ADVERTISE, anar);
}

static void rtl8152_disable(struct r8152 *tp)
{
	r8152_aldps_en(tp, false);
	rtl_disable(tp);
	r8152_aldps_en(tp, true);
}

static void r8152b_hw_phy_cfg(struct r8152 *tp)
{
	r8152b_enable_eee(tp);
	r8152_aldps_en(tp, true);
	r8152b_enable_fc(tp);

	set_bit(PHY_RESET, &tp->flags);
}

static void r8152b_exit_oob(struct r8152 *tp)
{
	u32 ocp_data;
	int i;

	ocp_data = ocp_read_dword(tp, MCU_TYPE_PLA, PLA_RCR);
	ocp_data &= ~RCR_ACPT_ALL;
	ocp_write_dword(tp, MCU_TYPE_PLA, PLA_RCR, ocp_data);

	rxdy_gated_en(tp, true);
	r8153_teredo_off(tp);
	ocp_write_byte(tp, MCU_TYPE_PLA, PLA_CRWECR, CRWECR_NORAML);
	ocp_write_byte(tp, MCU_TYPE_PLA, PLA_CR, 0x00);

	ocp_data = ocp_read_byte(tp, MCU_TYPE_PLA, PLA_OOB_CTRL);
	ocp_data &= ~NOW_IS_OOB;
	ocp_write_byte(tp, MCU_TYPE_PLA, PLA_OOB_CTRL, ocp_data);

	ocp_data = ocp_read_word(tp, MCU_TYPE_PLA, PLA_SFF_STS_7);
	ocp_data &= ~MCU_BORW_EN;
	ocp_write_word(tp, MCU_TYPE_PLA, PLA_SFF_STS_7, ocp_data);

	for (i = 0; i < 1000; i++) {
		ocp_data = ocp_read_byte(tp, MCU_TYPE_PLA, PLA_OOB_CTRL);
		if (ocp_data & LINK_LIST_READY)
			break;
		usleep_range(1000, 2000);
	}

	ocp_data = ocp_read_word(tp, MCU_TYPE_PLA, PLA_SFF_STS_7);
	ocp_data |= RE_INIT_LL;
	ocp_write_word(tp, MCU_TYPE_PLA, PLA_SFF_STS_7, ocp_data);

	for (i = 0; i < 1000; i++) {
		ocp_data = ocp_read_byte(tp, MCU_TYPE_PLA, PLA_OOB_CTRL);
		if (ocp_data & LINK_LIST_READY)
			break;
		usleep_range(1000, 2000);
	}

	rtl8152_nic_reset(tp);

	/* rx share fifo credit full threshold */
	ocp_write_dword(tp, MCU_TYPE_PLA, PLA_RXFIFO_CTRL0, RXFIFO_THR1_NORMAL);

	if (tp->udev->speed == USB_SPEED_FULL ||
	    tp->udev->speed == USB_SPEED_LOW) {
		/* rx share fifo credit near full threshold */
		ocp_write_dword(tp, MCU_TYPE_PLA, PLA_RXFIFO_CTRL1,
				RXFIFO_THR2_FULL);
		ocp_write_dword(tp, MCU_TYPE_PLA, PLA_RXFIFO_CTRL2,
				RXFIFO_THR3_FULL);
	} else {
		/* rx share fifo credit near full threshold */
		ocp_write_dword(tp, MCU_TYPE_PLA, PLA_RXFIFO_CTRL1,
				RXFIFO_THR2_HIGH);
		ocp_write_dword(tp, MCU_TYPE_PLA, PLA_RXFIFO_CTRL2,
				RXFIFO_THR3_HIGH);
	}

	/* TX share fifo free credit full threshold */
	ocp_write_dword(tp, MCU_TYPE_PLA, PLA_TXFIFO_CTRL, TXFIFO_THR_NORMAL);

	ocp_write_byte(tp, MCU_TYPE_USB, USB_TX_AGG, TX_AGG_MAX_THRESHOLD);
	ocp_write_dword(tp, MCU_TYPE_USB, USB_RX_BUF_TH, RX_THR_HIGH);
	ocp_write_dword(tp, MCU_TYPE_USB, USB_TX_DMA,
			TEST_MODE_DISABLE | TX_SIZE_ADJUST1);

	rtl_rx_vlan_en(tp, tp->netdev->features & NETIF_F_HW_VLAN_CTAG_RX);

	ocp_write_word(tp, MCU_TYPE_PLA, PLA_RMS, RTL8152_RMS);

	ocp_data = ocp_read_word(tp, MCU_TYPE_PLA, PLA_TCR0);
	ocp_data |= TCR0_AUTO_FIFO;
	ocp_write_word(tp, MCU_TYPE_PLA, PLA_TCR0, ocp_data);
}

static void r8152b_enter_oob(struct r8152 *tp)
{
	u32 ocp_data;
	int i;

	ocp_data = ocp_read_byte(tp, MCU_TYPE_PLA, PLA_OOB_CTRL);
	ocp_data &= ~NOW_IS_OOB;
	ocp_write_byte(tp, MCU_TYPE_PLA, PLA_OOB_CTRL, ocp_data);

	ocp_write_dword(tp, MCU_TYPE_PLA, PLA_RXFIFO_CTRL0, RXFIFO_THR1_OOB);
	ocp_write_dword(tp, MCU_TYPE_PLA, PLA_RXFIFO_CTRL1, RXFIFO_THR2_OOB);
	ocp_write_dword(tp, MCU_TYPE_PLA, PLA_RXFIFO_CTRL2, RXFIFO_THR3_OOB);

	rtl_disable(tp);

	for (i = 0; i < 1000; i++) {
		ocp_data = ocp_read_byte(tp, MCU_TYPE_PLA, PLA_OOB_CTRL);
		if (ocp_data & LINK_LIST_READY)
			break;
		usleep_range(1000, 2000);
	}

	ocp_data = ocp_read_word(tp, MCU_TYPE_PLA, PLA_SFF_STS_7);
	ocp_data |= RE_INIT_LL;
	ocp_write_word(tp, MCU_TYPE_PLA, PLA_SFF_STS_7, ocp_data);

	for (i = 0; i < 1000; i++) {
		ocp_data = ocp_read_byte(tp, MCU_TYPE_PLA, PLA_OOB_CTRL);
		if (ocp_data & LINK_LIST_READY)
			break;
		usleep_range(1000, 2000);
	}

	ocp_write_word(tp, MCU_TYPE_PLA, PLA_RMS, RTL8152_RMS);

	rtl_rx_vlan_en(tp, true);

	ocp_data = ocp_read_word(tp, MCU_TYPE_PLA, PAL_BDC_CR);
	ocp_data |= ALDPS_PROXY_MODE;
	ocp_write_word(tp, MCU_TYPE_PLA, PAL_BDC_CR, ocp_data);

	ocp_data = ocp_read_byte(tp, MCU_TYPE_PLA, PLA_OOB_CTRL);
	ocp_data |= NOW_IS_OOB | DIS_MCU_CLROOB;
	ocp_write_byte(tp, MCU_TYPE_PLA, PLA_OOB_CTRL, ocp_data);

	rxdy_gated_en(tp, false);

	ocp_data = ocp_read_dword(tp, MCU_TYPE_PLA, PLA_RCR);
	ocp_data |= RCR_APM | RCR_AM | RCR_AB;
	ocp_write_dword(tp, MCU_TYPE_PLA, PLA_RCR, ocp_data);
}

static int r8153_patch_request(struct r8152 *tp, bool request)
{
	u16 data;
	int i;

	data = ocp_reg_read(tp, OCP_PHY_PATCH_CMD);
	if (request)
		data |= PATCH_REQUEST;
	else
		data &= ~PATCH_REQUEST;
	ocp_reg_write(tp, OCP_PHY_PATCH_CMD, data);

	for (i = 0; request && i < 5000; i++) {
		usleep_range(1000, 2000);
		if (ocp_reg_read(tp, OCP_PHY_PATCH_STAT) & PATCH_READY)
			break;
	}

	if (request && !(ocp_reg_read(tp, OCP_PHY_PATCH_STAT) & PATCH_READY)) {
		netif_err(tp, drv, tp->netdev, "patch request fail\n");
		r8153_patch_request(tp, false);
		return -ETIME;
	} else {
		return 0;
	}
}

static void r8153_aldps_en(struct r8152 *tp, bool enable)
{
	u16 data;

	data = ocp_reg_read(tp, OCP_POWER_CFG);
	if (enable) {
		data |= EN_ALDPS;
		ocp_reg_write(tp, OCP_POWER_CFG, data);
	} else {
		int i;

		data &= ~EN_ALDPS;
		ocp_reg_write(tp, OCP_POWER_CFG, data);
		for (i = 0; i < 20; i++) {
			usleep_range(1000, 2000);
			if (ocp_read_word(tp, MCU_TYPE_PLA, 0xe000) & 0x0100)
				break;
		}
	}
}

static void r8153b_aldps_en(struct r8152 *tp, bool enable)
{
	r8153_aldps_en(tp, enable);

	if (enable)
		r8153b_ups_flags_w1w0(tp, UPS_FLAGS_EN_ALDPS, 0);
	else
		r8153b_ups_flags_w1w0(tp, 0, UPS_FLAGS_EN_ALDPS);
}

static void r8153_eee_en(struct r8152 *tp, bool enable)
{
	u32 ocp_data;
	u16 config;

	ocp_data = ocp_read_word(tp, MCU_TYPE_PLA, PLA_EEE_CR);
	config = ocp_reg_read(tp, OCP_EEE_CFG);

	if (enable) {
		ocp_data |= EEE_RX_EN | EEE_TX_EN;
		config |= EEE10_EN;
	} else {
		ocp_data &= ~(EEE_RX_EN | EEE_TX_EN);
		config &= ~EEE10_EN;
	}

	ocp_write_word(tp, MCU_TYPE_PLA, PLA_EEE_CR, ocp_data);
	ocp_reg_write(tp, OCP_EEE_CFG, config);
}

static void r8153b_eee_en(struct r8152 *tp, bool enable)
{
	r8153_eee_en(tp, enable);

	if (enable)
		r8153b_ups_flags_w1w0(tp, UPS_FLAGS_EN_EEE, 0);
	else
		r8153b_ups_flags_w1w0(tp, 0, UPS_FLAGS_EN_EEE);
}

static void r8153b_enable_fc(struct r8152 *tp)
{
	r8152b_enable_fc(tp);
	r8153b_ups_flags_w1w0(tp, UPS_FLAGS_EN_FLOW_CTR, 0);
}

static void r8153_hw_phy_cfg(struct r8152 *tp)
{
	u32 ocp_data;
	u16 data;

	/* disable ALDPS before updating the PHY parameters */
	r8153_aldps_en(tp, false);

	/* disable EEE before updating the PHY parameters */
	r8153_eee_en(tp, false);
	ocp_reg_write(tp, OCP_EEE_ADV, 0);

	if (tp->version == RTL_VER_03) {
		data = ocp_reg_read(tp, OCP_EEE_CFG);
		data &= ~CTAP_SHORT_EN;
		ocp_reg_write(tp, OCP_EEE_CFG, data);
	}

	data = ocp_reg_read(tp, OCP_POWER_CFG);
	data |= EEE_CLKDIV_EN;
	ocp_reg_write(tp, OCP_POWER_CFG, data);

	data = ocp_reg_read(tp, OCP_DOWN_SPEED);
	data |= EN_10M_BGOFF;
	ocp_reg_write(tp, OCP_DOWN_SPEED, data);
	data = ocp_reg_read(tp, OCP_POWER_CFG);
	data |= EN_10M_PLLOFF;
	ocp_reg_write(tp, OCP_POWER_CFG, data);
	sram_write(tp, SRAM_IMPEDANCE, 0x0b13);

	ocp_data = ocp_read_word(tp, MCU_TYPE_PLA, PLA_PHY_PWR);
	ocp_data |= PFM_PWM_SWITCH;
	ocp_write_word(tp, MCU_TYPE_PLA, PLA_PHY_PWR, ocp_data);

	/* Enable LPF corner auto tune */
	sram_write(tp, SRAM_LPF_CFG, 0xf70f);

	/* Adjust 10M Amplitude */
	sram_write(tp, SRAM_10M_AMP1, 0x00af);
	sram_write(tp, SRAM_10M_AMP2, 0x0208);

	r8153_eee_en(tp, true);
	ocp_reg_write(tp, OCP_EEE_ADV, MDIO_EEE_1000T | MDIO_EEE_100TX);

	r8153_aldps_en(tp, true);
	r8152b_enable_fc(tp);

	switch (tp->version) {
	case RTL_VER_03:
	case RTL_VER_04:
		break;
	case RTL_VER_05:
	case RTL_VER_06:
	default:
		r8153_u2p3en(tp, true);
		break;
	}

	set_bit(PHY_RESET, &tp->flags);
}

static u32 r8152_efuse_read(struct r8152 *tp, u8 addr)
{
	u32 ocp_data;

	ocp_write_word(tp, MCU_TYPE_PLA, PLA_EFUSE_CMD, EFUSE_READ_CMD | addr);
	ocp_data = ocp_read_word(tp, MCU_TYPE_PLA, PLA_EFUSE_CMD);
	ocp_data = (ocp_data & EFUSE_DATA_BIT16) << 9;	/* data of bit16 */
	ocp_data |= ocp_read_word(tp, MCU_TYPE_PLA, PLA_EFUSE_DATA);

	return ocp_data;
}

static void r8153b_hw_phy_cfg(struct r8152 *tp)
{
	u32 ocp_data, ups_flags = 0;
	u16 data;

	/* disable ALDPS before updating the PHY parameters */
	r8153b_aldps_en(tp, false);

	/* disable EEE before updating the PHY parameters */
	r8153b_eee_en(tp, false);
	ocp_reg_write(tp, OCP_EEE_ADV, 0);

	r8153b_green_en(tp, test_bit(GREEN_ETHERNET, &tp->flags));

	data = sram_read(tp, SRAM_GREEN_CFG);
	data |= R_TUNE_EN;
	sram_write(tp, SRAM_GREEN_CFG, data);
	data = ocp_reg_read(tp, OCP_NCTL_CFG);
	data |= PGA_RETURN_EN;
	ocp_reg_write(tp, OCP_NCTL_CFG, data);

	/* ADC Bias Calibration:
	 * read efuse offset 0x7d to get a 17-bit data. Remove the dummy/fake
	 * bit (bit3) to rebuild the real 16-bit data. Write the data to the
	 * ADC ioffset.
	 */
	ocp_data = r8152_efuse_read(tp, 0x7d);
	data = (u16)(((ocp_data & 0x1fff0) >> 1) | (ocp_data & 0x7));
	if (data != 0xffff)
		ocp_reg_write(tp, OCP_ADC_IOFFSET, data);

	/* ups mode tx-link-pulse timing adjustment:
	 * rg_saw_cnt = OCP reg 0xC426 Bit[13:0]
	 * swr_cnt_1ms_ini = 16000000 / rg_saw_cnt
	 */
	ocp_data = ocp_reg_read(tp, 0xc426);
	ocp_data &= 0x3fff;
	if (ocp_data) {
		u32 swr_cnt_1ms_ini;

		swr_cnt_1ms_ini = (16000000 / ocp_data) & SAW_CNT_1MS_MASK;
		ocp_data = ocp_read_word(tp, MCU_TYPE_USB, USB_UPS_CFG);
		ocp_data = (ocp_data & ~SAW_CNT_1MS_MASK) | swr_cnt_1ms_ini;
		ocp_write_word(tp, MCU_TYPE_USB, USB_UPS_CFG, ocp_data);
	}

	ocp_data = ocp_read_word(tp, MCU_TYPE_PLA, PLA_PHY_PWR);
	ocp_data |= PFM_PWM_SWITCH;
	ocp_write_word(tp, MCU_TYPE_PLA, PLA_PHY_PWR, ocp_data);

	/* Advnace EEE */
	if (!r8153_patch_request(tp, true)) {
		data = ocp_reg_read(tp, OCP_POWER_CFG);
		data |= EEE_CLKDIV_EN;
		ocp_reg_write(tp, OCP_POWER_CFG, data);

		data = ocp_reg_read(tp, OCP_DOWN_SPEED);
		data |= EN_EEE_CMODE | EN_EEE_1000 | EN_10M_CLKDIV;
		ocp_reg_write(tp, OCP_DOWN_SPEED, data);

		ocp_reg_write(tp, OCP_SYSCLK_CFG, 0);
		ocp_reg_write(tp, OCP_SYSCLK_CFG, clk_div_expo(5));

		ups_flags |= UPS_FLAGS_EN_10M_CKDIV | UPS_FLAGS_250M_CKDIV |
			     UPS_FLAGS_EN_EEE_CKDIV | UPS_FLAGS_EEE_CMOD_LV_EN |
			     UPS_FLAGS_EEE_PLLOFF_GIGA;

		r8153_patch_request(tp, false);
	}

	r8153b_ups_flags_w1w0(tp, ups_flags, 0);

	r8153b_eee_en(tp, true);
	ocp_reg_write(tp, OCP_EEE_ADV, MDIO_EEE_1000T | MDIO_EEE_100TX);

	r8153b_aldps_en(tp, true);
	r8153b_enable_fc(tp);
	r8153_u2p3en(tp, true);

	set_bit(PHY_RESET, &tp->flags);
}

static void r8153_first_init(struct r8152 *tp)
{
	u32 ocp_data;
	int i;

	r8153_mac_clk_spd(tp, false);
	rxdy_gated_en(tp, true);
	r8153_teredo_off(tp);

	ocp_data = ocp_read_dword(tp, MCU_TYPE_PLA, PLA_RCR);
	ocp_data &= ~RCR_ACPT_ALL;
	ocp_write_dword(tp, MCU_TYPE_PLA, PLA_RCR, ocp_data);

	rtl8152_nic_reset(tp);
	rtl_reset_bmu(tp);

	ocp_data = ocp_read_byte(tp, MCU_TYPE_PLA, PLA_OOB_CTRL);
	ocp_data &= ~NOW_IS_OOB;
	ocp_write_byte(tp, MCU_TYPE_PLA, PLA_OOB_CTRL, ocp_data);

	ocp_data = ocp_read_word(tp, MCU_TYPE_PLA, PLA_SFF_STS_7);
	ocp_data &= ~MCU_BORW_EN;
	ocp_write_word(tp, MCU_TYPE_PLA, PLA_SFF_STS_7, ocp_data);

	for (i = 0; i < 1000; i++) {
		ocp_data = ocp_read_byte(tp, MCU_TYPE_PLA, PLA_OOB_CTRL);
		if (ocp_data & LINK_LIST_READY)
			break;
		usleep_range(1000, 2000);
	}

	ocp_data = ocp_read_word(tp, MCU_TYPE_PLA, PLA_SFF_STS_7);
	ocp_data |= RE_INIT_LL;
	ocp_write_word(tp, MCU_TYPE_PLA, PLA_SFF_STS_7, ocp_data);

	for (i = 0; i < 1000; i++) {
		ocp_data = ocp_read_byte(tp, MCU_TYPE_PLA, PLA_OOB_CTRL);
		if (ocp_data & LINK_LIST_READY)
			break;
		usleep_range(1000, 2000);
	}

	rtl_rx_vlan_en(tp, tp->netdev->features & NETIF_F_HW_VLAN_CTAG_RX);

	ocp_data = tp->netdev->mtu + VLAN_ETH_HLEN + ETH_FCS_LEN;
	ocp_write_word(tp, MCU_TYPE_PLA, PLA_RMS, ocp_data);
	ocp_write_byte(tp, MCU_TYPE_PLA, PLA_MTPS, MTPS_JUMBO);

	ocp_data = ocp_read_word(tp, MCU_TYPE_PLA, PLA_TCR0);
	ocp_data |= TCR0_AUTO_FIFO;
	ocp_write_word(tp, MCU_TYPE_PLA, PLA_TCR0, ocp_data);

	rtl8152_nic_reset(tp);

	/* rx share fifo credit full threshold */
	ocp_write_dword(tp, MCU_TYPE_PLA, PLA_RXFIFO_CTRL0, RXFIFO_THR1_NORMAL);
	ocp_write_word(tp, MCU_TYPE_PLA, PLA_RXFIFO_CTRL1, RXFIFO_THR2_NORMAL);
	ocp_write_word(tp, MCU_TYPE_PLA, PLA_RXFIFO_CTRL2, RXFIFO_THR3_NORMAL);
	/* TX share fifo free credit full threshold */
	ocp_write_dword(tp, MCU_TYPE_PLA, PLA_TXFIFO_CTRL, TXFIFO_THR_NORMAL2);
}

static void r8153_enter_oob(struct r8152 *tp)
{
	u32 ocp_data;
	int i;

	r8153_mac_clk_spd(tp, true);

	ocp_data = ocp_read_byte(tp, MCU_TYPE_PLA, PLA_OOB_CTRL);
	ocp_data &= ~NOW_IS_OOB;
	ocp_write_byte(tp, MCU_TYPE_PLA, PLA_OOB_CTRL, ocp_data);

	rtl_disable(tp);
	rtl_reset_bmu(tp);

	for (i = 0; i < 1000; i++) {
		ocp_data = ocp_read_byte(tp, MCU_TYPE_PLA, PLA_OOB_CTRL);
		if (ocp_data & LINK_LIST_READY)
			break;
		usleep_range(1000, 2000);
	}

	ocp_data = ocp_read_word(tp, MCU_TYPE_PLA, PLA_SFF_STS_7);
	ocp_data |= RE_INIT_LL;
	ocp_write_word(tp, MCU_TYPE_PLA, PLA_SFF_STS_7, ocp_data);

	for (i = 0; i < 1000; i++) {
		ocp_data = ocp_read_byte(tp, MCU_TYPE_PLA, PLA_OOB_CTRL);
		if (ocp_data & LINK_LIST_READY)
			break;
		usleep_range(1000, 2000);
	}

	ocp_data = tp->netdev->mtu + VLAN_ETH_HLEN + ETH_FCS_LEN;
	ocp_write_word(tp, MCU_TYPE_PLA, PLA_RMS, ocp_data);

	switch (tp->version) {
	case RTL_VER_03:
	case RTL_VER_04:
	case RTL_VER_05:
	case RTL_VER_06:
		ocp_data = ocp_read_word(tp, MCU_TYPE_PLA, PLA_TEREDO_CFG);
		ocp_data &= ~TEREDO_WAKE_MASK;
		ocp_write_word(tp, MCU_TYPE_PLA, PLA_TEREDO_CFG, ocp_data);
		break;

	case RTL_VER_08:
	case RTL_VER_09:
		/* Clear teredo wake event. bit[15:8] is the teredo wakeup
		 * type. Set it to zero. bits[7:0] are the W1C bits about
		 * the events. Set them to all 1 to clear them.
		 */
		ocp_write_word(tp, MCU_TYPE_PLA, PLA_TEREDO_WAKE_BASE, 0x00ff);
		break;

	default:
		break;
	}

	rtl_rx_vlan_en(tp, true);

	ocp_data = ocp_read_word(tp, MCU_TYPE_PLA, PAL_BDC_CR);
	ocp_data |= ALDPS_PROXY_MODE;
	ocp_write_word(tp, MCU_TYPE_PLA, PAL_BDC_CR, ocp_data);

	ocp_data = ocp_read_byte(tp, MCU_TYPE_PLA, PLA_OOB_CTRL);
	ocp_data |= NOW_IS_OOB | DIS_MCU_CLROOB;
	ocp_write_byte(tp, MCU_TYPE_PLA, PLA_OOB_CTRL, ocp_data);

	rxdy_gated_en(tp, false);

	ocp_data = ocp_read_dword(tp, MCU_TYPE_PLA, PLA_RCR);
	ocp_data |= RCR_APM | RCR_AM | RCR_AB;
	ocp_write_dword(tp, MCU_TYPE_PLA, PLA_RCR, ocp_data);
}

<<<<<<< HEAD
static void rtl8153_disable(struct r8152 *tp)
{
	r8153_aldps_en(tp, false);
	rtl_disable(tp);
	rtl_reset_bmu(tp);
	r8153_aldps_en(tp, true);
=======
static void r8153_aldps_en(struct r8152 *tp, bool enable)
{
	u16 data;

	data = ocp_reg_read(tp, OCP_POWER_CFG);
	if (enable) {
		data |= EN_ALDPS;
		ocp_reg_write(tp, OCP_POWER_CFG, data);
	} else {
		data &= ~EN_ALDPS;
		ocp_reg_write(tp, OCP_POWER_CFG, data);
		msleep(20);
	}
>>>>>>> d6bc7e61
}

static void rtl8153b_disable(struct r8152 *tp)
{
<<<<<<< HEAD
	r8153b_aldps_en(tp, false);
	rtl_disable(tp);
	rtl_reset_bmu(tp);
	r8153b_aldps_en(tp, true);
=======
	r8153_aldps_en(tp, false);
	rtl_disable(tp);
	r8153_aldps_en(tp, true);
	usb_enable_lpm(tp->udev);
>>>>>>> d6bc7e61
}

static int rtl8152_set_speed(struct r8152 *tp, u8 autoneg, u16 speed, u8 duplex)
{
	u16 bmcr, anar, gbcr;
	enum spd_duplex speed_duplex;
	int ret = 0;

	anar = r8152_mdio_read(tp, MII_ADVERTISE);
	anar &= ~(ADVERTISE_10HALF | ADVERTISE_10FULL |
		  ADVERTISE_100HALF | ADVERTISE_100FULL);
	if (tp->mii.supports_gmii) {
		gbcr = r8152_mdio_read(tp, MII_CTRL1000);
		gbcr &= ~(ADVERTISE_1000FULL | ADVERTISE_1000HALF);
	} else {
		gbcr = 0;
	}

	if (autoneg == AUTONEG_DISABLE) {
		if (speed == SPEED_10) {
			bmcr = 0;
			anar |= ADVERTISE_10HALF | ADVERTISE_10FULL;
			speed_duplex = FORCE_10M_HALF;
		} else if (speed == SPEED_100) {
			bmcr = BMCR_SPEED100;
			anar |= ADVERTISE_100HALF | ADVERTISE_100FULL;
			speed_duplex = FORCE_100M_HALF;
		} else if (speed == SPEED_1000 && tp->mii.supports_gmii) {
			bmcr = BMCR_SPEED1000;
			gbcr |= ADVERTISE_1000FULL | ADVERTISE_1000HALF;
			speed_duplex = NWAY_1000M_FULL;
		} else {
			ret = -EINVAL;
			goto out;
		}

		if (duplex == DUPLEX_FULL) {
			bmcr |= BMCR_FULLDPLX;
			if (speed != SPEED_1000)
				speed_duplex++;
		}
	} else {
		if (speed == SPEED_10) {
			if (duplex == DUPLEX_FULL) {
				anar |= ADVERTISE_10HALF | ADVERTISE_10FULL;
				speed_duplex = NWAY_10M_FULL;
			} else {
				anar |= ADVERTISE_10HALF;
				speed_duplex = NWAY_10M_HALF;
			}
		} else if (speed == SPEED_100) {
			if (duplex == DUPLEX_FULL) {
				anar |= ADVERTISE_10HALF | ADVERTISE_10FULL;
				anar |= ADVERTISE_100HALF | ADVERTISE_100FULL;
				speed_duplex = NWAY_100M_FULL;
			} else {
				anar |= ADVERTISE_10HALF;
				anar |= ADVERTISE_100HALF;
				speed_duplex = NWAY_100M_HALF;
			}
		} else if (speed == SPEED_1000 && tp->mii.supports_gmii) {
			if (duplex == DUPLEX_FULL) {
				anar |= ADVERTISE_10HALF | ADVERTISE_10FULL;
				anar |= ADVERTISE_100HALF | ADVERTISE_100FULL;
				gbcr |= ADVERTISE_1000FULL | ADVERTISE_1000HALF;
			} else {
				anar |= ADVERTISE_10HALF;
				anar |= ADVERTISE_100HALF;
				gbcr |= ADVERTISE_1000HALF;
			}
			speed_duplex = NWAY_1000M_FULL;
		} else {
			ret = -EINVAL;
			goto out;
		}

		bmcr = BMCR_ANENABLE | BMCR_ANRESTART;
	}

	if (test_and_clear_bit(PHY_RESET, &tp->flags))
		bmcr |= BMCR_RESET;

	if (tp->mii.supports_gmii)
		r8152_mdio_write(tp, MII_CTRL1000, gbcr);

	r8152_mdio_write(tp, MII_ADVERTISE, anar);
	r8152_mdio_write(tp, MII_BMCR, bmcr);

<<<<<<< HEAD
	switch (tp->version) {
	case RTL_VER_08:
	case RTL_VER_09:
		r8153b_ups_flags_w1w0(tp, ups_flags_speed(speed_duplex),
				      UPS_FLAGS_SPEED_MASK);
		break;

	default:
		break;
	}

	if (bmcr & BMCR_RESET) {
=======
	if (test_and_clear_bit(PHY_RESET, &tp->flags)) {
>>>>>>> d6bc7e61
		int i;

		for (i = 0; i < 50; i++) {
			msleep(20);
			if ((r8152_mdio_read(tp, MII_BMCR) & BMCR_RESET) == 0)
				break;
		}
	}

out:
	return ret;
}

static void rtl8152_up(struct r8152 *tp)
{
	if (test_bit(RTL8152_UNPLUG, &tp->flags))
		return;

	r8152_aldps_en(tp, false);
	r8152b_exit_oob(tp);
	r8152_aldps_en(tp, true);
}

static void rtl8152_down(struct r8152 *tp)
{
	if (test_bit(RTL8152_UNPLUG, &tp->flags)) {
		rtl_drop_queued_tx(tp);
		return;
	}

	r8152_power_cut_en(tp, false);
	r8152_aldps_en(tp, false);
	r8152b_enter_oob(tp);
	r8152_aldps_en(tp, true);
}

static void rtl8153_up(struct r8152 *tp)
{
	if (test_bit(RTL8152_UNPLUG, &tp->flags))
		return;

	r8153_u1u2en(tp, false);
<<<<<<< HEAD
	r8153_u2p3en(tp, false);
	r8153_aldps_en(tp, false);
	r8153_first_init(tp);
	r8153_aldps_en(tp, true);

	switch (tp->version) {
	case RTL_VER_03:
	case RTL_VER_04:
		break;
	case RTL_VER_05:
	case RTL_VER_06:
	default:
		r8153_u2p3en(tp, true);
		break;
	}

=======
	r8153_aldps_en(tp, false);
	r8153_first_init(tp);
	r8153_aldps_en(tp, true);
	r8153_u2p3en(tp, true);
>>>>>>> d6bc7e61
	r8153_u1u2en(tp, true);
}

static void rtl8153_down(struct r8152 *tp)
{
	if (test_bit(RTL8152_UNPLUG, &tp->flags)) {
		rtl_drop_queued_tx(tp);
		return;
	}

	r8153_u1u2en(tp, false);
	r8153_u2p3en(tp, false);
	r8153_power_cut_en(tp, false);
	r8153_aldps_en(tp, false);
	r8153_enter_oob(tp);
	r8153_aldps_en(tp, true);
<<<<<<< HEAD
}

static void rtl8153b_up(struct r8152 *tp)
{
	if (test_bit(RTL8152_UNPLUG, &tp->flags))
		return;

	r8153b_u1u2en(tp, false);
	r8153_u2p3en(tp, false);
	r8153b_aldps_en(tp, false);

	r8153_first_init(tp);
	ocp_write_dword(tp, MCU_TYPE_USB, USB_RX_BUF_TH, RX_THR_B);

	r8153b_aldps_en(tp, true);
	r8153_u2p3en(tp, true);
	r8153b_u1u2en(tp, true);
}

static void rtl8153b_down(struct r8152 *tp)
{
	if (test_bit(RTL8152_UNPLUG, &tp->flags)) {
		rtl_drop_queued_tx(tp);
		return;
	}

	r8153b_u1u2en(tp, false);
	r8153_u2p3en(tp, false);
	r8153b_power_cut_en(tp, false);
	r8153b_aldps_en(tp, false);
	r8153_enter_oob(tp);
	r8153b_aldps_en(tp, true);
=======
>>>>>>> d6bc7e61
}

static bool rtl8152_in_nway(struct r8152 *tp)
{
	u16 nway_state;

	ocp_write_word(tp, MCU_TYPE_PLA, PLA_OCP_GPHY_BASE, 0x2000);
	tp->ocp_base = 0x2000;
	ocp_write_byte(tp, MCU_TYPE_PLA, 0xb014, 0x4c);		/* phy state */
	nway_state = ocp_read_word(tp, MCU_TYPE_PLA, 0xb01a);

	/* bit 15: TXDIS_STATE, bit 14: ABD_STATE */
	if (nway_state & 0xc000)
		return false;
	else
		return true;
}

static bool rtl8153_in_nway(struct r8152 *tp)
{
	u16 phy_state = ocp_reg_read(tp, OCP_PHY_STATE) & 0xff;

	if (phy_state == TXDIS_STATE || phy_state == ABD_STATE)
		return false;
	else
		return true;
}

static void set_carrier(struct r8152 *tp)
{
	struct net_device *netdev = tp->netdev;
	struct napi_struct *napi = &tp->napi;
	u8 speed;

	speed = rtl8152_get_speed(tp);

	if (speed & LINK_STATUS) {
		if (!netif_carrier_ok(netdev)) {
			tp->rtl_ops.enable(tp);
			set_bit(RTL8152_SET_RX_MODE, &tp->flags);
			netif_stop_queue(netdev);
			napi_disable(napi);
			netif_carrier_on(netdev);
			rtl_start_rx(tp);
			napi_enable(&tp->napi);
			netif_wake_queue(netdev);
			netif_info(tp, link, netdev, "carrier on\n");
		} else if (netif_queue_stopped(netdev) &&
			   skb_queue_len(&tp->tx_queue) < tp->tx_qlen) {
			netif_wake_queue(netdev);
		}
	} else {
		if (netif_carrier_ok(netdev)) {
			netif_carrier_off(netdev);
			napi_disable(napi);
			tp->rtl_ops.disable(tp);
			napi_enable(napi);
			netif_info(tp, link, netdev, "carrier off\n");
		}
	}
}

static void rtl_work_func_t(struct work_struct *work)
{
	struct r8152 *tp = container_of(work, struct r8152, schedule.work);

	/* If the device is unplugged or !netif_running(), the workqueue
	 * doesn't need to wake the device, and could return directly.
	 */
	if (test_bit(RTL8152_UNPLUG, &tp->flags) || !netif_running(tp->netdev))
		return;

	if (usb_autopm_get_interface(tp->intf) < 0)
		return;

	if (!test_bit(WORK_ENABLE, &tp->flags))
		goto out1;

	if (!mutex_trylock(&tp->control)) {
		schedule_delayed_work(&tp->schedule, 0);
		goto out1;
	}

	if (test_and_clear_bit(RTL8152_LINK_CHG, &tp->flags))
		set_carrier(tp);

	if (test_and_clear_bit(RTL8152_SET_RX_MODE, &tp->flags))
		_rtl8152_set_rx_mode(tp->netdev);

	/* don't schedule napi before linking */
	if (test_and_clear_bit(SCHEDULE_NAPI, &tp->flags) &&
	    netif_carrier_ok(tp->netdev))
		napi_schedule(&tp->napi);
<<<<<<< HEAD
=======

	if (test_and_clear_bit(PHY_RESET, &tp->flags))
		rtl_phy_reset(tp);
>>>>>>> d6bc7e61

	mutex_unlock(&tp->control);

out1:
	usb_autopm_put_interface(tp->intf);
}

<<<<<<< HEAD
static void rtl_hw_phy_work_func_t(struct work_struct *work)
{
	struct r8152 *tp = container_of(work, struct r8152, hw_phy_work.work);

	if (test_bit(RTL8152_UNPLUG, &tp->flags))
		return;

	if (usb_autopm_get_interface(tp->intf) < 0)
		return;

	mutex_lock(&tp->control);

	tp->rtl_ops.hw_phy_cfg(tp);

	rtl8152_set_speed(tp, tp->autoneg, tp->speed, tp->duplex);

	mutex_unlock(&tp->control);

	usb_autopm_put_interface(tp->intf);
}

=======
>>>>>>> d6bc7e61
#ifdef CONFIG_PM_SLEEP
static int rtl_notifier(struct notifier_block *nb, unsigned long action,
			void *data)
{
	struct r8152 *tp = container_of(nb, struct r8152, pm_notifier);

	switch (action) {
	case PM_HIBERNATION_PREPARE:
	case PM_SUSPEND_PREPARE:
		usb_autopm_get_interface(tp->intf);
		break;

	case PM_POST_HIBERNATION:
	case PM_POST_SUSPEND:
		usb_autopm_put_interface(tp->intf);
		break;

	case PM_POST_RESTORE:
	case PM_RESTORE_PREPARE:
	default:
		break;
	}

	return NOTIFY_DONE;
}
#endif

static int rtl8152_open(struct net_device *netdev)
{
	struct r8152 *tp = netdev_priv(netdev);
	int res = 0;

	res = alloc_all_mem(tp);
	if (res)
		goto out;

	netif_carrier_off(netdev);

	res = usb_autopm_get_interface(tp->intf);
	if (res < 0)
		goto out_free;

	mutex_lock(&tp->control);

	tp->rtl_ops.up(tp);

	netif_carrier_off(netdev);
	netif_start_queue(netdev);
	set_bit(WORK_ENABLE, &tp->flags);

	res = usb_submit_urb(tp->intr_urb, GFP_KERNEL);
	if (res) {
		if (res == -ENODEV)
			netif_device_detach(tp->netdev);
		netif_warn(tp, ifup, netdev, "intr_urb submit failed: %d\n",
			   res);
		goto out_unlock;
	}
	napi_enable(&tp->napi);

	mutex_unlock(&tp->control);

	usb_autopm_put_interface(tp->intf);
#ifdef CONFIG_PM_SLEEP
	tp->pm_notifier.notifier_call = rtl_notifier;
	register_pm_notifier(&tp->pm_notifier);
#endif
<<<<<<< HEAD
	return 0;
=======
>>>>>>> d6bc7e61

out_unlock:
	mutex_unlock(&tp->control);
	usb_autopm_put_interface(tp->intf);
out_free:
	free_all_mem(tp);
out:
	return res;
}

static int rtl8152_close(struct net_device *netdev)
{
	struct r8152 *tp = netdev_priv(netdev);
	int res = 0;

#ifdef CONFIG_PM_SLEEP
	unregister_pm_notifier(&tp->pm_notifier);
#endif
	napi_disable(&tp->napi);
	clear_bit(WORK_ENABLE, &tp->flags);
	usb_kill_urb(tp->intr_urb);
	cancel_delayed_work_sync(&tp->schedule);
	netif_stop_queue(netdev);

	res = usb_autopm_get_interface(tp->intf);
	if (res < 0 || test_bit(RTL8152_UNPLUG, &tp->flags)) {
		rtl_drop_queued_tx(tp);
		rtl_stop_rx(tp);
	} else {
		mutex_lock(&tp->control);

		tp->rtl_ops.down(tp);

		mutex_unlock(&tp->control);

		usb_autopm_put_interface(tp->intf);
	}

	free_all_mem(tp);

	return res;
}

static void rtl_tally_reset(struct r8152 *tp)
{
	u32 ocp_data;

	ocp_data = ocp_read_word(tp, MCU_TYPE_PLA, PLA_RSTTALLY);
	ocp_data |= TALLY_RESET;
	ocp_write_word(tp, MCU_TYPE_PLA, PLA_RSTTALLY, ocp_data);
}

static void r8152b_init(struct r8152 *tp)
{
	u32 ocp_data;
	u16 data;

	if (test_bit(RTL8152_UNPLUG, &tp->flags))
		return;

<<<<<<< HEAD
	data = r8152_mdio_read(tp, MII_BMCR);
	if (data & BMCR_PDOWN) {
		data &= ~BMCR_PDOWN;
		r8152_mdio_write(tp, MII_BMCR, data);
	}

=======
>>>>>>> d6bc7e61
	r8152_aldps_en(tp, false);

	if (tp->version == RTL_VER_01) {
		ocp_data = ocp_read_word(tp, MCU_TYPE_PLA, PLA_LED_FEATURE);
		ocp_data &= ~LED_MODE_MASK;
		ocp_write_word(tp, MCU_TYPE_PLA, PLA_LED_FEATURE, ocp_data);
	}

	r8152_power_cut_en(tp, false);

	ocp_data = ocp_read_word(tp, MCU_TYPE_PLA, PLA_PHY_PWR);
	ocp_data |= TX_10M_IDLE_EN | PFM_PWM_SWITCH;
	ocp_write_word(tp, MCU_TYPE_PLA, PLA_PHY_PWR, ocp_data);
	ocp_data = ocp_read_dword(tp, MCU_TYPE_PLA, PLA_MAC_PWR_CTRL);
	ocp_data &= ~MCU_CLK_RATIO_MASK;
	ocp_data |= MCU_CLK_RATIO | D3_CLK_GATED_EN;
	ocp_write_dword(tp, MCU_TYPE_PLA, PLA_MAC_PWR_CTRL, ocp_data);
	ocp_data = GPHY_STS_MSK | SPEED_DOWN_MSK |
		   SPDWN_RXDV_MSK | SPDWN_LINKCHG_MSK;
	ocp_write_word(tp, MCU_TYPE_PLA, PLA_GPHY_INTR_IMR, ocp_data);

<<<<<<< HEAD
=======
	r8152b_enable_eee(tp);
	r8152_aldps_en(tp, true);
	r8152b_enable_fc(tp);
>>>>>>> d6bc7e61
	rtl_tally_reset(tp);

	/* enable rx aggregation */
	ocp_data = ocp_read_word(tp, MCU_TYPE_USB, USB_USB_CTRL);
	ocp_data &= ~(RX_AGG_DISABLE | RX_ZERO_EN);
	ocp_write_word(tp, MCU_TYPE_USB, USB_USB_CTRL, ocp_data);
}

static void r8153_init(struct r8152 *tp)
{
	u32 ocp_data;
	u16 data;
	int i;

	if (test_bit(RTL8152_UNPLUG, &tp->flags))
		return;

<<<<<<< HEAD
=======
	r8153_aldps_en(tp, false);
>>>>>>> d6bc7e61
	r8153_u1u2en(tp, false);

	for (i = 0; i < 500; i++) {
		if (ocp_read_word(tp, MCU_TYPE_PLA, PLA_BOOT_CTRL) &
		    AUTOLOAD_DONE)
			break;
		msleep(20);
	}

	data = r8153_phy_status(tp, 0);

	if (tp->version == RTL_VER_03 || tp->version == RTL_VER_04 ||
	    tp->version == RTL_VER_05)
		ocp_reg_write(tp, OCP_ADC_CFG, CKADSEL_L | ADC_EN | EN_EMI_L);

	data = r8152_mdio_read(tp, MII_BMCR);
	if (data & BMCR_PDOWN) {
		data &= ~BMCR_PDOWN;
		r8152_mdio_write(tp, MII_BMCR, data);
	}

	data = r8153_phy_status(tp, PHY_STAT_LAN_ON);

	r8153_u2p3en(tp, false);

	if (tp->version == RTL_VER_04) {
		ocp_data = ocp_read_word(tp, MCU_TYPE_USB, USB_SSPHYLINK2);
		ocp_data &= ~pwd_dn_scale_mask;
		ocp_data |= pwd_dn_scale(96);
		ocp_write_word(tp, MCU_TYPE_USB, USB_SSPHYLINK2, ocp_data);

		ocp_data = ocp_read_byte(tp, MCU_TYPE_USB, USB_USB2PHY);
		ocp_data |= USB2PHY_L1 | USB2PHY_SUSPEND;
		ocp_write_byte(tp, MCU_TYPE_USB, USB_USB2PHY, ocp_data);
	} else if (tp->version == RTL_VER_05) {
		ocp_data = ocp_read_byte(tp, MCU_TYPE_PLA, PLA_DMY_REG0);
		ocp_data &= ~ECM_ALDPS;
		ocp_write_byte(tp, MCU_TYPE_PLA, PLA_DMY_REG0, ocp_data);

		ocp_data = ocp_read_byte(tp, MCU_TYPE_USB, USB_CSR_DUMMY1);
		if (ocp_read_word(tp, MCU_TYPE_USB, USB_BURST_SIZE) == 0)
			ocp_data &= ~DYNAMIC_BURST;
		else
			ocp_data |= DYNAMIC_BURST;
		ocp_write_byte(tp, MCU_TYPE_USB, USB_CSR_DUMMY1, ocp_data);
	} else if (tp->version == RTL_VER_06) {
		ocp_data = ocp_read_byte(tp, MCU_TYPE_USB, USB_CSR_DUMMY1);
		if (ocp_read_word(tp, MCU_TYPE_USB, USB_BURST_SIZE) == 0)
			ocp_data &= ~DYNAMIC_BURST;
		else
			ocp_data |= DYNAMIC_BURST;
		ocp_write_byte(tp, MCU_TYPE_USB, USB_CSR_DUMMY1, ocp_data);
	}

	ocp_data = ocp_read_byte(tp, MCU_TYPE_USB, USB_CSR_DUMMY2);
	ocp_data |= EP4_FULL_FC;
	ocp_write_byte(tp, MCU_TYPE_USB, USB_CSR_DUMMY2, ocp_data);

	ocp_data = ocp_read_word(tp, MCU_TYPE_USB, USB_WDT11_CTRL);
	ocp_data &= ~TIMER11_EN;
	ocp_write_word(tp, MCU_TYPE_USB, USB_WDT11_CTRL, ocp_data);

	ocp_data = ocp_read_word(tp, MCU_TYPE_PLA, PLA_LED_FEATURE);
	ocp_data &= ~LED_MODE_MASK;
	ocp_write_word(tp, MCU_TYPE_PLA, PLA_LED_FEATURE, ocp_data);

	ocp_data = FIFO_EMPTY_1FB | ROK_EXIT_LPM;
	if (tp->version == RTL_VER_04 && tp->udev->speed < USB_SPEED_SUPER)
		ocp_data |= LPM_TIMER_500MS;
	else
		ocp_data |= LPM_TIMER_500US;
	ocp_write_byte(tp, MCU_TYPE_USB, USB_LPM_CTRL, ocp_data);

	ocp_data = ocp_read_word(tp, MCU_TYPE_USB, USB_AFE_CTRL2);
	ocp_data &= ~SEN_VAL_MASK;
	ocp_data |= SEN_VAL_NORMAL | SEL_RXIDLE;
	ocp_write_word(tp, MCU_TYPE_USB, USB_AFE_CTRL2, ocp_data);

	ocp_write_word(tp, MCU_TYPE_USB, USB_CONNECT_TIMER, 0x0001);

	r8153_power_cut_en(tp, false);
	r8153_u1u2en(tp, true);
	r8153_mac_clk_spd(tp, false);
	usb_enable_lpm(tp->udev);

	/* rx aggregation */
	ocp_data = ocp_read_word(tp, MCU_TYPE_USB, USB_USB_CTRL);
	ocp_data &= ~(RX_AGG_DISABLE | RX_ZERO_EN);
	ocp_write_word(tp, MCU_TYPE_USB, USB_USB_CTRL, ocp_data);

<<<<<<< HEAD
=======
	ocp_write_word(tp, MCU_TYPE_PLA, PLA_MAC_PWR_CTRL, ALDPS_SPDWN_RATIO);
	ocp_write_word(tp, MCU_TYPE_PLA, PLA_MAC_PWR_CTRL2, EEE_SPDWN_RATIO);
	ocp_write_word(tp, MCU_TYPE_PLA, PLA_MAC_PWR_CTRL3,
		       PKT_AVAIL_SPDWN_EN | SUSPEND_SPDWN_EN |
		       U1U2_SPDWN_EN | L1_SPDWN_EN);
	ocp_write_word(tp, MCU_TYPE_PLA, PLA_MAC_PWR_CTRL4,
		       PWRSAVE_SPDWN_EN | RXDV_SPDWN_EN | TX10MIDLE_EN |
		       TP100_SPDWN_EN | TP500_SPDWN_EN | TP1000_SPDWN_EN |
		       EEE_SPDWN_EN);

	r8153_enable_eee(tp);
	r8153_aldps_en(tp, true);
	r8152b_enable_fc(tp);
>>>>>>> d6bc7e61
	rtl_tally_reset(tp);

	switch (tp->udev->speed) {
	case USB_SPEED_SUPER:
	case USB_SPEED_SUPER_PLUS:
		tp->coalesce = COALESCE_SUPER;
		break;
	case USB_SPEED_HIGH:
		tp->coalesce = COALESCE_HIGH;
		break;
	default:
		tp->coalesce = COALESCE_SLOW;
		break;
	}
}

static void r8153b_init(struct r8152 *tp)
{
	u32 ocp_data;
	u16 data;
	int i;

	if (test_bit(RTL8152_UNPLUG, &tp->flags))
		return;

	r8153b_u1u2en(tp, false);

	for (i = 0; i < 500; i++) {
		if (ocp_read_word(tp, MCU_TYPE_PLA, PLA_BOOT_CTRL) &
		    AUTOLOAD_DONE)
			break;
		msleep(20);
	}

	data = r8153_phy_status(tp, 0);

	data = r8152_mdio_read(tp, MII_BMCR);
	if (data & BMCR_PDOWN) {
		data &= ~BMCR_PDOWN;
		r8152_mdio_write(tp, MII_BMCR, data);
	}

	data = r8153_phy_status(tp, PHY_STAT_LAN_ON);

	r8153_u2p3en(tp, false);

	/* MSC timer = 0xfff * 8ms = 32760 ms */
	ocp_write_word(tp, MCU_TYPE_USB, USB_MSC_TIMER, 0x0fff);

	/* U1/U2/L1 idle timer. 500 us */
	ocp_write_word(tp, MCU_TYPE_USB, USB_U1U2_TIMER, 500);

	r8153b_power_cut_en(tp, false);
	r8153b_ups_en(tp, false);
	r8153b_queue_wake(tp, false);
	rtl_runtime_suspend_enable(tp, false);
	r8153b_u1u2en(tp, true);
	usb_enable_lpm(tp->udev);

	/* MAC clock speed down */
	ocp_data = ocp_read_word(tp, MCU_TYPE_PLA, PLA_MAC_PWR_CTRL2);
	ocp_data |= MAC_CLK_SPDWN_EN;
	ocp_write_word(tp, MCU_TYPE_PLA, PLA_MAC_PWR_CTRL2, ocp_data);

	set_bit(GREEN_ETHERNET, &tp->flags);

	/* rx aggregation */
	ocp_data = ocp_read_word(tp, MCU_TYPE_USB, USB_USB_CTRL);
	ocp_data &= ~(RX_AGG_DISABLE | RX_ZERO_EN);
	ocp_write_word(tp, MCU_TYPE_USB, USB_USB_CTRL, ocp_data);

	rtl_tally_reset(tp);

	tp->coalesce = 15000;	/* 15 us */
}

static int rtl8152_pre_reset(struct usb_interface *intf)
{
	struct r8152 *tp = usb_get_intfdata(intf);
	struct net_device *netdev;

	if (!tp)
		return 0;

	netdev = tp->netdev;
	if (!netif_running(netdev))
		return 0;

	netif_stop_queue(netdev);
	napi_disable(&tp->napi);
	clear_bit(WORK_ENABLE, &tp->flags);
	usb_kill_urb(tp->intr_urb);
	cancel_delayed_work_sync(&tp->schedule);
	if (netif_carrier_ok(netdev)) {
		mutex_lock(&tp->control);
		tp->rtl_ops.disable(tp);
		mutex_unlock(&tp->control);
	}

	return 0;
}

static int rtl8152_post_reset(struct usb_interface *intf)
{
	struct r8152 *tp = usb_get_intfdata(intf);
	struct net_device *netdev;

	if (!tp)
		return 0;

	netdev = tp->netdev;
	if (!netif_running(netdev))
		return 0;

	set_bit(WORK_ENABLE, &tp->flags);
	if (netif_carrier_ok(netdev)) {
		mutex_lock(&tp->control);
		tp->rtl_ops.enable(tp);
		rtl_start_rx(tp);
		rtl8152_set_rx_mode(netdev);
		mutex_unlock(&tp->control);
	}

	napi_enable(&tp->napi);
	netif_wake_queue(netdev);
	usb_submit_urb(tp->intr_urb, GFP_KERNEL);

	if (!list_empty(&tp->rx_done))
		napi_schedule(&tp->napi);

	return 0;
}

static bool delay_autosuspend(struct r8152 *tp)
{
	bool sw_linking = !!netif_carrier_ok(tp->netdev);
	bool hw_linking = !!(rtl8152_get_speed(tp) & LINK_STATUS);

	/* This means a linking change occurs and the driver doesn't detect it,
	 * yet. If the driver has disabled tx/rx and hw is linking on, the
	 * device wouldn't wake up by receiving any packet.
	 */
	if (work_busy(&tp->schedule.work) || sw_linking != hw_linking)
		return true;

	/* If the linking down is occurred by nway, the device may miss the
	 * linking change event. And it wouldn't wake when linking on.
	 */
	if (!sw_linking && tp->rtl_ops.in_nway(tp))
		return true;
	else if (!skb_queue_empty(&tp->tx_queue))
		return true;
	else
		return false;
}

static int rtl8152_runtime_resume(struct r8152 *tp)
{
	struct net_device *netdev = tp->netdev;

	if (netif_running(netdev) && netdev->flags & IFF_UP) {
		struct napi_struct *napi = &tp->napi;

		tp->rtl_ops.autosuspend_en(tp, false);
		napi_disable(napi);
		set_bit(WORK_ENABLE, &tp->flags);

		if (netif_carrier_ok(netdev)) {
			if (rtl8152_get_speed(tp) & LINK_STATUS) {
				rtl_start_rx(tp);
			} else {
				netif_carrier_off(netdev);
				tp->rtl_ops.disable(tp);
				netif_info(tp, link, netdev, "linking down\n");
			}
		}

		napi_enable(napi);
		clear_bit(SELECTIVE_SUSPEND, &tp->flags);
		smp_mb__after_atomic();

		if (!list_empty(&tp->rx_done))
			napi_schedule(&tp->napi);

		usb_submit_urb(tp->intr_urb, GFP_NOIO);
	} else {
		if (netdev->flags & IFF_UP)
			tp->rtl_ops.autosuspend_en(tp, false);

		clear_bit(SELECTIVE_SUSPEND, &tp->flags);
	}

	return 0;
}

static int rtl8152_system_resume(struct r8152 *tp)
{
	struct net_device *netdev = tp->netdev;

	netif_device_attach(netdev);

	if (netif_running(netdev) && netdev->flags & IFF_UP) {
		tp->rtl_ops.up(tp);
		netif_carrier_off(netdev);
		set_bit(WORK_ENABLE, &tp->flags);
		usb_submit_urb(tp->intr_urb, GFP_NOIO);
	}

	return 0;
}

static int rtl8152_runtime_suspend(struct r8152 *tp)
{
	struct net_device *netdev = tp->netdev;
	int ret = 0;

	set_bit(SELECTIVE_SUSPEND, &tp->flags);
	smp_mb__after_atomic();

	if (netif_running(netdev) && test_bit(WORK_ENABLE, &tp->flags)) {
		u32 rcr = 0;

		if (netif_carrier_ok(netdev)) {
			u32 ocp_data;

			rcr = ocp_read_dword(tp, MCU_TYPE_PLA, PLA_RCR);
			ocp_data = rcr & ~RCR_ACPT_ALL;
			ocp_write_dword(tp, MCU_TYPE_PLA, PLA_RCR, ocp_data);
			rxdy_gated_en(tp, true);
			ocp_data = ocp_read_byte(tp, MCU_TYPE_PLA,
						 PLA_OOB_CTRL);
			if (!(ocp_data & RXFIFO_EMPTY)) {
				rxdy_gated_en(tp, false);
				ocp_write_dword(tp, MCU_TYPE_PLA, PLA_RCR, rcr);
				clear_bit(SELECTIVE_SUSPEND, &tp->flags);
				smp_mb__after_atomic();
				ret = -EBUSY;
				goto out1;
			}
		}

		clear_bit(WORK_ENABLE, &tp->flags);
		usb_kill_urb(tp->intr_urb);

		rtl_runtime_suspend_enable(tp, true);

		if (netif_carrier_ok(netdev)) {
			struct napi_struct *napi = &tp->napi;

			napi_disable(napi);
			rtl_stop_rx(tp);
			rxdy_gated_en(tp, false);
			ocp_write_dword(tp, MCU_TYPE_PLA, PLA_RCR, rcr);
			napi_enable(napi);
		}

		if (delay_autosuspend(tp)) {
			rtl8152_runtime_resume(tp);
			ret = -EBUSY;
		}
	}

out1:
	return ret;
}

static int rtl8152_system_suspend(struct r8152 *tp)
{
	struct net_device *netdev = tp->netdev;
	int ret = 0;

	netif_device_detach(netdev);

	if (netif_running(netdev) && test_bit(WORK_ENABLE, &tp->flags)) {
		struct napi_struct *napi = &tp->napi;

		clear_bit(WORK_ENABLE, &tp->flags);
		usb_kill_urb(tp->intr_urb);
		napi_disable(napi);
		cancel_delayed_work_sync(&tp->schedule);
		tp->rtl_ops.down(tp);
		napi_enable(napi);
	}

	return ret;
}

static int rtl8152_suspend(struct usb_interface *intf, pm_message_t message)
{
	struct r8152 *tp = usb_get_intfdata(intf);
	int ret;

	mutex_lock(&tp->control);

	if (PMSG_IS_AUTO(message))
		ret = rtl8152_runtime_suspend(tp);
	else
		ret = rtl8152_system_suspend(tp);

	mutex_unlock(&tp->control);

	return ret;
}

static int rtl8152_resume(struct usb_interface *intf)
{
	struct r8152 *tp = usb_get_intfdata(intf);
	int ret;

	mutex_lock(&tp->control);

	if (test_bit(SELECTIVE_SUSPEND, &tp->flags))
		ret = rtl8152_runtime_resume(tp);
	else
		ret = rtl8152_system_resume(tp);

	mutex_unlock(&tp->control);

	return ret;
}

static int rtl8152_reset_resume(struct usb_interface *intf)
{
	struct r8152 *tp = usb_get_intfdata(intf);

	clear_bit(SELECTIVE_SUSPEND, &tp->flags);
	mutex_lock(&tp->control);
	tp->rtl_ops.init(tp);
	queue_delayed_work(system_long_wq, &tp->hw_phy_work, 0);
	mutex_unlock(&tp->control);
	return rtl8152_resume(intf);
}

static void rtl8152_get_wol(struct net_device *dev, struct ethtool_wolinfo *wol)
{
	struct r8152 *tp = netdev_priv(dev);

	if (usb_autopm_get_interface(tp->intf) < 0)
		return;

	if (!rtl_can_wakeup(tp)) {
		wol->supported = 0;
		wol->wolopts = 0;
	} else {
		mutex_lock(&tp->control);
		wol->supported = WAKE_ANY;
		wol->wolopts = __rtl_get_wol(tp);
		mutex_unlock(&tp->control);
	}

	usb_autopm_put_interface(tp->intf);
}

static int rtl8152_set_wol(struct net_device *dev, struct ethtool_wolinfo *wol)
{
	struct r8152 *tp = netdev_priv(dev);
	int ret;

	if (!rtl_can_wakeup(tp))
		return -EOPNOTSUPP;

	ret = usb_autopm_get_interface(tp->intf);
	if (ret < 0)
		goto out_set_wol;

	mutex_lock(&tp->control);

	__rtl_set_wol(tp, wol->wolopts);
	tp->saved_wolopts = wol->wolopts & WAKE_ANY;

	mutex_unlock(&tp->control);

	usb_autopm_put_interface(tp->intf);

out_set_wol:
	return ret;
}

static u32 rtl8152_get_msglevel(struct net_device *dev)
{
	struct r8152 *tp = netdev_priv(dev);

	return tp->msg_enable;
}

static void rtl8152_set_msglevel(struct net_device *dev, u32 value)
{
	struct r8152 *tp = netdev_priv(dev);

	tp->msg_enable = value;
}

static void rtl8152_get_drvinfo(struct net_device *netdev,
				struct ethtool_drvinfo *info)
{
	struct r8152 *tp = netdev_priv(netdev);

	strlcpy(info->driver, MODULENAME, sizeof(info->driver));
	strlcpy(info->version, DRIVER_VERSION, sizeof(info->version));
	usb_make_path(tp->udev, info->bus_info, sizeof(info->bus_info));
}

static
int rtl8152_get_settings(struct net_device *netdev, struct ethtool_cmd *cmd)
{
	struct r8152 *tp = netdev_priv(netdev);
	int ret;

	if (!tp->mii.mdio_read)
		return -EOPNOTSUPP;

	ret = usb_autopm_get_interface(tp->intf);
	if (ret < 0)
		goto out;

	mutex_lock(&tp->control);

	ret = mii_ethtool_gset(&tp->mii, cmd);

	mutex_unlock(&tp->control);

	usb_autopm_put_interface(tp->intf);

out:
	return ret;
}

static int rtl8152_set_settings(struct net_device *dev, struct ethtool_cmd *cmd)
{
	struct r8152 *tp = netdev_priv(dev);
	int ret;

	ret = usb_autopm_get_interface(tp->intf);
	if (ret < 0)
		goto out;

	mutex_lock(&tp->control);

	ret = rtl8152_set_speed(tp, cmd->autoneg, cmd->speed, cmd->duplex);
	if (!ret) {
		tp->autoneg = cmd->autoneg;
		tp->speed = cmd->speed;
		tp->duplex = cmd->duplex;
	}

	mutex_unlock(&tp->control);

	usb_autopm_put_interface(tp->intf);

out:
	return ret;
}

static const char rtl8152_gstrings[][ETH_GSTRING_LEN] = {
	"tx_packets",
	"rx_packets",
	"tx_errors",
	"rx_errors",
	"rx_missed",
	"align_errors",
	"tx_single_collisions",
	"tx_multi_collisions",
	"rx_unicast",
	"rx_broadcast",
	"rx_multicast",
	"tx_aborted",
	"tx_underrun",
};

static int rtl8152_get_sset_count(struct net_device *dev, int sset)
{
	switch (sset) {
	case ETH_SS_STATS:
		return ARRAY_SIZE(rtl8152_gstrings);
	default:
		return -EOPNOTSUPP;
	}
}

static void rtl8152_get_ethtool_stats(struct net_device *dev,
				      struct ethtool_stats *stats, u64 *data)
{
	struct r8152 *tp = netdev_priv(dev);
	struct tally_counter tally;

	if (usb_autopm_get_interface(tp->intf) < 0)
		return;

	generic_ocp_read(tp, PLA_TALLYCNT, sizeof(tally), &tally, MCU_TYPE_PLA);

	usb_autopm_put_interface(tp->intf);

	data[0] = le64_to_cpu(tally.tx_packets);
	data[1] = le64_to_cpu(tally.rx_packets);
	data[2] = le64_to_cpu(tally.tx_errors);
	data[3] = le32_to_cpu(tally.rx_errors);
	data[4] = le16_to_cpu(tally.rx_missed);
	data[5] = le16_to_cpu(tally.align_errors);
	data[6] = le32_to_cpu(tally.tx_one_collision);
	data[7] = le32_to_cpu(tally.tx_multi_collision);
	data[8] = le64_to_cpu(tally.rx_unicast);
	data[9] = le64_to_cpu(tally.rx_broadcast);
	data[10] = le32_to_cpu(tally.rx_multicast);
	data[11] = le16_to_cpu(tally.tx_aborted);
	data[12] = le16_to_cpu(tally.tx_underrun);
}

static void rtl8152_get_strings(struct net_device *dev, u32 stringset, u8 *data)
{
	switch (stringset) {
	case ETH_SS_STATS:
		memcpy(data, *rtl8152_gstrings, sizeof(rtl8152_gstrings));
		break;
	}
}

static int r8152_get_eee(struct r8152 *tp, struct ethtool_eee *eee)
{
	u32 ocp_data, lp, adv, supported = 0;
	u16 val;

	val = r8152_mmd_read(tp, MDIO_MMD_PCS, MDIO_PCS_EEE_ABLE);
	supported = mmd_eee_cap_to_ethtool_sup_t(val);

	val = r8152_mmd_read(tp, MDIO_MMD_AN, MDIO_AN_EEE_ADV);
	adv = mmd_eee_adv_to_ethtool_adv_t(val);

	val = r8152_mmd_read(tp, MDIO_MMD_AN, MDIO_AN_EEE_LPABLE);
	lp = mmd_eee_adv_to_ethtool_adv_t(val);

	ocp_data = ocp_read_word(tp, MCU_TYPE_PLA, PLA_EEE_CR);
	ocp_data &= EEE_RX_EN | EEE_TX_EN;

	eee->eee_enabled = !!ocp_data;
	eee->eee_active = !!(supported & adv & lp);
	eee->supported = supported;
	eee->advertised = adv;
	eee->lp_advertised = lp;

	return 0;
}

static int r8152_set_eee(struct r8152 *tp, struct ethtool_eee *eee)
{
	u16 val = ethtool_adv_to_mmd_eee_adv_t(eee->advertised);

	r8152_eee_en(tp, eee->eee_enabled);

	if (!eee->eee_enabled)
		val = 0;

	r8152_mmd_write(tp, MDIO_MMD_AN, MDIO_AN_EEE_ADV, val);

	return 0;
}

static int r8153_get_eee(struct r8152 *tp, struct ethtool_eee *eee)
{
	u32 ocp_data, lp, adv, supported = 0;
	u16 val;

	val = ocp_reg_read(tp, OCP_EEE_ABLE);
	supported = mmd_eee_cap_to_ethtool_sup_t(val);

	val = ocp_reg_read(tp, OCP_EEE_ADV);
	adv = mmd_eee_adv_to_ethtool_adv_t(val);

	val = ocp_reg_read(tp, OCP_EEE_LPABLE);
	lp = mmd_eee_adv_to_ethtool_adv_t(val);

	ocp_data = ocp_read_word(tp, MCU_TYPE_PLA, PLA_EEE_CR);
	ocp_data &= EEE_RX_EN | EEE_TX_EN;

	eee->eee_enabled = !!ocp_data;
	eee->eee_active = !!(supported & adv & lp);
	eee->supported = supported;
	eee->advertised = adv;
	eee->lp_advertised = lp;

	return 0;
}

static int r8153_set_eee(struct r8152 *tp, struct ethtool_eee *eee)
{
	u16 val = ethtool_adv_to_mmd_eee_adv_t(eee->advertised);

	r8153_eee_en(tp, eee->eee_enabled);

	if (!eee->eee_enabled)
		val = 0;

	ocp_reg_write(tp, OCP_EEE_ADV, val);

	return 0;
}

static int r8153b_set_eee(struct r8152 *tp, struct ethtool_eee *eee)
{
	u16 val = ethtool_adv_to_mmd_eee_adv_t(eee->advertised);

	r8153b_eee_en(tp, eee->eee_enabled);

	if (!eee->eee_enabled)
		val = 0;

	ocp_reg_write(tp, OCP_EEE_ADV, val);

	return 0;
}

static int
rtl_ethtool_get_eee(struct net_device *net, struct ethtool_eee *edata)
{
	struct r8152 *tp = netdev_priv(net);
	int ret;

	ret = usb_autopm_get_interface(tp->intf);
	if (ret < 0)
		goto out;

	mutex_lock(&tp->control);

	ret = tp->rtl_ops.eee_get(tp, edata);

	mutex_unlock(&tp->control);

	usb_autopm_put_interface(tp->intf);

out:
	return ret;
}

static int
rtl_ethtool_set_eee(struct net_device *net, struct ethtool_eee *edata)
{
	struct r8152 *tp = netdev_priv(net);
	int ret;

	ret = usb_autopm_get_interface(tp->intf);
	if (ret < 0)
		goto out;

	mutex_lock(&tp->control);

	ret = tp->rtl_ops.eee_set(tp, edata);
	if (!ret)
		ret = mii_nway_restart(&tp->mii);

	mutex_unlock(&tp->control);

	usb_autopm_put_interface(tp->intf);

out:
	return ret;
}

static int rtl8152_nway_reset(struct net_device *dev)
{
	struct r8152 *tp = netdev_priv(dev);
	int ret;

	ret = usb_autopm_get_interface(tp->intf);
	if (ret < 0)
		goto out;

	mutex_lock(&tp->control);

	ret = mii_nway_restart(&tp->mii);

	mutex_unlock(&tp->control);

	usb_autopm_put_interface(tp->intf);

out:
	return ret;
}

static int rtl8152_get_coalesce(struct net_device *netdev,
				struct ethtool_coalesce *coalesce)
{
	struct r8152 *tp = netdev_priv(netdev);

	switch (tp->version) {
	case RTL_VER_01:
	case RTL_VER_02:
	case RTL_VER_07:
		return -EOPNOTSUPP;
	default:
		break;
	}

	coalesce->rx_coalesce_usecs = tp->coalesce;

	return 0;
}

static int rtl8152_set_coalesce(struct net_device *netdev,
				struct ethtool_coalesce *coalesce)
{
	struct r8152 *tp = netdev_priv(netdev);
	int ret;

	switch (tp->version) {
	case RTL_VER_01:
	case RTL_VER_02:
	case RTL_VER_07:
		return -EOPNOTSUPP;
	default:
		break;
	}

	if (coalesce->rx_coalesce_usecs > COALESCE_SLOW)
		return -EINVAL;

	ret = usb_autopm_get_interface(tp->intf);
	if (ret < 0)
		return ret;

	mutex_lock(&tp->control);

	if (tp->coalesce != coalesce->rx_coalesce_usecs) {
		tp->coalesce = coalesce->rx_coalesce_usecs;

		if (netif_running(tp->netdev) && netif_carrier_ok(netdev))
			r8153_set_rx_early_timeout(tp);
	}

	mutex_unlock(&tp->control);

	usb_autopm_put_interface(tp->intf);

	return ret;
}

static struct ethtool_ops ops = {
	.get_drvinfo = rtl8152_get_drvinfo,
	.get_settings = rtl8152_get_settings,
	.set_settings = rtl8152_set_settings,
	.get_link = ethtool_op_get_link,
	.nway_reset = rtl8152_nway_reset,
	.get_msglevel = rtl8152_get_msglevel,
	.set_msglevel = rtl8152_set_msglevel,
	.get_wol = rtl8152_get_wol,
	.set_wol = rtl8152_set_wol,
	.get_strings = rtl8152_get_strings,
	.get_sset_count = rtl8152_get_sset_count,
	.get_ethtool_stats = rtl8152_get_ethtool_stats,
	.get_coalesce = rtl8152_get_coalesce,
	.set_coalesce = rtl8152_set_coalesce,
	.get_eee = rtl_ethtool_get_eee,
	.set_eee = rtl_ethtool_set_eee,
};

static int rtl8152_ioctl(struct net_device *netdev, struct ifreq *rq, int cmd)
{
	struct r8152 *tp = netdev_priv(netdev);
	struct mii_ioctl_data *data = if_mii(rq);
	int res;

	if (test_bit(RTL8152_UNPLUG, &tp->flags))
		return -ENODEV;

	res = usb_autopm_get_interface(tp->intf);
	if (res < 0)
		goto out;

	switch (cmd) {
	case SIOCGMIIPHY:
		data->phy_id = R8152_PHY_ID; /* Internal PHY */
		break;

	case SIOCGMIIREG:
		mutex_lock(&tp->control);
		data->val_out = r8152_mdio_read(tp, data->reg_num);
		mutex_unlock(&tp->control);
		break;

	case SIOCSMIIREG:
		if (!capable(CAP_NET_ADMIN)) {
			res = -EPERM;
			break;
		}
		mutex_lock(&tp->control);
		r8152_mdio_write(tp, data->reg_num, data->val_in);
		mutex_unlock(&tp->control);
		break;

	default:
		res = -EOPNOTSUPP;
	}

	usb_autopm_put_interface(tp->intf);

out:
	return res;
}

static int rtl8152_change_mtu(struct net_device *dev, int new_mtu)
{
	struct r8152 *tp = netdev_priv(dev);
	int ret;

	switch (tp->version) {
	case RTL_VER_01:
	case RTL_VER_02:
	case RTL_VER_07:
		return eth_change_mtu(dev, new_mtu);
	default:
		break;
	}

	if (new_mtu < 68 || new_mtu > RTL8153_MAX_MTU)
		return -EINVAL;

	ret = usb_autopm_get_interface(tp->intf);
	if (ret < 0)
		return ret;

	mutex_lock(&tp->control);

	dev->mtu = new_mtu;

	if (netif_running(dev)) {
		u32 rms = new_mtu + VLAN_ETH_HLEN + ETH_FCS_LEN;

		ocp_write_word(tp, MCU_TYPE_PLA, PLA_RMS, rms);

		if (netif_carrier_ok(dev))
			r8153_set_rx_early_size(tp);
	}

	mutex_unlock(&tp->control);

	usb_autopm_put_interface(tp->intf);

	return ret;
}

static const struct net_device_ops rtl8152_netdev_ops = {
	.ndo_open		= rtl8152_open,
	.ndo_stop		= rtl8152_close,
	.ndo_do_ioctl		= rtl8152_ioctl,
	.ndo_start_xmit		= rtl8152_start_xmit,
	.ndo_tx_timeout		= rtl8152_tx_timeout,
	.ndo_set_features	= rtl8152_set_features,
	.ndo_set_rx_mode	= rtl8152_set_rx_mode,
	.ndo_set_mac_address	= rtl8152_set_mac_address,
	.ndo_change_mtu		= rtl8152_change_mtu,
	.ndo_validate_addr	= eth_validate_addr,
	.ndo_features_check	= rtl8152_features_check,
};

static void rtl8152_unload(struct r8152 *tp)
{
	if (test_bit(RTL8152_UNPLUG, &tp->flags))
		return;

	if (tp->version != RTL_VER_01)
		r8152_power_cut_en(tp, true);
}

static void rtl8153_unload(struct r8152 *tp)
{
	if (test_bit(RTL8152_UNPLUG, &tp->flags))
		return;

	r8153_power_cut_en(tp, false);
}

static void rtl8153b_unload(struct r8152 *tp)
{
	if (test_bit(RTL8152_UNPLUG, &tp->flags))
		return;

	r8153b_power_cut_en(tp, false);
}

static int rtl_ops_init(struct r8152 *tp)
{
	struct rtl_ops *ops = &tp->rtl_ops;
	int ret = 0;

	switch (tp->version) {
	case RTL_VER_01:
	case RTL_VER_02:
	case RTL_VER_07:
		ops->init		= r8152b_init;
		ops->enable		= rtl8152_enable;
		ops->disable		= rtl8152_disable;
		ops->up			= rtl8152_up;
		ops->down		= rtl8152_down;
		ops->unload		= rtl8152_unload;
		ops->eee_get		= r8152_get_eee;
		ops->eee_set		= r8152_set_eee;
		ops->in_nway		= rtl8152_in_nway;
		ops->hw_phy_cfg		= r8152b_hw_phy_cfg;
		ops->autosuspend_en	= rtl_runtime_suspend_enable;
		break;

	case RTL_VER_03:
	case RTL_VER_04:
	case RTL_VER_05:
	case RTL_VER_06:
		ops->init		= r8153_init;
		ops->enable		= rtl8153_enable;
		ops->disable		= rtl8153_disable;
		ops->up			= rtl8153_up;
		ops->down		= rtl8153_down;
		ops->unload		= rtl8153_unload;
		ops->eee_get		= r8153_get_eee;
		ops->eee_set		= r8153_set_eee;
		ops->in_nway		= rtl8153_in_nway;
		ops->hw_phy_cfg		= r8153_hw_phy_cfg;
		ops->autosuspend_en	= rtl8153_runtime_enable;
		break;

	case RTL_VER_08:
	case RTL_VER_09:
		ops->init		= r8153b_init;
		ops->enable		= rtl8153_enable;
		ops->disable		= rtl8153b_disable;
		ops->up			= rtl8153b_up;
		ops->down		= rtl8153b_down;
		ops->unload		= rtl8153b_unload;
		ops->eee_get		= r8153_get_eee;
		ops->eee_set		= r8153b_set_eee;
		ops->in_nway		= rtl8153_in_nway;
		ops->hw_phy_cfg		= r8153b_hw_phy_cfg;
		ops->autosuspend_en	= rtl8153b_runtime_enable;
		break;

	default:
		ret = -ENODEV;
		netif_err(tp, probe, tp->netdev, "Unknown Device\n");
		break;
	}

	return ret;
}

static u8 rtl_get_version(struct usb_interface *intf)
{
	struct usb_device *udev = interface_to_usbdev(intf);
	u32 ocp_data = 0;
	__le32 *tmp;
	u8 version;
	int ret;

	tmp = kmalloc(sizeof(*tmp), GFP_KERNEL);
	if (!tmp)
		return 0;

	ret = usb_control_msg(udev, usb_rcvctrlpipe(udev, 0),
			      RTL8152_REQ_GET_REGS, RTL8152_REQT_READ,
			      PLA_TCR0, MCU_TYPE_PLA, tmp, sizeof(*tmp), 500);
	if (ret > 0)
		ocp_data = (__le32_to_cpu(*tmp) >> 16) & VERSION_MASK;

	kfree(tmp);

	switch (ocp_data) {
	case 0x4c00:
		version = RTL_VER_01;
		break;
	case 0x4c10:
		version = RTL_VER_02;
		break;
	case 0x5c00:
		version = RTL_VER_03;
		break;
	case 0x5c10:
		version = RTL_VER_04;
		break;
	case 0x5c20:
		version = RTL_VER_05;
		break;
	case 0x5c30:
		version = RTL_VER_06;
		break;
	case 0x4800:
		version = RTL_VER_07;
		break;
	case 0x6000:
		version = RTL_VER_08;
		break;
	case 0x6010:
		version = RTL_VER_09;
		break;
	default:
		version = RTL_VER_UNKNOWN;
		dev_info(&intf->dev, "Unknown version 0x%04x\n", ocp_data);
		break;
	}

	dev_dbg(&intf->dev, "Detected version 0x%04x\n", version);

	return version;
}

static int rtl8152_probe(struct usb_interface *intf,
			 const struct usb_device_id *id)
{
	struct usb_device *udev = interface_to_usbdev(intf);
	u8 version = rtl_get_version(intf);
	struct r8152 *tp;
	struct net_device *netdev;
	int ret;

	if (version == RTL_VER_UNKNOWN)
		return -ENODEV;

	if (udev->actconfig->desc.bConfigurationValue != 1) {
		usb_driver_set_configuration(udev, 1);
		return -ENODEV;
	}

	usb_reset_device(udev);
	netdev = alloc_etherdev(sizeof(struct r8152));
	if (!netdev) {
		dev_err(&intf->dev, "Out of memory\n");
		return -ENOMEM;
	}

	SET_NETDEV_DEV(netdev, &intf->dev);
	tp = netdev_priv(netdev);
	tp->msg_enable = 0x7FFF;

	tp->udev = udev;
	tp->netdev = netdev;
	tp->intf = intf;
	tp->version = version;

	switch (version) {
	case RTL_VER_01:
	case RTL_VER_02:
	case RTL_VER_07:
		tp->mii.supports_gmii = 0;
		break;
	default:
		tp->mii.supports_gmii = 1;
		break;
	}

	ret = rtl_ops_init(tp);
	if (ret)
		goto out;

	mutex_init(&tp->control);
	INIT_DELAYED_WORK(&tp->schedule, rtl_work_func_t);
	INIT_DELAYED_WORK(&tp->hw_phy_work, rtl_hw_phy_work_func_t);

	netdev->netdev_ops = &rtl8152_netdev_ops;
	netdev->watchdog_timeo = RTL8152_TX_TIMEOUT;

	netdev->features |= NETIF_F_RXCSUM | NETIF_F_IP_CSUM | NETIF_F_SG |
			    NETIF_F_TSO | NETIF_F_FRAGLIST | NETIF_F_IPV6_CSUM |
			    NETIF_F_TSO6 | NETIF_F_HW_VLAN_CTAG_RX |
			    NETIF_F_HW_VLAN_CTAG_TX;
	netdev->hw_features = NETIF_F_RXCSUM | NETIF_F_IP_CSUM | NETIF_F_SG |
			      NETIF_F_TSO | NETIF_F_FRAGLIST |
			      NETIF_F_IPV6_CSUM | NETIF_F_TSO6 |
			      NETIF_F_HW_VLAN_CTAG_RX | NETIF_F_HW_VLAN_CTAG_TX;
	netdev->vlan_features = NETIF_F_SG | NETIF_F_IP_CSUM | NETIF_F_TSO |
				NETIF_F_HIGHDMA | NETIF_F_FRAGLIST |
				NETIF_F_IPV6_CSUM | NETIF_F_TSO6;

	if (tp->version == RTL_VER_01) {
		netdev->features &= ~NETIF_F_RXCSUM;
		netdev->hw_features &= ~NETIF_F_RXCSUM;
	}

	netdev->ethtool_ops = &ops;
	netif_set_gso_max_size(netdev, RTL_LIMITED_TSO_SIZE);

	tp->mii.dev = netdev;
	tp->mii.mdio_read = read_mii_word;
	tp->mii.mdio_write = write_mii_word;
	tp->mii.phy_id_mask = 0x3f;
	tp->mii.reg_num_mask = 0x1f;
	tp->mii.phy_id = R8152_PHY_ID;

	tp->autoneg = AUTONEG_ENABLE;
	tp->speed = tp->mii.supports_gmii ? SPEED_1000 : SPEED_100;
	tp->duplex = DUPLEX_FULL;

	intf->needs_remote_wakeup = 1;

	tp->rtl_ops.init(tp);
	queue_delayed_work(system_long_wq, &tp->hw_phy_work, 0);
	set_ethernet_addr(tp);

	usb_set_intfdata(intf, tp);
	netif_napi_add(netdev, &tp->napi, r8152_poll, RTL8152_NAPI_WEIGHT);

	ret = register_netdev(netdev);
	if (ret != 0) {
		netif_err(tp, probe, netdev, "couldn't register the device\n");
		goto out1;
	}

	if (!rtl_can_wakeup(tp))
		__rtl_set_wol(tp, 0);

	tp->saved_wolopts = __rtl_get_wol(tp);
	if (tp->saved_wolopts)
		device_set_wakeup_enable(&udev->dev, true);
	else
		device_set_wakeup_enable(&udev->dev, false);

	netif_info(tp, probe, netdev, "%s\n", DRIVER_VERSION);

	return 0;

out1:
	netif_napi_del(&tp->napi);
	usb_set_intfdata(intf, NULL);
out:
	free_netdev(netdev);
	return ret;
}

static void rtl8152_disconnect(struct usb_interface *intf)
{
	struct r8152 *tp = usb_get_intfdata(intf);

	usb_set_intfdata(intf, NULL);
	if (tp) {
		struct usb_device *udev = tp->udev;

		if (udev->state == USB_STATE_NOTATTACHED)
			set_bit(RTL8152_UNPLUG, &tp->flags);

		netif_napi_del(&tp->napi);
		unregister_netdev(tp->netdev);
		cancel_delayed_work_sync(&tp->hw_phy_work);
		tp->rtl_ops.unload(tp);
		free_netdev(tp->netdev);
	}
}

#define REALTEK_USB_DEVICE(vend, prod)	\
	.match_flags = USB_DEVICE_ID_MATCH_DEVICE | \
		       USB_DEVICE_ID_MATCH_INT_CLASS, \
	.idVendor = (vend), \
	.idProduct = (prod), \
	.bInterfaceClass = USB_CLASS_VENDOR_SPEC \
}, \
{ \
	.match_flags = USB_DEVICE_ID_MATCH_INT_INFO | \
		       USB_DEVICE_ID_MATCH_DEVICE, \
	.idVendor = (vend), \
	.idProduct = (prod), \
	.bInterfaceClass = USB_CLASS_COMM, \
	.bInterfaceSubClass = USB_CDC_SUBCLASS_ETHERNET, \
	.bInterfaceProtocol = USB_CDC_PROTO_NONE

/* table of devices that work with this driver */
static const struct usb_device_id rtl8152_table[] = {
	{REALTEK_USB_DEVICE(VENDOR_ID_REALTEK, 0x8050)},
	{REALTEK_USB_DEVICE(VENDOR_ID_REALTEK, 0x8152)},
	{REALTEK_USB_DEVICE(VENDOR_ID_REALTEK, 0x8153)},
	{REALTEK_USB_DEVICE(VENDOR_ID_MICROSOFT, 0x07ab)},
	{REALTEK_USB_DEVICE(VENDOR_ID_MICROSOFT, 0x07c6)},
	{REALTEK_USB_DEVICE(VENDOR_ID_SAMSUNG, 0xa101)},
	{REALTEK_USB_DEVICE(VENDOR_ID_LENOVO,  0x304f)},
<<<<<<< HEAD
	{REALTEK_USB_DEVICE(VENDOR_ID_LENOVO,  0x3062)},
	{REALTEK_USB_DEVICE(VENDOR_ID_LENOVO,  0x3069)},
	{REALTEK_USB_DEVICE(VENDOR_ID_LENOVO,  0x7205)},
	{REALTEK_USB_DEVICE(VENDOR_ID_LENOVO,  0x720c)},
	{REALTEK_USB_DEVICE(VENDOR_ID_LENOVO,  0x7214)},
=======
>>>>>>> d6bc7e61
	{REALTEK_USB_DEVICE(VENDOR_ID_LINKSYS, 0x0041)},
	{REALTEK_USB_DEVICE(VENDOR_ID_NVIDIA,  0x09ff)},
	{REALTEK_USB_DEVICE(VENDOR_ID_TPLINK,  0x0601)},
	{}
};

MODULE_DEVICE_TABLE(usb, rtl8152_table);

static struct usb_driver rtl8152_driver = {
	.name =		MODULENAME,
	.id_table =	rtl8152_table,
	.probe =	rtl8152_probe,
	.disconnect =	rtl8152_disconnect,
	.suspend =	rtl8152_suspend,
	.resume =	rtl8152_resume,
	.reset_resume =	rtl8152_reset_resume,
	.pre_reset =	rtl8152_pre_reset,
	.post_reset =	rtl8152_post_reset,
	.supports_autosuspend = 1,
	.disable_hub_initiated_lpm = 1,
};

module_usb_driver(rtl8152_driver);

MODULE_AUTHOR(DRIVER_AUTHOR);
MODULE_DESCRIPTION(DRIVER_DESC);
MODULE_LICENSE("GPL");
MODULE_VERSION(DRIVER_VERSION);<|MERGE_RESOLUTION|>--- conflicted
+++ resolved
@@ -31,11 +31,7 @@
 #define NETNEXT_VERSION		"09"
 
 /* Information for net */
-<<<<<<< HEAD
 #define NET_VERSION		"9"
-=======
-#define NET_VERSION		"3"
->>>>>>> d6bc7e61
 
 #define DRIVER_VERSION		"v1." NETNEXT_VERSION "." NET_VERSION
 #define DRIVER_AUTHOR "Realtek linux nic maintainers <nic_swsd@realtek.com>"
@@ -2771,7 +2767,6 @@
 
 static void rtl8153_runtime_enable(struct r8152 *tp, bool enable)
 {
-<<<<<<< HEAD
 	if (enable) {
 		r8153_u1u2en(tp, false);
 		r8153_u2p3en(tp, false);
@@ -2780,12 +2775,6 @@
 	} else {
 		rtl_runtime_suspend_enable(tp, false);
 		r8153_mac_clk_spd(tp, false);
-=======
-	u16 data;
-	int i;
-
-	data = r8152_mdio_read(tp, MII_BMCR);
->>>>>>> d6bc7e61
 
 		switch (tp->version) {
 		case RTL_VER_03:
@@ -2854,7 +2843,6 @@
 	ocp_write_dword(tp, MCU_TYPE_PLA, PLA_TEREDO_TIMER, 0);
 }
 
-<<<<<<< HEAD
 static void rtl_reset_bmu(struct r8152 *tp)
 {
 	u32 ocp_data;
@@ -2868,10 +2856,6 @@
 
 static void r8152_aldps_en(struct r8152 *tp, bool enable)
 {
-=======
-static void r8152_aldps_en(struct r8152 *tp, bool enable)
-{
->>>>>>> d6bc7e61
 	if (enable) {
 		ocp_reg_write(tp, OCP_ALDPS_CONFIG, ENPWRSAVE | ENPDNPS |
 						    LINKENA | DIS_SDSAVE);
@@ -2884,15 +2868,9 @@
 
 static inline void r8152_mmd_indirect(struct r8152 *tp, u16 dev, u16 reg)
 {
-<<<<<<< HEAD
 	ocp_reg_write(tp, OCP_EEE_AR, FUN_ADDR | dev);
 	ocp_reg_write(tp, OCP_EEE_DATA, reg);
 	ocp_reg_write(tp, OCP_EEE_AR, FUN_DATA | dev);
-=======
-	r8152_aldps_en(tp, false);
-	rtl_disable(tp);
-	r8152_aldps_en(tp, true);
->>>>>>> d6bc7e61
 }
 
 static u16 r8152_mmd_read(struct r8152 *tp, u16 dev, u16 reg)
@@ -3490,43 +3468,20 @@
 	ocp_write_dword(tp, MCU_TYPE_PLA, PLA_RCR, ocp_data);
 }
 
-<<<<<<< HEAD
 static void rtl8153_disable(struct r8152 *tp)
 {
 	r8153_aldps_en(tp, false);
 	rtl_disable(tp);
 	rtl_reset_bmu(tp);
 	r8153_aldps_en(tp, true);
-=======
-static void r8153_aldps_en(struct r8152 *tp, bool enable)
-{
-	u16 data;
-
-	data = ocp_reg_read(tp, OCP_POWER_CFG);
-	if (enable) {
-		data |= EN_ALDPS;
-		ocp_reg_write(tp, OCP_POWER_CFG, data);
-	} else {
-		data &= ~EN_ALDPS;
-		ocp_reg_write(tp, OCP_POWER_CFG, data);
-		msleep(20);
-	}
->>>>>>> d6bc7e61
 }
 
 static void rtl8153b_disable(struct r8152 *tp)
 {
-<<<<<<< HEAD
 	r8153b_aldps_en(tp, false);
 	rtl_disable(tp);
 	rtl_reset_bmu(tp);
 	r8153b_aldps_en(tp, true);
-=======
-	r8153_aldps_en(tp, false);
-	rtl_disable(tp);
-	r8153_aldps_en(tp, true);
-	usb_enable_lpm(tp->udev);
->>>>>>> d6bc7e61
 }
 
 static int rtl8152_set_speed(struct r8152 *tp, u8 autoneg, u16 speed, u8 duplex)
@@ -3615,7 +3570,6 @@
 	r8152_mdio_write(tp, MII_ADVERTISE, anar);
 	r8152_mdio_write(tp, MII_BMCR, bmcr);
 
-<<<<<<< HEAD
 	switch (tp->version) {
 	case RTL_VER_08:
 	case RTL_VER_09:
@@ -3628,9 +3582,6 @@
 	}
 
 	if (bmcr & BMCR_RESET) {
-=======
-	if (test_and_clear_bit(PHY_RESET, &tp->flags)) {
->>>>>>> d6bc7e61
 		int i;
 
 		for (i = 0; i < 50; i++) {
@@ -3673,7 +3624,6 @@
 		return;
 
 	r8153_u1u2en(tp, false);
-<<<<<<< HEAD
 	r8153_u2p3en(tp, false);
 	r8153_aldps_en(tp, false);
 	r8153_first_init(tp);
@@ -3690,12 +3640,6 @@
 		break;
 	}
 
-=======
-	r8153_aldps_en(tp, false);
-	r8153_first_init(tp);
-	r8153_aldps_en(tp, true);
-	r8153_u2p3en(tp, true);
->>>>>>> d6bc7e61
 	r8153_u1u2en(tp, true);
 }
 
@@ -3712,7 +3656,6 @@
 	r8153_aldps_en(tp, false);
 	r8153_enter_oob(tp);
 	r8153_aldps_en(tp, true);
-<<<<<<< HEAD
 }
 
 static void rtl8153b_up(struct r8152 *tp)
@@ -3745,8 +3688,6 @@
 	r8153b_aldps_en(tp, false);
 	r8153_enter_oob(tp);
 	r8153b_aldps_en(tp, true);
-=======
->>>>>>> d6bc7e61
 }
 
 static bool rtl8152_in_nway(struct r8152 *tp)
@@ -3840,12 +3781,6 @@
 	if (test_and_clear_bit(SCHEDULE_NAPI, &tp->flags) &&
 	    netif_carrier_ok(tp->netdev))
 		napi_schedule(&tp->napi);
-<<<<<<< HEAD
-=======
-
-	if (test_and_clear_bit(PHY_RESET, &tp->flags))
-		rtl_phy_reset(tp);
->>>>>>> d6bc7e61
 
 	mutex_unlock(&tp->control);
 
@@ -3853,7 +3788,6 @@
 	usb_autopm_put_interface(tp->intf);
 }
 
-<<<<<<< HEAD
 static void rtl_hw_phy_work_func_t(struct work_struct *work)
 {
 	struct r8152 *tp = container_of(work, struct r8152, hw_phy_work.work);
@@ -3875,8 +3809,6 @@
 	usb_autopm_put_interface(tp->intf);
 }
 
-=======
->>>>>>> d6bc7e61
 #ifdef CONFIG_PM_SLEEP
 static int rtl_notifier(struct notifier_block *nb, unsigned long action,
 			void *data)
@@ -3944,10 +3876,7 @@
 	tp->pm_notifier.notifier_call = rtl_notifier;
 	register_pm_notifier(&tp->pm_notifier);
 #endif
-<<<<<<< HEAD
 	return 0;
-=======
->>>>>>> d6bc7e61
 
 out_unlock:
 	mutex_unlock(&tp->control);
@@ -4008,15 +3937,12 @@
 	if (test_bit(RTL8152_UNPLUG, &tp->flags))
 		return;
 
-<<<<<<< HEAD
 	data = r8152_mdio_read(tp, MII_BMCR);
 	if (data & BMCR_PDOWN) {
 		data &= ~BMCR_PDOWN;
 		r8152_mdio_write(tp, MII_BMCR, data);
 	}
 
-=======
->>>>>>> d6bc7e61
 	r8152_aldps_en(tp, false);
 
 	if (tp->version == RTL_VER_01) {
@@ -4038,12 +3964,6 @@
 		   SPDWN_RXDV_MSK | SPDWN_LINKCHG_MSK;
 	ocp_write_word(tp, MCU_TYPE_PLA, PLA_GPHY_INTR_IMR, ocp_data);
 
-<<<<<<< HEAD
-=======
-	r8152b_enable_eee(tp);
-	r8152_aldps_en(tp, true);
-	r8152b_enable_fc(tp);
->>>>>>> d6bc7e61
 	rtl_tally_reset(tp);
 
 	/* enable rx aggregation */
@@ -4061,10 +3981,6 @@
 	if (test_bit(RTL8152_UNPLUG, &tp->flags))
 		return;
 
-<<<<<<< HEAD
-=======
-	r8153_aldps_en(tp, false);
->>>>>>> d6bc7e61
 	r8153_u1u2en(tp, false);
 
 	for (i = 0; i < 500; i++) {
@@ -4155,22 +4071,6 @@
 	ocp_data &= ~(RX_AGG_DISABLE | RX_ZERO_EN);
 	ocp_write_word(tp, MCU_TYPE_USB, USB_USB_CTRL, ocp_data);
 
-<<<<<<< HEAD
-=======
-	ocp_write_word(tp, MCU_TYPE_PLA, PLA_MAC_PWR_CTRL, ALDPS_SPDWN_RATIO);
-	ocp_write_word(tp, MCU_TYPE_PLA, PLA_MAC_PWR_CTRL2, EEE_SPDWN_RATIO);
-	ocp_write_word(tp, MCU_TYPE_PLA, PLA_MAC_PWR_CTRL3,
-		       PKT_AVAIL_SPDWN_EN | SUSPEND_SPDWN_EN |
-		       U1U2_SPDWN_EN | L1_SPDWN_EN);
-	ocp_write_word(tp, MCU_TYPE_PLA, PLA_MAC_PWR_CTRL4,
-		       PWRSAVE_SPDWN_EN | RXDV_SPDWN_EN | TX10MIDLE_EN |
-		       TP100_SPDWN_EN | TP500_SPDWN_EN | TP1000_SPDWN_EN |
-		       EEE_SPDWN_EN);
-
-	r8153_enable_eee(tp);
-	r8153_aldps_en(tp, true);
-	r8152b_enable_fc(tp);
->>>>>>> d6bc7e61
 	rtl_tally_reset(tp);
 
 	switch (tp->udev->speed) {
@@ -5336,14 +5236,11 @@
 	{REALTEK_USB_DEVICE(VENDOR_ID_MICROSOFT, 0x07c6)},
 	{REALTEK_USB_DEVICE(VENDOR_ID_SAMSUNG, 0xa101)},
 	{REALTEK_USB_DEVICE(VENDOR_ID_LENOVO,  0x304f)},
-<<<<<<< HEAD
 	{REALTEK_USB_DEVICE(VENDOR_ID_LENOVO,  0x3062)},
 	{REALTEK_USB_DEVICE(VENDOR_ID_LENOVO,  0x3069)},
 	{REALTEK_USB_DEVICE(VENDOR_ID_LENOVO,  0x7205)},
 	{REALTEK_USB_DEVICE(VENDOR_ID_LENOVO,  0x720c)},
 	{REALTEK_USB_DEVICE(VENDOR_ID_LENOVO,  0x7214)},
-=======
->>>>>>> d6bc7e61
 	{REALTEK_USB_DEVICE(VENDOR_ID_LINKSYS, 0x0041)},
 	{REALTEK_USB_DEVICE(VENDOR_ID_NVIDIA,  0x09ff)},
 	{REALTEK_USB_DEVICE(VENDOR_ID_TPLINK,  0x0601)},
