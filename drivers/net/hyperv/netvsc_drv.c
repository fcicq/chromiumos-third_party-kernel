/*
 * Copyright (c) 2009, Microsoft Corporation.
 *
 * This program is free software; you can redistribute it and/or modify it
 * under the terms and conditions of the GNU General Public License,
 * version 2, as published by the Free Software Foundation.
 *
 * This program is distributed in the hope it will be useful, but WITHOUT
 * ANY WARRANTY; without even the implied warranty of MERCHANTABILITY or
 * FITNESS FOR A PARTICULAR PURPOSE.  See the GNU General Public License for
 * more details.
 *
 * You should have received a copy of the GNU General Public License along with
 * this program; if not, see <http://www.gnu.org/licenses/>.
 *
 * Authors:
 *   Haiyang Zhang <haiyangz@microsoft.com>
 *   Hank Janssen  <hjanssen@microsoft.com>
 */
#define pr_fmt(fmt) KBUILD_MODNAME ": " fmt

#include <linux/init.h>
#include <linux/atomic.h>
#include <linux/module.h>
#include <linux/highmem.h>
#include <linux/device.h>
#include <linux/io.h>
#include <linux/delay.h>
#include <linux/netdevice.h>
#include <linux/inetdevice.h>
#include <linux/etherdevice.h>
#include <linux/skbuff.h>
#include <linux/if_vlan.h>
#include <linux/in.h>
#include <linux/slab.h>
#include <linux/rtnetlink.h>
#include <linux/netpoll.h>

#include <net/arp.h>
#include <net/route.h>
#include <net/sock.h>
#include <net/pkt_sched.h>
#include <net/checksum.h>
#include <net/ip6_checksum.h>

#include "hyperv_net.h"

#define RING_SIZE_MIN	64
#define RETRY_US_LO	5000
#define RETRY_US_HI	10000
#define RETRY_MAX	2000	/* >10 sec */

#define LINKCHANGE_INT (2 * HZ)
#define VF_TAKEOVER_INT (HZ / 10)

static int ring_size = 128;
module_param(ring_size, int, S_IRUGO);
MODULE_PARM_DESC(ring_size, "Ring buffer size (# of pages)");

static const u32 default_msg = NETIF_MSG_DRV | NETIF_MSG_PROBE |
				NETIF_MSG_LINK | NETIF_MSG_IFUP |
				NETIF_MSG_IFDOWN | NETIF_MSG_RX_ERR |
				NETIF_MSG_TX_ERR;

static int debug = -1;
module_param(debug, int, S_IRUGO);
MODULE_PARM_DESC(debug, "Debug level (0=none,...,16=all)");

static LIST_HEAD(netvsc_dev_list);

static void netvsc_change_rx_flags(struct net_device *net, int change)
{
	struct net_device_context *ndev_ctx = netdev_priv(net);
	struct net_device *vf_netdev = rtnl_dereference(ndev_ctx->vf_netdev);
	int inc;

	if (!vf_netdev)
		return;

	if (change & IFF_PROMISC) {
		inc = (net->flags & IFF_PROMISC) ? 1 : -1;
		dev_set_promiscuity(vf_netdev, inc);
	}

	if (change & IFF_ALLMULTI) {
		inc = (net->flags & IFF_ALLMULTI) ? 1 : -1;
		dev_set_allmulti(vf_netdev, inc);
	}
}

static void netvsc_set_rx_mode(struct net_device *net)
{
	struct net_device_context *ndev_ctx = netdev_priv(net);
	struct net_device *vf_netdev;
	struct netvsc_device *nvdev;

	rcu_read_lock();
	vf_netdev = rcu_dereference(ndev_ctx->vf_netdev);
	if (vf_netdev) {
		dev_uc_sync(vf_netdev, net);
		dev_mc_sync(vf_netdev, net);
	}

	nvdev = rcu_dereference(ndev_ctx->nvdev);
	if (nvdev)
		rndis_filter_update(nvdev);
	rcu_read_unlock();
}

static int netvsc_open(struct net_device *net)
{
	struct net_device_context *ndev_ctx = netdev_priv(net);
	struct net_device *vf_netdev = rtnl_dereference(ndev_ctx->vf_netdev);
	struct netvsc_device *nvdev = rtnl_dereference(ndev_ctx->nvdev);
	struct rndis_device *rdev;
	int ret = 0;

	netif_carrier_off(net);

	/* Open up the device */
	ret = rndis_filter_open(nvdev);
	if (ret != 0) {
		netdev_err(net, "unable to open device (ret %d).\n", ret);
		return ret;
	}

	rdev = nvdev->extension;
	if (!rdev->link_state) {
		netif_carrier_on(net);
		netif_tx_wake_all_queues(net);
	}

	if (vf_netdev) {
		/* Setting synthetic device up transparently sets
		 * slave as up. If open fails, then slave will be
		 * still be offline (and not used).
		 */
		ret = dev_open(vf_netdev);
		if (ret)
			netdev_warn(net,
				    "unable to open slave: %s: %d\n",
				    vf_netdev->name, ret);
	}
	return 0;
}

static int netvsc_wait_until_empty(struct netvsc_device *nvdev)
{
	unsigned int retry = 0;
	int i;

	/* Ensure pending bytes in ring are read */
	for (;;) {
		u32 aread = 0;

		for (i = 0; i < nvdev->num_chn; i++) {
			struct vmbus_channel *chn
				= nvdev->chan_table[i].channel;

			if (!chn)
				continue;

			/* make sure receive not running now */
			napi_synchronize(&nvdev->chan_table[i].napi);

			aread = hv_get_bytes_to_read(&chn->inbound);
			if (aread)
				break;

			aread = hv_get_bytes_to_read(&chn->outbound);
			if (aread)
				break;
		}

		if (aread == 0)
			return 0;

		if (++retry > RETRY_MAX)
			return -ETIMEDOUT;

		usleep_range(RETRY_US_LO, RETRY_US_HI);
	}
}

static int netvsc_close(struct net_device *net)
{
	struct net_device_context *net_device_ctx = netdev_priv(net);
	struct net_device *vf_netdev
		= rtnl_dereference(net_device_ctx->vf_netdev);
	struct netvsc_device *nvdev = rtnl_dereference(net_device_ctx->nvdev);
	int ret;

	netif_tx_disable(net);

	/* No need to close rndis filter if it is removed already */
	if (!nvdev)
		return 0;

	ret = rndis_filter_close(nvdev);
	if (ret != 0) {
		netdev_err(net, "unable to close device (ret %d).\n", ret);
		return ret;
	}

	ret = netvsc_wait_until_empty(nvdev);
	if (ret)
		netdev_err(net, "Ring buffer not empty after closing rndis\n");

	if (vf_netdev)
		dev_close(vf_netdev);

	return ret;
}

static void *init_ppi_data(struct rndis_message *msg, u32 ppi_size,
			   int pkt_type)
{
	struct rndis_packet *rndis_pkt;
	struct rndis_per_packet_info *ppi;

	rndis_pkt = &msg->msg.pkt;
	rndis_pkt->data_offset += ppi_size;

	ppi = (struct rndis_per_packet_info *)((void *)rndis_pkt +
		rndis_pkt->per_pkt_info_offset + rndis_pkt->per_pkt_info_len);

	ppi->size = ppi_size;
	ppi->type = pkt_type;
	ppi->ppi_offset = sizeof(struct rndis_per_packet_info);

	rndis_pkt->per_pkt_info_len += ppi_size;

	return ppi;
}

/* Azure hosts don't support non-TCP port numbers in hashing for fragmented
 * packets. We can use ethtool to change UDP hash level when necessary.
 */
static inline u32 netvsc_get_hash(
	struct sk_buff *skb,
	const struct net_device_context *ndc)
{
	struct flow_keys flow;
	u32 hash;
	static u32 hashrnd __read_mostly;

	net_get_random_once(&hashrnd, sizeof(hashrnd));

	if (!skb_flow_dissect_flow_keys(skb, &flow, 0))
		return 0;

	if (flow.basic.ip_proto == IPPROTO_TCP ||
	    (flow.basic.ip_proto == IPPROTO_UDP &&
	     ((flow.basic.n_proto == htons(ETH_P_IP) && ndc->udp4_l4_hash) ||
	      (flow.basic.n_proto == htons(ETH_P_IPV6) &&
	       ndc->udp6_l4_hash)))) {
		return skb_get_hash(skb);
	} else {
		if (flow.basic.n_proto == htons(ETH_P_IP))
			hash = jhash2((u32 *)&flow.addrs.v4addrs, 2, hashrnd);
		else if (flow.basic.n_proto == htons(ETH_P_IPV6))
			hash = jhash2((u32 *)&flow.addrs.v6addrs, 8, hashrnd);
		else
			hash = 0;

		skb_set_hash(skb, hash, PKT_HASH_TYPE_L3);
	}

	return hash;
}

static inline int netvsc_get_tx_queue(struct net_device *ndev,
				      struct sk_buff *skb, int old_idx)
{
	const struct net_device_context *ndc = netdev_priv(ndev);
	struct sock *sk = skb->sk;
	int q_idx;

	q_idx = ndc->tx_table[netvsc_get_hash(skb, ndc) &
			      (VRSS_SEND_TAB_SIZE - 1)];

	/* If queue index changed record the new value */
	if (q_idx != old_idx &&
	    sk && sk_fullsock(sk) && rcu_access_pointer(sk->sk_dst_cache))
		sk_tx_queue_set(sk, q_idx);

	return q_idx;
}

/*
 * Select queue for transmit.
 *
 * If a valid queue has already been assigned, then use that.
 * Otherwise compute tx queue based on hash and the send table.
 *
 * This is basically similar to default (__netdev_pick_tx) with the added step
 * of using the host send_table when no other queue has been assigned.
 *
 * TODO support XPS - but get_xps_queue not exported
 */
static u16 netvsc_pick_tx(struct net_device *ndev, struct sk_buff *skb)
{
	int q_idx = sk_tx_queue_get(skb->sk);

	if (q_idx < 0 || skb->ooo_okay || q_idx >= ndev->real_num_tx_queues) {
		/* If forwarding a packet, we use the recorded queue when
		 * available for better cache locality.
		 */
		if (skb_rx_queue_recorded(skb))
			q_idx = skb_get_rx_queue(skb);
		else
			q_idx = netvsc_get_tx_queue(ndev, skb, q_idx);
	}

	return q_idx;
}

static u16 netvsc_select_queue(struct net_device *ndev, struct sk_buff *skb,
			       void *accel_priv,
			       select_queue_fallback_t fallback)
{
	struct net_device_context *ndc = netdev_priv(ndev);
	struct net_device *vf_netdev;
	u16 txq;

	rcu_read_lock();
	vf_netdev = rcu_dereference(ndc->vf_netdev);
	if (vf_netdev) {
		const struct net_device_ops *vf_ops = vf_netdev->netdev_ops;

		if (vf_ops->ndo_select_queue)
			txq = vf_ops->ndo_select_queue(vf_netdev, skb,
						       accel_priv, fallback);
		else
			txq = fallback(vf_netdev, skb);

		/* Record the queue selected by VF so that it can be
		 * used for common case where VF has more queues than
		 * the synthetic device.
		 */
		qdisc_skb_cb(skb)->slave_dev_queue_mapping = txq;
	} else {
		txq = netvsc_pick_tx(ndev, skb);
	}
	rcu_read_unlock();

	while (unlikely(txq >= ndev->real_num_tx_queues))
		txq -= ndev->real_num_tx_queues;

	return txq;
}

static u32 fill_pg_buf(struct page *page, u32 offset, u32 len,
		       struct hv_page_buffer *pb)
{
	int j = 0;

	/* Deal with compund pages by ignoring unused part
	 * of the page.
	 */
	page += (offset >> PAGE_SHIFT);
	offset &= ~PAGE_MASK;

	while (len > 0) {
		unsigned long bytes;

		bytes = PAGE_SIZE - offset;
		if (bytes > len)
			bytes = len;
		pb[j].pfn = page_to_pfn(page);
		pb[j].offset = offset;
		pb[j].len = bytes;

		offset += bytes;
		len -= bytes;

		if (offset == PAGE_SIZE && len) {
			page++;
			offset = 0;
			j++;
		}
	}

	return j + 1;
}

static u32 init_page_array(void *hdr, u32 len, struct sk_buff *skb,
			   struct hv_netvsc_packet *packet,
			   struct hv_page_buffer *pb)
{
	u32 slots_used = 0;
	char *data = skb->data;
	int frags = skb_shinfo(skb)->nr_frags;
	int i;

	/* The packet is laid out thus:
	 * 1. hdr: RNDIS header and PPI
	 * 2. skb linear data
	 * 3. skb fragment data
	 */
	slots_used += fill_pg_buf(virt_to_page(hdr),
				  offset_in_page(hdr),
				  len, &pb[slots_used]);

	packet->rmsg_size = len;
	packet->rmsg_pgcnt = slots_used;

	slots_used += fill_pg_buf(virt_to_page(data),
				offset_in_page(data),
				skb_headlen(skb), &pb[slots_used]);

	for (i = 0; i < frags; i++) {
		skb_frag_t *frag = skb_shinfo(skb)->frags + i;

		slots_used += fill_pg_buf(skb_frag_page(frag),
					frag->page_offset,
					skb_frag_size(frag), &pb[slots_used]);
	}
	return slots_used;
}

static int count_skb_frag_slots(struct sk_buff *skb)
{
	int i, frags = skb_shinfo(skb)->nr_frags;
	int pages = 0;

	for (i = 0; i < frags; i++) {
		skb_frag_t *frag = skb_shinfo(skb)->frags + i;
		unsigned long size = skb_frag_size(frag);
		unsigned long offset = frag->page_offset;

		/* Skip unused frames from start of page */
		offset &= ~PAGE_MASK;
		pages += PFN_UP(offset + size);
	}
	return pages;
}

static int netvsc_get_slots(struct sk_buff *skb)
{
	char *data = skb->data;
	unsigned int offset = offset_in_page(data);
	unsigned int len = skb_headlen(skb);
	int slots;
	int frag_slots;

	slots = DIV_ROUND_UP(offset + len, PAGE_SIZE);
	frag_slots = count_skb_frag_slots(skb);
	return slots + frag_slots;
}

static u32 net_checksum_info(struct sk_buff *skb)
{
	if (skb->protocol == htons(ETH_P_IP)) {
		struct iphdr *ip = ip_hdr(skb);

		if (ip->protocol == IPPROTO_TCP)
			return TRANSPORT_INFO_IPV4_TCP;
		else if (ip->protocol == IPPROTO_UDP)
			return TRANSPORT_INFO_IPV4_UDP;
	} else {
		struct ipv6hdr *ip6 = ipv6_hdr(skb);

		if (ip6->nexthdr == IPPROTO_TCP)
			return TRANSPORT_INFO_IPV6_TCP;
		else if (ip6->nexthdr == IPPROTO_UDP)
			return TRANSPORT_INFO_IPV6_UDP;
	}

	return TRANSPORT_INFO_NOT_IP;
}

/* Send skb on the slave VF device. */
static int netvsc_vf_xmit(struct net_device *net, struct net_device *vf_netdev,
			  struct sk_buff *skb)
{
	struct net_device_context *ndev_ctx = netdev_priv(net);
	unsigned int len = skb->len;
	int rc;

	skb->dev = vf_netdev;
	skb->queue_mapping = qdisc_skb_cb(skb)->slave_dev_queue_mapping;

	rc = dev_queue_xmit(skb);
	if (likely(rc == NET_XMIT_SUCCESS || rc == NET_XMIT_CN)) {
		struct netvsc_vf_pcpu_stats *pcpu_stats
			= this_cpu_ptr(ndev_ctx->vf_stats);

		u64_stats_update_begin(&pcpu_stats->syncp);
		pcpu_stats->tx_packets++;
		pcpu_stats->tx_bytes += len;
		u64_stats_update_end(&pcpu_stats->syncp);
	} else {
		this_cpu_inc(ndev_ctx->vf_stats->tx_dropped);
	}

	return rc;
}

static int netvsc_start_xmit(struct sk_buff *skb, struct net_device *net)
{
	struct net_device_context *net_device_ctx = netdev_priv(net);
	struct hv_netvsc_packet *packet = NULL;
	int ret;
	unsigned int num_data_pgs;
	struct rndis_message *rndis_msg;
	struct rndis_packet *rndis_pkt;
	struct net_device *vf_netdev;
	u32 rndis_msg_size;
	struct rndis_per_packet_info *ppi;
	u32 hash;
	struct hv_page_buffer pb[MAX_PAGE_BUFFER_COUNT];

	/* if VF is present and up then redirect packets
	 * already called with rcu_read_lock_bh
	 */
	vf_netdev = rcu_dereference_bh(net_device_ctx->vf_netdev);
	if (vf_netdev && netif_running(vf_netdev) &&
	    !netpoll_tx_running(net))
		return netvsc_vf_xmit(net, vf_netdev, skb);

	/* We will atmost need two pages to describe the rndis
	 * header. We can only transmit MAX_PAGE_BUFFER_COUNT number
	 * of pages in a single packet. If skb is scattered around
	 * more pages we try linearizing it.
	 */

	num_data_pgs = netvsc_get_slots(skb) + 2;

	if (unlikely(num_data_pgs > MAX_PAGE_BUFFER_COUNT)) {
		++net_device_ctx->eth_stats.tx_scattered;

		if (skb_linearize(skb))
			goto no_memory;

		num_data_pgs = netvsc_get_slots(skb) + 2;
		if (num_data_pgs > MAX_PAGE_BUFFER_COUNT) {
			++net_device_ctx->eth_stats.tx_too_big;
			goto drop;
		}
	}

	/*
	 * Place the rndis header in the skb head room and
	 * the skb->cb will be used for hv_netvsc_packet
	 * structure.
	 */
	ret = skb_cow_head(skb, RNDIS_AND_PPI_SIZE);
	if (ret)
		goto no_memory;

	/* Use the skb control buffer for building up the packet */
	BUILD_BUG_ON(sizeof(struct hv_netvsc_packet) >
			FIELD_SIZEOF(struct sk_buff, cb));
	packet = (struct hv_netvsc_packet *)skb->cb;

	packet->q_idx = skb_get_queue_mapping(skb);

	packet->total_data_buflen = skb->len;
	packet->total_bytes = skb->len;
	packet->total_packets = 1;

	rndis_msg = (struct rndis_message *)skb->head;

	memset(rndis_msg, 0, RNDIS_AND_PPI_SIZE);

	/* Add the rndis header */
	rndis_msg->ndis_msg_type = RNDIS_MSG_PACKET;
	rndis_msg->msg_len = packet->total_data_buflen;
	rndis_pkt = &rndis_msg->msg.pkt;
	rndis_pkt->data_offset = sizeof(struct rndis_packet);
	rndis_pkt->data_len = packet->total_data_buflen;
	rndis_pkt->per_pkt_info_offset = sizeof(struct rndis_packet);

	rndis_msg_size = RNDIS_MESSAGE_SIZE(struct rndis_packet);

	hash = skb_get_hash_raw(skb);
	if (hash != 0 && net->real_num_tx_queues > 1) {
		rndis_msg_size += NDIS_HASH_PPI_SIZE;
		ppi = init_ppi_data(rndis_msg, NDIS_HASH_PPI_SIZE,
				    NBL_HASH_VALUE);
		*(u32 *)((void *)ppi + ppi->ppi_offset) = hash;
	}

	if (skb_vlan_tag_present(skb)) {
		struct ndis_pkt_8021q_info *vlan;

		rndis_msg_size += NDIS_VLAN_PPI_SIZE;
		ppi = init_ppi_data(rndis_msg, NDIS_VLAN_PPI_SIZE,
				    IEEE_8021Q_INFO);

		vlan = (void *)ppi + ppi->ppi_offset;
		vlan->vlanid = skb->vlan_tci & VLAN_VID_MASK;
		vlan->pri = (skb->vlan_tci & VLAN_PRIO_MASK) >>
				VLAN_PRIO_SHIFT;
	}

	if (skb_is_gso(skb)) {
		struct ndis_tcp_lso_info *lso_info;

		rndis_msg_size += NDIS_LSO_PPI_SIZE;
		ppi = init_ppi_data(rndis_msg, NDIS_LSO_PPI_SIZE,
				    TCP_LARGESEND_PKTINFO);

		lso_info = (void *)ppi + ppi->ppi_offset;

		lso_info->lso_v2_transmit.type = NDIS_TCP_LARGE_SEND_OFFLOAD_V2_TYPE;
		if (skb->protocol == htons(ETH_P_IP)) {
			lso_info->lso_v2_transmit.ip_version =
				NDIS_TCP_LARGE_SEND_OFFLOAD_IPV4;
			ip_hdr(skb)->tot_len = 0;
			ip_hdr(skb)->check = 0;
			tcp_hdr(skb)->check =
				~csum_tcpudp_magic(ip_hdr(skb)->saddr,
						   ip_hdr(skb)->daddr, 0, IPPROTO_TCP, 0);
		} else {
			lso_info->lso_v2_transmit.ip_version =
				NDIS_TCP_LARGE_SEND_OFFLOAD_IPV6;
			ipv6_hdr(skb)->payload_len = 0;
			tcp_hdr(skb)->check =
				~csum_ipv6_magic(&ipv6_hdr(skb)->saddr,
						 &ipv6_hdr(skb)->daddr, 0, IPPROTO_TCP, 0);
		}
		lso_info->lso_v2_transmit.tcp_header_offset = skb_transport_offset(skb);
		lso_info->lso_v2_transmit.mss = skb_shinfo(skb)->gso_size;
	} else if (skb->ip_summed == CHECKSUM_PARTIAL) {
		if (net_checksum_info(skb) & net_device_ctx->tx_checksum_mask) {
			struct ndis_tcp_ip_checksum_info *csum_info;

			rndis_msg_size += NDIS_CSUM_PPI_SIZE;
			ppi = init_ppi_data(rndis_msg, NDIS_CSUM_PPI_SIZE,
					    TCPIP_CHKSUM_PKTINFO);

			csum_info = (struct ndis_tcp_ip_checksum_info *)((void *)ppi +
									 ppi->ppi_offset);

			csum_info->transmit.tcp_header_offset = skb_transport_offset(skb);

			if (skb->protocol == htons(ETH_P_IP)) {
				csum_info->transmit.is_ipv4 = 1;

				if (ip_hdr(skb)->protocol == IPPROTO_TCP)
					csum_info->transmit.tcp_checksum = 1;
				else
					csum_info->transmit.udp_checksum = 1;
			} else {
				csum_info->transmit.is_ipv6 = 1;

				if (ipv6_hdr(skb)->nexthdr == IPPROTO_TCP)
					csum_info->transmit.tcp_checksum = 1;
				else
					csum_info->transmit.udp_checksum = 1;
			}
		} else {
			/* Can't do offload of this type of checksum */
			if (skb_checksum_help(skb))
				goto drop;
		}
	}

	/* Start filling in the page buffers with the rndis hdr */
	rndis_msg->msg_len += rndis_msg_size;
	packet->total_data_buflen = rndis_msg->msg_len;
	packet->page_buf_cnt = init_page_array(rndis_msg, rndis_msg_size,
					       skb, packet, pb);

	/* timestamp packet in software */
	skb_tx_timestamp(skb);

	ret = netvsc_send(net, packet, rndis_msg, pb, skb);
	if (likely(ret == 0))
		return NETDEV_TX_OK;

	if (ret == -EAGAIN) {
		++net_device_ctx->eth_stats.tx_busy;
		return NETDEV_TX_BUSY;
	}

	if (ret == -ENOSPC)
		++net_device_ctx->eth_stats.tx_no_space;

drop:
	dev_kfree_skb_any(skb);
	net->stats.tx_dropped++;

	return NETDEV_TX_OK;

no_memory:
	++net_device_ctx->eth_stats.tx_no_memory;
	goto drop;
}

/*
 * netvsc_linkstatus_callback - Link up/down notification
 */
void netvsc_linkstatus_callback(struct hv_device *device_obj,
				struct rndis_message *resp)
{
	struct rndis_indicate_status *indicate = &resp->msg.indicate_status;
	struct net_device *net;
	struct net_device_context *ndev_ctx;
	struct netvsc_reconfig *event;
	unsigned long flags;

	net = hv_get_drvdata(device_obj);

	if (!net)
		return;

	ndev_ctx = netdev_priv(net);

	/* Update the physical link speed when changing to another vSwitch */
	if (indicate->status == RNDIS_STATUS_LINK_SPEED_CHANGE) {
		u32 speed;

		speed = *(u32 *)((void *)indicate
				 + indicate->status_buf_offset) / 10000;
		ndev_ctx->speed = speed;
		return;
	}

	/* Handle these link change statuses below */
	if (indicate->status != RNDIS_STATUS_NETWORK_CHANGE &&
	    indicate->status != RNDIS_STATUS_MEDIA_CONNECT &&
	    indicate->status != RNDIS_STATUS_MEDIA_DISCONNECT)
		return;

	if (net->reg_state != NETREG_REGISTERED)
		return;

	event = kzalloc(sizeof(*event), GFP_ATOMIC);
	if (!event)
		return;
	event->event = indicate->status;

	spin_lock_irqsave(&ndev_ctx->lock, flags);
	list_add_tail(&event->list, &ndev_ctx->reconfig_events);
	spin_unlock_irqrestore(&ndev_ctx->lock, flags);

	schedule_delayed_work(&ndev_ctx->dwork, 0);
}

static struct sk_buff *netvsc_alloc_recv_skb(struct net_device *net,
					     struct napi_struct *napi,
					     const struct ndis_tcp_ip_checksum_info *csum_info,
					     const struct ndis_pkt_8021q_info *vlan,
					     void *data, u32 buflen)
{
	struct sk_buff *skb;

	skb = napi_alloc_skb(napi, buflen);
	if (!skb)
		return skb;

	/*
	 * Copy to skb. This copy is needed here since the memory pointed by
	 * hv_netvsc_packet cannot be deallocated
	 */
	skb_put_data(skb, data, buflen);

	skb->protocol = eth_type_trans(skb, net);

	/* skb is already created with CHECKSUM_NONE */
	skb_checksum_none_assert(skb);

	/*
	 * In Linux, the IP checksum is always checked.
	 * Do L4 checksum offload if enabled and present.
	 */
	if (csum_info && (net->features & NETIF_F_RXCSUM)) {
		if (csum_info->receive.tcp_checksum_succeeded ||
		    csum_info->receive.udp_checksum_succeeded)
			skb->ip_summed = CHECKSUM_UNNECESSARY;
	}

	if (vlan) {
		u16 vlan_tci = vlan->vlanid | (vlan->pri << VLAN_PRIO_SHIFT);

		__vlan_hwaccel_put_tag(skb, htons(ETH_P_8021Q),
				       vlan_tci);
	}

	return skb;
}

/*
 * netvsc_recv_callback -  Callback when we receive a packet from the
 * "wire" on the specified device.
 */
int netvsc_recv_callback(struct net_device *net,
			 struct vmbus_channel *channel,
			 void  *data, u32 len,
			 const struct ndis_tcp_ip_checksum_info *csum_info,
			 const struct ndis_pkt_8021q_info *vlan)
{
	struct net_device_context *net_device_ctx = netdev_priv(net);
	struct netvsc_device *net_device;
	u16 q_idx = channel->offermsg.offer.sub_channel_index;
	struct netvsc_channel *nvchan;
	struct sk_buff *skb;
	struct netvsc_stats *rx_stats;

	if (net->reg_state != NETREG_REGISTERED)
		return NVSP_STAT_FAIL;

	rcu_read_lock();
	net_device = rcu_dereference(net_device_ctx->nvdev);
	if (unlikely(!net_device))
		goto drop;

	nvchan = &net_device->chan_table[q_idx];

	/* Allocate a skb - TODO direct I/O to pages? */
	skb = netvsc_alloc_recv_skb(net, &nvchan->napi,
				    csum_info, vlan, data, len);
	if (unlikely(!skb)) {
drop:
		++net->stats.rx_dropped;
		rcu_read_unlock();
		return NVSP_STAT_FAIL;
	}

	skb_record_rx_queue(skb, q_idx);

	/*
	 * Even if injecting the packet, record the statistics
	 * on the synthetic device because modifying the VF device
	 * statistics will not work correctly.
	 */
	rx_stats = &nvchan->rx_stats;
	u64_stats_update_begin(&rx_stats->syncp);
	rx_stats->packets++;
	rx_stats->bytes += len;

	if (skb->pkt_type == PACKET_BROADCAST)
		++rx_stats->broadcast;
	else if (skb->pkt_type == PACKET_MULTICAST)
		++rx_stats->multicast;
	u64_stats_update_end(&rx_stats->syncp);

	napi_gro_receive(&nvchan->napi, skb);
	rcu_read_unlock();

	return 0;
}

static void netvsc_get_drvinfo(struct net_device *net,
			       struct ethtool_drvinfo *info)
{
	strlcpy(info->driver, KBUILD_MODNAME, sizeof(info->driver));
	strlcpy(info->fw_version, "N/A", sizeof(info->fw_version));
}

static void netvsc_get_channels(struct net_device *net,
				struct ethtool_channels *channel)
{
	struct net_device_context *net_device_ctx = netdev_priv(net);
	struct netvsc_device *nvdev = rtnl_dereference(net_device_ctx->nvdev);

	if (nvdev) {
		channel->max_combined	= nvdev->max_chn;
		channel->combined_count = nvdev->num_chn;
	}
}

static int netvsc_detach(struct net_device *ndev,
			 struct netvsc_device *nvdev)
{
	struct net_device_context *ndev_ctx = netdev_priv(ndev);
	struct hv_device *hdev = ndev_ctx->device_ctx;
	int ret;

	/* Don't try continuing to try and setup sub channels */
	if (cancel_work_sync(&nvdev->subchan_work))
		nvdev->num_chn = 1;

	/* If device was up (receiving) then shutdown */
	if (netif_running(ndev)) {
		netif_tx_disable(ndev);

		ret = rndis_filter_close(nvdev);
		if (ret) {
			netdev_err(ndev,
				   "unable to close device (ret %d).\n", ret);
			return ret;
		}

		ret = netvsc_wait_until_empty(nvdev);
		if (ret) {
			netdev_err(ndev,
				   "Ring buffer not empty after closing rndis\n");
			return ret;
		}
	}

	netif_device_detach(ndev);

	rndis_filter_device_remove(hdev, nvdev);

	return 0;
}

static int netvsc_attach(struct net_device *ndev,
			 struct netvsc_device_info *dev_info)
{
	struct net_device_context *ndev_ctx = netdev_priv(ndev);
	struct hv_device *hdev = ndev_ctx->device_ctx;
	struct netvsc_device *nvdev;
	struct rndis_device *rdev;
	int ret;

	nvdev = rndis_filter_device_add(hdev, dev_info);
	if (IS_ERR(nvdev))
		return PTR_ERR(nvdev);

	if (nvdev->num_chn > 1) {
		ret = rndis_set_subchannel(ndev, nvdev);

		/* if unavailable, just proceed with one queue */
		if (ret) {
			nvdev->max_chn = 1;
			nvdev->num_chn = 1;
		}
	}

	/* In any case device is now ready */
	netif_device_attach(ndev);

	/* Note: enable and attach happen when sub-channels setup */
	netif_carrier_off(ndev);

	if (netif_running(ndev)) {
		ret = rndis_filter_open(nvdev);
		if (ret)
			return ret;

		rdev = nvdev->extension;
		if (!rdev->link_state)
			netif_carrier_on(ndev);
	}

	return 0;
}

static int netvsc_set_channels(struct net_device *net,
			       struct ethtool_channels *channels)
{
	struct net_device_context *net_device_ctx = netdev_priv(net);
	struct netvsc_device *nvdev = rtnl_dereference(net_device_ctx->nvdev);
	unsigned int orig, count = channels->combined_count;
	struct netvsc_device_info device_info;
	int ret;

	/* We do not support separate count for rx, tx, or other */
	if (count == 0 ||
	    channels->rx_count || channels->tx_count || channels->other_count)
		return -EINVAL;

	if (!nvdev || nvdev->destroy)
		return -ENODEV;

	if (nvdev->nvsp_version < NVSP_PROTOCOL_VERSION_5)
		return -EINVAL;

	if (count > nvdev->max_chn)
		return -EINVAL;

	orig = nvdev->num_chn;

	memset(&device_info, 0, sizeof(device_info));
	device_info.num_chn = count;
	device_info.ring_size = ring_size;
	device_info.send_sections = nvdev->send_section_cnt;
	device_info.send_section_size = nvdev->send_section_size;
	device_info.recv_sections = nvdev->recv_section_cnt;
	device_info.recv_section_size = nvdev->recv_section_size;

	ret = netvsc_detach(net, nvdev);
	if (ret)
		return ret;

	ret = netvsc_attach(net, &device_info);
	if (ret) {
		device_info.num_chn = orig;
		if (netvsc_attach(net, &device_info))
			netdev_err(net, "restoring channel setting failed\n");
	}

	return ret;
}

static bool
netvsc_validate_ethtool_ss_cmd(const struct ethtool_link_ksettings *cmd)
{
	struct ethtool_link_ksettings diff1 = *cmd;
	struct ethtool_link_ksettings diff2 = {};

	diff1.base.speed = 0;
	diff1.base.duplex = 0;
	/* advertising and cmd are usually set */
	ethtool_link_ksettings_zero_link_mode(&diff1, advertising);
	diff1.base.cmd = 0;
	/* We set port to PORT_OTHER */
	diff2.base.port = PORT_OTHER;

	return !memcmp(&diff1, &diff2, sizeof(diff1));
}

static void netvsc_init_settings(struct net_device *dev)
{
	struct net_device_context *ndc = netdev_priv(dev);

	ndc->udp4_l4_hash = true;
	ndc->udp6_l4_hash = true;

	ndc->speed = SPEED_UNKNOWN;
	ndc->duplex = DUPLEX_FULL;
}

static int netvsc_get_link_ksettings(struct net_device *dev,
				     struct ethtool_link_ksettings *cmd)
{
	struct net_device_context *ndc = netdev_priv(dev);

	cmd->base.speed = ndc->speed;
	cmd->base.duplex = ndc->duplex;
	cmd->base.port = PORT_OTHER;

	return 0;
}

static int netvsc_set_link_ksettings(struct net_device *dev,
				     const struct ethtool_link_ksettings *cmd)
{
	struct net_device_context *ndc = netdev_priv(dev);
	u32 speed;

	speed = cmd->base.speed;
	if (!ethtool_validate_speed(speed) ||
	    !ethtool_validate_duplex(cmd->base.duplex) ||
	    !netvsc_validate_ethtool_ss_cmd(cmd))
		return -EINVAL;

	ndc->speed = speed;
	ndc->duplex = cmd->base.duplex;

	return 0;
}

static int netvsc_change_mtu(struct net_device *ndev, int mtu)
{
	struct net_device_context *ndevctx = netdev_priv(ndev);
	struct net_device *vf_netdev = rtnl_dereference(ndevctx->vf_netdev);
	struct netvsc_device *nvdev = rtnl_dereference(ndevctx->nvdev);
	int orig_mtu = ndev->mtu;
	struct netvsc_device_info device_info;
	int ret = 0;

	if (!nvdev || nvdev->destroy)
		return -ENODEV;

	/* Change MTU of underlying VF netdev first. */
	if (vf_netdev) {
		ret = dev_set_mtu(vf_netdev, mtu);
		if (ret)
			return ret;
	}

	memset(&device_info, 0, sizeof(device_info));
	device_info.ring_size = ring_size;
	device_info.num_chn = nvdev->num_chn;
	device_info.send_sections = nvdev->send_section_cnt;
	device_info.send_section_size = nvdev->send_section_size;
	device_info.recv_sections = nvdev->recv_section_cnt;
	device_info.recv_section_size = nvdev->recv_section_size;

	ret = netvsc_detach(ndev, nvdev);
	if (ret)
		goto rollback_vf;

	ndev->mtu = mtu;

	ret = netvsc_attach(ndev, &device_info);
	if (ret)
		goto rollback;

	return 0;

rollback:
	/* Attempt rollback to original MTU */
	ndev->mtu = orig_mtu;

	if (netvsc_attach(ndev, &device_info))
		netdev_err(ndev, "restoring mtu failed\n");
rollback_vf:
	if (vf_netdev)
		dev_set_mtu(vf_netdev, orig_mtu);

	return ret;
}

static void netvsc_get_vf_stats(struct net_device *net,
				struct netvsc_vf_pcpu_stats *tot)
{
	struct net_device_context *ndev_ctx = netdev_priv(net);
	int i;

	memset(tot, 0, sizeof(*tot));

	for_each_possible_cpu(i) {
		const struct netvsc_vf_pcpu_stats *stats
			= per_cpu_ptr(ndev_ctx->vf_stats, i);
		u64 rx_packets, rx_bytes, tx_packets, tx_bytes;
		unsigned int start;

		do {
			start = u64_stats_fetch_begin_irq(&stats->syncp);
			rx_packets = stats->rx_packets;
			tx_packets = stats->tx_packets;
			rx_bytes = stats->rx_bytes;
			tx_bytes = stats->tx_bytes;
		} while (u64_stats_fetch_retry_irq(&stats->syncp, start));

		tot->rx_packets += rx_packets;
		tot->tx_packets += tx_packets;
		tot->rx_bytes   += rx_bytes;
		tot->tx_bytes   += tx_bytes;
		tot->tx_dropped += stats->tx_dropped;
	}
}

static void netvsc_get_stats64(struct net_device *net,
			       struct rtnl_link_stats64 *t)
{
	struct net_device_context *ndev_ctx = netdev_priv(net);
	struct netvsc_device *nvdev = rcu_dereference_rtnl(ndev_ctx->nvdev);
	struct netvsc_vf_pcpu_stats vf_tot;
	int i;

	if (!nvdev)
		return;

	netdev_stats_to_stats64(t, &net->stats);

	netvsc_get_vf_stats(net, &vf_tot);
	t->rx_packets += vf_tot.rx_packets;
	t->tx_packets += vf_tot.tx_packets;
	t->rx_bytes   += vf_tot.rx_bytes;
	t->tx_bytes   += vf_tot.tx_bytes;
	t->tx_dropped += vf_tot.tx_dropped;

	for (i = 0; i < nvdev->num_chn; i++) {
		const struct netvsc_channel *nvchan = &nvdev->chan_table[i];
		const struct netvsc_stats *stats;
		u64 packets, bytes, multicast;
		unsigned int start;

		stats = &nvchan->tx_stats;
		do {
			start = u64_stats_fetch_begin_irq(&stats->syncp);
			packets = stats->packets;
			bytes = stats->bytes;
		} while (u64_stats_fetch_retry_irq(&stats->syncp, start));

		t->tx_bytes	+= bytes;
		t->tx_packets	+= packets;

		stats = &nvchan->rx_stats;
		do {
			start = u64_stats_fetch_begin_irq(&stats->syncp);
			packets = stats->packets;
			bytes = stats->bytes;
			multicast = stats->multicast + stats->broadcast;
		} while (u64_stats_fetch_retry_irq(&stats->syncp, start));

		t->rx_bytes	+= bytes;
		t->rx_packets	+= packets;
		t->multicast	+= multicast;
	}
}

static int netvsc_set_mac_addr(struct net_device *ndev, void *p)
{
	struct net_device_context *ndc = netdev_priv(ndev);
	struct net_device *vf_netdev = rtnl_dereference(ndc->vf_netdev);
	struct netvsc_device *nvdev = rtnl_dereference(ndc->nvdev);
	struct sockaddr *addr = p;
	int err;

	err = eth_prepare_mac_addr_change(ndev, p);
	if (err)
		return err;

	if (!nvdev)
		return -ENODEV;

	if (vf_netdev) {
		err = dev_set_mac_address(vf_netdev, addr);
		if (err)
			return err;
	}

	err = rndis_filter_set_device_mac(nvdev, addr->sa_data);
	if (!err) {
		eth_commit_mac_addr_change(ndev, p);
	} else if (vf_netdev) {
		/* rollback change on VF */
		memcpy(addr->sa_data, ndev->dev_addr, ETH_ALEN);
		dev_set_mac_address(vf_netdev, addr);
	}

	return err;
}

static const struct {
	char name[ETH_GSTRING_LEN];
	u16 offset;
} netvsc_stats[] = {
	{ "tx_scattered", offsetof(struct netvsc_ethtool_stats, tx_scattered) },
	{ "tx_no_memory",  offsetof(struct netvsc_ethtool_stats, tx_no_memory) },
	{ "tx_no_space",  offsetof(struct netvsc_ethtool_stats, tx_no_space) },
	{ "tx_too_big",	  offsetof(struct netvsc_ethtool_stats, tx_too_big) },
	{ "tx_busy",	  offsetof(struct netvsc_ethtool_stats, tx_busy) },
	{ "tx_send_full", offsetof(struct netvsc_ethtool_stats, tx_send_full) },
	{ "rx_comp_busy", offsetof(struct netvsc_ethtool_stats, rx_comp_busy) },
}, vf_stats[] = {
	{ "vf_rx_packets", offsetof(struct netvsc_vf_pcpu_stats, rx_packets) },
	{ "vf_rx_bytes",   offsetof(struct netvsc_vf_pcpu_stats, rx_bytes) },
	{ "vf_tx_packets", offsetof(struct netvsc_vf_pcpu_stats, tx_packets) },
	{ "vf_tx_bytes",   offsetof(struct netvsc_vf_pcpu_stats, tx_bytes) },
	{ "vf_tx_dropped", offsetof(struct netvsc_vf_pcpu_stats, tx_dropped) },
};

#define NETVSC_GLOBAL_STATS_LEN	ARRAY_SIZE(netvsc_stats)
#define NETVSC_VF_STATS_LEN	ARRAY_SIZE(vf_stats)

/* 4 statistics per queue (rx/tx packets/bytes) */
#define NETVSC_QUEUE_STATS_LEN(dev) ((dev)->num_chn * 4)

static int netvsc_get_sset_count(struct net_device *dev, int string_set)
{
	struct net_device_context *ndc = netdev_priv(dev);
	struct netvsc_device *nvdev = rtnl_dereference(ndc->nvdev);

	if (!nvdev)
		return -ENODEV;

	switch (string_set) {
	case ETH_SS_STATS:
		return NETVSC_GLOBAL_STATS_LEN
			+ NETVSC_VF_STATS_LEN
			+ NETVSC_QUEUE_STATS_LEN(nvdev);
	default:
		return -EINVAL;
	}
}

static void netvsc_get_ethtool_stats(struct net_device *dev,
				     struct ethtool_stats *stats, u64 *data)
{
	struct net_device_context *ndc = netdev_priv(dev);
	struct netvsc_device *nvdev = rtnl_dereference(ndc->nvdev);
	const void *nds = &ndc->eth_stats;
	const struct netvsc_stats *qstats;
	struct netvsc_vf_pcpu_stats sum;
	unsigned int start;
	u64 packets, bytes;
	int i, j;

	if (!nvdev)
		return;

	for (i = 0; i < NETVSC_GLOBAL_STATS_LEN; i++)
		data[i] = *(unsigned long *)(nds + netvsc_stats[i].offset);

	netvsc_get_vf_stats(dev, &sum);
	for (j = 0; j < NETVSC_VF_STATS_LEN; j++)
		data[i++] = *(u64 *)((void *)&sum + vf_stats[j].offset);

	for (j = 0; j < nvdev->num_chn; j++) {
		qstats = &nvdev->chan_table[j].tx_stats;

		do {
			start = u64_stats_fetch_begin_irq(&qstats->syncp);
			packets = qstats->packets;
			bytes = qstats->bytes;
		} while (u64_stats_fetch_retry_irq(&qstats->syncp, start));
		data[i++] = packets;
		data[i++] = bytes;

		qstats = &nvdev->chan_table[j].rx_stats;
		do {
			start = u64_stats_fetch_begin_irq(&qstats->syncp);
			packets = qstats->packets;
			bytes = qstats->bytes;
		} while (u64_stats_fetch_retry_irq(&qstats->syncp, start));
		data[i++] = packets;
		data[i++] = bytes;
	}
}

static void netvsc_get_strings(struct net_device *dev, u32 stringset, u8 *data)
{
	struct net_device_context *ndc = netdev_priv(dev);
	struct netvsc_device *nvdev = rtnl_dereference(ndc->nvdev);
	u8 *p = data;
	int i;

	if (!nvdev)
		return;

	switch (stringset) {
	case ETH_SS_STATS:
		for (i = 0; i < ARRAY_SIZE(netvsc_stats); i++) {
			memcpy(p, netvsc_stats[i].name, ETH_GSTRING_LEN);
			p += ETH_GSTRING_LEN;
		}

		for (i = 0; i < ARRAY_SIZE(vf_stats); i++) {
			memcpy(p, vf_stats[i].name, ETH_GSTRING_LEN);
			p += ETH_GSTRING_LEN;
		}

		for (i = 0; i < nvdev->num_chn; i++) {
			sprintf(p, "tx_queue_%u_packets", i);
			p += ETH_GSTRING_LEN;
			sprintf(p, "tx_queue_%u_bytes", i);
			p += ETH_GSTRING_LEN;
			sprintf(p, "rx_queue_%u_packets", i);
			p += ETH_GSTRING_LEN;
			sprintf(p, "rx_queue_%u_bytes", i);
			p += ETH_GSTRING_LEN;
		}

		break;
	}
}

static int
netvsc_get_rss_hash_opts(struct net_device_context *ndc,
			 struct ethtool_rxnfc *info)
{
	info->data = RXH_IP_SRC | RXH_IP_DST;

	switch (info->flow_type) {
	case TCP_V4_FLOW:
	case TCP_V6_FLOW:
		info->data |= RXH_L4_B_0_1 | RXH_L4_B_2_3;
		break;

	case UDP_V4_FLOW:
		if (ndc->udp4_l4_hash)
			info->data |= RXH_L4_B_0_1 | RXH_L4_B_2_3;

		break;

	case UDP_V6_FLOW:
		if (ndc->udp6_l4_hash)
			info->data |= RXH_L4_B_0_1 | RXH_L4_B_2_3;

		break;

	case IPV4_FLOW:
	case IPV6_FLOW:
		break;
	default:
		info->data = 0;
		break;
	}

	return 0;
}

static int
netvsc_get_rxnfc(struct net_device *dev, struct ethtool_rxnfc *info,
		 u32 *rules)
{
	struct net_device_context *ndc = netdev_priv(dev);
	struct netvsc_device *nvdev = rtnl_dereference(ndc->nvdev);

	if (!nvdev)
		return -ENODEV;

	switch (info->cmd) {
	case ETHTOOL_GRXRINGS:
		info->data = nvdev->num_chn;
		return 0;

	case ETHTOOL_GRXFH:
		return netvsc_get_rss_hash_opts(ndc, info);
	}
	return -EOPNOTSUPP;
}

static int netvsc_set_rss_hash_opts(struct net_device_context *ndc,
				    struct ethtool_rxnfc *info)
{
	if (info->data == (RXH_IP_SRC | RXH_IP_DST |
			   RXH_L4_B_0_1 | RXH_L4_B_2_3)) {
		if (info->flow_type == UDP_V4_FLOW)
			ndc->udp4_l4_hash = true;
		else if (info->flow_type == UDP_V6_FLOW)
			ndc->udp6_l4_hash = true;
		else
			return -EOPNOTSUPP;

		return 0;
	}

	if (info->data == (RXH_IP_SRC | RXH_IP_DST)) {
		if (info->flow_type == UDP_V4_FLOW)
			ndc->udp4_l4_hash = false;
		else if (info->flow_type == UDP_V6_FLOW)
			ndc->udp6_l4_hash = false;
		else
			return -EOPNOTSUPP;

		return 0;
	}

	return -EOPNOTSUPP;
}

static int
netvsc_set_rxnfc(struct net_device *ndev, struct ethtool_rxnfc *info)
{
	struct net_device_context *ndc = netdev_priv(ndev);

	if (info->cmd == ETHTOOL_SRXFH)
		return netvsc_set_rss_hash_opts(ndc, info);

	return -EOPNOTSUPP;
}

#ifdef CONFIG_NET_POLL_CONTROLLER
static void netvsc_poll_controller(struct net_device *dev)
{
	struct net_device_context *ndc = netdev_priv(dev);
	struct netvsc_device *ndev;
	int i;

	rcu_read_lock();
	ndev = rcu_dereference(ndc->nvdev);
	if (ndev) {
		for (i = 0; i < ndev->num_chn; i++) {
			struct netvsc_channel *nvchan = &ndev->chan_table[i];

			napi_schedule(&nvchan->napi);
		}
	}
	rcu_read_unlock();
}
#endif

static u32 netvsc_get_rxfh_key_size(struct net_device *dev)
{
	return NETVSC_HASH_KEYLEN;
}

static u32 netvsc_rss_indir_size(struct net_device *dev)
{
	return ITAB_NUM;
}

static int netvsc_get_rxfh(struct net_device *dev, u32 *indir, u8 *key,
			   u8 *hfunc)
{
	struct net_device_context *ndc = netdev_priv(dev);
	struct netvsc_device *ndev = rtnl_dereference(ndc->nvdev);
	struct rndis_device *rndis_dev;
	int i;

	if (!ndev)
		return -ENODEV;

	if (hfunc)
		*hfunc = ETH_RSS_HASH_TOP;	/* Toeplitz */

	rndis_dev = ndev->extension;
	if (indir) {
		for (i = 0; i < ITAB_NUM; i++)
			indir[i] = rndis_dev->rx_table[i];
	}

	if (key)
		memcpy(key, rndis_dev->rss_key, NETVSC_HASH_KEYLEN);

	return 0;
}

static int netvsc_set_rxfh(struct net_device *dev, const u32 *indir,
			   const u8 *key, const u8 hfunc)
{
	struct net_device_context *ndc = netdev_priv(dev);
	struct netvsc_device *ndev = rtnl_dereference(ndc->nvdev);
	struct rndis_device *rndis_dev;
	int i;

	if (!ndev)
		return -ENODEV;

	if (hfunc != ETH_RSS_HASH_NO_CHANGE && hfunc != ETH_RSS_HASH_TOP)
		return -EOPNOTSUPP;

	rndis_dev = ndev->extension;
	if (indir) {
		for (i = 0; i < ITAB_NUM; i++)
			if (indir[i] >= ndev->num_chn)
				return -EINVAL;

		for (i = 0; i < ITAB_NUM; i++)
			rndis_dev->rx_table[i] = indir[i];
	}

	if (!key) {
		if (!indir)
			return 0;

		key = rndis_dev->rss_key;
	}

	return rndis_filter_set_rss_param(rndis_dev, key);
}

/* Hyper-V RNDIS protocol does not have ring in the HW sense.
 * It does have pre-allocated receive area which is divided into sections.
 */
static void __netvsc_get_ringparam(struct netvsc_device *nvdev,
				   struct ethtool_ringparam *ring)
{
	u32 max_buf_size;

	ring->rx_pending = nvdev->recv_section_cnt;
	ring->tx_pending = nvdev->send_section_cnt;

	if (nvdev->nvsp_version <= NVSP_PROTOCOL_VERSION_2)
		max_buf_size = NETVSC_RECEIVE_BUFFER_SIZE_LEGACY;
	else
		max_buf_size = NETVSC_RECEIVE_BUFFER_SIZE;

	ring->rx_max_pending = max_buf_size / nvdev->recv_section_size;
	ring->tx_max_pending = NETVSC_SEND_BUFFER_SIZE
		/ nvdev->send_section_size;
}

static void netvsc_get_ringparam(struct net_device *ndev,
				 struct ethtool_ringparam *ring)
{
	struct net_device_context *ndevctx = netdev_priv(ndev);
	struct netvsc_device *nvdev = rtnl_dereference(ndevctx->nvdev);

	if (!nvdev)
		return;

	__netvsc_get_ringparam(nvdev, ring);
}

static int netvsc_set_ringparam(struct net_device *ndev,
				struct ethtool_ringparam *ring)
{
	struct net_device_context *ndevctx = netdev_priv(ndev);
	struct netvsc_device *nvdev = rtnl_dereference(ndevctx->nvdev);
	struct netvsc_device_info device_info;
	struct ethtool_ringparam orig;
	u32 new_tx, new_rx;
	int ret = 0;

	if (!nvdev || nvdev->destroy)
		return -ENODEV;

	memset(&orig, 0, sizeof(orig));
	__netvsc_get_ringparam(nvdev, &orig);

	new_tx = clamp_t(u32, ring->tx_pending,
			 NETVSC_MIN_TX_SECTIONS, orig.tx_max_pending);
	new_rx = clamp_t(u32, ring->rx_pending,
			 NETVSC_MIN_RX_SECTIONS, orig.rx_max_pending);

	if (new_tx == orig.tx_pending &&
	    new_rx == orig.rx_pending)
		return 0;	 /* no change */

	memset(&device_info, 0, sizeof(device_info));
	device_info.num_chn = nvdev->num_chn;
	device_info.ring_size = ring_size;
	device_info.send_sections = new_tx;
	device_info.send_section_size = nvdev->send_section_size;
	device_info.recv_sections = new_rx;
	device_info.recv_section_size = nvdev->recv_section_size;

	ret = netvsc_detach(ndev, nvdev);
	if (ret)
		return ret;

	ret = netvsc_attach(ndev, &device_info);
	if (ret) {
		device_info.send_sections = orig.tx_pending;
		device_info.recv_sections = orig.rx_pending;

		if (netvsc_attach(ndev, &device_info))
			netdev_err(ndev, "restoring ringparam failed");
	}

	return ret;
}

static const struct ethtool_ops ethtool_ops = {
	.get_drvinfo	= netvsc_get_drvinfo,
	.get_link	= ethtool_op_get_link,
	.get_ethtool_stats = netvsc_get_ethtool_stats,
	.get_sset_count = netvsc_get_sset_count,
	.get_strings	= netvsc_get_strings,
	.get_channels   = netvsc_get_channels,
	.set_channels   = netvsc_set_channels,
	.get_ts_info	= ethtool_op_get_ts_info,
	.get_rxnfc	= netvsc_get_rxnfc,
	.set_rxnfc	= netvsc_set_rxnfc,
	.get_rxfh_key_size = netvsc_get_rxfh_key_size,
	.get_rxfh_indir_size = netvsc_rss_indir_size,
	.get_rxfh	= netvsc_get_rxfh,
	.set_rxfh	= netvsc_set_rxfh,
	.get_link_ksettings = netvsc_get_link_ksettings,
	.set_link_ksettings = netvsc_set_link_ksettings,
	.get_ringparam	= netvsc_get_ringparam,
	.set_ringparam	= netvsc_set_ringparam,
};

static const struct net_device_ops device_ops = {
	.ndo_open =			netvsc_open,
	.ndo_stop =			netvsc_close,
	.ndo_start_xmit =		netvsc_start_xmit,
	.ndo_change_rx_flags =		netvsc_change_rx_flags,
	.ndo_set_rx_mode =		netvsc_set_rx_mode,
	.ndo_change_mtu =		netvsc_change_mtu,
	.ndo_validate_addr =		eth_validate_addr,
	.ndo_set_mac_address =		netvsc_set_mac_addr,
	.ndo_select_queue =		netvsc_select_queue,
	.ndo_get_stats64 =		netvsc_get_stats64,
#ifdef CONFIG_NET_POLL_CONTROLLER
	.ndo_poll_controller =		netvsc_poll_controller,
#endif
};

/*
 * Handle link status changes. For RNDIS_STATUS_NETWORK_CHANGE emulate link
 * down/up sequence. In case of RNDIS_STATUS_MEDIA_CONNECT when carrier is
 * present send GARP packet to network peers with netif_notify_peers().
 */
static void netvsc_link_change(struct work_struct *w)
{
	struct net_device_context *ndev_ctx =
		container_of(w, struct net_device_context, dwork.work);
	struct hv_device *device_obj = ndev_ctx->device_ctx;
	struct net_device *net = hv_get_drvdata(device_obj);
	struct netvsc_device *net_device;
	struct rndis_device *rdev;
	struct netvsc_reconfig *event = NULL;
	bool notify = false, reschedule = false;
	unsigned long flags, next_reconfig, delay;

	/* if changes are happening, comeback later */
	if (!rtnl_trylock()) {
		schedule_delayed_work(&ndev_ctx->dwork, LINKCHANGE_INT);
		return;
	}

	net_device = rtnl_dereference(ndev_ctx->nvdev);
	if (!net_device)
		goto out_unlock;

	rdev = net_device->extension;

	next_reconfig = ndev_ctx->last_reconfig + LINKCHANGE_INT;
	if (time_is_after_jiffies(next_reconfig)) {
		/* link_watch only sends one notification with current state
		 * per second, avoid doing reconfig more frequently. Handle
		 * wrap around.
		 */
		delay = next_reconfig - jiffies;
		delay = delay < LINKCHANGE_INT ? delay : LINKCHANGE_INT;
		schedule_delayed_work(&ndev_ctx->dwork, delay);
		goto out_unlock;
	}
	ndev_ctx->last_reconfig = jiffies;

	spin_lock_irqsave(&ndev_ctx->lock, flags);
	if (!list_empty(&ndev_ctx->reconfig_events)) {
		event = list_first_entry(&ndev_ctx->reconfig_events,
					 struct netvsc_reconfig, list);
		list_del(&event->list);
		reschedule = !list_empty(&ndev_ctx->reconfig_events);
	}
	spin_unlock_irqrestore(&ndev_ctx->lock, flags);

	if (!event)
		goto out_unlock;

	switch (event->event) {
		/* Only the following events are possible due to the check in
		 * netvsc_linkstatus_callback()
		 */
	case RNDIS_STATUS_MEDIA_CONNECT:
		if (rdev->link_state) {
			rdev->link_state = false;
			netif_carrier_on(net);
			netif_tx_wake_all_queues(net);
		} else {
			notify = true;
		}
		kfree(event);
		break;
	case RNDIS_STATUS_MEDIA_DISCONNECT:
		if (!rdev->link_state) {
			rdev->link_state = true;
			netif_carrier_off(net);
			netif_tx_stop_all_queues(net);
		}
		kfree(event);
		break;
	case RNDIS_STATUS_NETWORK_CHANGE:
		/* Only makes sense if carrier is present */
		if (!rdev->link_state) {
			rdev->link_state = true;
			netif_carrier_off(net);
			netif_tx_stop_all_queues(net);
			event->event = RNDIS_STATUS_MEDIA_CONNECT;
			spin_lock_irqsave(&ndev_ctx->lock, flags);
			list_add(&event->list, &ndev_ctx->reconfig_events);
			spin_unlock_irqrestore(&ndev_ctx->lock, flags);
			reschedule = true;
		}
		break;
	}

	rtnl_unlock();

	if (notify)
		netdev_notify_peers(net);

	/* link_watch only sends one notification with current state per
	 * second, handle next reconfig event in 2 seconds.
	 */
	if (reschedule)
		schedule_delayed_work(&ndev_ctx->dwork, LINKCHANGE_INT);

	return;

out_unlock:
	rtnl_unlock();
}

static struct net_device *get_netvsc_bymac(const u8 *mac)
{
	struct net_device_context *ndev_ctx;

	list_for_each_entry(ndev_ctx, &netvsc_dev_list, list) {
		struct net_device *dev = hv_get_drvdata(ndev_ctx->device_ctx);

		if (ether_addr_equal(mac, dev->perm_addr))
			return dev;
	}

	return NULL;
}

static struct net_device *get_netvsc_byref(struct net_device *vf_netdev)
{
	struct net_device_context *net_device_ctx;
	struct net_device *dev;

	dev = netdev_master_upper_dev_get(vf_netdev);
	if (!dev || dev->netdev_ops != &device_ops)
		return NULL;	/* not a netvsc device */

	net_device_ctx = netdev_priv(dev);
	if (!rtnl_dereference(net_device_ctx->nvdev))
		return NULL;	/* device is removed */

	return dev;
}

/* Called when VF is injecting data into network stack.
 * Change the associated network device from VF to netvsc.
 * note: already called with rcu_read_lock
 */
static rx_handler_result_t netvsc_vf_handle_frame(struct sk_buff **pskb)
{
	struct sk_buff *skb = *pskb;
	struct net_device *ndev = rcu_dereference(skb->dev->rx_handler_data);
	struct net_device_context *ndev_ctx = netdev_priv(ndev);
	struct netvsc_vf_pcpu_stats *pcpu_stats
		 = this_cpu_ptr(ndev_ctx->vf_stats);

	skb->dev = ndev;

	u64_stats_update_begin(&pcpu_stats->syncp);
	pcpu_stats->rx_packets++;
	pcpu_stats->rx_bytes += skb->len;
	u64_stats_update_end(&pcpu_stats->syncp);

	return RX_HANDLER_ANOTHER;
}

static int netvsc_vf_join(struct net_device *vf_netdev,
			  struct net_device *ndev)
{
	struct net_device_context *ndev_ctx = netdev_priv(ndev);
	int ret;

	ret = netdev_rx_handler_register(vf_netdev,
					 netvsc_vf_handle_frame, ndev);
	if (ret != 0) {
		netdev_err(vf_netdev,
			   "can not register netvsc VF receive handler (err = %d)\n",
			   ret);
		goto rx_handler_failed;
	}

<<<<<<< HEAD
	ret = netdev_upper_dev_link(vf_netdev, ndev, NULL);
=======
	ret = netdev_master_upper_dev_link(vf_netdev, ndev,
					   NULL, NULL);
>>>>>>> 4cea13b6
	if (ret != 0) {
		netdev_err(vf_netdev,
			   "can not set master device %s (err = %d)\n",
			   ndev->name, ret);
		goto upper_link_failed;
	}

	/* set slave flag before open to prevent IPv6 addrconf */
	vf_netdev->flags |= IFF_SLAVE;

	schedule_delayed_work(&ndev_ctx->vf_takeover, VF_TAKEOVER_INT);

	call_netdevice_notifiers(NETDEV_JOIN, vf_netdev);

	netdev_info(vf_netdev, "joined to %s\n", ndev->name);
	return 0;

upper_link_failed:
	netdev_rx_handler_unregister(vf_netdev);
rx_handler_failed:
	return ret;
}

static void __netvsc_vf_setup(struct net_device *ndev,
			      struct net_device *vf_netdev)
{
	int ret;

	/* Align MTU of VF with master */
	ret = dev_set_mtu(vf_netdev, ndev->mtu);
	if (ret)
		netdev_warn(vf_netdev,
			    "unable to change mtu to %u\n", ndev->mtu);

	/* set multicast etc flags on VF */
	dev_change_flags(vf_netdev, ndev->flags | IFF_SLAVE);

	/* sync address list from ndev to VF */
	netif_addr_lock_bh(ndev);
	dev_uc_sync(vf_netdev, ndev);
	dev_mc_sync(vf_netdev, ndev);
	netif_addr_unlock_bh(ndev);

	if (netif_running(ndev)) {
		ret = dev_open(vf_netdev);
		if (ret)
			netdev_warn(vf_netdev,
				    "unable to open: %d\n", ret);
	}
}

/* Setup VF as slave of the synthetic device.
 * Runs in workqueue to avoid recursion in netlink callbacks.
 */
static void netvsc_vf_setup(struct work_struct *w)
{
	struct net_device_context *ndev_ctx
		= container_of(w, struct net_device_context, vf_takeover.work);
	struct net_device *ndev = hv_get_drvdata(ndev_ctx->device_ctx);
	struct net_device *vf_netdev;

	if (!rtnl_trylock()) {
		schedule_delayed_work(&ndev_ctx->vf_takeover, 0);
		return;
	}

	vf_netdev = rtnl_dereference(ndev_ctx->vf_netdev);
	if (vf_netdev)
		__netvsc_vf_setup(ndev, vf_netdev);

	rtnl_unlock();
}

static int netvsc_register_vf(struct net_device *vf_netdev)
{
	struct net_device *ndev;
	struct net_device_context *net_device_ctx;
	struct netvsc_device *netvsc_dev;

	if (vf_netdev->addr_len != ETH_ALEN)
		return NOTIFY_DONE;

	/*
	 * We will use the MAC address to locate the synthetic interface to
	 * associate with the VF interface. If we don't find a matching
	 * synthetic interface, move on.
	 */
	ndev = get_netvsc_bymac(vf_netdev->perm_addr);
	if (!ndev)
		return NOTIFY_DONE;

	net_device_ctx = netdev_priv(ndev);
	netvsc_dev = rtnl_dereference(net_device_ctx->nvdev);
	if (!netvsc_dev || rtnl_dereference(net_device_ctx->vf_netdev))
		return NOTIFY_DONE;

	if (netvsc_vf_join(vf_netdev, ndev) != 0)
		return NOTIFY_DONE;

	netdev_info(ndev, "VF registering: %s\n", vf_netdev->name);

	dev_hold(vf_netdev);
	rcu_assign_pointer(net_device_ctx->vf_netdev, vf_netdev);
	return NOTIFY_OK;
}

/* VF up/down change detected, schedule to change data path */
static int netvsc_vf_changed(struct net_device *vf_netdev)
{
	struct net_device_context *net_device_ctx;
	struct netvsc_device *netvsc_dev;
	struct net_device *ndev;
	bool vf_is_up = netif_running(vf_netdev);

	ndev = get_netvsc_byref(vf_netdev);
	if (!ndev)
		return NOTIFY_DONE;

	net_device_ctx = netdev_priv(ndev);
	netvsc_dev = rtnl_dereference(net_device_ctx->nvdev);
	if (!netvsc_dev)
		return NOTIFY_DONE;

	netvsc_switch_datapath(ndev, vf_is_up);
	netdev_info(ndev, "Data path switched %s VF: %s\n",
		    vf_is_up ? "to" : "from", vf_netdev->name);

	return NOTIFY_OK;
}

static int netvsc_unregister_vf(struct net_device *vf_netdev)
{
	struct net_device *ndev;
	struct net_device_context *net_device_ctx;

	ndev = get_netvsc_byref(vf_netdev);
	if (!ndev)
		return NOTIFY_DONE;

	net_device_ctx = netdev_priv(ndev);
	cancel_delayed_work_sync(&net_device_ctx->vf_takeover);

	netdev_info(ndev, "VF unregistering: %s\n", vf_netdev->name);

	netdev_rx_handler_unregister(vf_netdev);
	netdev_upper_dev_unlink(vf_netdev, ndev);
	RCU_INIT_POINTER(net_device_ctx->vf_netdev, NULL);
	dev_put(vf_netdev);

	return NOTIFY_OK;
}

static int netvsc_probe(struct hv_device *dev,
			const struct hv_vmbus_device_id *dev_id)
{
	struct net_device *net = NULL;
	struct net_device_context *net_device_ctx;
	struct netvsc_device_info device_info;
	struct netvsc_device *nvdev;
	int ret = -ENOMEM;

	net = alloc_etherdev_mq(sizeof(struct net_device_context),
				VRSS_CHANNEL_MAX);
	if (!net)
		goto no_net;

	netif_carrier_off(net);

	netvsc_init_settings(net);

	net_device_ctx = netdev_priv(net);
	net_device_ctx->device_ctx = dev;
	net_device_ctx->msg_enable = netif_msg_init(debug, default_msg);
	if (netif_msg_probe(net_device_ctx))
		netdev_dbg(net, "netvsc msg_enable: %d\n",
			   net_device_ctx->msg_enable);

	hv_set_drvdata(dev, net);

	INIT_DELAYED_WORK(&net_device_ctx->dwork, netvsc_link_change);

	spin_lock_init(&net_device_ctx->lock);
	INIT_LIST_HEAD(&net_device_ctx->reconfig_events);
	INIT_DELAYED_WORK(&net_device_ctx->vf_takeover, netvsc_vf_setup);

	net_device_ctx->vf_stats
		= netdev_alloc_pcpu_stats(struct netvsc_vf_pcpu_stats);
	if (!net_device_ctx->vf_stats)
		goto no_stats;

	net->netdev_ops = &device_ops;
	net->ethtool_ops = &ethtool_ops;
	SET_NETDEV_DEV(net, &dev->device);

	/* We always need headroom for rndis header */
	net->needed_headroom = RNDIS_AND_PPI_SIZE;

	/* Initialize the number of queues to be 1, we may change it if more
	 * channels are offered later.
	 */
	netif_set_real_num_tx_queues(net, 1);
	netif_set_real_num_rx_queues(net, 1);

	/* Notify the netvsc driver of the new device */
	memset(&device_info, 0, sizeof(device_info));
	device_info.ring_size = ring_size;
	device_info.num_chn = VRSS_CHANNEL_DEFAULT;
	device_info.send_sections = NETVSC_DEFAULT_TX;
	device_info.send_section_size = NETVSC_SEND_SECTION_SIZE;
	device_info.recv_sections = NETVSC_DEFAULT_RX;
	device_info.recv_section_size = NETVSC_RECV_SECTION_SIZE;

	nvdev = rndis_filter_device_add(dev, &device_info);
	if (IS_ERR(nvdev)) {
		ret = PTR_ERR(nvdev);
		netdev_err(net, "unable to add netvsc device (ret %d)\n", ret);
		goto rndis_failed;
	}

	memcpy(net->dev_addr, device_info.mac_adr, ETH_ALEN);

	if (nvdev->num_chn > 1)
		schedule_work(&nvdev->subchan_work);

	/* hw_features computed in rndis_netdev_set_hwcaps() */
	net->features = net->hw_features |
		NETIF_F_HIGHDMA | NETIF_F_SG |
		NETIF_F_HW_VLAN_CTAG_TX | NETIF_F_HW_VLAN_CTAG_RX;
	net->vlan_features = net->features;

	netdev_lockdep_set_classes(net);

	/* MTU range: 68 - 1500 or 65521 */
	net->min_mtu = NETVSC_MTU_MIN;
	if (nvdev->nvsp_version >= NVSP_PROTOCOL_VERSION_2)
		net->max_mtu = NETVSC_MTU - ETH_HLEN;
	else
		net->max_mtu = ETH_DATA_LEN;

	rtnl_lock();
	ret = register_netdevice(net);
	if (ret != 0) {
		pr_err("Unable to register netdev.\n");
		goto register_failed;
	}

	list_add(&net_device_ctx->list, &netvsc_dev_list);
	rtnl_unlock();
	return 0;

register_failed:
	rtnl_unlock();
	rndis_filter_device_remove(dev, nvdev);
rndis_failed:
	free_percpu(net_device_ctx->vf_stats);
no_stats:
	hv_set_drvdata(dev, NULL);
	free_netdev(net);
no_net:
	return ret;
}

static int netvsc_remove(struct hv_device *dev)
{
	struct net_device_context *ndev_ctx;
	struct net_device *vf_netdev, *net;
	struct netvsc_device *nvdev;

	net = hv_get_drvdata(dev);
	if (net == NULL) {
		dev_err(&dev->device, "No net device to remove\n");
		return 0;
	}

	ndev_ctx = netdev_priv(net);

	cancel_delayed_work_sync(&ndev_ctx->dwork);

	rcu_read_lock();
	nvdev = rcu_dereference(ndev_ctx->nvdev);

	if  (nvdev)
		cancel_work_sync(&nvdev->subchan_work);

	/*
	 * Call to the vsc driver to let it know that the device is being
	 * removed. Also blocks mtu and channel changes.
	 */
	rtnl_lock();
	vf_netdev = rtnl_dereference(ndev_ctx->vf_netdev);
	if (vf_netdev)
		netvsc_unregister_vf(vf_netdev);

	if (nvdev)
		rndis_filter_device_remove(dev, nvdev);

	unregister_netdevice(net);
	list_del(&ndev_ctx->list);

	rtnl_unlock();
	rcu_read_unlock();

	hv_set_drvdata(dev, NULL);

	free_percpu(ndev_ctx->vf_stats);
	free_netdev(net);
	return 0;
}

static const struct hv_vmbus_device_id id_table[] = {
	/* Network guid */
	{ HV_NIC_GUID, },
	{ },
};

MODULE_DEVICE_TABLE(vmbus, id_table);

/* The one and only one */
static struct  hv_driver netvsc_drv = {
	.name = KBUILD_MODNAME,
	.id_table = id_table,
	.probe = netvsc_probe,
	.remove = netvsc_remove,
};

/*
 * On Hyper-V, every VF interface is matched with a corresponding
 * synthetic interface. The synthetic interface is presented first
 * to the guest. When the corresponding VF instance is registered,
 * we will take care of switching the data path.
 */
static int netvsc_netdev_event(struct notifier_block *this,
			       unsigned long event, void *ptr)
{
	struct net_device *event_dev = netdev_notifier_info_to_dev(ptr);

	/* Skip our own events */
	if (event_dev->netdev_ops == &device_ops)
		return NOTIFY_DONE;

	/* Avoid non-Ethernet type devices */
	if (event_dev->type != ARPHRD_ETHER)
		return NOTIFY_DONE;

	/* Avoid Vlan dev with same MAC registering as VF */
	if (is_vlan_dev(event_dev))
		return NOTIFY_DONE;

	/* Avoid Bonding master dev with same MAC registering as VF */
	if ((event_dev->priv_flags & IFF_BONDING) &&
	    (event_dev->flags & IFF_MASTER))
		return NOTIFY_DONE;

	switch (event) {
	case NETDEV_REGISTER:
		return netvsc_register_vf(event_dev);
	case NETDEV_UNREGISTER:
		return netvsc_unregister_vf(event_dev);
	case NETDEV_UP:
	case NETDEV_DOWN:
		return netvsc_vf_changed(event_dev);
	default:
		return NOTIFY_DONE;
	}
}

static struct notifier_block netvsc_netdev_notifier = {
	.notifier_call = netvsc_netdev_event,
};

static void __exit netvsc_drv_exit(void)
{
	unregister_netdevice_notifier(&netvsc_netdev_notifier);
	vmbus_driver_unregister(&netvsc_drv);
}

static int __init netvsc_drv_init(void)
{
	int ret;

	if (ring_size < RING_SIZE_MIN) {
		ring_size = RING_SIZE_MIN;
		pr_info("Increased ring_size to %d (min allowed)\n",
			ring_size);
	}
	ret = vmbus_driver_register(&netvsc_drv);

	if (ret)
		return ret;

	register_netdevice_notifier(&netvsc_netdev_notifier);
	return 0;
}

MODULE_LICENSE("GPL");
MODULE_DESCRIPTION("Microsoft Hyper-V network driver");

module_init(netvsc_drv_init);
module_exit(netvsc_drv_exit);<|MERGE_RESOLUTION|>--- conflicted
+++ resolved
@@ -1816,12 +1816,8 @@
 		goto rx_handler_failed;
 	}
 
-<<<<<<< HEAD
-	ret = netdev_upper_dev_link(vf_netdev, ndev, NULL);
-=======
 	ret = netdev_master_upper_dev_link(vf_netdev, ndev,
 					   NULL, NULL);
->>>>>>> 4cea13b6
 	if (ret != 0) {
 		netdev_err(vf_netdev,
 			   "can not set master device %s (err = %d)\n",
