--- conflicted
+++ resolved
@@ -878,7 +878,6 @@
 	.write =	kmsg_write,
 };
 
-<<<<<<< HEAD
 static const struct {
 	unsigned int		minor;
 	char			*name;
@@ -888,21 +887,6 @@
 } devlist[] = { /* list of minor devices */
 	{1, "mem",     S_IRUSR | S_IWUSR | S_IRGRP, &mem_fops,
 		&directly_mappable_cdev_bdi},
-=======
-static int memory_open(struct inode * inode, struct file * filp)
-{
-	int ret = 0;
-
-	lock_kernel();
-	switch (iminor(inode)) {
-#ifdef CONFIG_DEVMEM
-		case 1:
-			filp->f_op = &mem_fops;
-			filp->f_mapping->backing_dev_info =
-				&directly_mappable_cdev_bdi;
-			break;
-#endif
->>>>>>> 538ca3af
 #ifdef CONFIG_DEVKMEM
 	{2, "kmem",    S_IRUSR | S_IWUSR | S_IRGRP, &kmem_fops,
 		&directly_mappable_cdev_bdi},
@@ -954,35 +938,6 @@
 	.open		= memory_open,	/* just a selector for the real open */
 };
 
-<<<<<<< HEAD
-=======
-static const struct {
-	unsigned int		minor;
-	char			*name;
-	umode_t			mode;
-	const struct file_operations	*fops;
-} devlist[] = { /* list of minor devices */
-#ifdef CONFIG_DEVMEM
-	{1, "mem",     S_IRUSR | S_IWUSR | S_IRGRP, &mem_fops},
-#endif
-#ifdef CONFIG_DEVKMEM
-	{2, "kmem",    S_IRUSR | S_IWUSR | S_IRGRP, &kmem_fops},
-#endif
-	{3, "null",    S_IRUGO | S_IWUGO,           &null_fops},
-#ifdef CONFIG_DEVPORT
-	{4, "port",    S_IRUSR | S_IWUSR | S_IRGRP, &port_fops},
-#endif
-	{5, "zero",    S_IRUGO | S_IWUGO,           &zero_fops},
-	{7, "full",    S_IRUGO | S_IWUGO,           &full_fops},
-	{8, "random",  S_IRUGO | S_IWUSR,           &random_fops},
-	{9, "urandom", S_IRUGO | S_IWUSR,           &urandom_fops},
-	{11,"kmsg",    S_IRUGO | S_IWUSR,           &kmsg_fops},
-#ifdef CONFIG_CRASH_DUMP
-	{12,"oldmem",    S_IRUSR | S_IWUSR | S_IRGRP, &oldmem_fops},
-#endif
-};
-
->>>>>>> 538ca3af
 static struct class *mem_class;
 
 static int __init chr_dev_init(void)
