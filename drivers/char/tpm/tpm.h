--- conflicted
+++ resolved
@@ -171,12 +171,9 @@
 enum tpm_chip_flags {
 	TPM_CHIP_FLAG_REGISTERED	= BIT(0),
 	TPM_CHIP_FLAG_TPM2		= BIT(1),
-<<<<<<< HEAD
 	TPM_CHIP_FLAG_IRQ		= BIT(2),
 	TPM_CHIP_FLAG_VIRTUAL		= BIT(3),
-=======
 	TPM_CHIP_FLAG_ALWAYS_POWERED	= BIT(5),
->>>>>>> ed90fd0c
 };
 
 struct tpm_chip {
