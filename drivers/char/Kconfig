#
# Character device configuration
#

menu "Character devices"

config VT
	bool "Virtual terminal" if EMBEDDED
	depends on !S390
	select INPUT
	default y
	---help---
	  If you say Y here, you will get support for terminal devices with
	  display and keyboard devices. These are called "virtual" because you
	  can run several virtual terminals (also called virtual consoles) on
	  one physical terminal. This is rather useful, for example one
	  virtual terminal can collect system messages and warnings, another
	  one can be used for a text-mode user session, and a third could run
	  an X session, all in parallel. Switching between virtual terminals
	  is done with certain key combinations, usually Alt-<function key>.

	  The setterm command ("man setterm") can be used to change the
	  properties (such as colors or beeping) of a virtual terminal. The
	  man page console_codes(4) ("man console_codes") contains the special
	  character sequences that can be used to change those properties
	  directly. The fonts used on virtual terminals can be changed with
	  the setfont ("man setfont") command and the key bindings are defined
	  with the loadkeys ("man loadkeys") command.

	  You need at least one virtual terminal device in order to make use
	  of your keyboard and monitor. Therefore, only people configuring an
	  embedded system would want to say N here in order to save some
	  memory; the only way to log into such a system is then via a serial
	  or network connection.

	  If unsure, say Y, or else you won't be able to do much with your new
	  shiny Linux system :-)

config CONSOLE_TRANSLATIONS
	depends on VT
	default y
	bool "Enable character translations in console" if EMBEDDED
	---help---
	  This enables support for font mapping and Unicode translation
	  on virtual consoles.

config VT_CONSOLE
	bool "Support for console on virtual terminal" if EMBEDDED
	depends on VT
	default y
	---help---
	  The system console is the device which receives all kernel messages
	  and warnings and which allows logins in single user mode. If you
	  answer Y here, a virtual terminal (the device used to interact with
	  a physical terminal) can be used as system console. This is the most
	  common mode of operations, so you should say Y here unless you want
	  the kernel messages be output only to a serial port (in which case
	  you should say Y to "Console on serial port", below).

	  If you do say Y here, by default the currently visible virtual
	  terminal (/dev/tty0) will be used as system console. You can change
	  that with a kernel command line option such as "console=tty3" which
	  would use the third virtual terminal as system console. (Try "man
	  bootparam" or see the documentation of your boot loader (lilo or
	  loadlin) about how to pass options to the kernel at boot time.)

	  If unsure, say Y.

config HW_CONSOLE
	bool
	depends on VT && !S390 && !UML
	default y

config VT_HW_CONSOLE_BINDING
       bool "Support for binding and unbinding console drivers"
       depends on HW_CONSOLE
       default n
       ---help---
         The virtual terminal is the device that interacts with the physical
         terminal through console drivers. On these systems, at least one
         console driver is loaded. In other configurations, additional console
         drivers may be enabled, such as the framebuffer console. If more than
         1 console driver is enabled, setting this to 'y' will allow you to
         select the console driver that will serve as the backend for the
         virtual terminals.

	 See <file:Documentation/console/console.txt> for more
	 information. For framebuffer console users, please refer to
	 <file:Documentation/fb/fbcon.txt>.

config TEGRA_SNOR_DPRAM
	bool "Dual-ported RAM on NVIDIA Tegra SNOR interface"
	depends on ARCH_TEGRA && !ARCH_TEGRA_1x_SOC
	default n
	select TEGRA_SNOR
	help
	  Adds character device support for accessing dual-ported memory
	  devices attached to the SNOR interface on NVIDIA Tegra SoCs.


config DEVMEM
	bool "Memory device driver"
	default y
	help
	  The memory driver provides two character devices, mem and kmem, which
	  provide access to the system's memory. The mem device is a view of
	  physical memory, and each byte in the device corresponds to the
	  matching physical address. The kmem device is the same as mem, but
	  the addresses correspond to the kernel's virtual address space rather
	  than physical memory. These devices are standard parts of a Linux
	  system and most users should say Y here. You might say N if very
	  security conscience or memory is tight.

config DEVKMEM
	bool "/dev/kmem virtual device support"
	default y
	help
	  Say Y here if you want to support the /dev/kmem device. The
	  /dev/kmem device is rarely used, but can be used for certain
	  kind of kernel debugging operations.
	  When in doubt, say "N".

<<<<<<< HEAD
config BFIN_JTAG_COMM
	tristate "Blackfin JTAG Communication"
	depends on BLACKFIN
	help
	  Add support for emulating a TTY device over the Blackfin JTAG.

	  To compile this driver as a module, choose M here: the
	  module will be called bfin_jtag_comm.

config BFIN_JTAG_COMM_CONSOLE
	bool "Console on Blackfin JTAG"
	depends on BFIN_JTAG_COMM=y
=======
config DEVNVMAP
	bool "/dev/nvmap device support"
	depends on ARCH_TEGRA && MACH_TEGRA_GENERIC
	default y
	help
	  Say Y here if you want to support the /dev/nvmap device. This device
	  is used by NVIDIA Tegra graphics and multimedia drivers for managing
	  graphics memory.

config DEVNVMAP_PARANOID
	bool "Validate all user-provided /dev/nvmap object references"
	depends on DEVNVMAP
	default n
	help
	  Say Y here to enable additional process-level validations and
	  permissions for /dev/nvmap object references provided via ioctls.
	  May result in a decrease in performance.

config DEVNVMAP_RECLAIM_UNPINNED_VM
	bool "Allow /dev/nvmap to reclaim unpinned I/O virtual memory"
	depends on DEVNVMAP && TEGRA_IOVMM
	default n
	help
	  Say Y here to enable /dev/nvmap to reclaim I/O virtual memory after
	  it has been unpinned, and re-use it for other objects. This can
	  allow a larger virtual I/O VM space than would normally be
	  supported by the hardware, at a slight cost in performance.

>>>>>>> 538ca3af

config SERIAL_NONSTANDARD
	bool "Non-standard serial port support"
	depends on HAS_IOMEM
	---help---
	  Say Y here if you have any non-standard serial boards -- boards
	  which aren't supported using the standard "dumb" serial driver.
	  This includes intelligent serial boards such as Cyclades,
	  Digiboards, etc. These are usually used for systems that need many
	  serial ports because they serve many terminals or dial-in
	  connections.

	  Note that the answer to this question won't directly affect the
	  kernel: saying N will just cause the configurator to skip all
	  the questions about non-standard serial boards.

	  Most people can say N here.

config COMPUTONE
	tristate "Computone IntelliPort Plus serial support"
	depends on SERIAL_NONSTANDARD && (ISA || EISA || PCI)
	---help---
	  This driver supports the entire family of Intelliport II/Plus
	  controllers with the exception of the MicroChannel controllers and
	  products previous to the Intelliport II. These are multiport cards,
	  which give you many serial ports. You would need something like this
	  to connect more than two modems to your Linux box, for instance in
	  order to become a dial-in server. If you have a card like that, say
	  Y here and read <file:Documentation/serial/computone.txt>.

	  To compile this driver as module, choose M here: the
	  module will be called ip2.

config ROCKETPORT
	tristate "Comtrol RocketPort support"
	depends on SERIAL_NONSTANDARD && (ISA || EISA || PCI)
	help
	  This driver supports Comtrol RocketPort and RocketModem PCI boards.   
          These boards provide 2, 4, 8, 16, or 32 high-speed serial ports or
          modems.  For information about the RocketPort/RocketModem  boards
          and this driver read <file:Documentation/serial/rocket.txt>.

	  To compile this driver as a module, choose M here: the
	  module will be called rocket.

	  If you want to compile this driver into the kernel, say Y here.  If
          you don't have a Comtrol RocketPort/RocketModem card installed, say N.

config CYCLADES
	tristate "Cyclades async mux support"
	depends on SERIAL_NONSTANDARD && (PCI || ISA)
	select FW_LOADER
	---help---
	  This driver supports Cyclades Z and Y multiserial boards.
	  You would need something like this to connect more than two modems to
	  your Linux box, for instance in order to become a dial-in server.

	  For information about the Cyclades-Z card, read
	  <file:Documentation/serial/README.cycladesZ>.

	  To compile this driver as a module, choose M here: the
	  module will be called cyclades.

	  If you haven't heard about it, it's safe to say N.

config CYZ_INTR
	bool "Cyclades-Z interrupt mode operation (EXPERIMENTAL)"
	depends on EXPERIMENTAL && CYCLADES
	help
	  The Cyclades-Z family of multiport cards allows 2 (two) driver op
	  modes: polling and interrupt. In polling mode, the driver will check
	  the status of the Cyclades-Z ports every certain amount of time
	  (which is called polling cycle and is configurable). In interrupt
	  mode, it will use an interrupt line (IRQ) in order to check the
	  status of the Cyclades-Z ports. The default op mode is polling. If
	  unsure, say N.

config DIGIEPCA
	tristate "Digiboard Intelligent Async Support"
	depends on SERIAL_NONSTANDARD && (ISA || EISA || PCI)
	---help---
	  This is a driver for Digi International's Xx, Xeve, and Xem series
	  of cards which provide multiple serial ports. You would need
	  something like this to connect more than two modems to your Linux
	  box, for instance in order to become a dial-in server. This driver
	  supports the original PC (ISA) boards as well as PCI, and EISA. If
	  you have a card like this, say Y here and read the file
	  <file:Documentation/serial/digiepca.txt>.

	  To compile this driver as a module, choose M here: the
	  module will be called epca.

config ESPSERIAL
	tristate "Hayes ESP serial port support"
	depends on SERIAL_NONSTANDARD && ISA && ISA_DMA_API && BROKEN
	help
	  This is a driver which supports Hayes ESP serial ports.  Both single
	  port cards and multiport cards are supported.  Make sure to read
	  <file:Documentation/hayes-esp.txt>.

	  To compile this driver as a module, choose M here: the
	  module will be called esp.

	  If unsure, say N.

config MOXA_INTELLIO
	tristate "Moxa Intellio support"
	depends on SERIAL_NONSTANDARD && (ISA || EISA || PCI)
	select FW_LOADER
	help
	  Say Y here if you have a Moxa Intellio multiport serial card.

	  To compile this driver as a module, choose M here: the
	  module will be called moxa.

config MOXA_SMARTIO
	tristate "Moxa SmartIO support v. 2.0"
	depends on SERIAL_NONSTANDARD && (PCI || EISA || ISA)
	help
	  Say Y here if you have a Moxa SmartIO multiport serial card and/or
	  want to help develop a new version of this driver.

	  This is upgraded (1.9.1) driver from original Moxa drivers with
	  changes finally resulting in PCI probing.

	  This driver can also be built as a module. The module will be called
	  mxser. If you want to do that, say M here.

config ISI
	tristate "Multi-Tech multiport card support (EXPERIMENTAL)"
	depends on SERIAL_NONSTANDARD && PCI
	select FW_LOADER
	help
	  This is a driver for the Multi-Tech cards which provide several
	  serial ports.  The driver is experimental and can currently only be
	  built as a module. The module will be called isicom.
	  If you want to do that, choose M here.

config SYNCLINK
	tristate "Microgate SyncLink card support"
	depends on SERIAL_NONSTANDARD && PCI && ISA_DMA_API
	help
	  Provides support for the SyncLink ISA and PCI multiprotocol serial
	  adapters. These adapters support asynchronous and HDLC bit
	  synchronous communication up to 10Mbps (PCI adapter).

	  This driver can only be built as a module ( = code which can be
	  inserted in and removed from the running kernel whenever you want).
	  The module will be called synclink.  If you want to do that, say M
	  here.

config SYNCLINKMP
	tristate "SyncLink Multiport support"
	depends on SERIAL_NONSTANDARD && PCI
	help
	  Enable support for the SyncLink Multiport (2 or 4 ports)
	  serial adapter, running asynchronous and HDLC communications up
	  to 2.048Mbps. Each ports is independently selectable for
	  RS-232, V.35, RS-449, RS-530, and X.21

	  This driver may be built as a module ( = code which can be
	  inserted in and removed from the running kernel whenever you want).
	  The module will be called synclinkmp.  If you want to do that, say M
	  here.

config SYNCLINK_GT
	tristate "SyncLink GT/AC support"
	depends on SERIAL_NONSTANDARD && PCI
	help
	  Support for SyncLink GT and SyncLink AC families of
	  synchronous and asynchronous serial adapters
	  manufactured by Microgate Systems, Ltd. (www.microgate.com)

config N_HDLC
	tristate "HDLC line discipline support"
	depends on SERIAL_NONSTANDARD
	help
	  Allows synchronous HDLC communications with tty device drivers that
	  support synchronous HDLC such as the Microgate SyncLink adapter.

	  This driver can only be built as a module ( = code which can be
	  inserted in and removed from the running kernel whenever you want).
	  The module will be called n_hdlc. If you want to do that, say M
	  here.

config RISCOM8
	tristate "SDL RISCom/8 card support"
	depends on SERIAL_NONSTANDARD
	help
	  This is a driver for the SDL Communications RISCom/8 multiport card,
	  which gives you many serial ports. You would need something like
	  this to connect more than two modems to your Linux box, for instance
	  in order to become a dial-in server. If you have a card like that,
	  say Y here and read the file <file:Documentation/serial/riscom8.txt>.

	  Also it's possible to say M here and compile this driver as kernel
	  loadable module; the module will be called riscom8.

config SPECIALIX
	tristate "Specialix IO8+ card support"
	depends on SERIAL_NONSTANDARD
	help
	  This is a driver for the Specialix IO8+ multiport card (both the
	  ISA and the PCI version) which gives you many serial ports. You
	  would need something like this to connect more than two modems to
	  your Linux box, for instance in order to become a dial-in server.

	  If you have a card like that, say Y here and read the file
	  <file:Documentation/serial/specialix.txt>. Also it's possible to say
	  M here and compile this driver as kernel loadable module which will be
	  called specialix.

config SX
	tristate "Specialix SX (and SI) card support"
	depends on SERIAL_NONSTANDARD && (PCI || EISA || ISA)
	help
	  This is a driver for the SX and SI multiport serial cards.
	  Please read the file <file:Documentation/serial/sx.txt> for details.

	  This driver can only be built as a module ( = code which can be
	  inserted in and removed from the running kernel whenever you want).
	  The module will be called sx. If you want to do that, say M here.

config RIO
	tristate "Specialix RIO system support"
	depends on SERIAL_NONSTANDARD
	help
	  This is a driver for the Specialix RIO, a smart serial card which
	  drives an outboard box that can support up to 128 ports.  Product
	  information is at <http://www.perle.com/support/documentation.html#multiport>.
	  There are both ISA and PCI versions.

config RIO_OLDPCI
	bool "Support really old RIO/PCI cards"
	depends on RIO
	help
	  Older RIO PCI cards need some initialization-time configuration to
	  determine the IRQ and some control addresses.  If you have a RIO and
	  this doesn't seem to work, try setting this to Y.

config STALDRV
	bool "Stallion multiport serial support"
	depends on SERIAL_NONSTANDARD
	help
	  Stallion cards give you many serial ports.  You would need something
	  like this to connect more than two modems to your Linux box, for
	  instance in order to become a dial-in server.  If you say Y here,
	  you will be asked for your specific card model in the next
	  questions.  Make sure to read <file:Documentation/serial/stallion.txt>
	  in this case.  If you have never heard about all this, it's safe to
	  say N.

config STALLION
	tristate "Stallion EasyIO or EC8/32 support"
	depends on STALDRV && (ISA || EISA || PCI)
	help
	  If you have an EasyIO or EasyConnection 8/32 multiport Stallion
	  card, then this is for you; say Y.  Make sure to read
	  <file:Documentation/serial/stallion.txt>.

	  To compile this driver as a module, choose M here: the
	  module will be called stallion.

config ISTALLION
	tristate "Stallion EC8/64, ONboard, Brumby support"
	depends on STALDRV && (ISA || EISA || PCI)
	help
	  If you have an EasyConnection 8/64, ONboard, Brumby or Stallion
	  serial multiport card, say Y here. Make sure to read
	  <file:Documentation/serial/stallion.txt>.

	  To compile this driver as a module, choose M here: the
	  module will be called istallion.

config NOZOMI
	tristate "HSDPA Broadband Wireless Data Card - Globe Trotter"
	depends on PCI && EXPERIMENTAL
	help
	  If you have a HSDPA driver Broadband Wireless Data Card -
	  Globe Trotter PCMCIA card, say Y here.

	  To compile this driver as a module, choose M here, the module
	  will be called nozomi.

config A2232
	tristate "Commodore A2232 serial support (EXPERIMENTAL)"
	depends on EXPERIMENTAL && ZORRO && BROKEN_ON_SMP
	---help---
	  This option supports the 2232 7-port serial card shipped with the
	  Amiga 2000 and other Zorro-bus machines, dating from 1989.  At
	  a max of 19,200 bps, the ports are served by a 6551 ACIA UART chip
	  each, plus a 8520 CIA, and a master 6502 CPU and buffer as well. The
	  ports were connected with 8 pin DIN connectors on the card bracket,
	  for which 8 pin to DB25 adapters were supplied. The card also had
	  jumpers internally to toggle various pinning configurations.

	  This driver can be built as a module; but then "generic_serial"
	  will also be built as a module. This has to be loaded before
	  "ser_a2232". If you want to do this, answer M here.

config SGI_SNSC
	bool "SGI Altix system controller communication support"
	depends on (IA64_SGI_SN2 || IA64_GENERIC)
	help
	  If you have an SGI Altix and you want to enable system
	  controller communication from user space (you want this!),
	  say Y.  Otherwise, say N.

config SGI_TIOCX
       bool "SGI TIO CX driver support"
       depends on (IA64_SGI_SN2 || IA64_GENERIC)
       help
         If you have an SGI Altix and you have fpga devices attached
         to your TIO, say Y here, otherwise say N.

config SGI_MBCS
       tristate "SGI FPGA Core Services driver support"
       depends on SGI_TIOCX
       help
         If you have an SGI Altix with an attached SABrick
         say Y or M here, otherwise say N.

source "drivers/serial/Kconfig"

config UNIX98_PTYS
	bool "Unix98 PTY support" if EMBEDDED
	default y
	---help---
	  A pseudo terminal (PTY) is a software device consisting of two
	  halves: a master and a slave. The slave device behaves identical to
	  a physical terminal; the master device is used by a process to
	  read data from and write data to the slave, thereby emulating a
	  terminal. Typical programs for the master side are telnet servers
	  and xterms.

	  Linux has traditionally used the BSD-like names /dev/ptyxx for
	  masters and /dev/ttyxx for slaves of pseudo terminals. This scheme
	  has a number of problems. The GNU C library glibc 2.1 and later,
	  however, supports the Unix98 naming standard: in order to acquire a
	  pseudo terminal, a process opens /dev/ptmx; the number of the pseudo
	  terminal is then made available to the process and the pseudo
	  terminal slave can be accessed as /dev/pts/<number>. What was
	  traditionally /dev/ttyp2 will then be /dev/pts/2, for example.

	  All modern Linux systems use the Unix98 ptys.  Say Y unless
	  you're on an embedded system and want to conserve memory.

config DEVPTS_MULTIPLE_INSTANCES
	bool "Support multiple instances of devpts"
	depends on UNIX98_PTYS
	default n
	---help---
	  Enable support for multiple instances of devpts filesystem.
	  If you want to have isolated PTY namespaces (eg: in containers),
	  say Y here.  Otherwise, say N. If enabled, each mount of devpts
	  filesystem with the '-o newinstance' option will create an
	  independent PTY namespace.

config LEGACY_PTYS
	bool "Legacy (BSD) PTY support"
	default y
	---help---
	  A pseudo terminal (PTY) is a software device consisting of two
	  halves: a master and a slave. The slave device behaves identical to
	  a physical terminal; the master device is used by a process to
	  read data from and write data to the slave, thereby emulating a
	  terminal. Typical programs for the master side are telnet servers
	  and xterms.

	  Linux has traditionally used the BSD-like names /dev/ptyxx
	  for masters and /dev/ttyxx for slaves of pseudo
	  terminals. This scheme has a number of problems, including
	  security.  This option enables these legacy devices; on most
	  systems, it is safe to say N.


config LEGACY_PTY_COUNT
	int "Maximum number of legacy PTY in use"
	depends on LEGACY_PTYS
	range 0 256
	default "256"
	---help---
	  The maximum number of legacy PTYs that can be used at any one time.
	  The default is 256, and should be more than enough.  Embedded
	  systems may want to reduce this to save memory.

	  When not in use, each legacy PTY occupies 12 bytes on 32-bit
	  architectures and 24 bytes on 64-bit architectures.

config BRIQ_PANEL
	tristate 'Total Impact briQ front panel driver'
	depends on PPC_CHRP
	---help---
	  The briQ is a small footprint CHRP computer with a frontpanel VFD, a
	  tristate led and two switches. It is the size of a CDROM drive.

	  If you have such one and want anything showing on the VFD then you
	  must answer Y here.

	  To compile this driver as a module, choose M here: the
	  module will be called briq_panel.

	  It's safe to say N here.

config BFIN_OTP
	tristate "Blackfin On-Chip OTP Memory Support"
	depends on BLACKFIN && (BF52x || BF54x)
	default y
	help
	  If you say Y here, you will get support for a character device
	  interface into the One Time Programmable memory pages that are
	  stored on the Blackfin processor.  This will not get you access
	  to the secure memory pages however.  You will need to write your
	  own secure code and reader for that.

	  To compile this driver as a module, choose M here: the module
	  will be called bfin-otp.

	  If unsure, it is safe to say Y.

config BFIN_OTP_WRITE_ENABLE
	bool "Enable writing support of OTP pages"
	depends on BFIN_OTP
	default n
	help
	  If you say Y here, you will enable support for writing of the
	  OTP pages.  This is dangerous by nature as you can only program
	  the pages once, so only enable this option when you actually
	  need it so as to not inadvertently clobber data.

	  If unsure, say N.

config PRINTER
	tristate "Parallel printer support"
	depends on PARPORT
	---help---
	  If you intend to attach a printer to the parallel port of your Linux
	  box (as opposed to using a serial printer; if the connector at the
	  printer has 9 or 25 holes ["female"], then it's serial), say Y.
	  Also read the Printing-HOWTO, available from
	  <http://www.tldp.org/docs.html#howto>.

	  It is possible to share one parallel port among several devices
	  (e.g. printer and ZIP drive) and it is safe to compile the
	  corresponding drivers into the kernel.

	  To compile this driver as a module, choose M here and read
	  <file:Documentation/parport.txt>.  The module will be called lp.

	  If you have several parallel ports, you can specify which ports to
	  use with the "lp" kernel command line option.  (Try "man bootparam"
	  or see the documentation of your boot loader (lilo or loadlin) about
	  how to pass options to the kernel at boot time.)  The syntax of the
	  "lp" command line option can be found in <file:drivers/char/lp.c>.

	  If you have more than 8 printers, you need to increase the LP_NO
	  macro in lp.c and the PARPORT_MAX macro in parport.h.

config LP_CONSOLE
	bool "Support for console on line printer"
	depends on PRINTER
	---help---
	  If you want kernel messages to be printed out as they occur, you
	  can have a console on the printer. This option adds support for
	  doing that; to actually get it to happen you need to pass the
	  option "console=lp0" to the kernel at boot time.

	  If the printer is out of paper (or off, or unplugged, or too
	  busy..) the kernel will stall until the printer is ready again.
	  By defining CONSOLE_LP_STRICT to 0 (at your own risk) you
	  can make the kernel continue when this happens,
	  but it'll lose the kernel messages.

	  If unsure, say N.

config PPDEV
	tristate "Support for user-space parallel port device drivers"
	depends on PARPORT
	---help---
	  Saying Y to this adds support for /dev/parport device nodes.  This
	  is needed for programs that want portable access to the parallel
	  port, for instance deviceid (which displays Plug-and-Play device
	  IDs).

	  This is the parallel port equivalent of SCSI generic support (sg).
	  It is safe to say N to this -- it is not needed for normal printing
	  or parallel port CD-ROM/disk support.

	  To compile this driver as a module, choose M here: the
	  module will be called ppdev.

	  If unsure, say N.

config HVC_DRIVER
	bool
	help
	  Generic "hypervisor virtual console" infrastructure for various
	  hypervisors (pSeries, iSeries, Xen, lguest).
	  It will automatically be selected if one of the back-end console drivers
	  is selected.

config HVC_IRQ
	bool

config HVC_CONSOLE
	bool "pSeries Hypervisor Virtual Console support"
	depends on PPC_PSERIES
	select HVC_DRIVER
	select HVC_IRQ
	help
	  pSeries machines when partitioned support a hypervisor virtual
	  console. This driver allows each pSeries partition to have a console
	  which is accessed via the HMC.

config HVC_ISERIES
	bool "iSeries Hypervisor Virtual Console support"
	depends on PPC_ISERIES
	default y
	select HVC_DRIVER
	select HVC_IRQ
	select VIOPATH
	help
	  iSeries machines support a hypervisor virtual console.

config HVC_RTAS
	bool "IBM RTAS Console support"
	depends on PPC_RTAS
	select HVC_DRIVER
	help
	  IBM Console device driver which makes use of RTAS

config HVC_BEAT
	bool "Toshiba's Beat Hypervisor Console support"
	depends on PPC_CELLEB
	select HVC_DRIVER
	help
	  Toshiba's Cell Reference Set Beat Console device driver

config HVC_IUCV
	bool "z/VM IUCV Hypervisor console support (VM only)"
	depends on S390
	select HVC_DRIVER
	select IUCV
	default y
	help
	  This driver provides a Hypervisor console (HVC) back-end to access
	  a Linux (console) terminal via a z/VM IUCV communication path.

config HVC_XEN
	bool "Xen Hypervisor Console support"
	depends on XEN
	select HVC_DRIVER
	select HVC_IRQ
	default y
	help
	  Xen virtual console device driver

config HVC_UDBG
       bool "udbg based fake hypervisor console"
       depends on PPC && EXPERIMENTAL
       select HVC_DRIVER
       default n

config VIRTIO_CONSOLE
	tristate "Virtio console"
	depends on VIRTIO
	select HVC_DRIVER
	help
	  Virtio console for use with lguest and other hypervisors.


config HVCS
	tristate "IBM Hypervisor Virtual Console Server support"
	depends on PPC_PSERIES
	help
	  Partitionable IBM Power5 ppc64 machines allow hosting of
	  firmware virtual consoles from one Linux partition by
	  another Linux partition.  This driver allows console data
	  from Linux partitions to be accessed through TTY device
	  interfaces in the device tree of a Linux partition running
	  this driver.

	  To compile this driver as a module, choose M here: the
	  module will be called hvcs.  Additionally, this module
	  will depend on arch specific APIs exported from hvcserver.ko
	  which will also be compiled when this driver is built as a
	  module.

config IBM_BSR
	tristate "IBM POWER Barrier Synchronization Register support"
	depends on PPC_PSERIES
	help
	  This devices exposes a hardware mechanism for fast synchronization
	  of threads across a large system which avoids bouncing a cacheline
	  between several cores on a system

source "drivers/char/ipmi/Kconfig"

config DS1620
	tristate "NetWinder thermometer support"
	depends on ARCH_NETWINDER
	help
	  Say Y here to include support for the thermal management hardware
	  found in the NetWinder. This driver allows the user to control the
	  temperature set points and to read the current temperature.

	  It is also possible to say M here to build it as a module (ds1620)
	  It is recommended to be used on a NetWinder, but it is not a
	  necessity.

config NWBUTTON
	tristate "NetWinder Button"
	depends on ARCH_NETWINDER
	---help---
	  If you say Y here and create a character device node /dev/nwbutton
	  with major and minor numbers 10 and 158 ("man mknod"), then every
	  time the orange button is pressed a number of times, the number of
	  times the button was pressed will be written to that device.

	  This is most useful for applications, as yet unwritten, which
	  perform actions based on how many times the button is pressed in a
	  row.

	  Do not hold the button down for too long, as the driver does not
	  alter the behaviour of the hardware reset circuitry attached to the
	  button; it will still execute a hard reset if the button is held
	  down for longer than approximately five seconds.

	  To compile this driver as a module, choose M here: the
	  module will be called nwbutton.

	  Most people will answer Y to this question and "Reboot Using Button"
	  below to be able to initiate a system shutdown from the button.

config NWBUTTON_REBOOT
	bool "Reboot Using Button"
	depends on NWBUTTON
	help
	  If you say Y here, then you will be able to initiate a system
	  shutdown and reboot by pressing the orange button a number of times.
	  The number of presses to initiate the shutdown is two by default,
	  but this can be altered by modifying the value of NUM_PRESSES_REBOOT
	  in nwbutton.h and recompiling the driver or, if you compile the
	  driver as a module, you can specify the number of presses at load
	  time with "insmod button reboot_count=<something>".

config NWFLASH
	tristate "NetWinder flash support"
	depends on ARCH_NETWINDER
	---help---
	  If you say Y here and create a character device /dev/flash with
	  major 10 and minor 160 you can manipulate the flash ROM containing
	  the NetWinder firmware. Be careful as accidentally overwriting the
	  flash contents can render your computer unbootable. On no account
	  allow random users access to this device. :-)

	  To compile this driver as a module, choose M here: the
	  module will be called nwflash.

	  If you're not sure, say N.

source "drivers/char/hw_random/Kconfig"

config NVRAM
	tristate "/dev/nvram support"
	depends on ATARI || X86 || (ARM && RTC_DRV_CMOS) || GENERIC_NVRAM
	---help---
	  If you say Y here and create a character special file /dev/nvram
	  with major number 10 and minor number 144 using mknod ("man mknod"),
	  you get read and write access to the extra bytes of non-volatile
	  memory in the real time clock (RTC), which is contained in every PC
	  and most Ataris.  The actual number of bytes varies, depending on the
	  nvram in the system, but is usually 114 (128-14 for the RTC).

	  This memory is conventionally called "CMOS RAM" on PCs and "NVRAM"
	  on Ataris. /dev/nvram may be used to view settings there, or to
	  change them (with some utility). It could also be used to frequently
	  save a few bits of very important data that may not be lost over
	  power-off and for which writing to disk is too insecure. Note
	  however that most NVRAM space in a PC belongs to the BIOS and you
	  should NEVER idly tamper with it. See Ralf Brown's interrupt list
	  for a guide to the use of CMOS bytes by your BIOS.

	  On Atari machines, /dev/nvram is always configured and does not need
	  to be selected.

	  To compile this driver as a module, choose M here: the
	  module will be called nvram.

#
# These legacy RTC drivers just cause too many conflicts with the generic
# RTC framework ... let's not even try to coexist any more.
#
if RTC_LIB=n

config RTC
	tristate "Enhanced Real Time Clock Support (legacy PC RTC driver)"
	depends on !PPC && !PARISC && !IA64 && !M68K && !SPARC && !FRV \
			&& !ARM && !SUPERH && !S390 && !AVR32 && !BLACKFIN
	---help---
	  If you say Y here and create a character special file /dev/rtc with
	  major number 10 and minor number 135 using mknod ("man mknod"), you
	  will get access to the real time clock (or hardware clock) built
	  into your computer.

	  Every PC has such a clock built in. It can be used to generate
	  signals from as low as 1Hz up to 8192Hz, and can also be used
	  as a 24 hour alarm. It reports status information via the file
	  /proc/driver/rtc and its behaviour is set by various ioctls on
	  /dev/rtc.

	  If you run Linux on a multiprocessor machine and said Y to
	  "Symmetric Multi Processing" above, you should say Y here to read
	  and set the RTC in an SMP compatible fashion.

	  If you think you have a use for such a device (such as periodic data
	  sampling), then say Y here, and read <file:Documentation/rtc.txt>
	  for details.

	  To compile this driver as a module, choose M here: the
	  module will be called rtc.

config JS_RTC
	tristate "Enhanced Real Time Clock Support"
	depends on SPARC32 && PCI
	---help---
	  If you say Y here and create a character special file /dev/rtc with
	  major number 10 and minor number 135 using mknod ("man mknod"), you
	  will get access to the real time clock (or hardware clock) built
	  into your computer.

	  Every PC has such a clock built in. It can be used to generate
	  signals from as low as 1Hz up to 8192Hz, and can also be used
	  as a 24 hour alarm. It reports status information via the file
	  /proc/driver/rtc and its behaviour is set by various ioctls on
	  /dev/rtc.

	  If you think you have a use for such a device (such as periodic data
	  sampling), then say Y here, and read <file:Documentation/rtc.txt>
	  for details.

	  To compile this driver as a module, choose M here: the
	  module will be called js-rtc.

config GEN_RTC
	tristate "Generic /dev/rtc emulation"
	depends on RTC!=y && !IA64 && !ARM && !M32R && !MIPS && !SPARC && !FRV && !S390 && !SUPERH && !AVR32 && !BLACKFIN
	---help---
	  If you say Y here and create a character special file /dev/rtc with
	  major number 10 and minor number 135 using mknod ("man mknod"), you
	  will get access to the real time clock (or hardware clock) built
	  into your computer.

	  It reports status information via the file /proc/driver/rtc and its
	  behaviour is set by various ioctls on /dev/rtc. If you enable the
	  "extended RTC operation" below it will also provide an emulation
	  for RTC_UIE which is required by some programs and may improve
	  precision in some cases.

	  To compile this driver as a module, choose M here: the
	  module will be called genrtc.

config GEN_RTC_X
	bool "Extended RTC operation"
	depends on GEN_RTC
	help
	  Provides an emulation for RTC_UIE which is required by some programs
	  and may improve precision of the generic RTC support in some cases.

config EFI_RTC
	bool "EFI Real Time Clock Services"
	depends on IA64

config DS1302
	tristate "DS1302 RTC support"
	depends on M32R && (PLAT_M32700UT || PLAT_OPSPUT)
	help
	  If you say Y here and create a character special file /dev/rtc with
	  major number 121 and minor number 0 using mknod ("man mknod"), you
	  will get access to the real time clock (or hardware clock) built
	  into your computer.

endif # RTC_LIB

config DTLK
	tristate "Double Talk PC internal speech card support"
	depends on ISA
	help
	  This driver is for the DoubleTalk PC, a speech synthesizer
	  manufactured by RC Systems (<http://www.rcsys.com/>).  It is also
	  called the `internal DoubleTalk'.

	  To compile this driver as a module, choose M here: the
	  module will be called dtlk.

config XILINX_HWICAP
	tristate "Xilinx HWICAP Support"
	depends on XILINX_VIRTEX || MICROBLAZE
	help
	  This option enables support for Xilinx Internal Configuration
	  Access Port (ICAP) driver.  The ICAP is used on Xilinx Virtex
	  FPGA platforms to partially reconfigure the FPGA at runtime.

	  If unsure, say N.

config R3964
	tristate "Siemens R3964 line discipline"
	---help---
	  This driver allows synchronous communication with devices using the
	  Siemens R3964 packet protocol. Unless you are dealing with special
	  hardware like PLCs, you are unlikely to need this.

	  To compile this driver as a module, choose M here: the
	  module will be called n_r3964.

	  If unsure, say N.

config APPLICOM
	tristate "Applicom intelligent fieldbus card support"
	depends on PCI
	---help---
	  This driver provides the kernel-side support for the intelligent
	  fieldbus cards made by Applicom International. More information
	  about these cards can be found on the WWW at the address
	  <http://www.applicom-int.com/>, or by email from David Woodhouse
	  <dwmw2@infradead.org>.

	  To compile this driver as a module, choose M here: the
	  module will be called applicom.

	  If unsure, say N.

config SONYPI
	tristate "Sony Vaio Programmable I/O Control Device support (EXPERIMENTAL)"
	depends on EXPERIMENTAL && X86 && PCI && INPUT && !64BIT
	---help---
	  This driver enables access to the Sony Programmable I/O Control
	  Device which can be found in many (all ?) Sony Vaio laptops.

	  If you have one of those laptops, read
	  <file:Documentation/laptops/sonypi.txt>, and say Y or M here.

	  To compile this driver as a module, choose M here: the
	  module will be called sonypi.

config GPIO_TB0219
	tristate "TANBAC TB0219 GPIO support"
	depends on TANBAC_TB022X
	select GPIO_VR41XX

source "drivers/char/pcmcia/Kconfig"

config MWAVE
	tristate "ACP Modem (Mwave) support"
	depends on X86
	select SERIAL_8250
	---help---
	  The ACP modem (Mwave) for Linux is a WinModem. It is composed of a
	  kernel driver and a user level application. Together these components
	  support direct attachment to public switched telephone networks (PSTNs)
	  and support selected world wide countries.

	  This version of the ACP Modem driver supports the IBM Thinkpad 600E,
	  600, and 770 that include on board ACP modem hardware.

	  The modem also supports the standard communications port interface
	  (ttySx) and is compatible with the Hayes AT Command Set.

	  The user level application needed to use this driver can be found at
	  the IBM Linux Technology Center (LTC) web site:
	  <http://www.ibm.com/linux/ltc/>.

	  If you own one of the above IBM Thinkpads which has the Mwave chipset
	  in it, say Y.

	  To compile this driver as a module, choose M here: the
	  module will be called mwave.

config SCx200_GPIO
	tristate "NatSemi SCx200 GPIO Support"
	depends on SCx200
	select NSC_GPIO
	help
	  Give userspace access to the GPIO pins on the National
	  Semiconductor SCx200 processors.

	  If compiled as a module, it will be called scx200_gpio.

config PC8736x_GPIO
	tristate "NatSemi PC8736x GPIO Support"
	depends on X86
	default SCx200_GPIO	# mostly N
	select NSC_GPIO		# needed for support routines
	help
	  Give userspace access to the GPIO pins on the National
	  Semiconductor PC-8736x (x=[03456]) SuperIO chip.  The chip
	  has multiple functional units, inc several managed by
	  hwmon/pc87360 driver.  Tested with PC-87366

	  If compiled as a module, it will be called pc8736x_gpio.

config NSC_GPIO
	tristate "NatSemi Base GPIO Support"
	depends on X86_32
	# selected by SCx200_GPIO and PC8736x_GPIO
	# what about 2 selectors differing: m != y
	help
	  Common support used (and needed) by scx200_gpio and
	  pc8736x_gpio drivers.  If those drivers are built as
	  modules, this one will be too, named nsc_gpio

config CS5535_GPIO
	tristate "AMD CS5535/CS5536 GPIO (Geode Companion Device)"
	depends on X86_32
	help
	  Give userspace access to the GPIO pins on the AMD CS5535 and
	  CS5536 Geode companion devices.

	  If compiled as a module, it will be called cs5535_gpio.

config RAW_DRIVER
	tristate "RAW driver (/dev/raw/rawN)"
	depends on BLOCK
	help
	  The raw driver permits block devices to be bound to /dev/raw/rawN.
	  Once bound, I/O against /dev/raw/rawN uses efficient zero-copy I/O.
	  See the raw(8) manpage for more details.

          Applications should preferably open the device (eg /dev/hda1)
          with the O_DIRECT flag.

config MAX_RAW_DEVS
	int "Maximum number of RAW devices to support (1-8192)"
	depends on RAW_DRIVER
	default "256"
	help
	  The maximum number of RAW devices that are supported.
	  Default is 256. Increase this number in case you need lots of
	  raw devices.

config HPET
	bool "HPET - High Precision Event Timer" if (X86 || IA64)
	default n
	depends on ACPI
	help
	  If you say Y here, you will have a miscdevice named "/dev/hpet/".  Each
	  open selects one of the timers supported by the HPET.  The timers are
	  non-periodic and/or periodic.

config HPET_MMAP
	bool "Allow mmap of HPET"
	default y
	depends on HPET
	help
	  If you say Y here, user applications will be able to mmap
	  the HPET registers.

	  In some hardware implementations, the page containing HPET
	  registers may also contain other things that shouldn't be
	  exposed to the user.  If this applies to your hardware,
	  say N here.

config HANGCHECK_TIMER
	tristate "Hangcheck timer"
	depends on X86 || IA64 || PPC64 || S390
	help
	  The hangcheck-timer module detects when the system has gone
	  out to lunch past a certain margin.  It can reboot the system
	  or merely print a warning.

config MMTIMER
	tristate "MMTIMER Memory mapped RTC for SGI Altix"
	depends on IA64_GENERIC || IA64_SGI_SN2
	default y
	help
	  The mmtimer device allows direct userspace access to the
	  Altix system timer.

source "drivers/char/tpm/Kconfig"

config TELCLOCK
	tristate "Telecom clock driver for ATCA SBC"
	depends on EXPERIMENTAL && X86
	default n
	help
	  The telecom clock device is specific to the MPCBL0010 and MPCBL0050
	  ATCA computers and allows direct userspace access to the
	  configuration of the telecom clock configuration settings.  This
	  device is used for hardware synchronization across the ATCA backplane
	  fabric.  Upon loading, the driver exports a sysfs directory,
	  /sys/devices/platform/telco_clock, with a number of files for
	  controlling the behavior of this hardware.

config DEVPORT
	bool
	depends on !M68K
	depends on ISA || PCI
	default y

config DCC_TTY
	tristate "DCC tty driver"
	depends on ARM

source "drivers/s390/char/Kconfig"

endmenu
<|MERGE_RESOLUTION|>--- conflicted
+++ resolved
@@ -120,7 +120,6 @@
 	  kind of kernel debugging operations.
 	  When in doubt, say "N".
 
-<<<<<<< HEAD
 config BFIN_JTAG_COMM
 	tristate "Blackfin JTAG Communication"
 	depends on BLACKFIN
@@ -133,7 +132,7 @@
 config BFIN_JTAG_COMM_CONSOLE
 	bool "Console on Blackfin JTAG"
 	depends on BFIN_JTAG_COMM=y
-=======
+
 config DEVNVMAP
 	bool "/dev/nvmap device support"
 	depends on ARCH_TEGRA && MACH_TEGRA_GENERIC
@@ -161,8 +160,6 @@
 	  it has been unpinned, and re-use it for other objects. This can
 	  allow a larger virtual I/O VM space than would normally be
 	  supported by the hardware, at a slight cost in performance.
-
->>>>>>> 538ca3af
 
 config SERIAL_NONSTANDARD
 	bool "Non-standard serial port support"
