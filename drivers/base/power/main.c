/*
 * drivers/base/power/main.c - Where the driver meets power management.
 *
 * Copyright (c) 2003 Patrick Mochel
 * Copyright (c) 2003 Open Source Development Lab
 *
 * This file is released under the GPLv2
 *
 *
 * The driver model core calls device_pm_add() when a device is registered.
 * This will intialize the embedded device_pm_info object in the device
 * and add it to the list of power-controlled devices. sysfs entries for
 * controlling device power management will also be added.
 *
 * A separate list is used for keeping track of power info, because the power
 * domain dependencies may differ from the ancestral dependencies that the
 * subsystem list maintains.
 */

#include <linux/device.h>
#include <linux/kallsyms.h>
#include <linux/mutex.h>
#include <linux/pm.h>
#include <linux/resume-trace.h>
#include <linux/rwsem.h>
<<<<<<< HEAD
#include <linux/interrupt.h>
=======
#include <linux/timer.h>
>>>>>>> 538ca3af

#include "../base.h"
#include "power.h"

/*
 * The entries in the dpm_list list are in a depth first order, simply
 * because children are guaranteed to be discovered after parents, and
 * are inserted at the back of the list on discovery.
 *
 * Since device_pm_add() may be called with a device semaphore held,
 * we must never try to acquire a device semaphore while holding
 * dpm_list_mutex.
 */

LIST_HEAD(dpm_list);

static DEFINE_MUTEX(dpm_list_mtx);

static void dpm_drv_timeout(unsigned long data);
static DEFINE_TIMER(dpm_drv_wd, dpm_drv_timeout, 0, 0);

/*
 * Set once the preparation of devices for a PM transition has started, reset
 * before starting to resume devices.  Protected by dpm_list_mtx.
 */
static bool transition_started;

/**
 *	device_pm_lock - lock the list of active devices used by the PM core
 */
void device_pm_lock(void)
{
	mutex_lock(&dpm_list_mtx);
}

/**
 *	device_pm_unlock - unlock the list of active devices used by the PM core
 */
void device_pm_unlock(void)
{
	mutex_unlock(&dpm_list_mtx);
}

/**
 *	device_pm_add - add a device to the list of active devices
 *	@dev:	Device to be added to the list
 */
void device_pm_add(struct device *dev)
{
	pr_debug("PM: Adding info for %s:%s\n",
		 dev->bus ? dev->bus->name : "No Bus",
		 kobject_name(&dev->kobj));
	mutex_lock(&dpm_list_mtx);
	if (dev->parent) {
		if (dev->parent->power.status >= DPM_SUSPENDING)
			dev_warn(dev, "parent %s should not be sleeping\n",
				 dev_name(dev->parent));
	} else if (transition_started) {
		/*
		 * We refuse to register parentless devices while a PM
		 * transition is in progress in order to avoid leaving them
		 * unhandled down the road
		 */
		dev_WARN(dev, "Parentless device registered during a PM transaction\n");
	}

	list_add_tail(&dev->power.entry, &dpm_list);
	mutex_unlock(&dpm_list_mtx);
}

/**
 *	device_pm_remove - remove a device from the list of active devices
 *	@dev:	Device to be removed from the list
 *
 *	This function also removes the device's PM-related sysfs attributes.
 */
void device_pm_remove(struct device *dev)
{
	pr_debug("PM: Removing info for %s:%s\n",
		 dev->bus ? dev->bus->name : "No Bus",
		 kobject_name(&dev->kobj));
	mutex_lock(&dpm_list_mtx);
	list_del_init(&dev->power.entry);
	mutex_unlock(&dpm_list_mtx);
}

/**
 *	device_pm_move_before - move device in dpm_list
 *	@deva:  Device to move in dpm_list
 *	@devb:  Device @deva should come before
 */
void device_pm_move_before(struct device *deva, struct device *devb)
{
	pr_debug("PM: Moving %s:%s before %s:%s\n",
		 deva->bus ? deva->bus->name : "No Bus",
		 kobject_name(&deva->kobj),
		 devb->bus ? devb->bus->name : "No Bus",
		 kobject_name(&devb->kobj));
	/* Delete deva from dpm_list and reinsert before devb. */
	list_move_tail(&deva->power.entry, &devb->power.entry);
}

/**
 *	device_pm_move_after - move device in dpm_list
 *	@deva:  Device to move in dpm_list
 *	@devb:  Device @deva should come after
 */
void device_pm_move_after(struct device *deva, struct device *devb)
{
	pr_debug("PM: Moving %s:%s after %s:%s\n",
		 deva->bus ? deva->bus->name : "No Bus",
		 kobject_name(&deva->kobj),
		 devb->bus ? devb->bus->name : "No Bus",
		 kobject_name(&devb->kobj));
	/* Delete deva from dpm_list and reinsert after devb. */
	list_move(&deva->power.entry, &devb->power.entry);
}

/**
 * 	device_pm_move_last - move device to end of dpm_list
 * 	@dev:   Device to move in dpm_list
 */
void device_pm_move_last(struct device *dev)
{
	pr_debug("PM: Moving %s:%s to end of list\n",
		 dev->bus ? dev->bus->name : "No Bus",
		 kobject_name(&dev->kobj));
	list_move_tail(&dev->power.entry, &dpm_list);
}

/**
 *	pm_op - execute the PM operation appropiate for given PM event
 *	@dev:	Device.
 *	@ops:	PM operations to choose from.
 *	@state:	PM transition of the system being carried out.
 */
static int pm_op(struct device *dev, struct dev_pm_ops *ops,
			pm_message_t state)
{
	int error = 0;

	switch (state.event) {
#ifdef CONFIG_SUSPEND
	case PM_EVENT_SUSPEND:
		if (ops->suspend) {
			error = ops->suspend(dev);
			suspend_report_result(ops->suspend, error);
		}
		break;
	case PM_EVENT_RESUME:
		if (ops->resume) {
			error = ops->resume(dev);
			suspend_report_result(ops->resume, error);
		}
		break;
#endif /* CONFIG_SUSPEND */
#ifdef CONFIG_HIBERNATION
	case PM_EVENT_FREEZE:
	case PM_EVENT_QUIESCE:
		if (ops->freeze) {
			error = ops->freeze(dev);
			suspend_report_result(ops->freeze, error);
		}
		break;
	case PM_EVENT_HIBERNATE:
		if (ops->poweroff) {
			error = ops->poweroff(dev);
			suspend_report_result(ops->poweroff, error);
		}
		break;
	case PM_EVENT_THAW:
	case PM_EVENT_RECOVER:
		if (ops->thaw) {
			error = ops->thaw(dev);
			suspend_report_result(ops->thaw, error);
		}
		break;
	case PM_EVENT_RESTORE:
		if (ops->restore) {
			error = ops->restore(dev);
			suspend_report_result(ops->restore, error);
		}
		break;
#endif /* CONFIG_HIBERNATION */
	default:
		error = -EINVAL;
	}
	return error;
}

/**
 *	pm_noirq_op - execute the PM operation appropiate for given PM event
 *	@dev:	Device.
 *	@ops:	PM operations to choose from.
 *	@state: PM transition of the system being carried out.
 *
 *	The operation is executed with interrupts disabled by the only remaining
 *	functional CPU in the system.
 */
static int pm_noirq_op(struct device *dev, struct dev_pm_ops *ops,
			pm_message_t state)
{
	int error = 0;

	switch (state.event) {
#ifdef CONFIG_SUSPEND
	case PM_EVENT_SUSPEND:
		if (ops->suspend_noirq) {
			error = ops->suspend_noirq(dev);
			suspend_report_result(ops->suspend_noirq, error);
		}
		break;
	case PM_EVENT_RESUME:
		if (ops->resume_noirq) {
			error = ops->resume_noirq(dev);
			suspend_report_result(ops->resume_noirq, error);
		}
		break;
#endif /* CONFIG_SUSPEND */
#ifdef CONFIG_HIBERNATION
	case PM_EVENT_FREEZE:
	case PM_EVENT_QUIESCE:
		if (ops->freeze_noirq) {
			error = ops->freeze_noirq(dev);
			suspend_report_result(ops->freeze_noirq, error);
		}
		break;
	case PM_EVENT_HIBERNATE:
		if (ops->poweroff_noirq) {
			error = ops->poweroff_noirq(dev);
			suspend_report_result(ops->poweroff_noirq, error);
		}
		break;
	case PM_EVENT_THAW:
	case PM_EVENT_RECOVER:
		if (ops->thaw_noirq) {
			error = ops->thaw_noirq(dev);
			suspend_report_result(ops->thaw_noirq, error);
		}
		break;
	case PM_EVENT_RESTORE:
		if (ops->restore_noirq) {
			error = ops->restore_noirq(dev);
			suspend_report_result(ops->restore_noirq, error);
		}
		break;
#endif /* CONFIG_HIBERNATION */
	default:
		error = -EINVAL;
	}
	return error;
}

static char *pm_verb(int event)
{
	switch (event) {
	case PM_EVENT_SUSPEND:
		return "suspend";
	case PM_EVENT_RESUME:
		return "resume";
	case PM_EVENT_FREEZE:
		return "freeze";
	case PM_EVENT_QUIESCE:
		return "quiesce";
	case PM_EVENT_HIBERNATE:
		return "hibernate";
	case PM_EVENT_THAW:
		return "thaw";
	case PM_EVENT_RESTORE:
		return "restore";
	case PM_EVENT_RECOVER:
		return "recover";
	default:
		return "(unknown PM event)";
	}
}

static void pm_dev_dbg(struct device *dev, pm_message_t state, char *info)
{
	dev_dbg(dev, "%s%s%s\n", info, pm_verb(state.event),
		((state.event & PM_EVENT_SLEEP) && device_may_wakeup(dev)) ?
		", may wakeup" : "");
}

static void pm_dev_err(struct device *dev, pm_message_t state, char *info,
			int error)
{
	printk(KERN_ERR "PM: Device %s failed to %s%s: error %d\n",
		kobject_name(&dev->kobj), pm_verb(state.event), info, error);
}

/*------------------------- Resume routines -------------------------*/

/**
 *	device_resume_noirq - Power on one device (early resume).
 *	@dev:	Device.
 *	@state: PM transition of the system being carried out.
 *
 *	Must be called with interrupts disabled.
 */
static int device_resume_noirq(struct device *dev, pm_message_t state)
{
	int error = 0;

	TRACE_DEVICE(dev);
	TRACE_RESUME(0);

	if (!dev->bus)
		goto End;

	if (dev->bus->pm) {
		pm_dev_dbg(dev, state, "EARLY ");
		error = pm_noirq_op(dev, dev->bus->pm, state);
	}
 End:
	TRACE_RESUME(error);
	return error;
}

/**
 *	dpm_resume_noirq - Power on all regular (non-sysdev) devices.
 *	@state: PM transition of the system being carried out.
 *
 *	Call the "noirq" resume handlers for all devices marked as
 *	DPM_OFF_IRQ and enable device drivers to receive interrupts.
 *
 *	Must be called under dpm_list_mtx.  Device drivers should not receive
 *	interrupts while it's being executed.
 */
void dpm_resume_noirq(pm_message_t state)
{
	struct device *dev;

	mutex_lock(&dpm_list_mtx);
	list_for_each_entry(dev, &dpm_list, power.entry)
		if (dev->power.status > DPM_OFF) {
			int error;

			dev->power.status = DPM_OFF;
			error = device_resume_noirq(dev, state);
			if (error)
				pm_dev_err(dev, state, " early", error);
		}
	mutex_unlock(&dpm_list_mtx);
	resume_device_irqs();
}
EXPORT_SYMBOL_GPL(dpm_resume_noirq);

/**
 *	device_resume - Restore state for one device.
 *	@dev:	Device.
 *	@state: PM transition of the system being carried out.
 */
static int device_resume(struct device *dev, pm_message_t state)
{
	int error = 0;

	TRACE_DEVICE(dev);
	TRACE_RESUME(0);

	down(&dev->sem);

	if (dev->bus) {
		if (dev->bus->pm) {
			pm_dev_dbg(dev, state, "");
			error = pm_op(dev, dev->bus->pm, state);
		} else if (dev->bus->resume) {
			pm_dev_dbg(dev, state, "legacy ");
			error = dev->bus->resume(dev);
		}
		if (error)
			goto End;
	}

	if (dev->type) {
		if (dev->type->pm) {
			pm_dev_dbg(dev, state, "type ");
			error = pm_op(dev, dev->type->pm, state);
		}
		if (error)
			goto End;
	}

	if (dev->class) {
		if (dev->class->pm) {
			pm_dev_dbg(dev, state, "class ");
			error = pm_op(dev, dev->class->pm, state);
		} else if (dev->class->resume) {
			pm_dev_dbg(dev, state, "legacy class ");
			error = dev->class->resume(dev);
		}
	}
 End:
	up(&dev->sem);

	TRACE_RESUME(error);
	return error;
}

/**
 *	dpm_drv_timeout - Driver suspend / resume watchdog handler
 *	@data: struct device which timed out
 *
 * 	Called when a driver has timed out suspending or resuming.
 * 	There's not much we can do here to recover so
 * 	BUG() out for a crash-dump
 *
 */
static void dpm_drv_timeout(unsigned long data)
{
	struct device *dev = (struct device *) data;

	printk(KERN_EMERG "**** DPM device timeout: %s (%s)\n", dev_name(dev),
	       (dev->driver ? dev->driver->name : "no driver"));
	BUG();
}

/**
 *	dpm_drv_wdset - Sets up driver suspend/resume watchdog timer.
 *	@dev: struct device which we're guarding.
 *
 */
static void dpm_drv_wdset(struct device *dev)
{
	dpm_drv_wd.data = (unsigned long) dev;
	mod_timer(&dpm_drv_wd, jiffies + (HZ * 3));
}

/**
 *	dpm_drv_wdclr - clears driver suspend/resume watchdog timer.
 *	@dev: struct device which we're no longer guarding.
 *
 */
static void dpm_drv_wdclr(struct device *dev)
{
	del_timer_sync(&dpm_drv_wd);
}

/**
 *	dpm_resume - Resume every device.
 *	@state: PM transition of the system being carried out.
 *
 *	Execute the appropriate "resume" callback for all devices the status of
 *	which indicates that they are inactive.
 */
static void dpm_resume(pm_message_t state)
{
	struct list_head list;

	INIT_LIST_HEAD(&list);
	mutex_lock(&dpm_list_mtx);
	transition_started = false;
	while (!list_empty(&dpm_list)) {
		struct device *dev = to_device(dpm_list.next);

		get_device(dev);
		if (dev->power.status >= DPM_OFF) {
			int error;

			dev->power.status = DPM_RESUMING;
			mutex_unlock(&dpm_list_mtx);

			error = device_resume(dev, state);

			mutex_lock(&dpm_list_mtx);
			if (error)
				pm_dev_err(dev, state, "", error);
		} else if (dev->power.status == DPM_SUSPENDING) {
			/* Allow new children of the device to be registered */
			dev->power.status = DPM_RESUMING;
		}
		if (!list_empty(&dev->power.entry))
			list_move_tail(&dev->power.entry, &list);
		put_device(dev);
	}
	list_splice(&list, &dpm_list);
	mutex_unlock(&dpm_list_mtx);
}

/**
 *	device_complete - Complete a PM transition for given device
 *	@dev:	Device.
 *	@state: PM transition of the system being carried out.
 */
static void device_complete(struct device *dev, pm_message_t state)
{
	down(&dev->sem);

	if (dev->class && dev->class->pm && dev->class->pm->complete) {
		pm_dev_dbg(dev, state, "completing class ");
		dev->class->pm->complete(dev);
	}

	if (dev->type && dev->type->pm && dev->type->pm->complete) {
		pm_dev_dbg(dev, state, "completing type ");
		dev->type->pm->complete(dev);
	}

	if (dev->bus && dev->bus->pm && dev->bus->pm->complete) {
		pm_dev_dbg(dev, state, "completing ");
		dev->bus->pm->complete(dev);
	}

	up(&dev->sem);
}

/**
 *	dpm_complete - Complete a PM transition for all devices.
 *	@state: PM transition of the system being carried out.
 *
 *	Execute the ->complete() callbacks for all devices that are not marked
 *	as DPM_ON.
 */
static void dpm_complete(pm_message_t state)
{
	struct list_head list;

	INIT_LIST_HEAD(&list);
	mutex_lock(&dpm_list_mtx);
	while (!list_empty(&dpm_list)) {
		struct device *dev = to_device(dpm_list.prev);

		get_device(dev);
		if (dev->power.status > DPM_ON) {
			dev->power.status = DPM_ON;
			mutex_unlock(&dpm_list_mtx);

			device_complete(dev, state);

			mutex_lock(&dpm_list_mtx);
		}
		if (!list_empty(&dev->power.entry))
			list_move(&dev->power.entry, &list);
		put_device(dev);
	}
	list_splice(&list, &dpm_list);
	mutex_unlock(&dpm_list_mtx);
}

/**
 *	dpm_resume_end - Restore state of each device in system.
 *	@state: PM transition of the system being carried out.
 *
 *	Resume all the devices, unlock them all, and allow new
 *	devices to be registered once again.
 */
void dpm_resume_end(pm_message_t state)
{
	might_sleep();
	dpm_resume(state);
	dpm_complete(state);
}
EXPORT_SYMBOL_GPL(dpm_resume_end);


/*------------------------- Suspend routines -------------------------*/

/**
 *	resume_event - return a PM message representing the resume event
 *	               corresponding to given sleep state.
 *	@sleep_state: PM message representing a sleep state.
 */
static pm_message_t resume_event(pm_message_t sleep_state)
{
	switch (sleep_state.event) {
	case PM_EVENT_SUSPEND:
		return PMSG_RESUME;
	case PM_EVENT_FREEZE:
	case PM_EVENT_QUIESCE:
		return PMSG_RECOVER;
	case PM_EVENT_HIBERNATE:
		return PMSG_RESTORE;
	}
	return PMSG_ON;
}

/**
 *	device_suspend_noirq - Shut down one device (late suspend).
 *	@dev:	Device.
 *	@state: PM transition of the system being carried out.
 *
 *	This is called with interrupts off and only a single CPU running.
 */
static int device_suspend_noirq(struct device *dev, pm_message_t state)
{
	int error = 0;

	if (!dev->bus)
		return 0;

	if (dev->bus->pm) {
		pm_dev_dbg(dev, state, "LATE ");
		error = pm_noirq_op(dev, dev->bus->pm, state);
	}
	return error;
}

/**
 *	dpm_suspend_noirq - Power down all regular (non-sysdev) devices.
 *	@state: PM transition of the system being carried out.
 *
 *	Prevent device drivers from receiving interrupts and call the "noirq"
 *	suspend handlers.
 *
 *	Must be called under dpm_list_mtx.
 */
int dpm_suspend_noirq(pm_message_t state)
{
	struct device *dev;
	int error = 0;

	suspend_device_irqs();
	mutex_lock(&dpm_list_mtx);
	list_for_each_entry_reverse(dev, &dpm_list, power.entry) {
		error = device_suspend_noirq(dev, state);
		if (error) {
			pm_dev_err(dev, state, " late", error);
			break;
		}
		dev->power.status = DPM_OFF_IRQ;
	}
	mutex_unlock(&dpm_list_mtx);
	if (error)
		dpm_resume_noirq(resume_event(state));
	return error;
}
EXPORT_SYMBOL_GPL(dpm_suspend_noirq);

/**
 *	device_suspend - Save state of one device.
 *	@dev:	Device.
 *	@state: PM transition of the system being carried out.
 */
static int device_suspend(struct device *dev, pm_message_t state)
{
	int error = 0;

	down(&dev->sem);

	if (dev->class) {
		if (dev->class->pm) {
			pm_dev_dbg(dev, state, "class ");
			error = pm_op(dev, dev->class->pm, state);
		} else if (dev->class->suspend) {
			pm_dev_dbg(dev, state, "legacy class ");
			error = dev->class->suspend(dev, state);
			suspend_report_result(dev->class->suspend, error);
		}
		if (error)
			goto End;
	}

	if (dev->type) {
		if (dev->type->pm) {
			pm_dev_dbg(dev, state, "type ");
			error = pm_op(dev, dev->type->pm, state);
		}
		if (error)
			goto End;
	}

	if (dev->bus) {
		if (dev->bus->pm) {
			pm_dev_dbg(dev, state, "");
			error = pm_op(dev, dev->bus->pm, state);
		} else if (dev->bus->suspend) {
			pm_dev_dbg(dev, state, "legacy ");
			error = dev->bus->suspend(dev, state);
			suspend_report_result(dev->bus->suspend, error);
		}
	}
 End:
	up(&dev->sem);

	return error;
}

/**
 *	dpm_suspend - Suspend every device.
 *	@state: PM transition of the system being carried out.
 *
 *	Execute the appropriate "suspend" callbacks for all devices.
 */
static int dpm_suspend(pm_message_t state)
{
	struct list_head list;
	int error = 0;

	INIT_LIST_HEAD(&list);
	mutex_lock(&dpm_list_mtx);
	while (!list_empty(&dpm_list)) {
		struct device *dev = to_device(dpm_list.prev);

		get_device(dev);
		mutex_unlock(&dpm_list_mtx);

<<<<<<< HEAD
		error = device_suspend(dev, state);
=======
		dpm_drv_wdset(dev);
		error = suspend_device(dev, state);
		dpm_drv_wdclr(dev);
>>>>>>> 538ca3af

		mutex_lock(&dpm_list_mtx);
		if (error) {
			pm_dev_err(dev, state, "", error);
			put_device(dev);
			break;
		}
		dev->power.status = DPM_OFF;
		if (!list_empty(&dev->power.entry))
			list_move(&dev->power.entry, &list);
		put_device(dev);
	}
	list_splice(&list, dpm_list.prev);
	mutex_unlock(&dpm_list_mtx);
	return error;
}

/**
 *	device_prepare - Execute the ->prepare() callback(s) for given device.
 *	@dev:	Device.
 *	@state: PM transition of the system being carried out.
 */
static int device_prepare(struct device *dev, pm_message_t state)
{
	int error = 0;

	down(&dev->sem);

	if (dev->bus && dev->bus->pm && dev->bus->pm->prepare) {
		pm_dev_dbg(dev, state, "preparing ");
		error = dev->bus->pm->prepare(dev);
		suspend_report_result(dev->bus->pm->prepare, error);
		if (error)
			goto End;
	}

	if (dev->type && dev->type->pm && dev->type->pm->prepare) {
		pm_dev_dbg(dev, state, "preparing type ");
		error = dev->type->pm->prepare(dev);
		suspend_report_result(dev->type->pm->prepare, error);
		if (error)
			goto End;
	}

	if (dev->class && dev->class->pm && dev->class->pm->prepare) {
		pm_dev_dbg(dev, state, "preparing class ");
		error = dev->class->pm->prepare(dev);
		suspend_report_result(dev->class->pm->prepare, error);
	}
 End:
	up(&dev->sem);

	return error;
}

/**
 *	dpm_prepare - Prepare all devices for a PM transition.
 *	@state: PM transition of the system being carried out.
 *
 *	Execute the ->prepare() callback for all devices.
 */
static int dpm_prepare(pm_message_t state)
{
	struct list_head list;
	int error = 0;

	INIT_LIST_HEAD(&list);
	mutex_lock(&dpm_list_mtx);
	transition_started = true;
	while (!list_empty(&dpm_list)) {
		struct device *dev = to_device(dpm_list.next);

		get_device(dev);
		dev->power.status = DPM_PREPARING;
		mutex_unlock(&dpm_list_mtx);

		error = device_prepare(dev, state);

		mutex_lock(&dpm_list_mtx);
		if (error) {
			dev->power.status = DPM_ON;
			if (error == -EAGAIN) {
				put_device(dev);
				error = 0;
				continue;
			}
			printk(KERN_ERR "PM: Failed to prepare device %s "
				"for power transition: error %d\n",
				kobject_name(&dev->kobj), error);
			put_device(dev);
			break;
		}
		dev->power.status = DPM_SUSPENDING;
		if (!list_empty(&dev->power.entry))
			list_move_tail(&dev->power.entry, &list);
		put_device(dev);
	}
	list_splice(&list, &dpm_list);
	mutex_unlock(&dpm_list_mtx);
	return error;
}

/**
 *	dpm_suspend_start - Save state and stop all devices in system.
 *	@state: PM transition of the system being carried out.
 *
 *	Prepare and suspend all devices.
 */
int dpm_suspend_start(pm_message_t state)
{
	int error;

	might_sleep();
	error = dpm_prepare(state);
	if (!error)
		error = dpm_suspend(state);
	return error;
}
EXPORT_SYMBOL_GPL(dpm_suspend_start);

void __suspend_report_result(const char *function, void *fn, int ret)
{
	if (ret)
		printk(KERN_ERR "%s(): %pF returns %d\n", function, fn, ret);
}
EXPORT_SYMBOL_GPL(__suspend_report_result);<|MERGE_RESOLUTION|>--- conflicted
+++ resolved
@@ -23,11 +23,7 @@
 #include <linux/pm.h>
 #include <linux/resume-trace.h>
 #include <linux/rwsem.h>
-<<<<<<< HEAD
 #include <linux/interrupt.h>
-=======
-#include <linux/timer.h>
->>>>>>> 538ca3af
 
 #include "../base.h"
 #include "power.h"
@@ -724,13 +720,7 @@
 		get_device(dev);
 		mutex_unlock(&dpm_list_mtx);
 
-<<<<<<< HEAD
 		error = device_suspend(dev, state);
-=======
-		dpm_drv_wdset(dev);
-		error = suspend_device(dev, state);
-		dpm_drv_wdclr(dev);
->>>>>>> 538ca3af
 
 		mutex_lock(&dpm_list_mtx);
 		if (error) {
