--- conflicted
+++ resolved
@@ -43,20 +43,18 @@
  * All times here are in uS.
  */
 #define MIN_SAMPLING_RATE_RATIO			(2)
-<<<<<<< HEAD
 
 static unsigned int min_sampling_rate;
 
 #define LATENCY_MULTIPLIER			(1000)
 #define MIN_LATENCY_MULTIPLIER			(100)
-=======
+
 /* for correct statistics, we need at least 10 ticks between each measure */
 #define MIN_STAT_SAMPLING_RATE			\
 	(MIN_SAMPLING_RATE_RATIO * jiffies_to_usecs(CONFIG_CPU_FREQ_MIN_TICKS))
 #define MIN_SAMPLING_RATE			\
 			(def_sampling_rate / MIN_SAMPLING_RATE_RATIO)
 #define MAX_SAMPLING_RATE			(500 * def_sampling_rate)
->>>>>>> 538ca3af
 #define DEF_SAMPLING_DOWN_FACTOR		(1)
 #define MAX_SAMPLING_DOWN_FACTOR		(10)
 #define TRANSITION_LATENCY_LIMIT		(10 * 1000 * 1000)
@@ -573,7 +571,6 @@
 			if (latency == 0)
 				latency = 1;
 
-<<<<<<< HEAD
 			/*
 			 * conservative does not implement micro like ondemand
 			 * governor, thus we are bound to jiffes/HZ
@@ -586,13 +583,11 @@
 			dbs_tuners_ins.sampling_rate =
 				max(min_sampling_rate,
 				    latency * LATENCY_MULTIPLIER);
-=======
 			def_sampling_rate = 10 * latency *
 				CONFIG_CPU_FREQ_SAMPLING_LATENCY_MULTIPLIER;
 
 			if (def_sampling_rate < MIN_STAT_SAMPLING_RATE)
 				def_sampling_rate = MIN_STAT_SAMPLING_RATE;
->>>>>>> 538ca3af
 
 			cpufreq_register_notifier(
 					&dbs_cpufreq_notifier_block,
