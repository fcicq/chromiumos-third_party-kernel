/*
 *  drivers/cpufreq/cpufreq_ondemand.c
 *
 *  Copyright (C)  2001 Russell King
 *            (C)  2003 Venkatesh Pallipadi <venkatesh.pallipadi@intel.com>.
 *                      Jun Nakajima <jun.nakajima@intel.com>
 *
 * This program is free software; you can redistribute it and/or modify
 * it under the terms of the GNU General Public License version 2 as
 * published by the Free Software Foundation.
 */

#include <linux/kernel.h>
#include <linux/module.h>
#include <linux/init.h>
#include <linux/cpufreq.h>
#include <linux/cpu.h>
#include <linux/jiffies.h>
#include <linux/kernel_stat.h>
#include <linux/mutex.h>
#include <linux/hrtimer.h>
#include <linux/tick.h>
#include <linux/ktime.h>
#include <linux/sched.h>

/*
 * dbs is used in this file as a shortform for demandbased switching
 * It helps to keep variable names smaller, simpler
 */

#define DEF_FREQUENCY_DOWN_DIFFERENTIAL		(10)
#define DEF_FREQUENCY_UP_THRESHOLD		(80)
#define MICRO_FREQUENCY_DOWN_DIFFERENTIAL	(3)
#define MICRO_FREQUENCY_UP_THRESHOLD		(95)
#define MICRO_FREQUENCY_MIN_SAMPLE_RATE		(10000)
#define MIN_FREQUENCY_UP_THRESHOLD		(11)
#define MAX_FREQUENCY_UP_THRESHOLD		(100)

/*
 * The polling frequency of this governor depends on the capability of
 * the processor. Default polling frequency is 1000 times the transition
 * latency of the processor. The governor will work on any processor with
 * transition latency <= 10mS, using appropriate sampling
 * rate.
 * For CPUs with transition latency > 10mS (mostly drivers with CPUFREQ_ETERNAL)
 * this governor will not work.
 * All times here are in uS.
 */
#define MIN_SAMPLING_RATE_RATIO			(2)
<<<<<<< HEAD

static unsigned int min_sampling_rate;

#define LATENCY_MULTIPLIER			(1000)
#define MIN_LATENCY_MULTIPLIER			(100)
=======
/* for correct statistics, we need at least 10 ticks between each measure */
#define MIN_STAT_SAMPLING_RATE 			\
	(MIN_SAMPLING_RATE_RATIO * jiffies_to_usecs(CONFIG_CPU_FREQ_MIN_TICKS))
#define MIN_SAMPLING_RATE			\
			(def_sampling_rate / MIN_SAMPLING_RATE_RATIO)
#define MAX_SAMPLING_RATE			(500 * def_sampling_rate)
>>>>>>> 538ca3af
#define TRANSITION_LATENCY_LIMIT		(10 * 1000 * 1000)

static void do_dbs_timer(struct work_struct *work);

/* Sampling types */
enum {DBS_NORMAL_SAMPLE, DBS_SUB_SAMPLE};

struct cpu_dbs_info_s {
	cputime64_t prev_cpu_idle;
	cputime64_t prev_cpu_wall;
	cputime64_t prev_cpu_nice;
	struct cpufreq_policy *cur_policy;
	struct delayed_work work;
	struct cpufreq_frequency_table *freq_table;
	unsigned int freq_lo;
	unsigned int freq_lo_jiffies;
	unsigned int freq_hi_jiffies;
	int cpu;
	unsigned int sample_type:1;
	/*
	 * percpu mutex that serializes governor limit change with
	 * do_dbs_timer invocation. We do not want do_dbs_timer to run
	 * when user is changing the governor or limits.
	 */
	struct mutex timer_mutex;
};
static DEFINE_PER_CPU(struct cpu_dbs_info_s, cpu_dbs_info);

static unsigned int dbs_enable;	/* number of CPUs using this policy */

/*
 * dbs_mutex protects data in dbs_tuners_ins from concurrent changes on
 * different CPUs. It protects dbs_enable in governor start/stop.
 */
static DEFINE_MUTEX(dbs_mutex);

static struct workqueue_struct	*kondemand_wq;

static struct dbs_tuners {
	unsigned int sampling_rate;
	unsigned int up_threshold;
	unsigned int down_differential;
	unsigned int ignore_nice;
	unsigned int powersave_bias;
} dbs_tuners_ins = {
	.up_threshold = DEF_FREQUENCY_UP_THRESHOLD,
	.down_differential = DEF_FREQUENCY_DOWN_DIFFERENTIAL,
	.ignore_nice = 0,
	.powersave_bias = 0,
};

static inline cputime64_t get_cpu_idle_time_jiffy(unsigned int cpu,
							cputime64_t *wall)
{
	cputime64_t idle_time;
	cputime64_t cur_wall_time;
	cputime64_t busy_time;

	cur_wall_time = jiffies64_to_cputime64(get_jiffies_64());
	busy_time = cputime64_add(kstat_cpu(cpu).cpustat.user,
			kstat_cpu(cpu).cpustat.system);

	busy_time = cputime64_add(busy_time, kstat_cpu(cpu).cpustat.irq);
	busy_time = cputime64_add(busy_time, kstat_cpu(cpu).cpustat.softirq);
	busy_time = cputime64_add(busy_time, kstat_cpu(cpu).cpustat.steal);
	busy_time = cputime64_add(busy_time, kstat_cpu(cpu).cpustat.nice);

	idle_time = cputime64_sub(cur_wall_time, busy_time);
	if (wall)
		*wall = cur_wall_time;

	return idle_time;
}

static inline cputime64_t get_cpu_idle_time(unsigned int cpu, cputime64_t *wall)
{
	u64 idle_time = get_cpu_idle_time_us(cpu, wall);

	if (idle_time == -1ULL)
		return get_cpu_idle_time_jiffy(cpu, wall);

	return idle_time;
}

/*
 * Find right freq to be set now with powersave_bias on.
 * Returns the freq_hi to be used right now and will set freq_hi_jiffies,
 * freq_lo, and freq_lo_jiffies in percpu area for averaging freqs.
 */
static unsigned int powersave_bias_target(struct cpufreq_policy *policy,
					  unsigned int freq_next,
					  unsigned int relation)
{
	unsigned int freq_req, freq_reduc, freq_avg;
	unsigned int freq_hi, freq_lo;
	unsigned int index = 0;
	unsigned int jiffies_total, jiffies_hi, jiffies_lo;
	struct cpu_dbs_info_s *dbs_info = &per_cpu(cpu_dbs_info, policy->cpu);

	if (!dbs_info->freq_table) {
		dbs_info->freq_lo = 0;
		dbs_info->freq_lo_jiffies = 0;
		return freq_next;
	}

	cpufreq_frequency_table_target(policy, dbs_info->freq_table, freq_next,
			relation, &index);
	freq_req = dbs_info->freq_table[index].frequency;
	freq_reduc = freq_req * dbs_tuners_ins.powersave_bias / 1000;
	freq_avg = freq_req - freq_reduc;

	/* Find freq bounds for freq_avg in freq_table */
	index = 0;
	cpufreq_frequency_table_target(policy, dbs_info->freq_table, freq_avg,
			CPUFREQ_RELATION_H, &index);
	freq_lo = dbs_info->freq_table[index].frequency;
	index = 0;
	cpufreq_frequency_table_target(policy, dbs_info->freq_table, freq_avg,
			CPUFREQ_RELATION_L, &index);
	freq_hi = dbs_info->freq_table[index].frequency;

	/* Find out how long we have to be in hi and lo freqs */
	if (freq_hi == freq_lo) {
		dbs_info->freq_lo = 0;
		dbs_info->freq_lo_jiffies = 0;
		return freq_lo;
	}
	jiffies_total = usecs_to_jiffies(dbs_tuners_ins.sampling_rate);
	jiffies_hi = (freq_avg - freq_lo) * jiffies_total;
	jiffies_hi += ((freq_hi - freq_lo) / 2);
	jiffies_hi /= (freq_hi - freq_lo);
	jiffies_lo = jiffies_total - jiffies_hi;
	dbs_info->freq_lo = freq_lo;
	dbs_info->freq_lo_jiffies = jiffies_lo;
	dbs_info->freq_hi_jiffies = jiffies_hi;
	return freq_hi;
}

static void ondemand_powersave_bias_init_cpu(int cpu)
{
	struct cpu_dbs_info_s *dbs_info = &per_cpu(cpu_dbs_info, cpu);
	dbs_info->freq_table = cpufreq_frequency_get_table(cpu);
	dbs_info->freq_lo = 0;
}

static void ondemand_powersave_bias_init(void)
{
	int i;
	for_each_online_cpu(i) {
		ondemand_powersave_bias_init_cpu(i);
	}
}

/************************** sysfs interface ************************/
static ssize_t show_sampling_rate_max(struct cpufreq_policy *policy, char *buf)
{
	printk_once(KERN_INFO "CPUFREQ: ondemand sampling_rate_max "
	       "sysfs file is deprecated - used by: %s\n", current->comm);
	return sprintf(buf, "%u\n", -1U);
}

static ssize_t show_sampling_rate_min(struct cpufreq_policy *policy, char *buf)
{
	return sprintf(buf, "%u\n", min_sampling_rate);
}

#define define_one_ro(_name)		\
static struct freq_attr _name =		\
__ATTR(_name, 0444, show_##_name, NULL)

define_one_ro(sampling_rate_max);
define_one_ro(sampling_rate_min);

/* cpufreq_ondemand Governor Tunables */
#define show_one(file_name, object)					\
static ssize_t show_##file_name						\
(struct cpufreq_policy *unused, char *buf)				\
{									\
	return sprintf(buf, "%u\n", dbs_tuners_ins.object);		\
}
show_one(sampling_rate, sampling_rate);
show_one(up_threshold, up_threshold);
show_one(ignore_nice_load, ignore_nice);
show_one(powersave_bias, powersave_bias);

static ssize_t store_sampling_rate(struct cpufreq_policy *unused,
		const char *buf, size_t count)
{
	unsigned int input;
	int ret;
	ret = sscanf(buf, "%u", &input);
	if (ret != 1)
		return -EINVAL;

	mutex_lock(&dbs_mutex);
	dbs_tuners_ins.sampling_rate = max(input, min_sampling_rate);
	mutex_unlock(&dbs_mutex);

	return count;
}

static ssize_t store_up_threshold(struct cpufreq_policy *unused,
		const char *buf, size_t count)
{
	unsigned int input;
	int ret;
	ret = sscanf(buf, "%u", &input);

	if (ret != 1 || input > MAX_FREQUENCY_UP_THRESHOLD ||
			input < MIN_FREQUENCY_UP_THRESHOLD) {
		return -EINVAL;
	}

	mutex_lock(&dbs_mutex);
	dbs_tuners_ins.up_threshold = input;
	mutex_unlock(&dbs_mutex);

	return count;
}

static ssize_t store_ignore_nice_load(struct cpufreq_policy *policy,
		const char *buf, size_t count)
{
	unsigned int input;
	int ret;

	unsigned int j;

	ret = sscanf(buf, "%u", &input);
	if (ret != 1)
		return -EINVAL;

	if (input > 1)
		input = 1;

	mutex_lock(&dbs_mutex);
	if (input == dbs_tuners_ins.ignore_nice) { /* nothing to do */
		mutex_unlock(&dbs_mutex);
		return count;
	}
	dbs_tuners_ins.ignore_nice = input;

	/* we need to re-evaluate prev_cpu_idle */
	for_each_online_cpu(j) {
		struct cpu_dbs_info_s *dbs_info;
		dbs_info = &per_cpu(cpu_dbs_info, j);
		dbs_info->prev_cpu_idle = get_cpu_idle_time(j,
						&dbs_info->prev_cpu_wall);
		if (dbs_tuners_ins.ignore_nice)
			dbs_info->prev_cpu_nice = kstat_cpu(j).cpustat.nice;

	}
	mutex_unlock(&dbs_mutex);

	return count;
}

static ssize_t store_powersave_bias(struct cpufreq_policy *unused,
		const char *buf, size_t count)
{
	unsigned int input;
	int ret;
	ret = sscanf(buf, "%u", &input);

	if (ret != 1)
		return -EINVAL;

	if (input > 1000)
		input = 1000;

	mutex_lock(&dbs_mutex);
	dbs_tuners_ins.powersave_bias = input;
	ondemand_powersave_bias_init();
	mutex_unlock(&dbs_mutex);

	return count;
}

#define define_one_rw(_name) \
static struct freq_attr _name = \
__ATTR(_name, 0644, show_##_name, store_##_name)

define_one_rw(sampling_rate);
define_one_rw(up_threshold);
define_one_rw(ignore_nice_load);
define_one_rw(powersave_bias);

static struct attribute *dbs_attributes[] = {
	&sampling_rate_max.attr,
	&sampling_rate_min.attr,
	&sampling_rate.attr,
	&up_threshold.attr,
	&ignore_nice_load.attr,
	&powersave_bias.attr,
	NULL
};

static struct attribute_group dbs_attr_group = {
	.attrs = dbs_attributes,
	.name = "ondemand",
};

/************************** sysfs end ************************/

static void dbs_check_cpu(struct cpu_dbs_info_s *this_dbs_info)
{
	unsigned int max_load_freq;

	struct cpufreq_policy *policy;
	unsigned int j;

	this_dbs_info->freq_lo = 0;
	policy = this_dbs_info->cur_policy;

	/*
	 * Every sampling_rate, we check, if current idle time is less
	 * than 20% (default), then we try to increase frequency
	 * Every sampling_rate, we look for a the lowest
	 * frequency which can sustain the load while keeping idle time over
	 * 30%. If such a frequency exist, we try to decrease to this frequency.
	 *
	 * Any frequency increase takes it to the maximum frequency.
	 * Frequency reduction happens at minimum steps of
	 * 5% (default) of current frequency
	 */

	/* Get Absolute Load - in terms of freq */
	max_load_freq = 0;

	for_each_cpu(j, policy->cpus) {
		struct cpu_dbs_info_s *j_dbs_info;
		cputime64_t cur_wall_time, cur_idle_time;
		unsigned int idle_time, wall_time;
		unsigned int load, load_freq;
		int freq_avg;

		j_dbs_info = &per_cpu(cpu_dbs_info, j);

		cur_idle_time = get_cpu_idle_time(j, &cur_wall_time);

		wall_time = (unsigned int) cputime64_sub(cur_wall_time,
				j_dbs_info->prev_cpu_wall);
		j_dbs_info->prev_cpu_wall = cur_wall_time;

		idle_time = (unsigned int) cputime64_sub(cur_idle_time,
				j_dbs_info->prev_cpu_idle);
		j_dbs_info->prev_cpu_idle = cur_idle_time;

		if (dbs_tuners_ins.ignore_nice) {
			cputime64_t cur_nice;
			unsigned long cur_nice_jiffies;

			cur_nice = cputime64_sub(kstat_cpu(j).cpustat.nice,
					 j_dbs_info->prev_cpu_nice);
			/*
			 * Assumption: nice time between sampling periods will
			 * be less than 2^32 jiffies for 32 bit sys
			 */
			cur_nice_jiffies = (unsigned long)
					cputime64_to_jiffies64(cur_nice);

			j_dbs_info->prev_cpu_nice = kstat_cpu(j).cpustat.nice;
			idle_time += jiffies_to_usecs(cur_nice_jiffies);
		}

		if (unlikely(!wall_time || wall_time < idle_time))
			continue;

		load = 100 * (wall_time - idle_time) / wall_time;

		freq_avg = __cpufreq_driver_getavg(policy, j);
		if (freq_avg <= 0)
			freq_avg = policy->cur;

		load_freq = load * freq_avg;
		if (load_freq > max_load_freq)
			max_load_freq = load_freq;
	}

	/* Check for frequency increase */
	if (max_load_freq > dbs_tuners_ins.up_threshold * policy->cur) {
		/* if we are already at full speed then break out early */
		if (!dbs_tuners_ins.powersave_bias) {
			if (policy->cur == policy->max)
				return;

			__cpufreq_driver_target(policy, policy->max,
				CPUFREQ_RELATION_H);
		} else {
			int freq = powersave_bias_target(policy, policy->max,
					CPUFREQ_RELATION_H);
			__cpufreq_driver_target(policy, freq,
				CPUFREQ_RELATION_L);
		}
		return;
	}

	/* Check for frequency decrease */
	/* if we cannot reduce the frequency anymore, break out early */
	if (policy->cur == policy->min)
		return;

	/*
	 * The optimal frequency is the frequency that is the lowest that
	 * can support the current CPU usage without triggering the up
	 * policy. To be safe, we focus 10 points under the threshold.
	 */
	if (max_load_freq <
	    (dbs_tuners_ins.up_threshold - dbs_tuners_ins.down_differential) *
	     policy->cur) {
		unsigned int freq_next;
		freq_next = max_load_freq /
				(dbs_tuners_ins.up_threshold -
				 dbs_tuners_ins.down_differential);

		if (!dbs_tuners_ins.powersave_bias) {
			__cpufreq_driver_target(policy, freq_next,
					CPUFREQ_RELATION_L);
		} else {
			int freq = powersave_bias_target(policy, freq_next,
					CPUFREQ_RELATION_L);
			__cpufreq_driver_target(policy, freq,
				CPUFREQ_RELATION_L);
		}
	}
}

static void do_dbs_timer(struct work_struct *work)
{
	struct cpu_dbs_info_s *dbs_info =
		container_of(work, struct cpu_dbs_info_s, work.work);
	unsigned int cpu = dbs_info->cpu;
	int sample_type = dbs_info->sample_type;

	/* We want all CPUs to do sampling nearly on same jiffy */
	int delay = usecs_to_jiffies(dbs_tuners_ins.sampling_rate);

<<<<<<< HEAD
	delay -= jiffies % delay;
	mutex_lock(&dbs_info->timer_mutex);
=======
	if (num_online_cpus() > 1)
		delay -= jiffies % delay;

	if (lock_policy_rwsem_write(cpu) < 0)
		return;

	if (!dbs_info->enable) {
		unlock_policy_rwsem_write(cpu);
		return;
	}
>>>>>>> 538ca3af

	/* Common NORMAL_SAMPLE setup */
	dbs_info->sample_type = DBS_NORMAL_SAMPLE;
	if (!dbs_tuners_ins.powersave_bias ||
	    sample_type == DBS_NORMAL_SAMPLE) {
		dbs_check_cpu(dbs_info);
		if (dbs_info->freq_lo) {
			/* Setup timer for SUB_SAMPLE */
			dbs_info->sample_type = DBS_SUB_SAMPLE;
			delay = dbs_info->freq_hi_jiffies;
		}
	} else {
		__cpufreq_driver_target(dbs_info->cur_policy,
			dbs_info->freq_lo, CPUFREQ_RELATION_H);
	}
	queue_delayed_work_on(cpu, kondemand_wq, &dbs_info->work, delay);
	mutex_unlock(&dbs_info->timer_mutex);
}

static inline void dbs_timer_init(struct cpu_dbs_info_s *dbs_info)
{
	/* We want all CPUs to do sampling nearly on same jiffy */
	int delay = usecs_to_jiffies(dbs_tuners_ins.sampling_rate);
	delay -= jiffies % delay;

	dbs_info->sample_type = DBS_NORMAL_SAMPLE;
	INIT_DELAYED_WORK_DEFERRABLE(&dbs_info->work, do_dbs_timer);
	queue_delayed_work_on(dbs_info->cpu, kondemand_wq, &dbs_info->work,
		delay);
}

static inline void dbs_timer_exit(struct cpu_dbs_info_s *dbs_info)
{
	cancel_delayed_work_sync(&dbs_info->work);
}

static int cpufreq_governor_dbs(struct cpufreq_policy *policy,
				   unsigned int event)
{
	unsigned int cpu = policy->cpu;
	struct cpu_dbs_info_s *this_dbs_info;
	unsigned int j;
	int rc;

	this_dbs_info = &per_cpu(cpu_dbs_info, cpu);

	switch (event) {
	case CPUFREQ_GOV_START:
		if ((!cpu_online(cpu)) || (!policy->cur))
			return -EINVAL;

		mutex_lock(&dbs_mutex);

		rc = sysfs_create_group(&policy->kobj, &dbs_attr_group);
		if (rc) {
			mutex_unlock(&dbs_mutex);
			return rc;
		}

		dbs_enable++;
		for_each_cpu(j, policy->cpus) {
			struct cpu_dbs_info_s *j_dbs_info;
			j_dbs_info = &per_cpu(cpu_dbs_info, j);
			j_dbs_info->cur_policy = policy;

			j_dbs_info->prev_cpu_idle = get_cpu_idle_time(j,
						&j_dbs_info->prev_cpu_wall);
			if (dbs_tuners_ins.ignore_nice) {
				j_dbs_info->prev_cpu_nice =
						kstat_cpu(j).cpustat.nice;
			}
		}
		this_dbs_info->cpu = cpu;
		ondemand_powersave_bias_init_cpu(cpu);
		mutex_init(&this_dbs_info->timer_mutex);
		/*
		 * Start the timerschedule work, when this governor
		 * is used for first time
		 */
		if (dbs_enable == 1) {
			unsigned int latency;
			/* policy latency is in nS. Convert it to uS first */
			latency = policy->cpuinfo.transition_latency / 1000;
			if (latency == 0)
				latency = 1;
<<<<<<< HEAD
			/* Bring kernel and HW constraints together */
			min_sampling_rate = max(min_sampling_rate,
					MIN_LATENCY_MULTIPLIER * latency);
			dbs_tuners_ins.sampling_rate =
				max(min_sampling_rate,
				    latency * LATENCY_MULTIPLIER);
=======

			def_sampling_rate = latency *
				CONFIG_CPU_FREQ_SAMPLING_LATENCY_MULTIPLIER;

			if (def_sampling_rate < MIN_STAT_SAMPLING_RATE)
				def_sampling_rate = MIN_STAT_SAMPLING_RATE;

			dbs_tuners_ins.sampling_rate = def_sampling_rate;
>>>>>>> 538ca3af
		}
		mutex_unlock(&dbs_mutex);

		dbs_timer_init(this_dbs_info);
		break;

	case CPUFREQ_GOV_STOP:
		dbs_timer_exit(this_dbs_info);

		mutex_lock(&dbs_mutex);
		sysfs_remove_group(&policy->kobj, &dbs_attr_group);
		mutex_destroy(&this_dbs_info->timer_mutex);
		dbs_enable--;
		mutex_unlock(&dbs_mutex);

		break;

	case CPUFREQ_GOV_LIMITS:
		mutex_lock(&this_dbs_info->timer_mutex);
		if (policy->max < this_dbs_info->cur_policy->cur)
			__cpufreq_driver_target(this_dbs_info->cur_policy,
				policy->max, CPUFREQ_RELATION_H);
		else if (policy->min > this_dbs_info->cur_policy->cur)
			__cpufreq_driver_target(this_dbs_info->cur_policy,
				policy->min, CPUFREQ_RELATION_L);
		mutex_unlock(&this_dbs_info->timer_mutex);
		break;
	}
	return 0;
}

#ifndef CONFIG_CPU_FREQ_DEFAULT_GOV_ONDEMAND
static
#endif
struct cpufreq_governor cpufreq_gov_ondemand = {
	.name			= "ondemand",
	.governor		= cpufreq_governor_dbs,
	.max_transition_latency = TRANSITION_LATENCY_LIMIT,
	.owner			= THIS_MODULE,
};

static int __init cpufreq_gov_dbs_init(void)
{
	int err;
	cputime64_t wall;
	u64 idle_time;
	int cpu = get_cpu();

	idle_time = get_cpu_idle_time_us(cpu, &wall);
	put_cpu();
	if (idle_time != -1ULL) {
		/* Idle micro accounting is supported. Use finer thresholds */
		dbs_tuners_ins.up_threshold = MICRO_FREQUENCY_UP_THRESHOLD;
		dbs_tuners_ins.down_differential =
					MICRO_FREQUENCY_DOWN_DIFFERENTIAL;
		/*
		 * In no_hz/micro accounting case we set the minimum frequency
		 * not depending on HZ, but fixed (very low). The deferred
		 * timer might skip some samples if idle/sleeping as needed.
		*/
		min_sampling_rate = MICRO_FREQUENCY_MIN_SAMPLE_RATE;
	} else {
		/* For correct statistics, we need 10 ticks for each measure */
		min_sampling_rate =
			MIN_SAMPLING_RATE_RATIO * jiffies_to_usecs(10);
	}

	kondemand_wq = create_workqueue("kondemand");
	if (!kondemand_wq) {
		printk(KERN_ERR "Creation of kondemand failed\n");
		return -EFAULT;
	}
	err = cpufreq_register_governor(&cpufreq_gov_ondemand);
	if (err)
		destroy_workqueue(kondemand_wq);

	return err;
}

static void __exit cpufreq_gov_dbs_exit(void)
{
	cpufreq_unregister_governor(&cpufreq_gov_ondemand);
	destroy_workqueue(kondemand_wq);
}


MODULE_AUTHOR("Venkatesh Pallipadi <venkatesh.pallipadi@intel.com>");
MODULE_AUTHOR("Alexey Starikovskiy <alexey.y.starikovskiy@intel.com>");
MODULE_DESCRIPTION("'cpufreq_ondemand' - A dynamic cpufreq governor for "
	"Low Latency Frequency Transition capable processors");
MODULE_LICENSE("GPL");

#ifdef CONFIG_CPU_FREQ_DEFAULT_GOV_ONDEMAND
fs_initcall(cpufreq_gov_dbs_init);
#else
module_init(cpufreq_gov_dbs_init);
#endif
module_exit(cpufreq_gov_dbs_exit);<|MERGE_RESOLUTION|>--- conflicted
+++ resolved
@@ -47,20 +47,18 @@
  * All times here are in uS.
  */
 #define MIN_SAMPLING_RATE_RATIO			(2)
-<<<<<<< HEAD
 
 static unsigned int min_sampling_rate;
 
 #define LATENCY_MULTIPLIER			(1000)
 #define MIN_LATENCY_MULTIPLIER			(100)
-=======
+
 /* for correct statistics, we need at least 10 ticks between each measure */
 #define MIN_STAT_SAMPLING_RATE 			\
 	(MIN_SAMPLING_RATE_RATIO * jiffies_to_usecs(CONFIG_CPU_FREQ_MIN_TICKS))
 #define MIN_SAMPLING_RATE			\
 			(def_sampling_rate / MIN_SAMPLING_RATE_RATIO)
 #define MAX_SAMPLING_RATE			(500 * def_sampling_rate)
->>>>>>> 538ca3af
 #define TRANSITION_LATENCY_LIMIT		(10 * 1000 * 1000)
 
 static void do_dbs_timer(struct work_struct *work);
@@ -498,10 +496,9 @@
 	/* We want all CPUs to do sampling nearly on same jiffy */
 	int delay = usecs_to_jiffies(dbs_tuners_ins.sampling_rate);
 
-<<<<<<< HEAD
 	delay -= jiffies % delay;
 	mutex_lock(&dbs_info->timer_mutex);
-=======
+
 	if (num_online_cpus() > 1)
 		delay -= jiffies % delay;
 
@@ -512,7 +509,6 @@
 		unlock_policy_rwsem_write(cpu);
 		return;
 	}
->>>>>>> 538ca3af
 
 	/* Common NORMAL_SAMPLE setup */
 	dbs_info->sample_type = DBS_NORMAL_SAMPLE;
@@ -598,14 +594,12 @@
 			latency = policy->cpuinfo.transition_latency / 1000;
 			if (latency == 0)
 				latency = 1;
-<<<<<<< HEAD
 			/* Bring kernel and HW constraints together */
 			min_sampling_rate = max(min_sampling_rate,
 					MIN_LATENCY_MULTIPLIER * latency);
 			dbs_tuners_ins.sampling_rate =
 				max(min_sampling_rate,
 				    latency * LATENCY_MULTIPLIER);
-=======
 
 			def_sampling_rate = latency *
 				CONFIG_CPU_FREQ_SAMPLING_LATENCY_MULTIPLIER;
@@ -614,7 +608,6 @@
 				def_sampling_rate = MIN_STAT_SAMPLING_RATE;
 
 			dbs_tuners_ins.sampling_rate = def_sampling_rate;
->>>>>>> 538ca3af
 		}
 		mutex_unlock(&dbs_mutex);
 
