// SPDX-License-Identifier: GPL-2.0+
//
// Copyright 2013 Freescale Semiconductor, Inc.
//
// Freescale DSPI driver
// This file contains a driver for the Freescale DSPI

#include <linux/clk.h>
#include <linux/delay.h>
#include <linux/dmaengine.h>
#include <linux/dma-mapping.h>
#include <linux/err.h>
#include <linux/errno.h>
#include <linux/interrupt.h>
#include <linux/io.h>
#include <linux/kernel.h>
#include <linux/math64.h>
#include <linux/module.h>
#include <linux/of.h>
#include <linux/of_device.h>
#include <linux/pinctrl/consumer.h>
#include <linux/platform_device.h>
#include <linux/pm_runtime.h>
#include <linux/regmap.h>
#include <linux/sched.h>
#include <linux/spi/spi.h>
#include <linux/spi/spi-fsl-dspi.h>
#include <linux/spi/spi_bitbang.h>
#include <linux/time.h>

#define DRIVER_NAME "fsl-dspi"

<<<<<<< HEAD
=======
#ifdef CONFIG_M5441x
#define DSPI_FIFO_SIZE			16
#else
>>>>>>> f9885ef8
#define DSPI_FIFO_SIZE			4
#endif
#define DSPI_DMA_BUFSIZE		(DSPI_FIFO_SIZE * 1024)

#define SPI_MCR		0x00
#define SPI_MCR_MASTER		(1 << 31)
#define SPI_MCR_PCSIS		(0x3F << 16)
#define SPI_MCR_CLR_TXF	(1 << 11)
#define SPI_MCR_CLR_RXF	(1 << 10)
#define SPI_MCR_XSPI		(1 << 3)

#define SPI_TCR			0x08
#define SPI_TCR_GET_TCNT(x)	(((x) & 0xffff0000) >> 16)

#define SPI_CTAR(x)		(0x0c + (((x) & 0x3) * 4))
#define SPI_CTAR_FMSZ(x)	(((x) & 0x0000000f) << 27)
#define SPI_CTAR_CPOL(x)	((x) << 26)
#define SPI_CTAR_CPHA(x)	((x) << 25)
#define SPI_CTAR_LSBFE(x)	((x) << 24)
#define SPI_CTAR_PCSSCK(x)	(((x) & 0x00000003) << 22)
#define SPI_CTAR_PASC(x)	(((x) & 0x00000003) << 20)
#define SPI_CTAR_PDT(x)	(((x) & 0x00000003) << 18)
#define SPI_CTAR_PBR(x)	(((x) & 0x00000003) << 16)
#define SPI_CTAR_CSSCK(x)	(((x) & 0x0000000f) << 12)
#define SPI_CTAR_ASC(x)	(((x) & 0x0000000f) << 8)
#define SPI_CTAR_DT(x)		(((x) & 0x0000000f) << 4)
#define SPI_CTAR_BR(x)		((x) & 0x0000000f)
#define SPI_CTAR_SCALE_BITS	0xf

#define SPI_CTAR0_SLAVE	0x0c

#define SPI_SR			0x2c
#define SPI_SR_EOQF		0x10000000
#define SPI_SR_TCFQF		0x80000000
#define SPI_SR_CLEAR		0xdaad0000

#define SPI_RSER_TFFFE		BIT(25)
#define SPI_RSER_TFFFD		BIT(24)
#define SPI_RSER_RFDFE		BIT(17)
#define SPI_RSER_RFDFD		BIT(16)

#define SPI_RSER		0x30
#define SPI_RSER_EOQFE		0x10000000
#define SPI_RSER_TCFQE		0x80000000

#define SPI_PUSHR		0x34
#define SPI_PUSHR_CMD_CONT	(1 << 15)
#define SPI_PUSHR_CONT		(SPI_PUSHR_CMD_CONT << 16)
#define SPI_PUSHR_CMD_CTAS(x)	(((x) & 0x0003) << 12)
#define SPI_PUSHR_CTAS(x)	(SPI_PUSHR_CMD_CTAS(x) << 16)
#define SPI_PUSHR_CMD_EOQ	(1 << 11)
#define SPI_PUSHR_EOQ		(SPI_PUSHR_CMD_EOQ << 16)
#define SPI_PUSHR_CMD_CTCNT	(1 << 10)
#define SPI_PUSHR_CTCNT		(SPI_PUSHR_CMD_CTCNT << 16)
#define SPI_PUSHR_CMD_PCS(x)	((1 << x) & 0x003f)
#define SPI_PUSHR_PCS(x)	(SPI_PUSHR_CMD_PCS(x) << 16)
#define SPI_PUSHR_TXDATA(x)	((x) & 0x0000ffff)

#define SPI_PUSHR_SLAVE	0x34

#define SPI_POPR		0x38
#define SPI_POPR_RXDATA(x)	((x) & 0x0000ffff)

#define SPI_TXFR0		0x3c
#define SPI_TXFR1		0x40
#define SPI_TXFR2		0x44
#define SPI_TXFR3		0x48
#define SPI_RXFR0		0x7c
#define SPI_RXFR1		0x80
#define SPI_RXFR2		0x84
#define SPI_RXFR3		0x88

#define SPI_CTARE(x)		(0x11c + (((x) & 0x3) * 4))
#define SPI_CTARE_FMSZE(x)	(((x) & 0x1) << 16)
#define SPI_CTARE_DTCP(x)	((x) & 0x7ff)

#define SPI_SREX		0x13c

#define SPI_FRAME_BITS(bits)	SPI_CTAR_FMSZ((bits) - 1)
#define SPI_FRAME_BITS_MASK	SPI_CTAR_FMSZ(0xf)
#define SPI_FRAME_BITS_16	SPI_CTAR_FMSZ(0xf)
#define SPI_FRAME_BITS_8	SPI_CTAR_FMSZ(0x7)

#define SPI_FRAME_EBITS(bits)	SPI_CTARE_FMSZE(((bits) - 1) >> 4)
#define SPI_FRAME_EBITS_MASK	SPI_CTARE_FMSZE(1)

/* Register offsets for regmap_pushr */
#define PUSHR_CMD		0x0
#define PUSHR_TX		0x2

#define SPI_CS_INIT		0x01
#define SPI_CS_ASSERT		0x02
#define SPI_CS_DROP		0x04

#define DMA_COMPLETION_TIMEOUT	msecs_to_jiffies(3000)

struct chip_data {
	u32 ctar_val;
	u16 void_write_data;
};

enum dspi_trans_mode {
	DSPI_EOQ_MODE = 0,
	DSPI_TCFQ_MODE,
	DSPI_DMA_MODE,
};

struct fsl_dspi_devtype_data {
	enum dspi_trans_mode trans_mode;
	u8 max_clock_factor;
	bool xspi_mode;
};

static const struct fsl_dspi_devtype_data vf610_data = {
	.trans_mode = DSPI_DMA_MODE,
	.max_clock_factor = 2,
};

static const struct fsl_dspi_devtype_data ls1021a_v1_data = {
	.trans_mode = DSPI_TCFQ_MODE,
	.max_clock_factor = 8,
	.xspi_mode = true,
};

static const struct fsl_dspi_devtype_data ls2085a_data = {
	.trans_mode = DSPI_TCFQ_MODE,
	.max_clock_factor = 8,
};

static const struct fsl_dspi_devtype_data coldfire_data = {
	.trans_mode = DSPI_EOQ_MODE,
	.max_clock_factor = 8,
};

struct fsl_dspi_dma {
	/* Length of transfer in words of DSPI_FIFO_SIZE */
	u32 curr_xfer_len;

	u32 *tx_dma_buf;
	struct dma_chan *chan_tx;
	dma_addr_t tx_dma_phys;
	struct completion cmd_tx_complete;
	struct dma_async_tx_descriptor *tx_desc;

	u32 *rx_dma_buf;
	struct dma_chan *chan_rx;
	dma_addr_t rx_dma_phys;
	struct completion cmd_rx_complete;
	struct dma_async_tx_descriptor *rx_desc;
};

struct fsl_dspi {
	struct spi_master	*master;
	struct platform_device	*pdev;

	struct regmap		*regmap;
	struct regmap		*regmap_pushr;
	int			irq;
	struct clk		*clk;

	struct spi_transfer	*cur_transfer;
	struct spi_message	*cur_msg;
	struct chip_data	*cur_chip;
	size_t			len;
	const void		*tx;
	void			*rx;
	void			*rx_end;
	u16			void_write_data;
	u16			tx_cmd;
	u8			bits_per_word;
	u8			bytes_per_word;
	const struct fsl_dspi_devtype_data *devtype_data;

	wait_queue_head_t	waitq;
	u32			waitflags;

	struct fsl_dspi_dma	*dma;
};

static u32 dspi_pop_tx(struct fsl_dspi *dspi)
{
	u32 txdata = 0;

	if (dspi->tx) {
		if (dspi->bytes_per_word == 1)
			txdata = *(u8 *)dspi->tx;
		else if (dspi->bytes_per_word == 2)
			txdata = *(u16 *)dspi->tx;
		else  /* dspi->bytes_per_word == 4 */
			txdata = *(u32 *)dspi->tx;
		dspi->tx += dspi->bytes_per_word;
	}
	dspi->len -= dspi->bytes_per_word;
	return txdata;
}

static u32 dspi_pop_tx_pushr(struct fsl_dspi *dspi)
{
	u16 cmd = dspi->tx_cmd, data = dspi_pop_tx(dspi);

	if (dspi->len > 0)
		cmd |= SPI_PUSHR_CMD_CONT;
	return cmd << 16 | data;
}

static void dspi_push_rx(struct fsl_dspi *dspi, u32 rxdata)
{
	if (!dspi->rx)
		return;

	/* Mask of undefined bits */
	rxdata &= (1 << dspi->bits_per_word) - 1;

	if (dspi->bytes_per_word == 1)
		*(u8 *)dspi->rx = rxdata;
	else if (dspi->bytes_per_word == 2)
		*(u16 *)dspi->rx = rxdata;
	else /* dspi->bytes_per_word == 4 */
		*(u32 *)dspi->rx = rxdata;
	dspi->rx += dspi->bytes_per_word;
}

static void dspi_tx_dma_callback(void *arg)
{
	struct fsl_dspi *dspi = arg;
	struct fsl_dspi_dma *dma = dspi->dma;

	complete(&dma->cmd_tx_complete);
}

static void dspi_rx_dma_callback(void *arg)
{
	struct fsl_dspi *dspi = arg;
	struct fsl_dspi_dma *dma = dspi->dma;
	int i;

	if (dspi->rx) {
		for (i = 0; i < dma->curr_xfer_len; i++)
			dspi_push_rx(dspi, dspi->dma->rx_dma_buf[i]);
	}

	complete(&dma->cmd_rx_complete);
}

static int dspi_next_xfer_dma_submit(struct fsl_dspi *dspi)
{
	struct fsl_dspi_dma *dma = dspi->dma;
	struct device *dev = &dspi->pdev->dev;
	int time_left;
	int i;

	for (i = 0; i < dma->curr_xfer_len; i++)
		dspi->dma->tx_dma_buf[i] = dspi_pop_tx_pushr(dspi);

	dma->tx_desc = dmaengine_prep_slave_single(dma->chan_tx,
					dma->tx_dma_phys,
					dma->curr_xfer_len *
					DMA_SLAVE_BUSWIDTH_4_BYTES,
					DMA_MEM_TO_DEV,
					DMA_PREP_INTERRUPT | DMA_CTRL_ACK);
	if (!dma->tx_desc) {
		dev_err(dev, "Not able to get desc for DMA xfer\n");
		return -EIO;
	}

	dma->tx_desc->callback = dspi_tx_dma_callback;
	dma->tx_desc->callback_param = dspi;
	if (dma_submit_error(dmaengine_submit(dma->tx_desc))) {
		dev_err(dev, "DMA submit failed\n");
		return -EINVAL;
	}

	dma->rx_desc = dmaengine_prep_slave_single(dma->chan_rx,
					dma->rx_dma_phys,
					dma->curr_xfer_len *
					DMA_SLAVE_BUSWIDTH_4_BYTES,
					DMA_DEV_TO_MEM,
					DMA_PREP_INTERRUPT | DMA_CTRL_ACK);
	if (!dma->rx_desc) {
		dev_err(dev, "Not able to get desc for DMA xfer\n");
		return -EIO;
	}

	dma->rx_desc->callback = dspi_rx_dma_callback;
	dma->rx_desc->callback_param = dspi;
	if (dma_submit_error(dmaengine_submit(dma->rx_desc))) {
		dev_err(dev, "DMA submit failed\n");
		return -EINVAL;
	}

	reinit_completion(&dspi->dma->cmd_rx_complete);
	reinit_completion(&dspi->dma->cmd_tx_complete);

	dma_async_issue_pending(dma->chan_rx);
	dma_async_issue_pending(dma->chan_tx);

	time_left = wait_for_completion_timeout(&dspi->dma->cmd_tx_complete,
					DMA_COMPLETION_TIMEOUT);
	if (time_left == 0) {
		dev_err(dev, "DMA tx timeout\n");
		dmaengine_terminate_all(dma->chan_tx);
		dmaengine_terminate_all(dma->chan_rx);
		return -ETIMEDOUT;
	}

	time_left = wait_for_completion_timeout(&dspi->dma->cmd_rx_complete,
					DMA_COMPLETION_TIMEOUT);
	if (time_left == 0) {
		dev_err(dev, "DMA rx timeout\n");
		dmaengine_terminate_all(dma->chan_tx);
		dmaengine_terminate_all(dma->chan_rx);
		return -ETIMEDOUT;
	}

	return 0;
}

static int dspi_dma_xfer(struct fsl_dspi *dspi)
{
	struct fsl_dspi_dma *dma = dspi->dma;
	struct device *dev = &dspi->pdev->dev;
	struct spi_message *message = dspi->cur_msg;
	int curr_remaining_bytes;
	int bytes_per_buffer;
	int ret = 0;

	curr_remaining_bytes = dspi->len;
	bytes_per_buffer = DSPI_DMA_BUFSIZE / DSPI_FIFO_SIZE;
	while (curr_remaining_bytes) {
		/* Check if current transfer fits the DMA buffer */
		dma->curr_xfer_len = curr_remaining_bytes
			/ dspi->bytes_per_word;
		if (dma->curr_xfer_len > bytes_per_buffer)
			dma->curr_xfer_len = bytes_per_buffer;

		ret = dspi_next_xfer_dma_submit(dspi);
		if (ret) {
			dev_err(dev, "DMA transfer failed\n");
			goto exit;

		} else {
			const int len =
				dma->curr_xfer_len * dspi->bytes_per_word;
			curr_remaining_bytes -= len;
			message->actual_length += len;
			if (curr_remaining_bytes < 0)
				curr_remaining_bytes = 0;
		}
	}

exit:
	return ret;
}

static int dspi_request_dma(struct fsl_dspi *dspi, phys_addr_t phy_addr)
{
	struct fsl_dspi_dma *dma;
	struct dma_slave_config cfg;
	struct device *dev = &dspi->pdev->dev;
	int ret;

	dma = devm_kzalloc(dev, sizeof(*dma), GFP_KERNEL);
	if (!dma)
		return -ENOMEM;

	dma->chan_rx = dma_request_slave_channel(dev, "rx");
	if (!dma->chan_rx) {
		dev_err(dev, "rx dma channel not available\n");
		ret = -ENODEV;
		return ret;
	}

	dma->chan_tx = dma_request_slave_channel(dev, "tx");
	if (!dma->chan_tx) {
		dev_err(dev, "tx dma channel not available\n");
		ret = -ENODEV;
		goto err_tx_channel;
	}

	dma->tx_dma_buf = dma_alloc_coherent(dev, DSPI_DMA_BUFSIZE,
					&dma->tx_dma_phys, GFP_KERNEL);
	if (!dma->tx_dma_buf) {
		ret = -ENOMEM;
		goto err_tx_dma_buf;
	}

	dma->rx_dma_buf = dma_alloc_coherent(dev, DSPI_DMA_BUFSIZE,
					&dma->rx_dma_phys, GFP_KERNEL);
	if (!dma->rx_dma_buf) {
		ret = -ENOMEM;
		goto err_rx_dma_buf;
	}

	cfg.src_addr = phy_addr + SPI_POPR;
	cfg.dst_addr = phy_addr + SPI_PUSHR;
	cfg.src_addr_width = DMA_SLAVE_BUSWIDTH_4_BYTES;
	cfg.dst_addr_width = DMA_SLAVE_BUSWIDTH_4_BYTES;
	cfg.src_maxburst = 1;
	cfg.dst_maxburst = 1;

	cfg.direction = DMA_DEV_TO_MEM;
	ret = dmaengine_slave_config(dma->chan_rx, &cfg);
	if (ret) {
		dev_err(dev, "can't configure rx dma channel\n");
		ret = -EINVAL;
		goto err_slave_config;
	}

	cfg.direction = DMA_MEM_TO_DEV;
	ret = dmaengine_slave_config(dma->chan_tx, &cfg);
	if (ret) {
		dev_err(dev, "can't configure tx dma channel\n");
		ret = -EINVAL;
		goto err_slave_config;
	}

	dspi->dma = dma;
	init_completion(&dma->cmd_tx_complete);
	init_completion(&dma->cmd_rx_complete);

	return 0;

err_slave_config:
	dma_free_coherent(dev, DSPI_DMA_BUFSIZE,
			dma->rx_dma_buf, dma->rx_dma_phys);
err_rx_dma_buf:
	dma_free_coherent(dev, DSPI_DMA_BUFSIZE,
			dma->tx_dma_buf, dma->tx_dma_phys);
err_tx_dma_buf:
	dma_release_channel(dma->chan_tx);
err_tx_channel:
	dma_release_channel(dma->chan_rx);

	devm_kfree(dev, dma);
	dspi->dma = NULL;

	return ret;
}

static void dspi_release_dma(struct fsl_dspi *dspi)
{
	struct fsl_dspi_dma *dma = dspi->dma;
	struct device *dev = &dspi->pdev->dev;

	if (dma) {
		if (dma->chan_tx) {
			dma_unmap_single(dev, dma->tx_dma_phys,
					DSPI_DMA_BUFSIZE, DMA_TO_DEVICE);
			dma_release_channel(dma->chan_tx);
		}

		if (dma->chan_rx) {
			dma_unmap_single(dev, dma->rx_dma_phys,
					DSPI_DMA_BUFSIZE, DMA_FROM_DEVICE);
			dma_release_channel(dma->chan_rx);
		}
	}
}

static void hz_to_spi_baud(char *pbr, char *br, int speed_hz,
		unsigned long clkrate)
{
	/* Valid baud rate pre-scaler values */
	int pbr_tbl[4] = {2, 3, 5, 7};
	int brs[16] = {	2,	4,	6,	8,
		16,	32,	64,	128,
		256,	512,	1024,	2048,
		4096,	8192,	16384,	32768 };
	int scale_needed, scale, minscale = INT_MAX;
	int i, j;

	scale_needed = clkrate / speed_hz;
	if (clkrate % speed_hz)
		scale_needed++;

	for (i = 0; i < ARRAY_SIZE(brs); i++)
		for (j = 0; j < ARRAY_SIZE(pbr_tbl); j++) {
			scale = brs[i] * pbr_tbl[j];
			if (scale >= scale_needed) {
				if (scale < minscale) {
					minscale = scale;
					*br = i;
					*pbr = j;
				}
				break;
			}
		}

	if (minscale == INT_MAX) {
		pr_warn("Can not find valid baud rate,speed_hz is %d,clkrate is %ld, we use the max prescaler value.\n",
			speed_hz, clkrate);
		*pbr = ARRAY_SIZE(pbr_tbl) - 1;
		*br =  ARRAY_SIZE(brs) - 1;
	}
}

static void ns_delay_scale(char *psc, char *sc, int delay_ns,
		unsigned long clkrate)
{
	int pscale_tbl[4] = {1, 3, 5, 7};
	int scale_needed, scale, minscale = INT_MAX;
	int i, j;
	u32 remainder;

	scale_needed = div_u64_rem((u64)delay_ns * clkrate, NSEC_PER_SEC,
			&remainder);
	if (remainder)
		scale_needed++;

	for (i = 0; i < ARRAY_SIZE(pscale_tbl); i++)
		for (j = 0; j <= SPI_CTAR_SCALE_BITS; j++) {
			scale = pscale_tbl[i] * (2 << j);
			if (scale >= scale_needed) {
				if (scale < minscale) {
					minscale = scale;
					*psc = i;
					*sc = j;
				}
				break;
			}
		}

	if (minscale == INT_MAX) {
		pr_warn("Cannot find correct scale values for %dns delay at clkrate %ld, using max prescaler value",
			delay_ns, clkrate);
		*psc = ARRAY_SIZE(pscale_tbl) - 1;
		*sc = SPI_CTAR_SCALE_BITS;
	}
}

static void fifo_write(struct fsl_dspi *dspi)
{
	regmap_write(dspi->regmap, SPI_PUSHR, dspi_pop_tx_pushr(dspi));
}

static void cmd_fifo_write(struct fsl_dspi *dspi)
{
	u16 cmd = dspi->tx_cmd;

	if (dspi->len > 0)
		cmd |= SPI_PUSHR_CMD_CONT;
	regmap_write(dspi->regmap_pushr, PUSHR_CMD, cmd);
}

static void tx_fifo_write(struct fsl_dspi *dspi, u16 txdata)
{
	regmap_write(dspi->regmap_pushr, PUSHR_TX, txdata);
}

static void dspi_tcfq_write(struct fsl_dspi *dspi)
{
	/* Clear transfer count */
	dspi->tx_cmd |= SPI_PUSHR_CMD_CTCNT;

	if (dspi->devtype_data->xspi_mode && dspi->bits_per_word > 16) {
		/* Write two TX FIFO entries first, and then the corresponding
		 * CMD FIFO entry.
		 */
		u32 data = dspi_pop_tx(dspi);

		if (dspi->cur_chip->ctar_val & SPI_CTAR_LSBFE(1)) {
			/* LSB */
			tx_fifo_write(dspi, data & 0xFFFF);
			tx_fifo_write(dspi, data >> 16);
		} else {
			/* MSB */
			tx_fifo_write(dspi, data >> 16);
			tx_fifo_write(dspi, data & 0xFFFF);
		}
		cmd_fifo_write(dspi);
	} else {
		/* Write one entry to both TX FIFO and CMD FIFO
		 * simultaneously.
		 */
		fifo_write(dspi);
	}
}

static u32 fifo_read(struct fsl_dspi *dspi)
{
	u32 rxdata = 0;

	regmap_read(dspi->regmap, SPI_POPR, &rxdata);
	return rxdata;
}

static void dspi_tcfq_read(struct fsl_dspi *dspi)
{
	dspi_push_rx(dspi, fifo_read(dspi));
}

static void dspi_eoq_write(struct fsl_dspi *dspi)
{
	int fifo_size = DSPI_FIFO_SIZE;
<<<<<<< HEAD

	/* Fill TX FIFO with as many transfers as possible */
	while (dspi->len && fifo_size--) {
=======
	u16 xfer_cmd = dspi->tx_cmd;

	/* Fill TX FIFO with as many transfers as possible */
	while (dspi->len && fifo_size--) {
		dspi->tx_cmd = xfer_cmd;
>>>>>>> f9885ef8
		/* Request EOQF for last transfer in FIFO */
		if (dspi->len == dspi->bytes_per_word || fifo_size == 0)
			dspi->tx_cmd |= SPI_PUSHR_CMD_EOQ;
		/* Clear transfer count for first transfer in FIFO */
		if (fifo_size == (DSPI_FIFO_SIZE - 1))
			dspi->tx_cmd |= SPI_PUSHR_CMD_CTCNT;
		/* Write combined TX FIFO and CMD FIFO entry */
		fifo_write(dspi);
	}
}

static void dspi_eoq_read(struct fsl_dspi *dspi)
{
	int fifo_size = DSPI_FIFO_SIZE;

	/* Read one FIFO entry at and push to rx buffer */
	while ((dspi->rx < dspi->rx_end) && fifo_size--)
		dspi_push_rx(dspi, fifo_read(dspi));
}

static int dspi_transfer_one_message(struct spi_master *master,
		struct spi_message *message)
{
	struct fsl_dspi *dspi = spi_master_get_devdata(master);
	struct spi_device *spi = message->spi;
	struct spi_transfer *transfer;
	int status = 0;
	enum dspi_trans_mode trans_mode;

	message->actual_length = 0;

	list_for_each_entry(transfer, &message->transfers, transfer_list) {
		dspi->cur_transfer = transfer;
		dspi->cur_msg = message;
		dspi->cur_chip = spi_get_ctldata(spi);
		/* Prepare command word for CMD FIFO */
		dspi->tx_cmd = SPI_PUSHR_CMD_CTAS(0) |
			SPI_PUSHR_CMD_PCS(spi->chip_select);
		if (list_is_last(&dspi->cur_transfer->transfer_list,
				 &dspi->cur_msg->transfers)) {
			/* Leave PCS activated after last transfer when
			 * cs_change is set.
			 */
			if (transfer->cs_change)
				dspi->tx_cmd |= SPI_PUSHR_CMD_CONT;
		} else {
			/* Keep PCS active between transfers in same message
			 * when cs_change is not set, and de-activate PCS
			 * between transfers in the same message when
			 * cs_change is set.
			 */
			if (!transfer->cs_change)
				dspi->tx_cmd |= SPI_PUSHR_CMD_CONT;
		}

		dspi->void_write_data = dspi->cur_chip->void_write_data;

		dspi->tx = transfer->tx_buf;
		dspi->rx = transfer->rx_buf;
		dspi->rx_end = dspi->rx + transfer->len;
		dspi->len = transfer->len;
		/* Validated transfer specific frame size (defaults applied) */
		dspi->bits_per_word = transfer->bits_per_word;
		if (transfer->bits_per_word <= 8)
			dspi->bytes_per_word = 1;
		else if (transfer->bits_per_word <= 16)
			dspi->bytes_per_word = 2;
		else
			dspi->bytes_per_word = 4;

		regmap_update_bits(dspi->regmap, SPI_MCR,
				   SPI_MCR_CLR_TXF | SPI_MCR_CLR_RXF,
				   SPI_MCR_CLR_TXF | SPI_MCR_CLR_RXF);
		regmap_write(dspi->regmap, SPI_CTAR(0),
			     dspi->cur_chip->ctar_val |
			     SPI_FRAME_BITS(transfer->bits_per_word));
		if (dspi->devtype_data->xspi_mode)
			regmap_write(dspi->regmap, SPI_CTARE(0),
				     SPI_FRAME_EBITS(transfer->bits_per_word)
				     | SPI_CTARE_DTCP(1));

		trans_mode = dspi->devtype_data->trans_mode;
		switch (trans_mode) {
		case DSPI_EOQ_MODE:
			regmap_write(dspi->regmap, SPI_RSER, SPI_RSER_EOQFE);
			dspi_eoq_write(dspi);
			break;
		case DSPI_TCFQ_MODE:
			regmap_write(dspi->regmap, SPI_RSER, SPI_RSER_TCFQE);
			dspi_tcfq_write(dspi);
			break;
		case DSPI_DMA_MODE:
			regmap_write(dspi->regmap, SPI_RSER,
				SPI_RSER_TFFFE | SPI_RSER_TFFFD |
				SPI_RSER_RFDFE | SPI_RSER_RFDFD);
			status = dspi_dma_xfer(dspi);
			break;
		default:
			dev_err(&dspi->pdev->dev, "unsupported trans_mode %u\n",
				trans_mode);
			status = -EINVAL;
			goto out;
		}

		if (trans_mode != DSPI_DMA_MODE) {
			if (wait_event_interruptible(dspi->waitq,
						dspi->waitflags))
				dev_err(&dspi->pdev->dev,
					"wait transfer complete fail!\n");
			dspi->waitflags = 0;
		}

		if (transfer->delay_usecs)
			udelay(transfer->delay_usecs);
	}

out:
	message->status = status;
	spi_finalize_current_message(master);

	return status;
}

static int dspi_setup(struct spi_device *spi)
{
	struct chip_data *chip;
	struct fsl_dspi *dspi = spi_master_get_devdata(spi->master);
	struct fsl_dspi_platform_data *pdata;
	u32 cs_sck_delay = 0, sck_cs_delay = 0;
	unsigned char br = 0, pbr = 0, pcssck = 0, cssck = 0;
	unsigned char pasc = 0, asc = 0;
	unsigned long clkrate;

	/* Only alloc on first setup */
	chip = spi_get_ctldata(spi);
	if (chip == NULL) {
		chip = kzalloc(sizeof(struct chip_data), GFP_KERNEL);
		if (!chip)
			return -ENOMEM;
	}

	pdata = dev_get_platdata(&dspi->pdev->dev);

	if (!pdata) {
		of_property_read_u32(spi->dev.of_node, "fsl,spi-cs-sck-delay",
				&cs_sck_delay);

		of_property_read_u32(spi->dev.of_node, "fsl,spi-sck-cs-delay",
				&sck_cs_delay);
	} else {
		cs_sck_delay = pdata->cs_sck_delay;
		sck_cs_delay = pdata->sck_cs_delay;
	}

	chip->void_write_data = 0;

	clkrate = clk_get_rate(dspi->clk);
	hz_to_spi_baud(&pbr, &br, spi->max_speed_hz, clkrate);

	/* Set PCS to SCK delay scale values */
	ns_delay_scale(&pcssck, &cssck, cs_sck_delay, clkrate);

	/* Set After SCK delay scale values */
	ns_delay_scale(&pasc, &asc, sck_cs_delay, clkrate);

	chip->ctar_val = SPI_CTAR_CPOL(spi->mode & SPI_CPOL ? 1 : 0)
		| SPI_CTAR_CPHA(spi->mode & SPI_CPHA ? 1 : 0)
		| SPI_CTAR_LSBFE(spi->mode & SPI_LSB_FIRST ? 1 : 0)
		| SPI_CTAR_PCSSCK(pcssck)
		| SPI_CTAR_CSSCK(cssck)
		| SPI_CTAR_PASC(pasc)
		| SPI_CTAR_ASC(asc)
		| SPI_CTAR_PBR(pbr)
		| SPI_CTAR_BR(br);

	spi_set_ctldata(spi, chip);

	return 0;
}

static void dspi_cleanup(struct spi_device *spi)
{
	struct chip_data *chip = spi_get_ctldata((struct spi_device *)spi);

	dev_dbg(&spi->dev, "spi_device %u.%u cleanup\n",
			spi->master->bus_num, spi->chip_select);

	kfree(chip);
}

static irqreturn_t dspi_interrupt(int irq, void *dev_id)
{
	struct fsl_dspi *dspi = (struct fsl_dspi *)dev_id;
	struct spi_message *msg = dspi->cur_msg;
	enum dspi_trans_mode trans_mode;
	u32 spi_sr, spi_tcr;
	u16 spi_tcnt;

	regmap_read(dspi->regmap, SPI_SR, &spi_sr);
	regmap_write(dspi->regmap, SPI_SR, spi_sr);


	if (spi_sr & (SPI_SR_EOQF | SPI_SR_TCFQF)) {
		/* Get transfer counter (in number of SPI transfers). It was
		 * reset to 0 when transfer(s) were started.
		 */
		regmap_read(dspi->regmap, SPI_TCR, &spi_tcr);
		spi_tcnt = SPI_TCR_GET_TCNT(spi_tcr);
		/* Update total number of bytes that were transferred */
		msg->actual_length += spi_tcnt * dspi->bytes_per_word;

		trans_mode = dspi->devtype_data->trans_mode;
		switch (trans_mode) {
		case DSPI_EOQ_MODE:
			dspi_eoq_read(dspi);
			break;
		case DSPI_TCFQ_MODE:
			dspi_tcfq_read(dspi);
			break;
		default:
			dev_err(&dspi->pdev->dev, "unsupported trans_mode %u\n",
				trans_mode);
				return IRQ_HANDLED;
		}

		if (!dspi->len) {
			dspi->waitflags = 1;
			wake_up_interruptible(&dspi->waitq);
		} else {
			switch (trans_mode) {
			case DSPI_EOQ_MODE:
				dspi_eoq_write(dspi);
				break;
			case DSPI_TCFQ_MODE:
				dspi_tcfq_write(dspi);
				break;
			default:
				dev_err(&dspi->pdev->dev,
					"unsupported trans_mode %u\n",
					trans_mode);
			}
		}
	}

	return IRQ_HANDLED;
}

static const struct of_device_id fsl_dspi_dt_ids[] = {
	{ .compatible = "fsl,vf610-dspi", .data = &vf610_data, },
	{ .compatible = "fsl,ls1021a-v1.0-dspi", .data = &ls1021a_v1_data, },
	{ .compatible = "fsl,ls2085a-dspi", .data = &ls2085a_data, },
	{ /* sentinel */ }
};
MODULE_DEVICE_TABLE(of, fsl_dspi_dt_ids);

#ifdef CONFIG_PM_SLEEP
static int dspi_suspend(struct device *dev)
{
	struct spi_master *master = dev_get_drvdata(dev);
	struct fsl_dspi *dspi = spi_master_get_devdata(master);

	spi_master_suspend(master);
	clk_disable_unprepare(dspi->clk);

	pinctrl_pm_select_sleep_state(dev);

	return 0;
}

static int dspi_resume(struct device *dev)
{
	struct spi_master *master = dev_get_drvdata(dev);
	struct fsl_dspi *dspi = spi_master_get_devdata(master);
	int ret;

	pinctrl_pm_select_default_state(dev);

	ret = clk_prepare_enable(dspi->clk);
	if (ret)
		return ret;
	spi_master_resume(master);

	return 0;
}
#endif /* CONFIG_PM_SLEEP */

static SIMPLE_DEV_PM_OPS(dspi_pm, dspi_suspend, dspi_resume);

static const struct regmap_range dspi_volatile_ranges[] = {
	regmap_reg_range(SPI_MCR, SPI_TCR),
	regmap_reg_range(SPI_SR, SPI_SR),
	regmap_reg_range(SPI_PUSHR, SPI_RXFR3),
};

static const struct regmap_access_table dspi_volatile_table = {
	.yes_ranges     = dspi_volatile_ranges,
	.n_yes_ranges   = ARRAY_SIZE(dspi_volatile_ranges),
};

static const struct regmap_config dspi_regmap_config = {
	.reg_bits = 32,
	.val_bits = 32,
	.reg_stride = 4,
	.max_register = 0x88,
	.volatile_table = &dspi_volatile_table,
};

static const struct regmap_range dspi_xspi_volatile_ranges[] = {
	regmap_reg_range(SPI_MCR, SPI_TCR),
	regmap_reg_range(SPI_SR, SPI_SR),
	regmap_reg_range(SPI_PUSHR, SPI_RXFR3),
	regmap_reg_range(SPI_SREX, SPI_SREX),
};

static const struct regmap_access_table dspi_xspi_volatile_table = {
	.yes_ranges     = dspi_xspi_volatile_ranges,
	.n_yes_ranges   = ARRAY_SIZE(dspi_xspi_volatile_ranges),
};

static const struct regmap_config dspi_xspi_regmap_config[] = {
	{
		.reg_bits = 32,
		.val_bits = 32,
		.reg_stride = 4,
		.max_register = 0x13c,
		.volatile_table = &dspi_xspi_volatile_table,
	},
	{
		.name = "pushr",
		.reg_bits = 16,
		.val_bits = 16,
		.reg_stride = 2,
		.max_register = 0x2,
	},
};

static void dspi_init(struct fsl_dspi *dspi)
{
	regmap_write(dspi->regmap, SPI_MCR, SPI_MCR_MASTER | SPI_MCR_PCSIS |
		     (dspi->devtype_data->xspi_mode ? SPI_MCR_XSPI : 0));
	regmap_write(dspi->regmap, SPI_SR, SPI_SR_CLEAR);
	if (dspi->devtype_data->xspi_mode)
		regmap_write(dspi->regmap, SPI_CTARE(0),
			     SPI_CTARE_FMSZE(0) | SPI_CTARE_DTCP(1));
}

static int dspi_probe(struct platform_device *pdev)
{
	struct device_node *np = pdev->dev.of_node;
	struct spi_master *master;
	struct fsl_dspi *dspi;
	struct resource *res;
	const struct regmap_config *regmap_config;
	void __iomem *base;
	struct fsl_dspi_platform_data *pdata;
	int ret = 0, cs_num, bus_num;

	master = spi_alloc_master(&pdev->dev, sizeof(struct fsl_dspi));
	if (!master)
		return -ENOMEM;

	dspi = spi_master_get_devdata(master);
	dspi->pdev = pdev;
	dspi->master = master;

	master->transfer = NULL;
	master->setup = dspi_setup;
	master->transfer_one_message = dspi_transfer_one_message;
	master->dev.of_node = pdev->dev.of_node;

	master->cleanup = dspi_cleanup;
	master->mode_bits = SPI_CPOL | SPI_CPHA | SPI_LSB_FIRST;

	pdata = dev_get_platdata(&pdev->dev);
	if (pdata) {
		master->num_chipselect = pdata->cs_num;
		master->bus_num = pdata->bus_num;

		dspi->devtype_data = &coldfire_data;
	} else {

		ret = of_property_read_u32(np, "spi-num-chipselects", &cs_num);
		if (ret < 0) {
			dev_err(&pdev->dev, "can't get spi-num-chipselects\n");
			goto out_master_put;
		}
		master->num_chipselect = cs_num;

		ret = of_property_read_u32(np, "bus-num", &bus_num);
		if (ret < 0) {
			dev_err(&pdev->dev, "can't get bus-num\n");
			goto out_master_put;
		}
		master->bus_num = bus_num;

		dspi->devtype_data = of_device_get_match_data(&pdev->dev);
		if (!dspi->devtype_data) {
			dev_err(&pdev->dev, "can't get devtype_data\n");
			ret = -EFAULT;
			goto out_master_put;
		}
	}

	if (dspi->devtype_data->xspi_mode)
		master->bits_per_word_mask = SPI_BPW_RANGE_MASK(4, 32);
	else
		master->bits_per_word_mask = SPI_BPW_RANGE_MASK(4, 16);

	res = platform_get_resource(pdev, IORESOURCE_MEM, 0);
	base = devm_ioremap_resource(&pdev->dev, res);
	if (IS_ERR(base)) {
		ret = PTR_ERR(base);
		goto out_master_put;
	}

	if (dspi->devtype_data->xspi_mode)
		regmap_config = &dspi_xspi_regmap_config[0];
	else
		regmap_config = &dspi_regmap_config;
	dspi->regmap = devm_regmap_init_mmio(&pdev->dev, base, regmap_config);
	if (IS_ERR(dspi->regmap)) {
		dev_err(&pdev->dev, "failed to init regmap: %ld\n",
				PTR_ERR(dspi->regmap));
		ret = PTR_ERR(dspi->regmap);
		goto out_master_put;
	}

	if (dspi->devtype_data->xspi_mode) {
		dspi->regmap_pushr = devm_regmap_init_mmio(
			&pdev->dev, base + SPI_PUSHR,
			&dspi_xspi_regmap_config[1]);
		if (IS_ERR(dspi->regmap_pushr)) {
			dev_err(&pdev->dev,
				"failed to init pushr regmap: %ld\n",
				PTR_ERR(dspi->regmap_pushr));
			ret = PTR_ERR(dspi->regmap_pushr);
			goto out_master_put;
		}
	}

	dspi->clk = devm_clk_get(&pdev->dev, "dspi");
	if (IS_ERR(dspi->clk)) {
		ret = PTR_ERR(dspi->clk);
		dev_err(&pdev->dev, "unable to get clock\n");
		goto out_master_put;
	}
	ret = clk_prepare_enable(dspi->clk);
	if (ret)
		goto out_master_put;

	dspi_init(dspi);
	dspi->irq = platform_get_irq(pdev, 0);
	if (dspi->irq < 0) {
		dev_err(&pdev->dev, "can't get platform irq\n");
		ret = dspi->irq;
		goto out_clk_put;
	}

	ret = devm_request_irq(&pdev->dev, dspi->irq, dspi_interrupt, 0,
			pdev->name, dspi);
	if (ret < 0) {
		dev_err(&pdev->dev, "Unable to attach DSPI interrupt\n");
		goto out_clk_put;
	}

	if (dspi->devtype_data->trans_mode == DSPI_DMA_MODE) {
		ret = dspi_request_dma(dspi, res->start);
		if (ret < 0) {
			dev_err(&pdev->dev, "can't get dma channels\n");
			goto out_clk_put;
		}
	}

	master->max_speed_hz =
		clk_get_rate(dspi->clk) / dspi->devtype_data->max_clock_factor;

	init_waitqueue_head(&dspi->waitq);
	platform_set_drvdata(pdev, master);

	ret = spi_register_master(master);
	if (ret != 0) {
		dev_err(&pdev->dev, "Problem registering DSPI master\n");
		goto out_clk_put;
	}

	return ret;

out_clk_put:
	clk_disable_unprepare(dspi->clk);
out_master_put:
	spi_master_put(master);

	return ret;
}

static int dspi_remove(struct platform_device *pdev)
{
	struct spi_master *master = platform_get_drvdata(pdev);
	struct fsl_dspi *dspi = spi_master_get_devdata(master);

	/* Disconnect from the SPI framework */
	dspi_release_dma(dspi);
	clk_disable_unprepare(dspi->clk);
	spi_unregister_master(dspi->master);

	return 0;
}

static struct platform_driver fsl_dspi_driver = {
	.driver.name    = DRIVER_NAME,
	.driver.of_match_table = fsl_dspi_dt_ids,
	.driver.owner   = THIS_MODULE,
	.driver.pm = &dspi_pm,
	.probe          = dspi_probe,
	.remove		= dspi_remove,
};
module_platform_driver(fsl_dspi_driver);

MODULE_DESCRIPTION("Freescale DSPI Controller Driver");
MODULE_LICENSE("GPL");
MODULE_ALIAS("platform:" DRIVER_NAME);<|MERGE_RESOLUTION|>--- conflicted
+++ resolved
@@ -30,12 +30,9 @@
 
 #define DRIVER_NAME "fsl-dspi"
 
-<<<<<<< HEAD
-=======
 #ifdef CONFIG_M5441x
 #define DSPI_FIFO_SIZE			16
 #else
->>>>>>> f9885ef8
 #define DSPI_FIFO_SIZE			4
 #endif
 #define DSPI_DMA_BUFSIZE		(DSPI_FIFO_SIZE * 1024)
@@ -630,17 +627,11 @@
 static void dspi_eoq_write(struct fsl_dspi *dspi)
 {
 	int fifo_size = DSPI_FIFO_SIZE;
-<<<<<<< HEAD
-
-	/* Fill TX FIFO with as many transfers as possible */
-	while (dspi->len && fifo_size--) {
-=======
 	u16 xfer_cmd = dspi->tx_cmd;
 
 	/* Fill TX FIFO with as many transfers as possible */
 	while (dspi->len && fifo_size--) {
 		dspi->tx_cmd = xfer_cmd;
->>>>>>> f9885ef8
 		/* Request EOQF for last transfer in FIFO */
 		if (dspi->len == dspi->bytes_per_word || fifo_size == 0)
 			dspi->tx_cmd |= SPI_PUSHR_CMD_EOQ;
