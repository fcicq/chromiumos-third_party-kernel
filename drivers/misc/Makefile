#
# Makefile for misc devices that really don't fit anywhere else.
#

obj-$(CONFIG_IBM_ASM)		+= ibmasm/
obj-$(CONFIG_HDPU_FEATURES)	+= hdpuftrs/
obj-$(CONFIG_ATMEL_PWM)		+= atmel_pwm.o
obj-$(CONFIG_ATMEL_SSC)		+= atmel-ssc.o
obj-$(CONFIG_ATMEL_TCLIB)	+= atmel_tclib.o
obj-$(CONFIG_ICS932S401)	+= ics932s401.o
obj-$(CONFIG_LKDTM)		+= lkdtm.o
obj-$(CONFIG_TIFM_CORE)       	+= tifm_core.o
obj-$(CONFIG_TIFM_7XX1)       	+= tifm_7xx1.o
obj-$(CONFIG_PHANTOM)		+= phantom.o
obj-$(CONFIG_ANDROID_PMEM)	+= pmem.o
obj-$(CONFIG_SGI_IOC4)		+= ioc4.o
obj-$(CONFIG_ENCLOSURE_SERVICES) += enclosure.o
obj-$(CONFIG_KERNEL_DEBUGGER_CORE)	+= kernel_debugger.o
obj-$(CONFIG_KGDB_TESTS)	+= kgdbts.o
obj-$(CONFIG_SGI_XP)		+= sgi-xp/
obj-$(CONFIG_SGI_GRU)		+= sgi-gru/
obj-$(CONFIG_HP_ILO)		+= hpilo.o
<<<<<<< HEAD
obj-$(CONFIG_ISL29003)		+= isl29003.o
obj-$(CONFIG_C2PORT)		+= c2port/
obj-y				+= eeprom/
obj-y				+= cb710/
=======
obj-$(CONFIG_UID_STAT)		+= uid_stat.o
obj-$(CONFIG_C2PORT)		+= c2port/
obj-y				+= eeprom/
obj-$(CONFIG_WL127X_RFKILL)	+= wl127x-rfkill.o
obj-$(CONFIG_APANIC)		+= apanic.o
>>>>>>> 538ca3af
<|MERGE_RESOLUTION|>--- conflicted
+++ resolved
@@ -20,15 +20,11 @@
 obj-$(CONFIG_SGI_XP)		+= sgi-xp/
 obj-$(CONFIG_SGI_GRU)		+= sgi-gru/
 obj-$(CONFIG_HP_ILO)		+= hpilo.o
-<<<<<<< HEAD
 obj-$(CONFIG_ISL29003)		+= isl29003.o
 obj-$(CONFIG_C2PORT)		+= c2port/
 obj-y				+= eeprom/
 obj-y				+= cb710/
-=======
 obj-$(CONFIG_UID_STAT)		+= uid_stat.o
-obj-$(CONFIG_C2PORT)		+= c2port/
 obj-y				+= eeprom/
 obj-$(CONFIG_WL127X_RFKILL)	+= wl127x-rfkill.o
-obj-$(CONFIG_APANIC)		+= apanic.o
->>>>>>> 538ca3af
+obj-$(CONFIG_APANIC)		+= apanic.o