--- conflicted
+++ resolved
@@ -234,7 +234,6 @@
 	This driver adds support for rfkill and backlight control to Dell
 	laptops.
 
-<<<<<<< HEAD
 config ISL29003
 	tristate "Intersil ISL29003 ambient light sensor"
 	depends on I2C && SYSFS
@@ -244,7 +243,7 @@
 
 	  This driver can also be built as a module.  If so, the module
 	  will be called isl29003.
-=======
+
 config UID_STAT
 	bool "UID based statistics tracking exported to /proc/uid_stat"
 	default n
@@ -270,7 +269,6 @@
 	---help---
 	 If your platform uses a different flash partition label for storing
  	 crashdumps, enter it here.
->>>>>>> 538ca3af
 
 source "drivers/misc/c2port/Kconfig"
 source "drivers/misc/eeprom/Kconfig"
