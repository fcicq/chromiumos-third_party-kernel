/* binder.c
 *
 * Android IPC Subsystem
 *
 * Copyright (C) 2007-2008 Google, Inc.
 *
 * This software is licensed under the terms of the GNU General Public
 * License version 2, as published by the Free Software Foundation, and
 * may be copied, distributed, and modified under those terms.
 *
 * This program is distributed in the hope that it will be useful,
 * but WITHOUT ANY WARRANTY; without even the implied warranty of
 * MERCHANTABILITY or FITNESS FOR A PARTICULAR PURPOSE.  See the
 * GNU General Public License for more details.
 *
 */

#define pr_fmt(fmt) KBUILD_MODNAME ": " fmt

#include <asm/cacheflush.h>
#include <linux/fdtable.h>
#include <linux/file.h>
#include <linux/freezer.h>
#include <linux/fs.h>
#include <linux/list.h>
#include <linux/miscdevice.h>
#include <linux/mm.h>
#include <linux/module.h>
#include <linux/mutex.h>
#include <linux/nsproxy.h>
#include <linux/poll.h>
#include <linux/debugfs.h>
#include <linux/rbtree.h>
#include <linux/sched.h>
#include <linux/seq_file.h>
#include <linux/uaccess.h>
#include <linux/vmalloc.h>
#include <linux/slab.h>
#include <linux/pid_namespace.h>
#include <linux/security.h>

#ifdef CONFIG_ANDROID_BINDER_IPC_32BIT
#define BINDER_IPC_32BIT 1
#endif

#include <uapi/linux/android/binder.h>
#include "binder_trace.h"

static DEFINE_MUTEX(binder_main_lock);
static DEFINE_MUTEX(binder_deferred_lock);
static DEFINE_MUTEX(binder_mmap_lock);

static HLIST_HEAD(binder_devices);
static HLIST_HEAD(binder_procs);
static HLIST_HEAD(binder_deferred_list);
static HLIST_HEAD(binder_dead_nodes);

static struct dentry *binder_debugfs_dir_entry_root;
static struct dentry *binder_debugfs_dir_entry_proc;
static int binder_last_id;
static struct workqueue_struct *binder_deferred_workqueue;

#define BINDER_DEBUG_ENTRY(name) \
static int binder_##name##_open(struct inode *inode, struct file *file) \
{ \
	return single_open(file, binder_##name##_show, inode->i_private); \
} \
\
static const struct file_operations binder_##name##_fops = { \
	.owner = THIS_MODULE, \
	.open = binder_##name##_open, \
	.read = seq_read, \
	.llseek = seq_lseek, \
	.release = single_release, \
}

static int binder_proc_show(struct seq_file *m, void *unused);
BINDER_DEBUG_ENTRY(proc);

/* This is only defined in include/asm-arm/sizes.h */
#ifndef SZ_1K
#define SZ_1K                               0x400
#endif

#ifndef SZ_4M
#define SZ_4M                               0x400000
#endif

#define FORBIDDEN_MMAP_FLAGS                (VM_WRITE)

#define BINDER_SMALL_BUF_SIZE (PAGE_SIZE * 64)

enum {
	BINDER_DEBUG_USER_ERROR             = 1U << 0,
	BINDER_DEBUG_FAILED_TRANSACTION     = 1U << 1,
	BINDER_DEBUG_DEAD_TRANSACTION       = 1U << 2,
	BINDER_DEBUG_OPEN_CLOSE             = 1U << 3,
	BINDER_DEBUG_DEAD_BINDER            = 1U << 4,
	BINDER_DEBUG_DEATH_NOTIFICATION     = 1U << 5,
	BINDER_DEBUG_READ_WRITE             = 1U << 6,
	BINDER_DEBUG_USER_REFS              = 1U << 7,
	BINDER_DEBUG_THREADS                = 1U << 8,
	BINDER_DEBUG_TRANSACTION            = 1U << 9,
	BINDER_DEBUG_TRANSACTION_COMPLETE   = 1U << 10,
	BINDER_DEBUG_FREE_BUFFER            = 1U << 11,
	BINDER_DEBUG_INTERNAL_REFS          = 1U << 12,
	BINDER_DEBUG_BUFFER_ALLOC           = 1U << 13,
	BINDER_DEBUG_PRIORITY_CAP           = 1U << 14,
	BINDER_DEBUG_BUFFER_ALLOC_ASYNC     = 1U << 15,
};
static uint32_t binder_debug_mask = BINDER_DEBUG_USER_ERROR |
	BINDER_DEBUG_FAILED_TRANSACTION | BINDER_DEBUG_DEAD_TRANSACTION;
module_param_named(debug_mask, binder_debug_mask, uint, S_IWUSR | S_IRUGO);

static bool binder_debug_no_lock;
module_param_named(proc_no_lock, binder_debug_no_lock, bool, S_IWUSR | S_IRUGO);

static char *binder_devices_param = CONFIG_ANDROID_BINDER_DEVICES;
module_param_named(devices, binder_devices_param, charp, 0444);

static DECLARE_WAIT_QUEUE_HEAD(binder_user_error_wait);
static int binder_stop_on_user_error;

static int binder_set_stop_on_user_error(const char *val,
					 struct kernel_param *kp)
{
	int ret;

	ret = param_set_int(val, kp);
	if (binder_stop_on_user_error < 2)
		wake_up(&binder_user_error_wait);
	return ret;
}
module_param_call(stop_on_user_error, binder_set_stop_on_user_error,
	param_get_int, &binder_stop_on_user_error, S_IWUSR | S_IRUGO);

#define binder_debug(mask, x...) \
	do { \
		if (binder_debug_mask & mask) \
			pr_info(x); \
	} while (0)

#define binder_user_error(x...) \
	do { \
		if (binder_debug_mask & BINDER_DEBUG_USER_ERROR) \
			pr_info(x); \
		if (binder_stop_on_user_error) \
			binder_stop_on_user_error = 2; \
	} while (0)

#define to_flat_binder_object(hdr) \
	container_of(hdr, struct flat_binder_object, hdr)

#define to_binder_fd_object(hdr) container_of(hdr, struct binder_fd_object, hdr)

#define to_binder_buffer_object(hdr) \
	container_of(hdr, struct binder_buffer_object, hdr)

#define to_binder_fd_array_object(hdr) \
	container_of(hdr, struct binder_fd_array_object, hdr)

enum binder_stat_types {
	BINDER_STAT_PROC,
	BINDER_STAT_THREAD,
	BINDER_STAT_NODE,
	BINDER_STAT_REF,
	BINDER_STAT_DEATH,
	BINDER_STAT_TRANSACTION,
	BINDER_STAT_TRANSACTION_COMPLETE,
	BINDER_STAT_COUNT
};

struct binder_stats {
	int br[_IOC_NR(BR_FAILED_REPLY) + 1];
	int bc[_IOC_NR(BC_REPLY_SG) + 1];
	int obj_created[BINDER_STAT_COUNT];
	int obj_deleted[BINDER_STAT_COUNT];
};

static struct binder_stats binder_stats;

static inline void binder_stats_deleted(enum binder_stat_types type)
{
	binder_stats.obj_deleted[type]++;
}

static inline void binder_stats_created(enum binder_stat_types type)
{
	binder_stats.obj_created[type]++;
}

struct binder_transaction_log_entry {
	int debug_id;
	int call_type;
	int from_proc;
	int from_thread;
	int target_handle;
	int to_proc;
	int to_thread;
	int to_node;
	int data_size;
	int offsets_size;
	const char *context_name;
};
struct binder_transaction_log {
	int next;
	int full;
	struct binder_transaction_log_entry entry[32];
};
static struct binder_transaction_log binder_transaction_log;
static struct binder_transaction_log binder_transaction_log_failed;

static struct binder_transaction_log_entry *binder_transaction_log_add(
	struct binder_transaction_log *log)
{
	struct binder_transaction_log_entry *e;

	e = &log->entry[log->next];
	memset(e, 0, sizeof(*e));
	log->next++;
	if (log->next == ARRAY_SIZE(log->entry)) {
		log->next = 0;
		log->full = 1;
	}
	return e;
}

struct binder_context {
	struct binder_node *binder_context_mgr_node;
	kuid_t binder_context_mgr_uid;
	const char *name;
};

struct binder_device {
	struct hlist_node hlist;
	struct miscdevice miscdev;
	struct binder_context context;
};

struct binder_work {
	struct list_head entry;
	enum {
		BINDER_WORK_TRANSACTION = 1,
		BINDER_WORK_TRANSACTION_COMPLETE,
		BINDER_WORK_NODE,
		BINDER_WORK_DEAD_BINDER,
		BINDER_WORK_DEAD_BINDER_AND_CLEAR,
		BINDER_WORK_CLEAR_DEATH_NOTIFICATION,
	} type;
};

struct binder_node {
	int debug_id;
	struct binder_work work;
	union {
		struct rb_node rb_node;
		struct hlist_node dead_node;
	};
	struct binder_proc *proc;
	struct hlist_head refs;
	int internal_strong_refs;
	int local_weak_refs;
	int local_strong_refs;
	binder_uintptr_t ptr;
	binder_uintptr_t cookie;
	unsigned has_strong_ref:1;
	unsigned pending_strong_ref:1;
	unsigned has_weak_ref:1;
	unsigned pending_weak_ref:1;
	unsigned has_async_transaction:1;
	unsigned accept_fds:1;
	unsigned min_priority:8;
	struct list_head async_todo;
};

struct binder_ref_death {
	struct binder_work work;
	binder_uintptr_t cookie;
};

struct binder_ref {
	/* Lookups needed: */
	/*   node + proc => ref (transaction) */
	/*   desc + proc => ref (transaction, inc/dec ref) */
	/*   node => refs + procs (proc exit) */
	int debug_id;
	struct rb_node rb_node_desc;
	struct rb_node rb_node_node;
	struct hlist_node node_entry;
	struct binder_proc *proc;
	struct binder_node *node;
	uint32_t desc;
	int strong;
	int weak;
	struct binder_ref_death *death;
};

struct binder_buffer {
	struct list_head entry; /* free and allocated entries by address */
	struct rb_node rb_node; /* free entry by size or allocated entry */
				/* by address */
	unsigned free:1;
	unsigned allow_user_free:1;
	unsigned async_transaction:1;
	unsigned debug_id:29;

	struct binder_transaction *transaction;

	struct binder_node *target_node;
	size_t data_size;
	size_t offsets_size;
	size_t extra_buffers_size;
	uint8_t data[0];
};

enum binder_deferred_state {
	BINDER_DEFERRED_PUT_FILES    = 0x01,
	BINDER_DEFERRED_FLUSH        = 0x02,
	BINDER_DEFERRED_RELEASE      = 0x04,
};

struct binder_proc {
	struct hlist_node proc_node;
	struct rb_root threads;
	struct rb_root nodes;
	struct rb_root refs_by_desc;
	struct rb_root refs_by_node;
	int pid;
	struct vm_area_struct *vma;
	struct mm_struct *vma_vm_mm;
	struct task_struct *tsk;
	struct files_struct *files;
	struct hlist_node deferred_work_node;
	int deferred_work;
	void *buffer;
	ptrdiff_t user_buffer_offset;

	struct list_head buffers;
	struct rb_root free_buffers;
	struct rb_root allocated_buffers;
	size_t free_async_space;

	struct page **pages;
	size_t buffer_size;
	uint32_t buffer_free;
	struct list_head todo;
	wait_queue_head_t wait;
	struct binder_stats stats;
	struct list_head delivered_death;
	int max_threads;
	int requested_threads;
	int requested_threads_started;
	atomic_t ready_threads;
	long default_priority;
	struct dentry *debugfs_entry;
	struct binder_context *context;
};

enum {
	BINDER_LOOPER_STATE_REGISTERED  = 0x01,
	BINDER_LOOPER_STATE_ENTERED     = 0x02,
	BINDER_LOOPER_STATE_EXITED      = 0x04,
	BINDER_LOOPER_STATE_INVALID     = 0x08,
	BINDER_LOOPER_STATE_NEED_RETURN = 0x20
};

struct binder_thread {
	struct binder_proc *proc;
	struct rb_node rb_node;
	int pid;
	int looper;
	struct binder_transaction *transaction_stack;
	struct list_head todo;
	uint32_t return_error; /* Write failed, return error code in read buf */
	uint32_t return_error2; /* Write failed, return error code in read */
		/* buffer. Used when sending a reply to a dead process that */
		/* we are also waiting on */
	wait_queue_head_t wait;
	struct binder_stats stats;
};

struct binder_transaction {
	int debug_id;
	struct binder_work work;
	struct binder_thread *from;
	struct binder_transaction *from_parent;
	struct binder_proc *to_proc;
	struct binder_thread *to_thread;
	struct binder_transaction *to_parent;
	unsigned need_reply:1;
	/* unsigned is_dead:1; */	/* not used at the moment */

	struct binder_buffer *buffer;
	unsigned int	code;
	unsigned int	flags;
	long	priority;
	long	saved_priority;
	kuid_t	sender_euid;
};

static void
binder_defer_work(struct binder_proc *proc, enum binder_deferred_state defer);

static int task_get_unused_fd_flags(struct binder_proc *proc, int flags)
{
	struct files_struct *files = proc->files;
	unsigned long rlim_cur;
	unsigned long irqs;
	int ret;

	if (files == NULL)
		return -ESRCH;

	if (!lock_task_sighand(proc->tsk, &irqs))
		return -EMFILE;

	rlim_cur = task_rlimit(proc->tsk, RLIMIT_NOFILE);
	unlock_task_sighand(proc->tsk, &irqs);

	preempt_enable_no_resched();
	ret = __alloc_fd(files, 0, rlim_cur, flags);
	preempt_disable();

	return ret;
}

/*
 * copied from fd_install
 */
static void task_fd_install(
	struct binder_proc *proc, unsigned int fd, struct file *file)
{
	if (proc->files) {
		preempt_enable_no_resched();
		__fd_install(proc->files, fd, file);
		preempt_disable();
	}
}

/*
 * copied from sys_close
 */
static long task_close_fd(struct binder_proc *proc, unsigned int fd)
{
	int retval;

	if (proc->files == NULL)
		return -ESRCH;

	retval = __close_fd(proc->files, fd);
	/* can't restart close syscall because file table entry was cleared */
	if (unlikely(retval == -ERESTARTSYS ||
		     retval == -ERESTARTNOINTR ||
		     retval == -ERESTARTNOHAND ||
		     retval == -ERESTART_RESTARTBLOCK))
		retval = -EINTR;

	return retval;
}

static inline void binder_lock(const char *tag)
{
	trace_binder_lock(tag);
	mutex_lock(&binder_main_lock);
	preempt_disable();
	trace_binder_locked(tag);
}

static inline int __must_check binder_lock_interruptible(const char *tag)
{
	int error;

	trace_binder_lock(tag);
	error = mutex_lock_interruptible(&binder_main_lock);
	if (error)
		return error;
	preempt_disable();
	trace_binder_locked(tag);

	return 0;
}

static inline void binder_unlock(const char *tag)
{
	trace_binder_unlock(tag);
	mutex_unlock(&binder_main_lock);
	preempt_enable();
}

static inline void *kzalloc_preempt_disabled(size_t size)
{
	void *ptr;

	ptr = kzalloc(size, GFP_NOWAIT | __GFP_NOWARN);
	if (ptr)
		return ptr;

	preempt_enable_no_resched();
	ptr = kzalloc(size, GFP_KERNEL);
	preempt_disable();

	return ptr;
}

static inline long copy_to_user_preempt_disabled(void __user *to, const void *from, long n)
{
	long ret;

	preempt_enable_no_resched();
	ret = copy_to_user(to, from, n);
	preempt_disable();
	return ret;
}

static inline long copy_from_user_preempt_disabled(void *to, const void __user *from, long n)
{
	long ret;

	preempt_enable_no_resched();
	ret = copy_from_user(to, from, n);
	preempt_disable();
	return ret;
}

#define get_user_preempt_disabled(x, ptr)	\
({						\
	int __ret;				\
	preempt_enable_no_resched();		\
	__ret = get_user(x, ptr);		\
	preempt_disable();			\
	__ret;					\
})

#define put_user_preempt_disabled(x, ptr)	\
({						\
	int __ret;				\
	preempt_enable_no_resched();		\
	__ret = put_user(x, ptr);		\
	preempt_disable();			\
	__ret;					\
})

static void binder_set_nice(long nice)
{
	long min_nice;

	if (can_nice(current, nice)) {
		set_user_nice(current, nice);
		return;
	}
	min_nice = rlimit_to_nice(current->signal->rlim[RLIMIT_NICE].rlim_cur);
	binder_debug(BINDER_DEBUG_PRIORITY_CAP,
		     "%d: nice value %ld not allowed use %ld instead\n",
		      current->pid, nice, min_nice);
	set_user_nice(current, min_nice);
	if (min_nice <= MAX_NICE)
		return;
	binder_user_error("%d RLIMIT_NICE not set\n", current->pid);
}

static size_t binder_buffer_size(struct binder_proc *proc,
				 struct binder_buffer *buffer)
{
	if (list_is_last(&buffer->entry, &proc->buffers))
		return proc->buffer + proc->buffer_size - (void *)buffer->data;
	return (size_t)list_entry(buffer->entry.next,
			  struct binder_buffer, entry) - (size_t)buffer->data;
}

static void binder_insert_free_buffer(struct binder_proc *proc,
				      struct binder_buffer *new_buffer)
{
	struct rb_node **p = &proc->free_buffers.rb_node;
	struct rb_node *parent = NULL;
	struct binder_buffer *buffer;
	size_t buffer_size;
	size_t new_buffer_size;

	BUG_ON(!new_buffer->free);

	new_buffer_size = binder_buffer_size(proc, new_buffer);

	binder_debug(BINDER_DEBUG_BUFFER_ALLOC,
		     "%d: add free buffer, size %zd, at %p\n",
		      proc->pid, new_buffer_size, new_buffer);

	while (*p) {
		parent = *p;
		buffer = rb_entry(parent, struct binder_buffer, rb_node);
		BUG_ON(!buffer->free);

		buffer_size = binder_buffer_size(proc, buffer);

		if (new_buffer_size < buffer_size)
			p = &parent->rb_left;
		else
			p = &parent->rb_right;
	}
	rb_link_node(&new_buffer->rb_node, parent, p);
	rb_insert_color(&new_buffer->rb_node, &proc->free_buffers);
}

static void binder_insert_allocated_buffer(struct binder_proc *proc,
					   struct binder_buffer *new_buffer)
{
	struct rb_node **p = &proc->allocated_buffers.rb_node;
	struct rb_node *parent = NULL;
	struct binder_buffer *buffer;

	BUG_ON(new_buffer->free);

	while (*p) {
		parent = *p;
		buffer = rb_entry(parent, struct binder_buffer, rb_node);
		BUG_ON(buffer->free);

		if (new_buffer < buffer)
			p = &parent->rb_left;
		else if (new_buffer > buffer)
			p = &parent->rb_right;
		else
			BUG();
	}
	rb_link_node(&new_buffer->rb_node, parent, p);
	rb_insert_color(&new_buffer->rb_node, &proc->allocated_buffers);
}

static struct binder_buffer *binder_buffer_lookup(struct binder_proc *proc,
						  uintptr_t user_ptr)
{
	struct rb_node *n = proc->allocated_buffers.rb_node;
	struct binder_buffer *buffer;
	struct binder_buffer *kern_ptr;

	kern_ptr = (struct binder_buffer *)(user_ptr - proc->user_buffer_offset
		- offsetof(struct binder_buffer, data));

	while (n) {
		buffer = rb_entry(n, struct binder_buffer, rb_node);
		BUG_ON(buffer->free);

		if (kern_ptr < buffer)
			n = n->rb_left;
		else if (kern_ptr > buffer)
			n = n->rb_right;
		else
			return buffer;
	}
	return NULL;
}

static int binder_update_page_range(struct binder_proc *proc, int allocate,
				    void *start, void *end,
				    struct vm_area_struct *vma)
{
	void *page_addr;
	unsigned long user_page_addr;
	struct page **page;
	struct mm_struct *mm;

	binder_debug(BINDER_DEBUG_BUFFER_ALLOC,
		     "%d: %s pages %p-%p\n", proc->pid,
		     allocate ? "allocate" : "free", start, end);

	if (end <= start)
		return 0;

	trace_binder_update_page_range(proc, allocate, start, end);

	if (vma)
		mm = NULL;
	else
		mm = get_task_mm(proc->tsk);

	preempt_enable_no_resched();

	if (mm) {
		down_write(&mm->mmap_sem);
		vma = proc->vma;
		if (vma && mm != proc->vma_vm_mm) {
			pr_err("%d: vma mm and task mm mismatch\n",
				proc->pid);
			vma = NULL;
		}
	}

	if (allocate == 0)
		goto free_range;

	if (vma == NULL) {
		pr_err("%d: binder_alloc_buf failed to map pages in userspace, no vma\n",
			proc->pid);
		goto err_no_vma;
	}

	for (page_addr = start; page_addr < end; page_addr += PAGE_SIZE) {
		int ret;

		page = &proc->pages[(page_addr - proc->buffer) / PAGE_SIZE];

		BUG_ON(*page);
		*page = alloc_page(GFP_KERNEL | __GFP_HIGHMEM | __GFP_ZERO);
		if (*page == NULL) {
			pr_err("%d: binder_alloc_buf failed for page at %p\n",
				proc->pid, page_addr);
			goto err_alloc_page_failed;
		}
		ret = map_kernel_range_noflush((unsigned long)page_addr,
					PAGE_SIZE, PAGE_KERNEL, page);
		flush_cache_vmap((unsigned long)page_addr,
				(unsigned long)page_addr + PAGE_SIZE);
		if (ret != 1) {
			pr_err("%d: binder_alloc_buf failed to map page at %p in kernel\n",
			       proc->pid, page_addr);
			goto err_map_kernel_failed;
		}
		user_page_addr =
			(uintptr_t)page_addr + proc->user_buffer_offset;
		ret = vm_insert_page(vma, user_page_addr, page[0]);
		if (ret) {
			pr_err("%d: binder_alloc_buf failed to map page at %lx in userspace\n",
			       proc->pid, user_page_addr);
			goto err_vm_insert_page_failed;
		}
		/* vm_insert_page does not seem to increment the refcount */
	}
	if (mm) {
		up_write(&mm->mmap_sem);
		mmput(mm);
	}

	preempt_disable();

	return 0;

free_range:
	for (page_addr = end - PAGE_SIZE; page_addr >= start;
	     page_addr -= PAGE_SIZE) {
		page = &proc->pages[(page_addr - proc->buffer) / PAGE_SIZE];
		if (vma)
			zap_page_range(vma, (uintptr_t)page_addr +
				proc->user_buffer_offset, PAGE_SIZE, NULL);
err_vm_insert_page_failed:
		unmap_kernel_range((unsigned long)page_addr, PAGE_SIZE);
err_map_kernel_failed:
		__free_page(*page);
		*page = NULL;
err_alloc_page_failed:
		;
	}
err_no_vma:
	if (mm) {
		up_write(&mm->mmap_sem);
		mmput(mm);
	}

	preempt_disable();

	return -ENOMEM;
}

static struct binder_buffer *binder_alloc_buf(struct binder_proc *proc,
					      size_t data_size,
					      size_t offsets_size,
					      size_t extra_buffers_size,
					      int is_async)
{
	struct rb_node *n = proc->free_buffers.rb_node;
	struct binder_buffer *buffer;
	size_t buffer_size;
	struct rb_node *best_fit = NULL;
	void *has_page_addr;
	void *end_page_addr;
	size_t size, data_offsets_size;

	if (proc->vma == NULL) {
		pr_err("%d: binder_alloc_buf, no vma\n",
		       proc->pid);
		return NULL;
	}

	data_offsets_size = ALIGN(data_size, sizeof(void *)) +
		ALIGN(offsets_size, sizeof(void *));

	if (data_offsets_size < data_size || data_offsets_size < offsets_size) {
		binder_user_error("%d: got transaction with invalid size %zd-%zd\n",
				proc->pid, data_size, offsets_size);
		return NULL;
	}
	size = data_offsets_size + ALIGN(extra_buffers_size, sizeof(void *));
	if (size < data_offsets_size || size < extra_buffers_size) {
		binder_user_error("%d: got transaction with invalid extra_buffers_size %zd\n",
				  proc->pid, extra_buffers_size);
		return NULL;
	}
	if (is_async &&
	    proc->free_async_space < size + sizeof(struct binder_buffer)) {
		binder_debug(BINDER_DEBUG_BUFFER_ALLOC,
			     "%d: binder_alloc_buf size %zd failed, no async space left\n",
			      proc->pid, size);
		return NULL;
	}

	while (n) {
		buffer = rb_entry(n, struct binder_buffer, rb_node);
		BUG_ON(!buffer->free);
		buffer_size = binder_buffer_size(proc, buffer);

		if (size < buffer_size) {
			best_fit = n;
			n = n->rb_left;
		} else if (size > buffer_size)
			n = n->rb_right;
		else {
			best_fit = n;
			break;
		}
	}
	if (best_fit == NULL) {
		pr_err("%d: binder_alloc_buf size %zd failed, no address space\n",
			proc->pid, size);
		return NULL;
	}
	if (n == NULL) {
		buffer = rb_entry(best_fit, struct binder_buffer, rb_node);
		buffer_size = binder_buffer_size(proc, buffer);
	}

	binder_debug(BINDER_DEBUG_BUFFER_ALLOC,
		     "%d: binder_alloc_buf size %zd got buffer %p size %zd\n",
		      proc->pid, size, buffer, buffer_size);

	has_page_addr =
		(void *)(((uintptr_t)buffer->data + buffer_size) & PAGE_MASK);
	if (n == NULL) {
		if (size + sizeof(struct binder_buffer) + 4 >= buffer_size)
			buffer_size = size; /* no room for other buffers */
		else
			buffer_size = size + sizeof(struct binder_buffer);
	}
	end_page_addr =
		(void *)PAGE_ALIGN((uintptr_t)buffer->data + buffer_size);
	if (end_page_addr > has_page_addr)
		end_page_addr = has_page_addr;
	if (binder_update_page_range(proc, 1,
	    (void *)PAGE_ALIGN((uintptr_t)buffer->data), end_page_addr, NULL))
		return NULL;

	rb_erase(best_fit, &proc->free_buffers);
	buffer->free = 0;
	binder_insert_allocated_buffer(proc, buffer);
	if (buffer_size != size) {
		struct binder_buffer *new_buffer = (void *)buffer->data + size;

		list_add(&new_buffer->entry, &buffer->entry);
		new_buffer->free = 1;
		binder_insert_free_buffer(proc, new_buffer);
	}
	binder_debug(BINDER_DEBUG_BUFFER_ALLOC,
		     "%d: binder_alloc_buf size %zd got %p\n",
		      proc->pid, size, buffer);
	buffer->data_size = data_size;
	buffer->offsets_size = offsets_size;
	buffer->extra_buffers_size = extra_buffers_size;
	buffer->async_transaction = is_async;
	if (is_async) {
		proc->free_async_space -= size + sizeof(struct binder_buffer);
		binder_debug(BINDER_DEBUG_BUFFER_ALLOC_ASYNC,
			     "%d: binder_alloc_buf size %zd async free %zd\n",
			      proc->pid, size, proc->free_async_space);
	}

	return buffer;
}

static void *buffer_start_page(struct binder_buffer *buffer)
{
	return (void *)((uintptr_t)buffer & PAGE_MASK);
}

static void *buffer_end_page(struct binder_buffer *buffer)
{
	return (void *)(((uintptr_t)(buffer + 1) - 1) & PAGE_MASK);
}

static void binder_delete_free_buffer(struct binder_proc *proc,
				      struct binder_buffer *buffer)
{
	struct binder_buffer *prev, *next = NULL;
	int free_page_end = 1;
	int free_page_start = 1;

	BUG_ON(proc->buffers.next == &buffer->entry);
	prev = list_entry(buffer->entry.prev, struct binder_buffer, entry);
	BUG_ON(!prev->free);
	if (buffer_end_page(prev) == buffer_start_page(buffer)) {
		free_page_start = 0;
		if (buffer_end_page(prev) == buffer_end_page(buffer))
			free_page_end = 0;
		binder_debug(BINDER_DEBUG_BUFFER_ALLOC,
			     "%d: merge free, buffer %p share page with %p\n",
			      proc->pid, buffer, prev);
	}

	if (!list_is_last(&buffer->entry, &proc->buffers)) {
		next = list_entry(buffer->entry.next,
				  struct binder_buffer, entry);
		if (buffer_start_page(next) == buffer_end_page(buffer)) {
			free_page_end = 0;
			if (buffer_start_page(next) ==
			    buffer_start_page(buffer))
				free_page_start = 0;
			binder_debug(BINDER_DEBUG_BUFFER_ALLOC,
				     "%d: merge free, buffer %p share page with %p\n",
				      proc->pid, buffer, prev);
		}
	}
	list_del(&buffer->entry);
	if (free_page_start || free_page_end) {
		binder_debug(BINDER_DEBUG_BUFFER_ALLOC,
			     "%d: merge free, buffer %p do not share page%s%s with %p or %p\n",
			     proc->pid, buffer, free_page_start ? "" : " end",
			     free_page_end ? "" : " start", prev, next);
		binder_update_page_range(proc, 0, free_page_start ?
			buffer_start_page(buffer) : buffer_end_page(buffer),
			(free_page_end ? buffer_end_page(buffer) :
			buffer_start_page(buffer)) + PAGE_SIZE, NULL);
	}
}

static void binder_free_buf(struct binder_proc *proc,
			    struct binder_buffer *buffer)
{
	size_t size, buffer_size;

	buffer_size = binder_buffer_size(proc, buffer);

	size = ALIGN(buffer->data_size, sizeof(void *)) +
		ALIGN(buffer->offsets_size, sizeof(void *)) +
		ALIGN(buffer->extra_buffers_size, sizeof(void *));

	binder_debug(BINDER_DEBUG_BUFFER_ALLOC,
		     "%d: binder_free_buf %p size %zd buffer_size %zd\n",
		      proc->pid, buffer, size, buffer_size);

	BUG_ON(buffer->free);
	BUG_ON(size > buffer_size);
	BUG_ON(buffer->transaction != NULL);
	BUG_ON((void *)buffer < proc->buffer);
	BUG_ON((void *)buffer > proc->buffer + proc->buffer_size);

	if (buffer->async_transaction) {
		proc->free_async_space += size + sizeof(struct binder_buffer);

		binder_debug(BINDER_DEBUG_BUFFER_ALLOC_ASYNC,
			     "%d: binder_free_buf size %zd async free %zd\n",
			      proc->pid, size, proc->free_async_space);
	}

	binder_update_page_range(proc, 0,
		(void *)PAGE_ALIGN((uintptr_t)buffer->data),
		(void *)(((uintptr_t)buffer->data + buffer_size) & PAGE_MASK),
		NULL);
	rb_erase(&buffer->rb_node, &proc->allocated_buffers);
	buffer->free = 1;
	if (!list_is_last(&buffer->entry, &proc->buffers)) {
		struct binder_buffer *next = list_entry(buffer->entry.next,
						struct binder_buffer, entry);

		if (next->free) {
			rb_erase(&next->rb_node, &proc->free_buffers);
			binder_delete_free_buffer(proc, next);
		}
	}
	if (proc->buffers.next != &buffer->entry) {
		struct binder_buffer *prev = list_entry(buffer->entry.prev,
						struct binder_buffer, entry);

		if (prev->free) {
			binder_delete_free_buffer(proc, buffer);
			rb_erase(&prev->rb_node, &proc->free_buffers);
			buffer = prev;
		}
	}
	binder_insert_free_buffer(proc, buffer);
}

static struct binder_node *binder_get_node(struct binder_proc *proc,
					   binder_uintptr_t ptr)
{
	struct rb_node *n = proc->nodes.rb_node;
	struct binder_node *node;

	while (n) {
		node = rb_entry(n, struct binder_node, rb_node);

		if (ptr < node->ptr)
			n = n->rb_left;
		else if (ptr > node->ptr)
			n = n->rb_right;
		else
			return node;
	}
	return NULL;
}

static struct binder_node *binder_new_node(struct binder_proc *proc,
					   binder_uintptr_t ptr,
					   binder_uintptr_t cookie)
{
	struct rb_node **p = &proc->nodes.rb_node;
	struct rb_node *parent = NULL;
	struct binder_node *node;

	while (*p) {
		parent = *p;
		node = rb_entry(parent, struct binder_node, rb_node);

		if (ptr < node->ptr)
			p = &(*p)->rb_left;
		else if (ptr > node->ptr)
			p = &(*p)->rb_right;
		else
			return NULL;
	}

	node = kzalloc_preempt_disabled(sizeof(*node));
	if (node == NULL)
		return NULL;
	binder_stats_created(BINDER_STAT_NODE);
	rb_link_node(&node->rb_node, parent, p);
	rb_insert_color(&node->rb_node, &proc->nodes);
	node->debug_id = ++binder_last_id;
	node->proc = proc;
	node->ptr = ptr;
	node->cookie = cookie;
	node->work.type = BINDER_WORK_NODE;
	INIT_LIST_HEAD(&node->work.entry);
	INIT_LIST_HEAD(&node->async_todo);
	binder_debug(BINDER_DEBUG_INTERNAL_REFS,
		     "%d:%d node %d u%016llx c%016llx created\n",
		     proc->pid, current->pid, node->debug_id,
		     (u64)node->ptr, (u64)node->cookie);
	return node;
}

static int binder_inc_node(struct binder_node *node, int strong, int internal,
			   struct list_head *target_list)
{
	if (strong) {
		if (internal) {
			if (target_list == NULL &&
			    node->internal_strong_refs == 0 &&
			    !(node->proc &&
			      node == node->proc->context->binder_context_mgr_node &&
			      node->has_strong_ref)) {
				pr_err("invalid inc strong node for %d\n",
					node->debug_id);
				return -EINVAL;
			}
			node->internal_strong_refs++;
		} else
			node->local_strong_refs++;
		if (!node->has_strong_ref && target_list) {
			list_del_init(&node->work.entry);
			list_add_tail(&node->work.entry, target_list);
		}
	} else {
		if (!internal)
			node->local_weak_refs++;
		if (!node->has_weak_ref && list_empty(&node->work.entry)) {
			if (target_list == NULL) {
				pr_err("invalid inc weak node for %d\n",
					node->debug_id);
				return -EINVAL;
			}
			list_add_tail(&node->work.entry, target_list);
		}
	}
	return 0;
}

static int binder_dec_node(struct binder_node *node, int strong, int internal)
{
	if (strong) {
		if (internal)
			node->internal_strong_refs--;
		else
			node->local_strong_refs--;
		if (node->local_strong_refs || node->internal_strong_refs)
			return 0;
	} else {
		if (!internal)
			node->local_weak_refs--;
		if (node->local_weak_refs || !hlist_empty(&node->refs))
			return 0;
	}
	if (node->proc && (node->has_strong_ref || node->has_weak_ref)) {
		if (list_empty(&node->work.entry)) {
			list_add_tail(&node->work.entry, &node->proc->todo);
			wake_up_interruptible(&node->proc->wait);
		}
	} else {
		if (hlist_empty(&node->refs) && !node->local_strong_refs &&
		    !node->local_weak_refs) {
			list_del_init(&node->work.entry);
			if (node->proc) {
				rb_erase(&node->rb_node, &node->proc->nodes);
				binder_debug(BINDER_DEBUG_INTERNAL_REFS,
					     "refless node %d deleted\n",
					     node->debug_id);
			} else {
				hlist_del(&node->dead_node);
				binder_debug(BINDER_DEBUG_INTERNAL_REFS,
					     "dead node %d deleted\n",
					     node->debug_id);
			}
			kfree(node);
			binder_stats_deleted(BINDER_STAT_NODE);
		}
	}

	return 0;
}


static struct binder_ref *binder_get_ref(struct binder_proc *proc,
					 u32 desc, bool need_strong_ref)
{
	struct rb_node *n = proc->refs_by_desc.rb_node;
	struct binder_ref *ref;

	while (n) {
		ref = rb_entry(n, struct binder_ref, rb_node_desc);

		if (desc < ref->desc) {
			n = n->rb_left;
		} else if (desc > ref->desc) {
			n = n->rb_right;
		} else if (need_strong_ref && !ref->strong) {
			binder_user_error("tried to use weak ref as strong ref\n");
			return NULL;
		} else {
			return ref;
		}
	}
	return NULL;
}

static struct binder_ref *binder_get_ref_for_node(struct binder_proc *proc,
						  struct binder_node *node)
{
	struct rb_node *n;
	struct rb_node **p = &proc->refs_by_node.rb_node;
	struct rb_node *parent = NULL;
	struct binder_ref *ref, *new_ref;
	struct binder_context *context = proc->context;

	while (*p) {
		parent = *p;
		ref = rb_entry(parent, struct binder_ref, rb_node_node);

		if (node < ref->node)
			p = &(*p)->rb_left;
		else if (node > ref->node)
			p = &(*p)->rb_right;
		else
			return ref;
	}
	new_ref = kzalloc_preempt_disabled(sizeof(*ref));
	if (new_ref == NULL)
		return NULL;
	binder_stats_created(BINDER_STAT_REF);
	new_ref->debug_id = ++binder_last_id;
	new_ref->proc = proc;
	new_ref->node = node;
	rb_link_node(&new_ref->rb_node_node, parent, p);
	rb_insert_color(&new_ref->rb_node_node, &proc->refs_by_node);

	new_ref->desc = (node == context->binder_context_mgr_node) ? 0 : 1;
	for (n = rb_first(&proc->refs_by_desc); n != NULL; n = rb_next(n)) {
		ref = rb_entry(n, struct binder_ref, rb_node_desc);
		if (ref->desc > new_ref->desc)
			break;
		new_ref->desc = ref->desc + 1;
	}

	p = &proc->refs_by_desc.rb_node;
	while (*p) {
		parent = *p;
		ref = rb_entry(parent, struct binder_ref, rb_node_desc);

		if (new_ref->desc < ref->desc)
			p = &(*p)->rb_left;
		else if (new_ref->desc > ref->desc)
			p = &(*p)->rb_right;
		else
			BUG();
	}
	rb_link_node(&new_ref->rb_node_desc, parent, p);
	rb_insert_color(&new_ref->rb_node_desc, &proc->refs_by_desc);
	if (node) {
		hlist_add_head(&new_ref->node_entry, &node->refs);

		binder_debug(BINDER_DEBUG_INTERNAL_REFS,
			     "%d new ref %d desc %d for node %d\n",
			      proc->pid, new_ref->debug_id, new_ref->desc,
			      node->debug_id);
	} else {
		binder_debug(BINDER_DEBUG_INTERNAL_REFS,
			     "%d new ref %d desc %d for dead node\n",
			      proc->pid, new_ref->debug_id, new_ref->desc);
	}
	return new_ref;
}

static void binder_delete_ref(struct binder_ref *ref)
{
	binder_debug(BINDER_DEBUG_INTERNAL_REFS,
		     "%d delete ref %d desc %d for node %d\n",
		      ref->proc->pid, ref->debug_id, ref->desc,
		      ref->node->debug_id);

	rb_erase(&ref->rb_node_desc, &ref->proc->refs_by_desc);
	rb_erase(&ref->rb_node_node, &ref->proc->refs_by_node);
	if (ref->strong)
		binder_dec_node(ref->node, 1, 1);
	hlist_del(&ref->node_entry);
	binder_dec_node(ref->node, 0, 1);
	if (ref->death) {
		binder_debug(BINDER_DEBUG_DEAD_BINDER,
			     "%d delete ref %d desc %d has death notification\n",
			      ref->proc->pid, ref->debug_id, ref->desc);
		list_del(&ref->death->work.entry);
		kfree(ref->death);
		binder_stats_deleted(BINDER_STAT_DEATH);
	}
	kfree(ref);
	binder_stats_deleted(BINDER_STAT_REF);
}

static int binder_inc_ref(struct binder_ref *ref, int strong,
			  struct list_head *target_list)
{
	int ret;

	if (strong) {
		if (ref->strong == 0) {
			ret = binder_inc_node(ref->node, 1, 1, target_list);
			if (ret)
				return ret;
		}
		ref->strong++;
	} else {
		if (ref->weak == 0) {
			ret = binder_inc_node(ref->node, 0, 1, target_list);
			if (ret)
				return ret;
		}
		ref->weak++;
	}
	return 0;
}


static int binder_dec_ref(struct binder_ref *ref, int strong)
{
	if (strong) {
		if (ref->strong == 0) {
			binder_user_error("%d invalid dec strong, ref %d desc %d s %d w %d\n",
					  ref->proc->pid, ref->debug_id,
					  ref->desc, ref->strong, ref->weak);
			return -EINVAL;
		}
		ref->strong--;
		if (ref->strong == 0) {
			int ret;

			ret = binder_dec_node(ref->node, strong, 1);
			if (ret)
				return ret;
		}
	} else {
		if (ref->weak == 0) {
			binder_user_error("%d invalid dec weak, ref %d desc %d s %d w %d\n",
					  ref->proc->pid, ref->debug_id,
					  ref->desc, ref->strong, ref->weak);
			return -EINVAL;
		}
		ref->weak--;
	}
	if (ref->strong == 0 && ref->weak == 0)
		binder_delete_ref(ref);
	return 0;
}

static void binder_pop_transaction(struct binder_thread *target_thread,
				   struct binder_transaction *t)
{
	if (target_thread) {
		BUG_ON(target_thread->transaction_stack != t);
		BUG_ON(target_thread->transaction_stack->from != target_thread);
		target_thread->transaction_stack =
			target_thread->transaction_stack->from_parent;
		t->from = NULL;
	}
	t->need_reply = 0;
	if (t->buffer)
		t->buffer->transaction = NULL;
	kfree(t);
	binder_stats_deleted(BINDER_STAT_TRANSACTION);
}

static void binder_send_failed_reply(struct binder_transaction *t,
				     uint32_t error_code)
{
	struct binder_thread *target_thread;
	struct binder_transaction *next;

	BUG_ON(t->flags & TF_ONE_WAY);
	while (1) {
		target_thread = t->from;
		if (target_thread) {
			if (target_thread->return_error != BR_OK &&
			   target_thread->return_error2 == BR_OK) {
				target_thread->return_error2 =
					target_thread->return_error;
				target_thread->return_error = BR_OK;
			}
			if (target_thread->return_error == BR_OK) {
				binder_debug(BINDER_DEBUG_FAILED_TRANSACTION,
					     "send failed reply for transaction %d to %d:%d\n",
					      t->debug_id,
					      target_thread->proc->pid,
					      target_thread->pid);

				binder_pop_transaction(target_thread, t);
				target_thread->return_error = error_code;
				wake_up_interruptible(&target_thread->wait);
			} else {
				pr_err("reply failed, target thread, %d:%d, has error code %d already\n",
					target_thread->proc->pid,
					target_thread->pid,
					target_thread->return_error);
			}
			return;
		}
		next = t->from_parent;

		binder_debug(BINDER_DEBUG_FAILED_TRANSACTION,
			     "send failed reply for transaction %d, target dead\n",
			     t->debug_id);

		binder_pop_transaction(target_thread, t);
		if (next == NULL) {
			binder_debug(BINDER_DEBUG_DEAD_BINDER,
				     "reply failed, no target thread at root\n");
			return;
		}
		t = next;
		binder_debug(BINDER_DEBUG_DEAD_BINDER,
			     "reply failed, no target thread -- retry %d\n",
			      t->debug_id);
	}
}

/**
 * binder_validate_object() - checks for a valid metadata object in a buffer.
 * @buffer:	binder_buffer that we're parsing.
 * @offset:	offset in the buffer at which to validate an object.
 *
 * Return:	If there's a valid metadata object at @offset in @buffer, the
 *		size of that object. Otherwise, it returns zero.
 */
static size_t binder_validate_object(struct binder_buffer *buffer, u64 offset)
{
	/* Check if we can read a header first */
	struct binder_object_header *hdr;
	size_t object_size = 0;

	if (offset > buffer->data_size - sizeof(*hdr) ||
	    buffer->data_size < sizeof(*hdr) ||
	    !IS_ALIGNED(offset, sizeof(u32)))
		return 0;

	/* Ok, now see if we can read a complete object. */
	hdr = (struct binder_object_header *)(buffer->data + offset);
	switch (hdr->type) {
	case BINDER_TYPE_BINDER:
	case BINDER_TYPE_WEAK_BINDER:
	case BINDER_TYPE_HANDLE:
	case BINDER_TYPE_WEAK_HANDLE:
		object_size = sizeof(struct flat_binder_object);
		break;
	case BINDER_TYPE_FD:
		object_size = sizeof(struct binder_fd_object);
		break;
	case BINDER_TYPE_PTR:
		object_size = sizeof(struct binder_buffer_object);
		break;
	case BINDER_TYPE_FDA:
		object_size = sizeof(struct binder_fd_array_object);
		break;
	default:
		return 0;
	}
	if (offset <= buffer->data_size - object_size &&
	    buffer->data_size >= object_size)
		return object_size;
	else
		return 0;
}

/**
 * binder_validate_ptr() - validates binder_buffer_object in a binder_buffer.
 * @b:		binder_buffer containing the object
 * @index:	index in offset array at which the binder_buffer_object is
 *		located
 * @start:	points to the start of the offset array
 * @num_valid:	the number of valid offsets in the offset array
 *
 * Return:	If @index is within the valid range of the offset array
 *		described by @start and @num_valid, and if there's a valid
 *		binder_buffer_object at the offset found in index @index
 *		of the offset array, that object is returned. Otherwise,
 *		%NULL is returned.
 *		Note that the offset found in index @index itself is not
 *		verified; this function assumes that @num_valid elements
 *		from @start were previously verified to have valid offsets.
 */
static struct binder_buffer_object *binder_validate_ptr(struct binder_buffer *b,
							binder_size_t index,
							binder_size_t *start,
							binder_size_t num_valid)
{
	struct binder_buffer_object *buffer_obj;
	binder_size_t *offp;

	if (index >= num_valid)
		return NULL;

	offp = start + index;
	buffer_obj = (struct binder_buffer_object *)(b->data + *offp);
	if (buffer_obj->hdr.type != BINDER_TYPE_PTR)
		return NULL;

	return buffer_obj;
}

/**
 * binder_validate_fixup() - validates pointer/fd fixups happen in order.
 * @b:			transaction buffer
 * @objects_start	start of objects buffer
 * @buffer:		binder_buffer_object in which to fix up
 * @offset:		start offset in @buffer to fix up
 * @last_obj:		last binder_buffer_object that we fixed up in
 * @last_min_offset:	minimum fixup offset in @last_obj
 *
 * Return:		%true if a fixup in buffer @buffer at offset @offset is
 *			allowed.
 *
 * For safety reasons, we only allow fixups inside a buffer to happen
 * at increasing offsets; additionally, we only allow fixup on the last
 * buffer object that was verified, or one of its parents.
 *
 * Example of what is allowed:
 *
 * A
 *   B (parent = A, offset = 0)
 *   C (parent = A, offset = 16)
 *     D (parent = C, offset = 0)
 *   E (parent = A, offset = 32) // min_offset is 16 (C.parent_offset)
 *
 * Examples of what is not allowed:
 *
 * Decreasing offsets within the same parent:
 * A
 *   C (parent = A, offset = 16)
 *   B (parent = A, offset = 0) // decreasing offset within A
 *
 * Referring to a parent that wasn't the last object or any of its parents:
 * A
 *   B (parent = A, offset = 0)
 *   C (parent = A, offset = 0)
 *   C (parent = A, offset = 16)
 *     D (parent = B, offset = 0) // B is not A or any of A's parents
 */
static bool binder_validate_fixup(struct binder_buffer *b,
				  binder_size_t *objects_start,
				  struct binder_buffer_object *buffer,
				  binder_size_t fixup_offset,
				  struct binder_buffer_object *last_obj,
				  binder_size_t last_min_offset)
{
	if (!last_obj) {
		/* Nothing to fix up in */
		return false;
	}

	while (last_obj != buffer) {
		/*
		 * Safe to retrieve the parent of last_obj, since it
		 * was already previously verified by the driver.
		 */
		if ((last_obj->flags & BINDER_BUFFER_FLAG_HAS_PARENT) == 0)
			return false;
		last_min_offset = last_obj->parent_offset + sizeof(uintptr_t);
		last_obj = (struct binder_buffer_object *)
			(b->data + *(objects_start + last_obj->parent));
	}
	return (fixup_offset >= last_min_offset);
}

static void binder_transaction_buffer_release(struct binder_proc *proc,
					      struct binder_buffer *buffer,
					      binder_size_t *failed_at)
{
	binder_size_t *offp, *off_start, *off_end;
	int debug_id = buffer->debug_id;

	binder_debug(BINDER_DEBUG_TRANSACTION,
		     "%d buffer release %d, size %zd-%zd, failed at %p\n",
		     proc->pid, buffer->debug_id,
		     buffer->data_size, buffer->offsets_size, failed_at);

	if (buffer->target_node)
		binder_dec_node(buffer->target_node, 1, 0);

	off_start = (binder_size_t *)(buffer->data +
				      ALIGN(buffer->data_size, sizeof(void *)));
	if (failed_at)
		off_end = failed_at;
	else
		off_end = (void *)off_start + buffer->offsets_size;
	for (offp = off_start; offp < off_end; offp++) {
		struct binder_object_header *hdr;
		size_t object_size = binder_validate_object(buffer, *offp);

		if (object_size == 0) {
			pr_err("transaction release %d bad object at offset %lld, size %zd\n",
			       debug_id, (u64)*offp, buffer->data_size);
			continue;
		}
		hdr = (struct binder_object_header *)(buffer->data + *offp);
		switch (hdr->type) {
		case BINDER_TYPE_BINDER:
		case BINDER_TYPE_WEAK_BINDER: {
			struct flat_binder_object *fp;
			struct binder_node *node;

			fp = to_flat_binder_object(hdr);
			node = binder_get_node(proc, fp->binder);
			if (node == NULL) {
				pr_err("transaction release %d bad node %016llx\n",
				       debug_id, (u64)fp->binder);
				break;
			}
			binder_debug(BINDER_DEBUG_TRANSACTION,
				     "        node %d u%016llx\n",
				     node->debug_id, (u64)node->ptr);
			binder_dec_node(node, hdr->type == BINDER_TYPE_BINDER,
					0);
		} break;
		case BINDER_TYPE_HANDLE:
		case BINDER_TYPE_WEAK_HANDLE: {
			struct flat_binder_object *fp;
			struct binder_ref *ref;

			fp = to_flat_binder_object(hdr);
			ref = binder_get_ref(proc, fp->handle,
					     hdr->type == BINDER_TYPE_HANDLE);
			if (ref == NULL) {
				pr_err("transaction release %d bad handle %d\n",
				 debug_id, fp->handle);
				break;
			}
			binder_debug(BINDER_DEBUG_TRANSACTION,
				     "        ref %d desc %d (node %d)\n",
				     ref->debug_id, ref->desc, ref->node->debug_id);
			binder_dec_ref(ref, hdr->type == BINDER_TYPE_HANDLE);
		} break;

		case BINDER_TYPE_FD: {
			struct binder_fd_object *fp = to_binder_fd_object(hdr);

			binder_debug(BINDER_DEBUG_TRANSACTION,
				     "        fd %d\n", fp->fd);
			if (failed_at)
				task_close_fd(proc, fp->fd);
		} break;
		case BINDER_TYPE_PTR:
			/*
			 * Nothing to do here, this will get cleaned up when the
			 * transaction buffer gets freed
			 */
			break;
		case BINDER_TYPE_FDA: {
			struct binder_fd_array_object *fda;
			struct binder_buffer_object *parent;
			uintptr_t parent_buffer;
			u32 *fd_array;
			size_t fd_index;
			binder_size_t fd_buf_size;

			fda = to_binder_fd_array_object(hdr);
			parent = binder_validate_ptr(buffer, fda->parent,
						     off_start,
						     offp - off_start);
			if (!parent) {
				pr_err("transaction release %d bad parent offset",
				       debug_id);
				continue;
			}
			/*
			 * Since the parent was already fixed up, convert it
			 * back to kernel address space to access it
			 */
			parent_buffer = parent->buffer -
				proc->user_buffer_offset;

			fd_buf_size = sizeof(u32) * fda->num_fds;
			if (fda->num_fds >= SIZE_MAX / sizeof(u32)) {
				pr_err("transaction release %d invalid number of fds (%lld)\n",
				       debug_id, (u64)fda->num_fds);
				continue;
			}
			if (fd_buf_size > parent->length ||
			    fda->parent_offset > parent->length - fd_buf_size) {
				/* No space for all file descriptors here. */
				pr_err("transaction release %d not enough space for %lld fds in buffer\n",
				       debug_id, (u64)fda->num_fds);
				continue;
			}
			fd_array = (u32 *)(parent_buffer + fda->parent_offset);
			for (fd_index = 0; fd_index < fda->num_fds; fd_index++)
				task_close_fd(proc, fd_array[fd_index]);
		} break;
		default:
			pr_err("transaction release %d bad object type %x\n",
				debug_id, hdr->type);
			break;
		}
	}
}

static int binder_translate_binder(struct flat_binder_object *fp,
				   struct binder_transaction *t,
				   struct binder_thread *thread)
{
	struct binder_node *node;
	struct binder_ref *ref;
	struct binder_proc *proc = thread->proc;
	struct binder_proc *target_proc = t->to_proc;

	node = binder_get_node(proc, fp->binder);
	if (!node) {
		node = binder_new_node(proc, fp->binder, fp->cookie);
		if (!node)
			return -ENOMEM;

		node->min_priority = fp->flags & FLAT_BINDER_FLAG_PRIORITY_MASK;
		node->accept_fds = !!(fp->flags & FLAT_BINDER_FLAG_ACCEPTS_FDS);
	}
	if (fp->cookie != node->cookie) {
		binder_user_error("%d:%d sending u%016llx node %d, cookie mismatch %016llx != %016llx\n",
				  proc->pid, thread->pid, (u64)fp->binder,
				  node->debug_id, (u64)fp->cookie,
				  (u64)node->cookie);
		return -EINVAL;
	}
	if (security_binder_transfer_binder(proc->tsk, target_proc->tsk))
		return -EPERM;

	ref = binder_get_ref_for_node(target_proc, node);
	if (!ref)
		return -EINVAL;

	if (fp->hdr.type == BINDER_TYPE_BINDER)
		fp->hdr.type = BINDER_TYPE_HANDLE;
	else
		fp->hdr.type = BINDER_TYPE_WEAK_HANDLE;
	fp->binder = 0;
	fp->handle = ref->desc;
	fp->cookie = 0;
	binder_inc_ref(ref, fp->hdr.type == BINDER_TYPE_HANDLE, &thread->todo);

	trace_binder_transaction_node_to_ref(t, node, ref);
	binder_debug(BINDER_DEBUG_TRANSACTION,
		     "        node %d u%016llx -> ref %d desc %d\n",
		     node->debug_id, (u64)node->ptr,
		     ref->debug_id, ref->desc);

	return 0;
}

static int binder_translate_handle(struct flat_binder_object *fp,
				   struct binder_transaction *t,
				   struct binder_thread *thread)
{
	struct binder_ref *ref;
	struct binder_proc *proc = thread->proc;
	struct binder_proc *target_proc = t->to_proc;

	ref = binder_get_ref(proc, fp->handle,
			     fp->hdr.type == BINDER_TYPE_HANDLE);
	if (!ref) {
		binder_user_error("%d:%d got transaction with invalid handle, %d\n",
				  proc->pid, thread->pid, fp->handle);
		return -EINVAL;
	}
	if (security_binder_transfer_binder(proc->tsk, target_proc->tsk))
		return -EPERM;

	if (ref->node->proc == target_proc) {
		if (fp->hdr.type == BINDER_TYPE_HANDLE)
			fp->hdr.type = BINDER_TYPE_BINDER;
		else
			fp->hdr.type = BINDER_TYPE_WEAK_BINDER;
		fp->binder = ref->node->ptr;
		fp->cookie = ref->node->cookie;
		binder_inc_node(ref->node, fp->hdr.type == BINDER_TYPE_BINDER,
				0, NULL);
		trace_binder_transaction_ref_to_node(t, ref);
		binder_debug(BINDER_DEBUG_TRANSACTION,
			     "        ref %d desc %d -> node %d u%016llx\n",
			     ref->debug_id, ref->desc, ref->node->debug_id,
			     (u64)ref->node->ptr);
	} else {
		struct binder_ref *new_ref;

		new_ref = binder_get_ref_for_node(target_proc, ref->node);
		if (!new_ref)
			return -EINVAL;

		fp->binder = 0;
		fp->handle = new_ref->desc;
		fp->cookie = 0;
		binder_inc_ref(new_ref, fp->hdr.type == BINDER_TYPE_HANDLE,
			       NULL);
		trace_binder_transaction_ref_to_ref(t, ref, new_ref);
		binder_debug(BINDER_DEBUG_TRANSACTION,
			     "        ref %d desc %d -> ref %d desc %d (node %d)\n",
			     ref->debug_id, ref->desc, new_ref->debug_id,
			     new_ref->desc, ref->node->debug_id);
	}
	return 0;
}

static int binder_translate_fd(int fd,
			       struct binder_transaction *t,
			       struct binder_thread *thread,
			       struct binder_transaction *in_reply_to)
{
	struct binder_proc *proc = thread->proc;
	struct binder_proc *target_proc = t->to_proc;
	int target_fd;
	struct file *file;
	int ret;
	bool target_allows_fd;

	if (in_reply_to)
		target_allows_fd = !!(in_reply_to->flags & TF_ACCEPT_FDS);
	else
		target_allows_fd = t->buffer->target_node->accept_fds;
	if (!target_allows_fd) {
		binder_user_error("%d:%d got %s with fd, %d, but target does not allow fds\n",
				  proc->pid, thread->pid,
				  in_reply_to ? "reply" : "transaction",
				  fd);
		ret = -EPERM;
		goto err_fd_not_accepted;
	}

	file = fget(fd);
	if (!file) {
		binder_user_error("%d:%d got transaction with invalid fd, %d\n",
				  proc->pid, thread->pid, fd);
		ret = -EBADF;
		goto err_fget;
	}
	ret = security_binder_transfer_file(proc->tsk, target_proc->tsk, file);
	if (ret < 0) {
		ret = -EPERM;
		goto err_security;
	}

	target_fd = task_get_unused_fd_flags(target_proc, O_CLOEXEC);
	if (target_fd < 0) {
		ret = -ENOMEM;
		goto err_get_unused_fd;
	}
	task_fd_install(target_proc, target_fd, file);
	trace_binder_transaction_fd(t, fd, target_fd);
	binder_debug(BINDER_DEBUG_TRANSACTION, "        fd %d -> %d\n",
		     fd, target_fd);

	return target_fd;

err_get_unused_fd:
err_security:
	fput(file);
err_fget:
err_fd_not_accepted:
	return ret;
}

static int binder_translate_fd_array(struct binder_fd_array_object *fda,
				     struct binder_buffer_object *parent,
				     struct binder_transaction *t,
				     struct binder_thread *thread,
				     struct binder_transaction *in_reply_to)
{
	binder_size_t fdi, fd_buf_size, num_installed_fds;
	int target_fd;
	uintptr_t parent_buffer;
	u32 *fd_array;
	struct binder_proc *proc = thread->proc;
	struct binder_proc *target_proc = t->to_proc;

	fd_buf_size = sizeof(u32) * fda->num_fds;
	if (fda->num_fds >= SIZE_MAX / sizeof(u32)) {
		binder_user_error("%d:%d got transaction with invalid number of fds (%lld)\n",
				  proc->pid, thread->pid, (u64)fda->num_fds);
		return -EINVAL;
	}
	if (fd_buf_size > parent->length ||
	    fda->parent_offset > parent->length - fd_buf_size) {
		/* No space for all file descriptors here. */
		binder_user_error("%d:%d not enough space to store %lld fds in buffer\n",
				  proc->pid, thread->pid, (u64)fda->num_fds);
		return -EINVAL;
	}
	/*
	 * Since the parent was already fixed up, convert it
	 * back to the kernel address space to access it
	 */
	parent_buffer = parent->buffer - target_proc->user_buffer_offset;
	fd_array = (u32 *)(parent_buffer + fda->parent_offset);
	if (!IS_ALIGNED((unsigned long)fd_array, sizeof(u32))) {
		binder_user_error("%d:%d parent offset not aligned correctly.\n",
				  proc->pid, thread->pid);
		return -EINVAL;
	}
	for (fdi = 0; fdi < fda->num_fds; fdi++) {
		target_fd = binder_translate_fd(fd_array[fdi], t, thread,
						in_reply_to);
		if (target_fd < 0)
			goto err_translate_fd_failed;
		fd_array[fdi] = target_fd;
	}
	return 0;

err_translate_fd_failed:
	/*
	 * Failed to allocate fd or security error, free fds
	 * installed so far.
	 */
	num_installed_fds = fdi;
	for (fdi = 0; fdi < num_installed_fds; fdi++)
		task_close_fd(target_proc, fd_array[fdi]);
	return target_fd;
}

static int binder_fixup_parent(struct binder_transaction *t,
			       struct binder_thread *thread,
			       struct binder_buffer_object *bp,
			       binder_size_t *off_start,
			       binder_size_t num_valid,
			       struct binder_buffer_object *last_fixup_obj,
			       binder_size_t last_fixup_min_off)
{
	struct binder_buffer_object *parent;
	u8 *parent_buffer;
	struct binder_buffer *b = t->buffer;
	struct binder_proc *proc = thread->proc;
	struct binder_proc *target_proc = t->to_proc;

	if (!(bp->flags & BINDER_BUFFER_FLAG_HAS_PARENT))
		return 0;

	parent = binder_validate_ptr(b, bp->parent, off_start, num_valid);
	if (!parent) {
		binder_user_error("%d:%d got transaction with invalid parent offset or type\n",
				  proc->pid, thread->pid);
		return -EINVAL;
	}

	if (!binder_validate_fixup(b, off_start,
				   parent, bp->parent_offset,
				   last_fixup_obj,
				   last_fixup_min_off)) {
		binder_user_error("%d:%d got transaction with out-of-order buffer fixup\n",
				  proc->pid, thread->pid);
		return -EINVAL;
	}

	if (parent->length < sizeof(binder_uintptr_t) ||
	    bp->parent_offset > parent->length - sizeof(binder_uintptr_t)) {
		/* No space for a pointer here! */
		binder_user_error("%d:%d got transaction with invalid parent offset\n",
				  proc->pid, thread->pid);
		return -EINVAL;
	}
	parent_buffer = (u8 *)(parent->buffer -
			       target_proc->user_buffer_offset);
	*(binder_uintptr_t *)(parent_buffer + bp->parent_offset) = bp->buffer;

	return 0;
}

static void binder_transaction(struct binder_proc *proc,
			       struct binder_thread *thread,
			       struct binder_transaction_data *tr, int reply,
			       binder_size_t extra_buffers_size)
{
	int ret;
	struct binder_transaction *t;
	struct binder_work *tcomplete;
	binder_size_t *offp, *off_end, *off_start;
	binder_size_t off_min;
	u8 *sg_bufp, *sg_buf_end;
	struct binder_proc *target_proc;
	struct binder_thread *target_thread = NULL;
	struct binder_node *target_node = NULL;
	struct list_head *target_list;
	wait_queue_head_t *target_wait;
	struct binder_transaction *in_reply_to = NULL;
	struct binder_transaction_log_entry *e;
	uint32_t return_error;
	struct binder_buffer_object *last_fixup_obj = NULL;
	binder_size_t last_fixup_min_off = 0;
	struct binder_context *context = proc->context;

	e = binder_transaction_log_add(&binder_transaction_log);
	e->call_type = reply ? 2 : !!(tr->flags & TF_ONE_WAY);
	e->from_proc = proc->pid;
	e->from_thread = thread->pid;
	e->target_handle = tr->target.handle;
	e->data_size = tr->data_size;
	e->offsets_size = tr->offsets_size;
	e->context_name = proc->context->name;

	if (reply) {
		in_reply_to = thread->transaction_stack;
		if (in_reply_to == NULL) {
			binder_user_error("%d:%d got reply transaction with no transaction stack\n",
					  proc->pid, thread->pid);
			return_error = BR_FAILED_REPLY;
			goto err_empty_call_stack;
		}
		binder_set_nice(in_reply_to->saved_priority);
		if (in_reply_to->to_thread != thread) {
			binder_user_error("%d:%d got reply transaction with bad transaction stack, transaction %d has target %d:%d\n",
				proc->pid, thread->pid, in_reply_to->debug_id,
				in_reply_to->to_proc ?
				in_reply_to->to_proc->pid : 0,
				in_reply_to->to_thread ?
				in_reply_to->to_thread->pid : 0);
			return_error = BR_FAILED_REPLY;
			in_reply_to = NULL;
			goto err_bad_call_stack;
		}
		thread->transaction_stack = in_reply_to->to_parent;
		target_thread = in_reply_to->from;
		if (target_thread == NULL) {
			return_error = BR_DEAD_REPLY;
			goto err_dead_binder;
		}
		if (target_thread->transaction_stack != in_reply_to) {
			binder_user_error("%d:%d got reply transaction with bad target transaction stack %d, expected %d\n",
				proc->pid, thread->pid,
				target_thread->transaction_stack ?
				target_thread->transaction_stack->debug_id : 0,
				in_reply_to->debug_id);
			return_error = BR_FAILED_REPLY;
			in_reply_to = NULL;
			target_thread = NULL;
			goto err_dead_binder;
		}
		target_proc = target_thread->proc;
	} else {
		if (tr->target.handle) {
			struct binder_ref *ref;

			ref = binder_get_ref(proc, tr->target.handle, true);
			if (ref == NULL) {
				binder_user_error("%d:%d got transaction to invalid handle\n",
					proc->pid, thread->pid);
				return_error = BR_FAILED_REPLY;
				goto err_invalid_target_handle;
			}
			target_node = ref->node;
		} else {
			target_node = context->binder_context_mgr_node;
			if (target_node == NULL) {
				return_error = BR_DEAD_REPLY;
				goto err_no_context_mgr_node;
			}
		}
		e->to_node = target_node->debug_id;
		target_proc = target_node->proc;
		if (target_proc == NULL) {
			return_error = BR_DEAD_REPLY;
			goto err_dead_binder;
		}
		if (security_binder_transaction(proc->tsk,
						target_proc->tsk) < 0) {
			return_error = BR_FAILED_REPLY;
			goto err_invalid_target_handle;
		}
		if (!(tr->flags & TF_ONE_WAY) && thread->transaction_stack) {
			struct binder_transaction *tmp;

			tmp = thread->transaction_stack;
			if (tmp->to_thread != thread) {
				binder_user_error("%d:%d got new transaction with bad transaction stack, transaction %d has target %d:%d\n",
					proc->pid, thread->pid, tmp->debug_id,
					tmp->to_proc ? tmp->to_proc->pid : 0,
					tmp->to_thread ?
					tmp->to_thread->pid : 0);
				return_error = BR_FAILED_REPLY;
				goto err_bad_call_stack;
			}
			while (tmp) {
				if (tmp->from && tmp->from->proc == target_proc)
					target_thread = tmp->from;
				tmp = tmp->from_parent;
			}
		}
	}
	if (target_thread) {
		e->to_thread = target_thread->pid;
		target_list = &target_thread->todo;
		target_wait = &target_thread->wait;
	} else {
		target_list = &target_proc->todo;
		target_wait = &target_proc->wait;
	}
	e->to_proc = target_proc->pid;

	/* TODO: reuse incoming transaction for reply */
	t = kzalloc_preempt_disabled(sizeof(*t));
	if (t == NULL) {
		return_error = BR_FAILED_REPLY;
		goto err_alloc_t_failed;
	}
	binder_stats_created(BINDER_STAT_TRANSACTION);

	tcomplete = kzalloc_preempt_disabled(sizeof(*tcomplete));
	if (tcomplete == NULL) {
		return_error = BR_FAILED_REPLY;
		goto err_alloc_tcomplete_failed;
	}
	binder_stats_created(BINDER_STAT_TRANSACTION_COMPLETE);

	t->debug_id = ++binder_last_id;
	e->debug_id = t->debug_id;

	if (reply)
		binder_debug(BINDER_DEBUG_TRANSACTION,
			     "%d:%d BC_REPLY %d -> %d:%d, data %016llx-%016llx size %lld-%lld-%lld\n",
			     proc->pid, thread->pid, t->debug_id,
			     target_proc->pid, target_thread->pid,
			     (u64)tr->data.ptr.buffer,
			     (u64)tr->data.ptr.offsets,
			     (u64)tr->data_size, (u64)tr->offsets_size,
			     (u64)extra_buffers_size);
	else
		binder_debug(BINDER_DEBUG_TRANSACTION,
			     "%d:%d BC_TRANSACTION %d -> %d - node %d, data %016llx-%016llx size %lld-%lld-%lld\n",
			     proc->pid, thread->pid, t->debug_id,
			     target_proc->pid, target_node->debug_id,
			     (u64)tr->data.ptr.buffer,
			     (u64)tr->data.ptr.offsets,
			     (u64)tr->data_size, (u64)tr->offsets_size,
			     (u64)extra_buffers_size);

	if (!reply && !(tr->flags & TF_ONE_WAY))
		t->from = thread;
	else
		t->from = NULL;
	t->sender_euid = task_euid(proc->tsk);
	t->to_proc = target_proc;
	t->to_thread = target_thread;
	t->code = tr->code;
	t->flags = tr->flags;
	t->priority = task_nice(current);

	trace_binder_transaction(reply, t, target_node);

	t->buffer = binder_alloc_buf(target_proc, tr->data_size,
		tr->offsets_size, extra_buffers_size,
		!reply && (t->flags & TF_ONE_WAY));
	if (t->buffer == NULL) {
		return_error = BR_FAILED_REPLY;
		goto err_binder_alloc_buf_failed;
	}
	t->buffer->allow_user_free = 0;
	t->buffer->debug_id = t->debug_id;
	t->buffer->transaction = t;
	t->buffer->target_node = target_node;
	trace_binder_transaction_alloc_buf(t->buffer);
	if (target_node)
		binder_inc_node(target_node, 1, 0, NULL);

	off_start = (binder_size_t *)(t->buffer->data +
				      ALIGN(tr->data_size, sizeof(void *)));
	offp = off_start;

	if (copy_from_user_preempt_disabled(t->buffer->data, (const void __user *)(uintptr_t)
			   tr->data.ptr.buffer, tr->data_size)) {
		binder_user_error("%d:%d got transaction with invalid data ptr\n",
				proc->pid, thread->pid);
		return_error = BR_FAILED_REPLY;
		goto err_copy_data_failed;
	}
	if (copy_from_user_preempt_disabled(offp, (const void __user *)(uintptr_t)
			   tr->data.ptr.offsets, tr->offsets_size)) {
		binder_user_error("%d:%d got transaction with invalid offsets ptr\n",
				proc->pid, thread->pid);
		return_error = BR_FAILED_REPLY;
		goto err_copy_data_failed;
	}
	if (!IS_ALIGNED(tr->offsets_size, sizeof(binder_size_t))) {
		binder_user_error("%d:%d got transaction with invalid offsets size, %lld\n",
				proc->pid, thread->pid, (u64)tr->offsets_size);
		return_error = BR_FAILED_REPLY;
		goto err_bad_offset;
	}
	if (!IS_ALIGNED(extra_buffers_size, sizeof(u64))) {
		binder_user_error("%d:%d got transaction with unaligned buffers size, %lld\n",
				  proc->pid, thread->pid,
				  (u64)extra_buffers_size);
		return_error = BR_FAILED_REPLY;
		goto err_bad_offset;
	}
	off_end = (void *)off_start + tr->offsets_size;
	sg_bufp = (u8 *)(PTR_ALIGN(off_end, sizeof(void *)));
	sg_buf_end = sg_bufp + extra_buffers_size;
	off_min = 0;
	for (; offp < off_end; offp++) {
		struct binder_object_header *hdr;
		size_t object_size = binder_validate_object(t->buffer, *offp);

		if (object_size == 0 || *offp < off_min) {
			binder_user_error("%d:%d got transaction with invalid offset (%lld, min %lld max %lld) or object.\n",
					  proc->pid, thread->pid, (u64)*offp,
					  (u64)off_min,
					  (u64)t->buffer->data_size);
			return_error = BR_FAILED_REPLY;
			goto err_bad_offset;
		}

		hdr = (struct binder_object_header *)(t->buffer->data + *offp);
		off_min = *offp + object_size;
		switch (hdr->type) {
		case BINDER_TYPE_BINDER:
		case BINDER_TYPE_WEAK_BINDER: {
			struct flat_binder_object *fp;

			fp = to_flat_binder_object(hdr);
			ret = binder_translate_binder(fp, t, thread);
			if (ret < 0) {
				return_error = BR_FAILED_REPLY;
				goto err_translate_failed;
			}
		} break;
		case BINDER_TYPE_HANDLE:
		case BINDER_TYPE_WEAK_HANDLE: {
			struct flat_binder_object *fp;

			fp = to_flat_binder_object(hdr);
			ret = binder_translate_handle(fp, t, thread);
			if (ret < 0) {
				return_error = BR_FAILED_REPLY;
				goto err_translate_failed;
			}
		} break;

		case BINDER_TYPE_FD: {
			struct binder_fd_object *fp = to_binder_fd_object(hdr);
			int target_fd = binder_translate_fd(fp->fd, t, thread,
							    in_reply_to);

			if (target_fd < 0) {
				return_error = BR_FAILED_REPLY;
				goto err_translate_failed;
			}
			fp->pad_binder = 0;
			fp->fd = target_fd;
		} break;
		case BINDER_TYPE_FDA: {
			struct binder_fd_array_object *fda =
				to_binder_fd_array_object(hdr);
			struct binder_buffer_object *parent =
				binder_validate_ptr(t->buffer, fda->parent,
						    off_start,
						    offp - off_start);
			if (!parent) {
				binder_user_error("%d:%d got transaction with invalid parent offset or type\n",
						  proc->pid, thread->pid);
				return_error = BR_FAILED_REPLY;
				goto err_bad_parent;
			}
			if (!binder_validate_fixup(t->buffer, off_start,
						   parent, fda->parent_offset,
						   last_fixup_obj,
						   last_fixup_min_off)) {
				binder_user_error("%d:%d got transaction with out-of-order buffer fixup\n",
						  proc->pid, thread->pid);
				return_error = BR_FAILED_REPLY;
				goto err_bad_parent;
			}
			ret = binder_translate_fd_array(fda, parent, t, thread,
							in_reply_to);
			if (ret < 0) {
				return_error = BR_FAILED_REPLY;
				goto err_translate_failed;
			}
			last_fixup_obj = parent;
			last_fixup_min_off =
				fda->parent_offset + sizeof(u32) * fda->num_fds;
		} break;
		case BINDER_TYPE_PTR: {
			struct binder_buffer_object *bp =
				to_binder_buffer_object(hdr);
			size_t buf_left = sg_buf_end - sg_bufp;

			if (bp->length > buf_left) {
				binder_user_error("%d:%d got transaction with too large buffer\n",
						  proc->pid, thread->pid);
				return_error = BR_FAILED_REPLY;
				goto err_bad_offset;
			}
			if (copy_from_user(sg_bufp,
					   (const void __user *)(uintptr_t)
					   bp->buffer, bp->length)) {
				binder_user_error("%d:%d got transaction with invalid offsets ptr\n",
						  proc->pid, thread->pid);
				return_error = BR_FAILED_REPLY;
				goto err_copy_data_failed;
			}
			/* Fixup buffer pointer to target proc address space */
			bp->buffer = (uintptr_t)sg_bufp +
				target_proc->user_buffer_offset;
			sg_bufp += ALIGN(bp->length, sizeof(u64));

			ret = binder_fixup_parent(t, thread, bp, off_start,
						  offp - off_start,
						  last_fixup_obj,
						  last_fixup_min_off);
			if (ret < 0) {
				return_error = BR_FAILED_REPLY;
				goto err_translate_failed;
			}
			last_fixup_obj = bp;
			last_fixup_min_off = 0;
		} break;
		default:
			binder_user_error("%d:%d got transaction with invalid object type, %x\n",
				proc->pid, thread->pid, hdr->type);
			return_error = BR_FAILED_REPLY;
			goto err_bad_object_type;
		}
	}
	if (reply) {
		BUG_ON(t->buffer->async_transaction != 0);
		binder_pop_transaction(target_thread, in_reply_to);
	} else if (!(t->flags & TF_ONE_WAY)) {
		BUG_ON(t->buffer->async_transaction != 0);
		t->need_reply = 1;
		t->from_parent = thread->transaction_stack;
		thread->transaction_stack = t;
	} else {
		BUG_ON(target_node == NULL);
		BUG_ON(t->buffer->async_transaction != 1);
		if (target_node->has_async_transaction) {
			target_list = &target_node->async_todo;
			target_wait = NULL;
		} else
			target_node->has_async_transaction = 1;
	}
	t->work.type = BINDER_WORK_TRANSACTION;
	list_add_tail(&t->work.entry, target_list);
	tcomplete->type = BINDER_WORK_TRANSACTION_COMPLETE;
	list_add_tail(&tcomplete->entry, &thread->todo);
	if (target_wait) {
		if (reply || !(t->flags & TF_ONE_WAY))
			wake_up_interruptible_sync(target_wait);
		else
			wake_up_interruptible(target_wait);
	}
	return;

err_translate_failed:
err_bad_object_type:
err_bad_offset:
err_bad_parent:
err_copy_data_failed:
	trace_binder_transaction_failed_buffer_release(t->buffer);
	binder_transaction_buffer_release(target_proc, t->buffer, offp);
	t->buffer->transaction = NULL;
	binder_free_buf(target_proc, t->buffer);
err_binder_alloc_buf_failed:
	kfree(tcomplete);
	binder_stats_deleted(BINDER_STAT_TRANSACTION_COMPLETE);
err_alloc_tcomplete_failed:
	kfree(t);
	binder_stats_deleted(BINDER_STAT_TRANSACTION);
err_alloc_t_failed:
err_bad_call_stack:
err_empty_call_stack:
err_dead_binder:
err_invalid_target_handle:
err_no_context_mgr_node:
	binder_debug(BINDER_DEBUG_FAILED_TRANSACTION,
		     "%d:%d transaction failed %d, size %lld-%lld\n",
		     proc->pid, thread->pid, return_error,
		     (u64)tr->data_size, (u64)tr->offsets_size);

	{
		struct binder_transaction_log_entry *fe;

		fe = binder_transaction_log_add(&binder_transaction_log_failed);
		*fe = *e;
	}

	BUG_ON(thread->return_error != BR_OK);
	if (in_reply_to) {
		thread->return_error = BR_TRANSACTION_COMPLETE;
		binder_send_failed_reply(in_reply_to, return_error);
	} else
		thread->return_error = return_error;
}

static int binder_thread_write(struct binder_proc *proc,
			struct binder_thread *thread,
			binder_uintptr_t binder_buffer, size_t size,
			binder_size_t *consumed)
{
	uint32_t cmd;
	struct binder_context *context = proc->context;
	void __user *buffer = (void __user *)(uintptr_t)binder_buffer;
	void __user *ptr = buffer + *consumed;
	void __user *end = buffer + size;

	while (ptr < end && thread->return_error == BR_OK) {
		if (get_user_preempt_disabled(cmd, (uint32_t __user *)ptr))
			return -EFAULT;
		ptr += sizeof(uint32_t);
		trace_binder_command(cmd);
		if (_IOC_NR(cmd) < ARRAY_SIZE(binder_stats.bc)) {
			binder_stats.bc[_IOC_NR(cmd)]++;
			proc->stats.bc[_IOC_NR(cmd)]++;
			thread->stats.bc[_IOC_NR(cmd)]++;
		}
		switch (cmd) {
		case BC_INCREFS:
		case BC_ACQUIRE:
		case BC_RELEASE:
		case BC_DECREFS: {
			uint32_t target;
			struct binder_ref *ref;
			const char *debug_string;

			if (get_user_preempt_disabled(target, (uint32_t __user *)ptr))
				return -EFAULT;
			ptr += sizeof(uint32_t);
			if (target == 0 && context->binder_context_mgr_node &&
			    (cmd == BC_INCREFS || cmd == BC_ACQUIRE)) {
				ref = binder_get_ref_for_node(proc,
					context->binder_context_mgr_node);
				if (ref->desc != target) {
					binder_user_error("%d:%d tried to acquire reference to desc 0, got %d instead\n",
						proc->pid, thread->pid,
						ref->desc);
				}
			} else
				ref = binder_get_ref(proc, target,
						     cmd == BC_ACQUIRE ||
						     cmd == BC_RELEASE);
			if (ref == NULL) {
				binder_user_error("%d:%d refcount change on invalid ref %d\n",
					proc->pid, thread->pid, target);
				break;
			}
			switch (cmd) {
			case BC_INCREFS:
				debug_string = "IncRefs";
				binder_inc_ref(ref, 0, NULL);
				break;
			case BC_ACQUIRE:
				debug_string = "Acquire";
				binder_inc_ref(ref, 1, NULL);
				break;
			case BC_RELEASE:
				debug_string = "Release";
				binder_dec_ref(ref, 1);
				break;
			case BC_DECREFS:
			default:
				debug_string = "DecRefs";
				binder_dec_ref(ref, 0);
				break;
			}
			binder_debug(BINDER_DEBUG_USER_REFS,
				     "%d:%d %s ref %d desc %d s %d w %d for node %d\n",
				     proc->pid, thread->pid, debug_string, ref->debug_id,
				     ref->desc, ref->strong, ref->weak, ref->node->debug_id);
			break;
		}
		case BC_INCREFS_DONE:
		case BC_ACQUIRE_DONE: {
			binder_uintptr_t node_ptr;
			binder_uintptr_t cookie;
			struct binder_node *node;

			if (get_user_preempt_disabled(node_ptr, (binder_uintptr_t __user *)ptr))
				return -EFAULT;
			ptr += sizeof(binder_uintptr_t);
			if (get_user_preempt_disabled(cookie, (binder_uintptr_t __user *)ptr))
				return -EFAULT;
			ptr += sizeof(binder_uintptr_t);
			node = binder_get_node(proc, node_ptr);
			if (node == NULL) {
				binder_user_error("%d:%d %s u%016llx no match\n",
					proc->pid, thread->pid,
					cmd == BC_INCREFS_DONE ?
					"BC_INCREFS_DONE" :
					"BC_ACQUIRE_DONE",
					(u64)node_ptr);
				break;
			}
			if (cookie != node->cookie) {
				binder_user_error("%d:%d %s u%016llx node %d cookie mismatch %016llx != %016llx\n",
					proc->pid, thread->pid,
					cmd == BC_INCREFS_DONE ?
					"BC_INCREFS_DONE" : "BC_ACQUIRE_DONE",
					(u64)node_ptr, node->debug_id,
					(u64)cookie, (u64)node->cookie);
				break;
			}
			if (cmd == BC_ACQUIRE_DONE) {
				if (node->pending_strong_ref == 0) {
					binder_user_error("%d:%d BC_ACQUIRE_DONE node %d has no pending acquire request\n",
						proc->pid, thread->pid,
						node->debug_id);
					break;
				}
				node->pending_strong_ref = 0;
			} else {
				if (node->pending_weak_ref == 0) {
					binder_user_error("%d:%d BC_INCREFS_DONE node %d has no pending increfs request\n",
						proc->pid, thread->pid,
						node->debug_id);
					break;
				}
				node->pending_weak_ref = 0;
			}
			binder_dec_node(node, cmd == BC_ACQUIRE_DONE, 0);
			binder_debug(BINDER_DEBUG_USER_REFS,
				     "%d:%d %s node %d ls %d lw %d\n",
				     proc->pid, thread->pid,
				     cmd == BC_INCREFS_DONE ? "BC_INCREFS_DONE" : "BC_ACQUIRE_DONE",
				     node->debug_id, node->local_strong_refs, node->local_weak_refs);
			break;
		}
		case BC_ATTEMPT_ACQUIRE:
			pr_err("BC_ATTEMPT_ACQUIRE not supported\n");
			return -EINVAL;
		case BC_ACQUIRE_RESULT:
			pr_err("BC_ACQUIRE_RESULT not supported\n");
			return -EINVAL;

		case BC_FREE_BUFFER: {
			binder_uintptr_t data_ptr;
			struct binder_buffer *buffer;

			if (get_user_preempt_disabled(data_ptr, (binder_uintptr_t __user *)ptr))
				return -EFAULT;
			ptr += sizeof(binder_uintptr_t);

			buffer = binder_buffer_lookup(proc, data_ptr);
			if (buffer == NULL) {
				binder_user_error("%d:%d BC_FREE_BUFFER u%016llx no match\n",
					proc->pid, thread->pid, (u64)data_ptr);
				break;
			}
			if (!buffer->allow_user_free) {
				binder_user_error("%d:%d BC_FREE_BUFFER u%016llx matched unreturned buffer\n",
					proc->pid, thread->pid, (u64)data_ptr);
				break;
			}
			binder_debug(BINDER_DEBUG_FREE_BUFFER,
				     "%d:%d BC_FREE_BUFFER u%016llx found buffer %d for %s transaction\n",
				     proc->pid, thread->pid, (u64)data_ptr,
				     buffer->debug_id,
				     buffer->transaction ? "active" : "finished");

			if (buffer->transaction) {
				buffer->transaction->buffer = NULL;
				buffer->transaction = NULL;
			}
			if (buffer->async_transaction && buffer->target_node) {
				BUG_ON(!buffer->target_node->has_async_transaction);
				if (list_empty(&buffer->target_node->async_todo))
					buffer->target_node->has_async_transaction = 0;
				else
					list_move_tail(buffer->target_node->async_todo.next, &thread->todo);
			}
			trace_binder_transaction_buffer_release(buffer);
			binder_transaction_buffer_release(proc, buffer, NULL);
			binder_free_buf(proc, buffer);
			break;
		}

		case BC_TRANSACTION_SG:
		case BC_REPLY_SG: {
			struct binder_transaction_data_sg tr;

			if (copy_from_user(&tr, ptr, sizeof(tr)))
				return -EFAULT;
			ptr += sizeof(tr);
			binder_transaction(proc, thread, &tr.transaction_data,
					   cmd == BC_REPLY_SG, tr.buffers_size);
			break;
		}
		case BC_TRANSACTION:
		case BC_REPLY: {
			struct binder_transaction_data tr;

			if (copy_from_user_preempt_disabled(&tr, ptr, sizeof(tr)))
				return -EFAULT;
			ptr += sizeof(tr);
			binder_transaction(proc, thread, &tr,
					   cmd == BC_REPLY, 0);
			break;
		}

		case BC_REGISTER_LOOPER:
			binder_debug(BINDER_DEBUG_THREADS,
				     "%d:%d BC_REGISTER_LOOPER\n",
				     proc->pid, thread->pid);
			if (thread->looper & BINDER_LOOPER_STATE_ENTERED) {
				thread->looper |= BINDER_LOOPER_STATE_INVALID;
				binder_user_error("%d:%d ERROR: BC_REGISTER_LOOPER called after BC_ENTER_LOOPER\n",
					proc->pid, thread->pid);
			} else if (proc->requested_threads == 0) {
				thread->looper |= BINDER_LOOPER_STATE_INVALID;
				binder_user_error("%d:%d ERROR: BC_REGISTER_LOOPER called without request\n",
					proc->pid, thread->pid);
			} else {
				proc->requested_threads--;
				proc->requested_threads_started++;
			}
			thread->looper |= BINDER_LOOPER_STATE_REGISTERED;
			break;
		case BC_ENTER_LOOPER:
			binder_debug(BINDER_DEBUG_THREADS,
				     "%d:%d BC_ENTER_LOOPER\n",
				     proc->pid, thread->pid);
			if (thread->looper & BINDER_LOOPER_STATE_REGISTERED) {
				thread->looper |= BINDER_LOOPER_STATE_INVALID;
				binder_user_error("%d:%d ERROR: BC_ENTER_LOOPER called after BC_REGISTER_LOOPER\n",
					proc->pid, thread->pid);
			}
			thread->looper |= BINDER_LOOPER_STATE_ENTERED;
			break;
		case BC_EXIT_LOOPER:
			binder_debug(BINDER_DEBUG_THREADS,
				     "%d:%d BC_EXIT_LOOPER\n",
				     proc->pid, thread->pid);
			thread->looper |= BINDER_LOOPER_STATE_EXITED;
			break;

		case BC_REQUEST_DEATH_NOTIFICATION:
		case BC_CLEAR_DEATH_NOTIFICATION: {
			uint32_t target;
			binder_uintptr_t cookie;
			struct binder_ref *ref;
			struct binder_ref_death *death;

			if (get_user_preempt_disabled(target, (uint32_t __user *)ptr))
				return -EFAULT;
			ptr += sizeof(uint32_t);
			if (get_user_preempt_disabled(cookie, (binder_uintptr_t __user *)ptr))
				return -EFAULT;
			ptr += sizeof(binder_uintptr_t);
			ref = binder_get_ref(proc, target, false);
			if (ref == NULL) {
				binder_user_error("%d:%d %s invalid ref %d\n",
					proc->pid, thread->pid,
					cmd == BC_REQUEST_DEATH_NOTIFICATION ?
					"BC_REQUEST_DEATH_NOTIFICATION" :
					"BC_CLEAR_DEATH_NOTIFICATION",
					target);
				break;
			}

			binder_debug(BINDER_DEBUG_DEATH_NOTIFICATION,
				     "%d:%d %s %016llx ref %d desc %d s %d w %d for node %d\n",
				     proc->pid, thread->pid,
				     cmd == BC_REQUEST_DEATH_NOTIFICATION ?
				     "BC_REQUEST_DEATH_NOTIFICATION" :
				     "BC_CLEAR_DEATH_NOTIFICATION",
				     (u64)cookie, ref->debug_id, ref->desc,
				     ref->strong, ref->weak, ref->node->debug_id);

			if (cmd == BC_REQUEST_DEATH_NOTIFICATION) {
				if (ref->death) {
					binder_user_error("%d:%d BC_REQUEST_DEATH_NOTIFICATION death notification already set\n",
						proc->pid, thread->pid);
					break;
				}
				death = kzalloc_preempt_disabled(sizeof(*death));
				if (death == NULL) {
					thread->return_error = BR_ERROR;
					binder_debug(BINDER_DEBUG_FAILED_TRANSACTION,
						     "%d:%d BC_REQUEST_DEATH_NOTIFICATION failed\n",
						     proc->pid, thread->pid);
					break;
				}
				binder_stats_created(BINDER_STAT_DEATH);
				INIT_LIST_HEAD(&death->work.entry);
				death->cookie = cookie;
				ref->death = death;
				if (ref->node->proc == NULL) {
					ref->death->work.type = BINDER_WORK_DEAD_BINDER;
					if (thread->looper & (BINDER_LOOPER_STATE_REGISTERED | BINDER_LOOPER_STATE_ENTERED)) {
						list_add_tail(&ref->death->work.entry, &thread->todo);
					} else {
						list_add_tail(&ref->death->work.entry, &proc->todo);
						wake_up_interruptible(&proc->wait);
					}
				}
			} else {
				if (ref->death == NULL) {
					binder_user_error("%d:%d BC_CLEAR_DEATH_NOTIFICATION death notification not active\n",
						proc->pid, thread->pid);
					break;
				}
				death = ref->death;
				if (death->cookie != cookie) {
					binder_user_error("%d:%d BC_CLEAR_DEATH_NOTIFICATION death notification cookie mismatch %016llx != %016llx\n",
						proc->pid, thread->pid,
						(u64)death->cookie,
						(u64)cookie);
					break;
				}
				ref->death = NULL;
				if (list_empty(&death->work.entry)) {
					death->work.type = BINDER_WORK_CLEAR_DEATH_NOTIFICATION;
					if (thread->looper & (BINDER_LOOPER_STATE_REGISTERED | BINDER_LOOPER_STATE_ENTERED)) {
						list_add_tail(&death->work.entry, &thread->todo);
					} else {
						list_add_tail(&death->work.entry, &proc->todo);
						wake_up_interruptible(&proc->wait);
					}
				} else {
					BUG_ON(death->work.type != BINDER_WORK_DEAD_BINDER);
					death->work.type = BINDER_WORK_DEAD_BINDER_AND_CLEAR;
				}
			}
		} break;
		case BC_DEAD_BINDER_DONE: {
			struct binder_work *w;
			binder_uintptr_t cookie;
			struct binder_ref_death *death = NULL;

			if (get_user_preempt_disabled(cookie, (binder_uintptr_t __user *)ptr))
				return -EFAULT;

			ptr += sizeof(cookie);
			list_for_each_entry(w, &proc->delivered_death, entry) {
				struct binder_ref_death *tmp_death = container_of(w, struct binder_ref_death, work);

				if (tmp_death->cookie == cookie) {
					death = tmp_death;
					break;
				}
			}
			binder_debug(BINDER_DEBUG_DEAD_BINDER,
				     "%d:%d BC_DEAD_BINDER_DONE %016llx found %p\n",
				     proc->pid, thread->pid, (u64)cookie,
				     death);
			if (death == NULL) {
				binder_user_error("%d:%d BC_DEAD_BINDER_DONE %016llx not found\n",
					proc->pid, thread->pid, (u64)cookie);
				break;
			}

			list_del_init(&death->work.entry);
			if (death->work.type == BINDER_WORK_DEAD_BINDER_AND_CLEAR) {
				death->work.type = BINDER_WORK_CLEAR_DEATH_NOTIFICATION;
				if (thread->looper & (BINDER_LOOPER_STATE_REGISTERED | BINDER_LOOPER_STATE_ENTERED)) {
					list_add_tail(&death->work.entry, &thread->todo);
				} else {
					list_add_tail(&death->work.entry, &proc->todo);
					wake_up_interruptible(&proc->wait);
				}
			}
		} break;

		default:
			pr_err("%d:%d unknown command %d\n",
			       proc->pid, thread->pid, cmd);
			return -EINVAL;
		}
		*consumed = ptr - buffer;
	}
	return 0;
}

static void binder_stat_br(struct binder_proc *proc,
			   struct binder_thread *thread, uint32_t cmd)
{
	trace_binder_return(cmd);
	if (_IOC_NR(cmd) < ARRAY_SIZE(binder_stats.br)) {
		binder_stats.br[_IOC_NR(cmd)]++;
		proc->stats.br[_IOC_NR(cmd)]++;
		thread->stats.br[_IOC_NR(cmd)]++;
	}
}

static int binder_has_proc_work(struct binder_proc *proc,
				struct binder_thread *thread)
{
	return !list_empty(&proc->todo) ||
		(thread->looper & BINDER_LOOPER_STATE_NEED_RETURN);
}

static int binder_has_thread_work(struct binder_thread *thread)
{
	return !list_empty(&thread->todo) || thread->return_error != BR_OK ||
		(thread->looper & BINDER_LOOPER_STATE_NEED_RETURN);
}

static int binder_thread_read(struct binder_proc *proc,
			      struct binder_thread *thread,
			      binder_uintptr_t binder_buffer, size_t size,
			      binder_size_t *consumed, int non_block,
			      bool *binder_unlocked)
{
	void __user *buffer = (void __user *)(uintptr_t)binder_buffer;
	void __user *ptr = buffer + *consumed;
	void __user *end = buffer + size;

	int ret = 0;
	int wait_for_proc_work;

	if (*consumed == 0) {
		if (put_user_preempt_disabled(BR_NOOP, (uint32_t __user *)ptr))
			return -EFAULT;
		ptr += sizeof(uint32_t);
	}

	thread->looper &= ~BINDER_LOOPER_STATE_NEED_RETURN;

retry:
	wait_for_proc_work = thread->transaction_stack == NULL &&
				list_empty(&thread->todo);

	if (thread->return_error != BR_OK && ptr < end) {
		if (thread->return_error2 != BR_OK) {
			if (put_user_preempt_disabled(thread->return_error2, (uint32_t __user *)ptr))
				return -EFAULT;
			ptr += sizeof(uint32_t);
			binder_stat_br(proc, thread, thread->return_error2);
			if (ptr == end)
				goto done;
			thread->return_error2 = BR_OK;
		}
		if (put_user_preempt_disabled(thread->return_error, (uint32_t __user *)ptr))
			return -EFAULT;
		ptr += sizeof(uint32_t);
		binder_stat_br(proc, thread, thread->return_error);
		thread->return_error = BR_OK;
		goto done;
	}


	if (wait_for_proc_work)
		atomic_inc(&proc->ready_threads);

	binder_unlock(__func__);

	trace_binder_wait_for_work(wait_for_proc_work,
				   !!thread->transaction_stack,
				   !list_empty(&thread->todo));
	if (wait_for_proc_work) {
		if (!(thread->looper & (BINDER_LOOPER_STATE_REGISTERED |
					BINDER_LOOPER_STATE_ENTERED))) {
			binder_user_error("%d:%d ERROR: Thread waiting for process work before calling BC_REGISTER_LOOPER or BC_ENTER_LOOPER (state %x)\n",
				proc->pid, thread->pid, thread->looper);
			wait_event_interruptible(binder_user_error_wait,
						 binder_stop_on_user_error < 2);
		}
		binder_set_nice(proc->default_priority);
		if (non_block) {
			if (!binder_has_proc_work(proc, thread))
				ret = -EAGAIN;
		} else
			ret = wait_event_freezable_exclusive(proc->wait, binder_has_proc_work(proc, thread));
	} else {
		if (non_block) {
			if (!binder_has_thread_work(thread))
				ret = -EAGAIN;
		} else
			ret = wait_event_freezable(thread->wait, binder_has_thread_work(thread));
	}

	if (wait_for_proc_work)
		atomic_dec(&proc->ready_threads);

	if (!ret) {
		ret = binder_lock_interruptible(__func__);
		if (ret == -EINTR)
			ret = -ERESTARTSYS;
	}

	if (ret) {
		*binder_unlocked = true;
		return ret;
	}

	while (1) {
		uint32_t cmd;
		struct binder_transaction_data tr;
		struct binder_work *w;
		struct binder_transaction *t = NULL;

		if (!list_empty(&thread->todo)) {
			w = list_first_entry(&thread->todo, struct binder_work,
					     entry);
		} else if (!list_empty(&proc->todo) && wait_for_proc_work) {
			w = list_first_entry(&proc->todo, struct binder_work,
					     entry);
		} else {
			/* no data added */
			if (ptr - buffer == 4 &&
			    !(thread->looper & BINDER_LOOPER_STATE_NEED_RETURN))
				goto retry;
			break;
		}

		if (end - ptr < sizeof(tr) + 4)
			break;

		switch (w->type) {
		case BINDER_WORK_TRANSACTION: {
			t = container_of(w, struct binder_transaction, work);
		} break;
		case BINDER_WORK_TRANSACTION_COMPLETE: {
			cmd = BR_TRANSACTION_COMPLETE;
			if (put_user_preempt_disabled(cmd, (uint32_t __user *)ptr))
				return -EFAULT;
			ptr += sizeof(uint32_t);

			binder_stat_br(proc, thread, cmd);
			binder_debug(BINDER_DEBUG_TRANSACTION_COMPLETE,
				     "%d:%d BR_TRANSACTION_COMPLETE\n",
				     proc->pid, thread->pid);

			list_del(&w->entry);
			kfree(w);
			binder_stats_deleted(BINDER_STAT_TRANSACTION_COMPLETE);
		} break;
		case BINDER_WORK_NODE: {
			struct binder_node *node = container_of(w, struct binder_node, work);
			uint32_t cmd = BR_NOOP;
			const char *cmd_name;
			int strong = node->internal_strong_refs || node->local_strong_refs;
			int weak = !hlist_empty(&node->refs) || node->local_weak_refs || strong;

			if (weak && !node->has_weak_ref) {
				cmd = BR_INCREFS;
				cmd_name = "BR_INCREFS";
				node->has_weak_ref = 1;
				node->pending_weak_ref = 1;
				node->local_weak_refs++;
			} else if (strong && !node->has_strong_ref) {
				cmd = BR_ACQUIRE;
				cmd_name = "BR_ACQUIRE";
				node->has_strong_ref = 1;
				node->pending_strong_ref = 1;
				node->local_strong_refs++;
			} else if (!strong && node->has_strong_ref) {
				cmd = BR_RELEASE;
				cmd_name = "BR_RELEASE";
				node->has_strong_ref = 0;
			} else if (!weak && node->has_weak_ref) {
				cmd = BR_DECREFS;
				cmd_name = "BR_DECREFS";
				node->has_weak_ref = 0;
			}
			if (cmd != BR_NOOP) {
				if (put_user_preempt_disabled(cmd, (uint32_t __user *)ptr))
					return -EFAULT;
				ptr += sizeof(uint32_t);
				if (put_user_preempt_disabled(node->ptr,
					     (binder_uintptr_t __user *)ptr))
					return -EFAULT;
				ptr += sizeof(binder_uintptr_t);
				if (put_user_preempt_disabled(node->cookie,
					     (binder_uintptr_t __user *)ptr))
					return -EFAULT;
				ptr += sizeof(binder_uintptr_t);

				binder_stat_br(proc, thread, cmd);
				binder_debug(BINDER_DEBUG_USER_REFS,
					     "%d:%d %s %d u%016llx c%016llx\n",
					     proc->pid, thread->pid, cmd_name,
					     node->debug_id,
					     (u64)node->ptr, (u64)node->cookie);
			} else {
				list_del_init(&w->entry);
				if (!weak && !strong) {
					binder_debug(BINDER_DEBUG_INTERNAL_REFS,
						     "%d:%d node %d u%016llx c%016llx deleted\n",
						     proc->pid, thread->pid,
						     node->debug_id,
						     (u64)node->ptr,
						     (u64)node->cookie);
					rb_erase(&node->rb_node, &proc->nodes);
					kfree(node);
					binder_stats_deleted(BINDER_STAT_NODE);
				} else {
					binder_debug(BINDER_DEBUG_INTERNAL_REFS,
						     "%d:%d node %d u%016llx c%016llx state unchanged\n",
						     proc->pid, thread->pid,
						     node->debug_id,
						     (u64)node->ptr,
						     (u64)node->cookie);
				}
			}
		} break;
		case BINDER_WORK_DEAD_BINDER:
		case BINDER_WORK_DEAD_BINDER_AND_CLEAR:
		case BINDER_WORK_CLEAR_DEATH_NOTIFICATION: {
			struct binder_ref_death *death;
			uint32_t cmd;

			death = container_of(w, struct binder_ref_death, work);
			if (w->type == BINDER_WORK_CLEAR_DEATH_NOTIFICATION)
				cmd = BR_CLEAR_DEATH_NOTIFICATION_DONE;
			else
				cmd = BR_DEAD_BINDER;
			if (put_user_preempt_disabled(cmd, (uint32_t __user *)ptr))
				return -EFAULT;
			ptr += sizeof(uint32_t);
			if (put_user_preempt_disabled(death->cookie,
				     (binder_uintptr_t __user *)ptr))
				return -EFAULT;
			ptr += sizeof(binder_uintptr_t);
			binder_stat_br(proc, thread, cmd);
			binder_debug(BINDER_DEBUG_DEATH_NOTIFICATION,
				     "%d:%d %s %016llx\n",
				      proc->pid, thread->pid,
				      cmd == BR_DEAD_BINDER ?
				      "BR_DEAD_BINDER" :
				      "BR_CLEAR_DEATH_NOTIFICATION_DONE",
				      (u64)death->cookie);

			if (w->type == BINDER_WORK_CLEAR_DEATH_NOTIFICATION) {
				list_del(&w->entry);
				kfree(death);
				binder_stats_deleted(BINDER_STAT_DEATH);
			} else
				list_move(&w->entry, &proc->delivered_death);
			if (cmd == BR_DEAD_BINDER)
				goto done; /* DEAD_BINDER notifications can cause transactions */
		} break;
		}

		if (!t)
			continue;

		BUG_ON(t->buffer == NULL);
		if (t->buffer->target_node) {
			struct binder_node *target_node = t->buffer->target_node;

			tr.target.ptr = target_node->ptr;
			tr.cookie =  target_node->cookie;
			t->saved_priority = task_nice(current);
			if (t->priority < target_node->min_priority &&
			    !(t->flags & TF_ONE_WAY))
				binder_set_nice(t->priority);
			else if (!(t->flags & TF_ONE_WAY) ||
				 t->saved_priority > target_node->min_priority)
				binder_set_nice(target_node->min_priority);
			cmd = BR_TRANSACTION;
		} else {
			tr.target.ptr = 0;
			tr.cookie = 0;
			cmd = BR_REPLY;
		}
		tr.code = t->code;
		tr.flags = t->flags;
		tr.sender_euid = from_kuid(current_user_ns(), t->sender_euid);

		if (t->from) {
			struct task_struct *sender = t->from->proc->tsk;

			tr.sender_pid = task_tgid_nr_ns(sender,
							task_active_pid_ns(current));
		} else {
			tr.sender_pid = 0;
		}

		tr.data_size = t->buffer->data_size;
		tr.offsets_size = t->buffer->offsets_size;
		tr.data.ptr.buffer = (binder_uintptr_t)(
					(uintptr_t)t->buffer->data +
					proc->user_buffer_offset);
		tr.data.ptr.offsets = tr.data.ptr.buffer +
					ALIGN(t->buffer->data_size,
					    sizeof(void *));

		if (put_user_preempt_disabled(cmd, (uint32_t __user *)ptr))
			return -EFAULT;
		ptr += sizeof(uint32_t);
		if (copy_to_user_preempt_disabled(ptr, &tr, sizeof(tr)))
			return -EFAULT;
		ptr += sizeof(tr);

		trace_binder_transaction_received(t);
		binder_stat_br(proc, thread, cmd);
		binder_debug(BINDER_DEBUG_TRANSACTION,
			     "%d:%d %s %d %d:%d, cmd %d size %zd-%zd ptr %016llx-%016llx\n",
			     proc->pid, thread->pid,
			     (cmd == BR_TRANSACTION) ? "BR_TRANSACTION" :
			     "BR_REPLY",
			     t->debug_id, t->from ? t->from->proc->pid : 0,
			     t->from ? t->from->pid : 0, cmd,
			     t->buffer->data_size, t->buffer->offsets_size,
			     (u64)tr.data.ptr.buffer, (u64)tr.data.ptr.offsets);

		list_del(&t->work.entry);
		t->buffer->allow_user_free = 1;
		if (cmd == BR_TRANSACTION && !(t->flags & TF_ONE_WAY)) {
			t->to_parent = thread->transaction_stack;
			t->to_thread = thread;
			thread->transaction_stack = t;
		} else {
			t->buffer->transaction = NULL;
			kfree(t);
			binder_stats_deleted(BINDER_STAT_TRANSACTION);
		}
		break;
	}

done:

	*consumed = ptr - buffer;
	if (proc->requested_threads + atomic_read(&proc->ready_threads) == 0 &&
	    proc->requested_threads_started < proc->max_threads &&
	    (thread->looper & (BINDER_LOOPER_STATE_REGISTERED |
	     BINDER_LOOPER_STATE_ENTERED)) /* the user-space code fails to */
	     /*spawn a new thread if we leave this out */) {
		proc->requested_threads++;
		binder_debug(BINDER_DEBUG_THREADS,
			     "%d:%d BR_SPAWN_LOOPER\n",
			     proc->pid, thread->pid);
		if (put_user_preempt_disabled(BR_SPAWN_LOOPER, (uint32_t __user *)buffer))
			return -EFAULT;
		binder_stat_br(proc, thread, BR_SPAWN_LOOPER);
	}
	return 0;
}

static void binder_release_work(struct list_head *list)
{
	struct binder_work *w;

	while (!list_empty(list)) {
		w = list_first_entry(list, struct binder_work, entry);
		list_del_init(&w->entry);
		switch (w->type) {
		case BINDER_WORK_TRANSACTION: {
			struct binder_transaction *t;

			t = container_of(w, struct binder_transaction, work);
			if (t->buffer->target_node &&
			    !(t->flags & TF_ONE_WAY)) {
				binder_send_failed_reply(t, BR_DEAD_REPLY);
			} else {
				binder_debug(BINDER_DEBUG_DEAD_TRANSACTION,
					"undelivered transaction %d\n",
					t->debug_id);
				t->buffer->transaction = NULL;
				kfree(t);
				binder_stats_deleted(BINDER_STAT_TRANSACTION);
			}
		} break;
		case BINDER_WORK_TRANSACTION_COMPLETE: {
			binder_debug(BINDER_DEBUG_DEAD_TRANSACTION,
				"undelivered TRANSACTION_COMPLETE\n");
			kfree(w);
			binder_stats_deleted(BINDER_STAT_TRANSACTION_COMPLETE);
		} break;
		case BINDER_WORK_DEAD_BINDER_AND_CLEAR:
		case BINDER_WORK_CLEAR_DEATH_NOTIFICATION: {
			struct binder_ref_death *death;

			death = container_of(w, struct binder_ref_death, work);
			binder_debug(BINDER_DEBUG_DEAD_TRANSACTION,
				"undelivered death notification, %016llx\n",
				(u64)death->cookie);
			kfree(death);
			binder_stats_deleted(BINDER_STAT_DEATH);
		} break;
		default:
			pr_err("unexpected work type, %d, not freed\n",
			       w->type);
			break;
		}
	}

}

static struct binder_thread *binder_get_thread(struct binder_proc *proc,
					       bool create)
{
	struct binder_thread *thread;
	struct rb_node *parent = NULL;
	struct rb_node **p = &proc->threads.rb_node;

	while (*p) {
		parent = *p;
		thread = rb_entry(parent, struct binder_thread, rb_node);

		if (current->pid < thread->pid)
			p = &(*p)->rb_left;
		else if (current->pid > thread->pid)
			p = &(*p)->rb_right;
		else
			return thread;
	}

	if (!create)
		return NULL;

	thread = kzalloc_preempt_disabled(sizeof(*thread));
	if (!thread)
		return NULL;

	binder_stats_created(BINDER_STAT_THREAD);
	thread->proc = proc;
	thread->pid = current->pid;
	init_waitqueue_head(&thread->wait);
	INIT_LIST_HEAD(&thread->todo);
	rb_link_node(&thread->rb_node, parent, p);
	rb_insert_color(&thread->rb_node, &proc->threads);
	thread->return_error = BR_OK;
	thread->return_error2 = BR_OK;

	return thread;
}

static int binder_free_thread(struct binder_proc *proc,
			      struct binder_thread *thread)
{
	struct binder_transaction *t;
	struct binder_transaction *send_reply = NULL;
	int active_transactions = 0;

	rb_erase(&thread->rb_node, &proc->threads);
	t = thread->transaction_stack;
	if (t && t->to_thread == thread)
		send_reply = t;
	while (t) {
		active_transactions++;
		binder_debug(BINDER_DEBUG_DEAD_TRANSACTION,
			     "release %d:%d transaction %d %s, still active\n",
			      proc->pid, thread->pid,
			     t->debug_id,
			     (t->to_thread == thread) ? "in" : "out");

		if (t->to_thread == thread) {
			t->to_proc = NULL;
			t->to_thread = NULL;
			if (t->buffer) {
				t->buffer->transaction = NULL;
				t->buffer = NULL;
			}
			t = t->to_parent;
		} else if (t->from == thread) {
			t->from = NULL;
			t = t->from_parent;
		} else
			BUG();
	}
	if (send_reply)
		binder_send_failed_reply(send_reply, BR_DEAD_REPLY);
	binder_release_work(&thread->todo);
	kfree(thread);
	binder_stats_deleted(BINDER_STAT_THREAD);
	return active_transactions;
}

static int binder_free_current_thread(struct binder_proc *proc)
{
	struct binder_thread *thread;

	binder_lock(__func__);

	thread = binder_get_thread(proc, false);
	if (thread) {
		binder_debug(BINDER_DEBUG_THREADS, "%d:%d exit\n",
			     proc->pid, thread->pid);
		binder_free_thread(proc, thread);
	}

	binder_unlock(__func__);

	return 0;
}

static unsigned int binder_poll(struct file *filp,
				struct poll_table_struct *wait)
{
	struct binder_proc *proc = filp->private_data;
	struct binder_thread *thread;
	int wait_for_proc_work;

	binder_lock(__func__);

<<<<<<< HEAD
	thread = binder_get_thread(proc, true);
	if (thread) {
		thread->looper &= ~BINDER_LOOPER_STATE_NEED_RETURN;
		wait_for_proc_work = thread->transaction_stack == NULL &&
				     list_empty(&thread->todo) &&
				     thread->return_error == BR_OK;
	}
=======
	thread = binder_get_thread(proc);
	if (!thread) {
		binder_unlock(__func__);
		return POLLERR;
	}

	wait_for_proc_work = thread->transaction_stack == NULL &&
		list_empty(&thread->todo) && thread->return_error == BR_OK;
>>>>>>> d6bc7e61

	binder_unlock(__func__);

	if (!thread)
		return POLLERR;

	if (wait_for_proc_work) {
		if (binder_has_proc_work(proc, thread))
			return POLLIN;
		poll_wait(filp, &proc->wait, wait);
		if (binder_has_proc_work(proc, thread))
			return POLLIN;
	} else {
		if (binder_has_thread_work(thread))
			return POLLIN;
		poll_wait(filp, &thread->wait, wait);
		if (binder_has_thread_work(thread))
			return POLLIN;
	}
	return 0;
}

static int binder_ioctl_write_read(struct binder_proc *proc,
				   void __user *ubuf, unsigned int size,
				   bool non_block)
{
	struct binder_thread *thread;
	struct binder_write_read bwr;
	int rd_ret = 0, wr_ret = 0, ret = 0;
	bool binder_unlocked = true;

	if (size != sizeof(struct binder_write_read))
		return -EINVAL;

	if (copy_from_user(&bwr, ubuf, sizeof(bwr)))
		return -EFAULT;

	ret = binder_lock_interruptible(__func__);
	if (ret) {
		if (ret == -EINTR)
			ret = -ERESTARTSYS;
		goto out;
	}

	binder_unlocked = false;

	thread = binder_get_thread(proc, true);
	if (!thread) {
		ret = -ENOMEM;
		goto out;
	}

	binder_debug(BINDER_DEBUG_READ_WRITE,
		     "%d:%d write %lld at %016llx, read %lld at %016llx\n",
		     proc->pid, thread->pid,
		     (u64)bwr.write_size, (u64)bwr.write_buffer,
		     (u64)bwr.read_size, (u64)bwr.read_buffer);

	if (bwr.write_size > 0) {
		ret = binder_thread_write(proc, thread,
					  bwr.write_buffer,
					  bwr.write_size,
					  &bwr.write_consumed);
		trace_binder_write_done(ret);
		wr_ret = ret;
		if (ret < 0)
			bwr.read_consumed = 0;
	}

	if (!ret && bwr.read_size > 0) {
		ret = binder_thread_read(proc, thread, bwr.read_buffer,
					 bwr.read_size,
					 &bwr.read_consumed,
					 non_block,
					 &binder_unlocked);
		trace_binder_read_done(ret);
		rd_ret = ret;

		/*
		 * If binder is unlocked it might not be safe to access
		 * the proc->todo list, so let's wake up waiter and
		 * let it sort it all out.
		 */
		if (binder_unlocked || !list_empty(&proc->todo))
			wake_up_interruptible(&proc->wait);
	}

	binder_debug(BINDER_DEBUG_READ_WRITE,
		     "%d:%d wrote %lld of %lld (%d), read return %lld of %lld (%d)\n",
		     proc->pid, thread->pid,
		     (u64)bwr.write_consumed, (u64)bwr.write_size, wr_ret,
		     (u64)bwr.read_consumed, (u64)bwr.read_size, rd_ret);

out:
	if (!binder_unlocked)
		binder_unlock(__func__);

	if (copy_to_user(ubuf, &bwr, sizeof(bwr)))
		ret = -EFAULT;

	return ret;
}

static int binder_ioctl_set_ctx_mgr(struct binder_proc *proc)
{
	int ret = 0;
	struct binder_context *context = proc->context;

	kuid_t curr_euid = current_euid();

	binder_lock(__func__);

	if (context->binder_context_mgr_node) {
		pr_err("BINDER_SET_CONTEXT_MGR already set\n");
		ret = -EBUSY;
		goto out;
	}
	ret = security_binder_set_context_mgr(proc->tsk);
	if (ret < 0)
		goto out;
	if (uid_valid(context->binder_context_mgr_uid)) {
		if (!uid_eq(context->binder_context_mgr_uid, curr_euid)) {
			pr_err("BINDER_SET_CONTEXT_MGR bad uid %d != %d\n",
			       from_kuid(&init_user_ns, curr_euid),
			       from_kuid(&init_user_ns,
					 context->binder_context_mgr_uid));
			ret = -EPERM;
			goto out;
		}
	} else {
		context->binder_context_mgr_uid = curr_euid;
	}
	context->binder_context_mgr_node = binder_new_node(proc, 0, 0);
	if (!context->binder_context_mgr_node) {
		ret = -ENOMEM;
		goto out;
	}
	context->binder_context_mgr_node->local_weak_refs++;
	context->binder_context_mgr_node->local_strong_refs++;
	context->binder_context_mgr_node->has_strong_ref = 1;
	context->binder_context_mgr_node->has_weak_ref = 1;
out:
	binder_unlock(__func__);
	return ret;
}

static long binder_ioctl(struct file *filp, unsigned int cmd, unsigned long arg)
{
	int ret;
	struct binder_proc *proc = filp->private_data;
	unsigned int size = _IOC_SIZE(cmd);
	void __user *ubuf = (void __user *)arg;

	/*pr_info("binder_ioctl: %d:%d %x %lx\n",
			proc->pid, current->pid, cmd, arg);*/

	trace_binder_ioctl(cmd, arg);

	ret = wait_event_interruptible(binder_user_error_wait, binder_stop_on_user_error < 2);
	if (ret)
		goto err;

	switch (cmd) {
	case BINDER_WRITE_READ:
		ret = binder_ioctl_write_read(proc, ubuf, size,
					      filp->f_flags & O_NONBLOCK);
		break;
	case BINDER_SET_MAX_THREADS: {
		int max_threads;

		ret = get_user(max_threads, (int __user *)ubuf) ? -EINVAL : 0;
		if (!ret) {
			binder_lock(__func__);
			proc->max_threads = max_threads;
			binder_unlock(__func__);
		}
		break;
	}
	case BINDER_SET_CONTEXT_MGR:
		ret = binder_ioctl_set_ctx_mgr(proc);
		break;
	case BINDER_THREAD_EXIT:
		ret = binder_free_current_thread(proc);
		break;
	case BINDER_VERSION: {
		struct binder_version __user *ver = ubuf;

		if (size != sizeof(struct binder_version))
			ret = -EINVAL;
		else if (put_user(BINDER_CURRENT_PROTOCOL_VERSION,
				  &ver->protocol_version))
			ret = -EINVAL;
		else
			ret = 0;
		break;
	}
	default:
		ret = -EINVAL;
		break;
	}

	wait_event_interruptible(binder_user_error_wait, binder_stop_on_user_error < 2);
	if (ret && ret != -ERESTARTSYS)
		pr_info("%d:%d ioctl %x %lx returned %d\n", proc->pid, current->pid, cmd, arg, ret);
err:
	trace_binder_ioctl_done(ret);
	return ret;
}

static void binder_vma_open(struct vm_area_struct *vma)
{
	struct binder_proc *proc = vma->vm_private_data;

	binder_debug(BINDER_DEBUG_OPEN_CLOSE,
		     "%d open vm area %lx-%lx (%ld K) vma %lx pagep %lx\n",
		     proc->pid, vma->vm_start, vma->vm_end,
		     (vma->vm_end - vma->vm_start) / SZ_1K, vma->vm_flags,
		     (unsigned long)pgprot_val(vma->vm_page_prot));
}

static void binder_vma_close(struct vm_area_struct *vma)
{
	struct binder_proc *proc = vma->vm_private_data;

	binder_debug(BINDER_DEBUG_OPEN_CLOSE,
		     "%d close vm area %lx-%lx (%ld K) vma %lx pagep %lx\n",
		     proc->pid, vma->vm_start, vma->vm_end,
		     (vma->vm_end - vma->vm_start) / SZ_1K, vma->vm_flags,
		     (unsigned long)pgprot_val(vma->vm_page_prot));
	proc->vma = NULL;
	proc->vma_vm_mm = NULL;
	binder_defer_work(proc, BINDER_DEFERRED_PUT_FILES);
}

static int binder_vm_fault(struct vm_area_struct *vma, struct vm_fault *vmf)
{
	return VM_FAULT_SIGBUS;
}

static const struct vm_operations_struct binder_vm_ops = {
	.open = binder_vma_open,
	.close = binder_vma_close,
	.fault = binder_vm_fault,
};

static int binder_mmap(struct file *filp, struct vm_area_struct *vma)
{
	int ret;

	struct vm_struct *area;
	struct binder_proc *proc = filp->private_data;
	const char *failure_string;
	struct binder_buffer *buffer;

	if (proc->tsk != current->group_leader)
		return -EINVAL;

	if ((vma->vm_end - vma->vm_start) > SZ_4M)
		vma->vm_end = vma->vm_start + SZ_4M;

	binder_debug(BINDER_DEBUG_OPEN_CLOSE,
		     "binder_mmap: %d %lx-%lx (%ld K) vma %lx pagep %lx\n",
		     proc->pid, vma->vm_start, vma->vm_end,
		     (vma->vm_end - vma->vm_start) / SZ_1K, vma->vm_flags,
		     (unsigned long)pgprot_val(vma->vm_page_prot));

	if (vma->vm_flags & FORBIDDEN_MMAP_FLAGS) {
		ret = -EPERM;
		failure_string = "bad vm_flags";
		goto err_bad_arg;
	}
	vma->vm_flags = (vma->vm_flags | VM_DONTCOPY) & ~VM_MAYWRITE;

	mutex_lock(&binder_mmap_lock);
	if (proc->buffer) {
		ret = -EBUSY;
		failure_string = "already mapped";
		goto err_already_mapped;
	}

	area = get_vm_area(vma->vm_end - vma->vm_start, VM_IOREMAP);
	if (area == NULL) {
		ret = -ENOMEM;
		failure_string = "get_vm_area";
		goto err_get_vm_area_failed;
	}
	proc->buffer = area->addr;
	proc->user_buffer_offset = vma->vm_start - (uintptr_t)proc->buffer;
	mutex_unlock(&binder_mmap_lock);

#ifdef CONFIG_CPU_CACHE_VIPT
	if (cache_is_vipt_aliasing()) {
		while (CACHE_COLOUR((vma->vm_start ^ (uint32_t)proc->buffer))) {
			pr_info("binder_mmap: %d %lx-%lx maps %p bad alignment\n", proc->pid, vma->vm_start, vma->vm_end, proc->buffer);
			vma->vm_start += PAGE_SIZE;
		}
	}
#endif
	proc->pages = kzalloc(sizeof(proc->pages[0]) * ((vma->vm_end - vma->vm_start) / PAGE_SIZE), GFP_KERNEL);
	if (proc->pages == NULL) {
		ret = -ENOMEM;
		failure_string = "alloc page array";
		goto err_alloc_pages_failed;
	}
	proc->buffer_size = vma->vm_end - vma->vm_start;

	vma->vm_ops = &binder_vm_ops;
	vma->vm_private_data = proc;

	/* binder_update_page_range assumes preemption is disabled */
	preempt_disable();
	ret = binder_update_page_range(proc, 1, proc->buffer, proc->buffer + PAGE_SIZE, vma);
	preempt_enable_no_resched();
	if (ret) {
		ret = -ENOMEM;
		failure_string = "alloc small buf";
		goto err_alloc_small_buf_failed;
	}
	buffer = proc->buffer;
	INIT_LIST_HEAD(&proc->buffers);
	list_add(&buffer->entry, &proc->buffers);
	buffer->free = 1;
	binder_insert_free_buffer(proc, buffer);
	proc->free_async_space = proc->buffer_size / 2;
	barrier();
	proc->files = get_files_struct(current);
	proc->vma = vma;
	proc->vma_vm_mm = vma->vm_mm;

	/*pr_info("binder_mmap: %d %lx-%lx maps %p\n",
		 proc->pid, vma->vm_start, vma->vm_end, proc->buffer);*/
	return 0;

err_alloc_small_buf_failed:
	kfree(proc->pages);
	proc->pages = NULL;
err_alloc_pages_failed:
	mutex_lock(&binder_mmap_lock);
	vfree(proc->buffer);
	proc->buffer = NULL;
err_get_vm_area_failed:
err_already_mapped:
	mutex_unlock(&binder_mmap_lock);
err_bad_arg:
	pr_err("binder_mmap: %d %lx-%lx %s failed %d\n",
	       proc->pid, vma->vm_start, vma->vm_end, failure_string, ret);
	return ret;
}

static int binder_open(struct inode *nodp, struct file *filp)
{
	struct binder_proc *proc;
	struct binder_device *binder_dev;

	binder_debug(BINDER_DEBUG_OPEN_CLOSE, "binder_open: %d:%d\n",
		     current->group_leader->pid, current->pid);

	proc = kzalloc(sizeof(*proc), GFP_KERNEL);
	if (proc == NULL)
		return -ENOMEM;
	get_task_struct(current->group_leader);
	proc->tsk = current->group_leader;
	INIT_LIST_HEAD(&proc->todo);
	init_waitqueue_head(&proc->wait);
	proc->default_priority = task_nice(current);
	binder_dev = container_of(filp->private_data, struct binder_device,
				  miscdev);
	proc->context = &binder_dev->context;

	binder_lock(__func__);

	binder_stats_created(BINDER_STAT_PROC);
	hlist_add_head(&proc->proc_node, &binder_procs);
	proc->pid = current->group_leader->pid;
	INIT_LIST_HEAD(&proc->delivered_death);
	filp->private_data = proc;

	binder_unlock(__func__);

	if (binder_debugfs_dir_entry_proc) {
		char strbuf[11];

		snprintf(strbuf, sizeof(strbuf), "%u", proc->pid);
		/*
		 * proc debug entries are shared between contexts, so
		 * this will fail if the process tries to open the driver
		 * again with a different context. The priting code will
		 * anyway print all contexts that a given PID has, so this
		 * is not a problem.
		 */
		proc->debugfs_entry = debugfs_create_file(strbuf, S_IRUGO,
			binder_debugfs_dir_entry_proc,
			(void *)(unsigned long)proc->pid,
			&binder_proc_fops);
	}

	return 0;
}

static int binder_flush(struct file *filp, fl_owner_t id)
{
	struct binder_proc *proc = filp->private_data;

	binder_defer_work(proc, BINDER_DEFERRED_FLUSH);

	return 0;
}

static void binder_deferred_flush(struct binder_proc *proc)
{
	struct rb_node *n;
	int wake_count = 0;

	for (n = rb_first(&proc->threads); n != NULL; n = rb_next(n)) {
		struct binder_thread *thread = rb_entry(n, struct binder_thread, rb_node);

		thread->looper |= BINDER_LOOPER_STATE_NEED_RETURN;
		wake_up(&thread->wait);
		wake_count++;
	}
	wake_up_interruptible_all(&proc->wait);

	binder_debug(BINDER_DEBUG_OPEN_CLOSE,
		     "binder_flush: %d attempted to wake %d threads\n",
		     proc->pid, wake_count);
}

static int binder_release(struct inode *nodp, struct file *filp)
{
	struct binder_proc *proc = filp->private_data;

	debugfs_remove(proc->debugfs_entry);
	binder_defer_work(proc, BINDER_DEFERRED_RELEASE);

	return 0;
}

static int binder_node_release(struct binder_node *node, int refs)
{
	struct binder_ref *ref;
	int death = 0;

	list_del_init(&node->work.entry);
	binder_release_work(&node->async_todo);

	if (hlist_empty(&node->refs)) {
		kfree(node);
		binder_stats_deleted(BINDER_STAT_NODE);

		return refs;
	}

	node->proc = NULL;
	node->local_strong_refs = 0;
	node->local_weak_refs = 0;
	hlist_add_head(&node->dead_node, &binder_dead_nodes);

	hlist_for_each_entry(ref, &node->refs, node_entry) {
		refs++;

		if (!ref->death)
			continue;

		death++;

		if (list_empty(&ref->death->work.entry)) {
			ref->death->work.type = BINDER_WORK_DEAD_BINDER;
			list_add_tail(&ref->death->work.entry,
				      &ref->proc->todo);
			wake_up_interruptible(&ref->proc->wait);
		} else
			BUG();
	}

	binder_debug(BINDER_DEBUG_DEAD_BINDER,
		     "node %d now dead, refs %d, death %d\n",
		     node->debug_id, refs, death);

	return refs;
}

static void binder_deferred_release(struct binder_proc *proc)
{
	struct binder_transaction *t;
	struct binder_context *context = proc->context;
	struct rb_node *n;
	int threads, nodes, incoming_refs, outgoing_refs, buffers,
		active_transactions, page_count;

	BUG_ON(proc->vma);
	BUG_ON(proc->files);

	hlist_del(&proc->proc_node);

	if (context->binder_context_mgr_node &&
	    context->binder_context_mgr_node->proc == proc) {
		binder_debug(BINDER_DEBUG_DEAD_BINDER,
			     "%s: %d context_mgr_node gone\n",
			     __func__, proc->pid);
		context->binder_context_mgr_node = NULL;
	}

	threads = 0;
	active_transactions = 0;
	while ((n = rb_first(&proc->threads))) {
		struct binder_thread *thread;

		thread = rb_entry(n, struct binder_thread, rb_node);
		threads++;
		active_transactions += binder_free_thread(proc, thread);
	}

	nodes = 0;
	incoming_refs = 0;
	while ((n = rb_first(&proc->nodes))) {
		struct binder_node *node;

		node = rb_entry(n, struct binder_node, rb_node);
		nodes++;
		rb_erase(&node->rb_node, &proc->nodes);
		incoming_refs = binder_node_release(node, incoming_refs);
	}

	outgoing_refs = 0;
	while ((n = rb_first(&proc->refs_by_desc))) {
		struct binder_ref *ref;

		ref = rb_entry(n, struct binder_ref, rb_node_desc);
		outgoing_refs++;
		binder_delete_ref(ref);
	}

	binder_release_work(&proc->todo);
	binder_release_work(&proc->delivered_death);

	buffers = 0;
	while ((n = rb_first(&proc->allocated_buffers))) {
		struct binder_buffer *buffer;

		buffer = rb_entry(n, struct binder_buffer, rb_node);

		t = buffer->transaction;
		if (t) {
			t->buffer = NULL;
			buffer->transaction = NULL;
			pr_err("release proc %d, transaction %d, not freed\n",
			       proc->pid, t->debug_id);
			/*BUG();*/
		}

		binder_free_buf(proc, buffer);
		buffers++;
	}

	binder_stats_deleted(BINDER_STAT_PROC);

	page_count = 0;
	if (proc->pages) {
		int i;

		for (i = 0; i < proc->buffer_size / PAGE_SIZE; i++) {
			void *page_addr;

			if (!proc->pages[i])
				continue;

			page_addr = proc->buffer + i * PAGE_SIZE;
			binder_debug(BINDER_DEBUG_BUFFER_ALLOC,
				     "%s: %d: page %d at %p not freed\n",
				     __func__, proc->pid, i, page_addr);
			unmap_kernel_range((unsigned long)page_addr, PAGE_SIZE);
			__free_page(proc->pages[i]);
			page_count++;
		}
		kfree(proc->pages);
		vfree(proc->buffer);
	}

	put_task_struct(proc->tsk);

	binder_debug(BINDER_DEBUG_OPEN_CLOSE,
		     "%s: %d threads %d, nodes %d (ref %d), refs %d, active transactions %d, buffers %d, pages %d\n",
		     __func__, proc->pid, threads, nodes, incoming_refs,
		     outgoing_refs, active_transactions, buffers, page_count);

	kfree(proc);
}

static void binder_deferred_func(struct work_struct *work)
{
	struct binder_proc *proc;
	struct files_struct *files;

	int defer;

	do {
		trace_binder_lock(__func__);
		mutex_lock(&binder_main_lock);
		trace_binder_locked(__func__);

		mutex_lock(&binder_deferred_lock);
		preempt_disable();
		if (!hlist_empty(&binder_deferred_list)) {
			proc = hlist_entry(binder_deferred_list.first,
					struct binder_proc, deferred_work_node);
			hlist_del_init(&proc->deferred_work_node);
			defer = proc->deferred_work;
			proc->deferred_work = 0;
		} else {
			proc = NULL;
			defer = 0;
		}
		mutex_unlock(&binder_deferred_lock);

		files = NULL;
		if (defer & BINDER_DEFERRED_PUT_FILES) {
			files = proc->files;
			if (files)
				proc->files = NULL;
		}

		if (defer & BINDER_DEFERRED_FLUSH)
			binder_deferred_flush(proc);

		if (defer & BINDER_DEFERRED_RELEASE)
			binder_deferred_release(proc); /* frees proc */

		trace_binder_unlock(__func__);
		mutex_unlock(&binder_main_lock);
		preempt_enable_no_resched();
		if (files)
			put_files_struct(files);
	} while (proc);
}
static DECLARE_WORK(binder_deferred_work, binder_deferred_func);

static void
binder_defer_work(struct binder_proc *proc, enum binder_deferred_state defer)
{
	mutex_lock(&binder_deferred_lock);
	proc->deferred_work |= defer;
	if (hlist_unhashed(&proc->deferred_work_node)) {
		hlist_add_head(&proc->deferred_work_node,
				&binder_deferred_list);
		queue_work(binder_deferred_workqueue, &binder_deferred_work);
	}
	mutex_unlock(&binder_deferred_lock);
}

static void print_binder_transaction(struct seq_file *m, const char *prefix,
				     struct binder_transaction *t)
{
	seq_printf(m,
		   "%s %d: %p from %d:%d to %d:%d code %x flags %x pri %ld r%d",
		   prefix, t->debug_id, t,
		   t->from ? t->from->proc->pid : 0,
		   t->from ? t->from->pid : 0,
		   t->to_proc ? t->to_proc->pid : 0,
		   t->to_thread ? t->to_thread->pid : 0,
		   t->code, t->flags, t->priority, t->need_reply);
	if (t->buffer == NULL) {
		seq_puts(m, " buffer free\n");
		return;
	}
	if (t->buffer->target_node)
		seq_printf(m, " node %d",
			   t->buffer->target_node->debug_id);
	seq_printf(m, " size %zd:%zd data %p\n",
		   t->buffer->data_size, t->buffer->offsets_size,
		   t->buffer->data);
}

static void print_binder_buffer(struct seq_file *m, const char *prefix,
				struct binder_buffer *buffer)
{
	seq_printf(m, "%s %d: %p size %zd:%zd %s\n",
		   prefix, buffer->debug_id, buffer->data,
		   buffer->data_size, buffer->offsets_size,
		   buffer->transaction ? "active" : "delivered");
}

static void print_binder_work(struct seq_file *m, const char *prefix,
			      const char *transaction_prefix,
			      struct binder_work *w)
{
	struct binder_node *node;
	struct binder_transaction *t;

	switch (w->type) {
	case BINDER_WORK_TRANSACTION:
		t = container_of(w, struct binder_transaction, work);
		print_binder_transaction(m, transaction_prefix, t);
		break;
	case BINDER_WORK_TRANSACTION_COMPLETE:
		seq_printf(m, "%stransaction complete\n", prefix);
		break;
	case BINDER_WORK_NODE:
		node = container_of(w, struct binder_node, work);
		seq_printf(m, "%snode work %d: u%016llx c%016llx\n",
			   prefix, node->debug_id,
			   (u64)node->ptr, (u64)node->cookie);
		break;
	case BINDER_WORK_DEAD_BINDER:
		seq_printf(m, "%shas dead binder\n", prefix);
		break;
	case BINDER_WORK_DEAD_BINDER_AND_CLEAR:
		seq_printf(m, "%shas cleared dead binder\n", prefix);
		break;
	case BINDER_WORK_CLEAR_DEATH_NOTIFICATION:
		seq_printf(m, "%shas cleared death notification\n", prefix);
		break;
	default:
		seq_printf(m, "%sunknown work: type %d\n", prefix, w->type);
		break;
	}
}

static void print_binder_thread(struct seq_file *m,
				struct binder_thread *thread,
				int print_always)
{
	struct binder_transaction *t;
	struct binder_work *w;
	size_t start_pos = m->count;
	size_t header_pos;

	seq_printf(m, "  thread %d: l %02x\n", thread->pid, thread->looper);
	header_pos = m->count;
	t = thread->transaction_stack;
	while (t) {
		if (t->from == thread) {
			print_binder_transaction(m,
						 "    outgoing transaction", t);
			t = t->from_parent;
		} else if (t->to_thread == thread) {
			print_binder_transaction(m,
						 "    incoming transaction", t);
			t = t->to_parent;
		} else {
			print_binder_transaction(m, "    bad transaction", t);
			t = NULL;
		}
	}
	list_for_each_entry(w, &thread->todo, entry) {
		print_binder_work(m, "    ", "    pending transaction", w);
	}
	if (!print_always && m->count == header_pos)
		m->count = start_pos;
}

static void print_binder_node(struct seq_file *m, struct binder_node *node)
{
	struct binder_ref *ref;
	struct binder_work *w;
	int count;

	count = 0;
	hlist_for_each_entry(ref, &node->refs, node_entry)
		count++;

	seq_printf(m, "  node %d: u%016llx c%016llx hs %d hw %d ls %d lw %d is %d iw %d",
		   node->debug_id, (u64)node->ptr, (u64)node->cookie,
		   node->has_strong_ref, node->has_weak_ref,
		   node->local_strong_refs, node->local_weak_refs,
		   node->internal_strong_refs, count);
	if (count) {
		seq_puts(m, " proc");
		hlist_for_each_entry(ref, &node->refs, node_entry)
			seq_printf(m, " %d", ref->proc->pid);
	}
	seq_puts(m, "\n");
	list_for_each_entry(w, &node->async_todo, entry)
		print_binder_work(m, "    ",
				  "    pending async transaction", w);
}

static void print_binder_ref(struct seq_file *m, struct binder_ref *ref)
{
	seq_printf(m, "  ref %d: desc %d %snode %d s %d w %d d %p\n",
		   ref->debug_id, ref->desc, ref->node->proc ? "" : "dead ",
		   ref->node->debug_id, ref->strong, ref->weak, ref->death);
}

static void print_binder_proc(struct seq_file *m,
			      struct binder_proc *proc, int print_all)
{
	struct binder_work *w;
	struct rb_node *n;
	size_t start_pos = m->count;
	size_t header_pos;

	seq_printf(m, "proc %d\n", proc->pid);
	seq_printf(m, "context %s\n", proc->context->name);
	header_pos = m->count;

	for (n = rb_first(&proc->threads); n != NULL; n = rb_next(n))
		print_binder_thread(m, rb_entry(n, struct binder_thread,
						rb_node), print_all);
	for (n = rb_first(&proc->nodes); n != NULL; n = rb_next(n)) {
		struct binder_node *node = rb_entry(n, struct binder_node,
						    rb_node);
		if (print_all || node->has_async_transaction)
			print_binder_node(m, node);
	}
	if (print_all) {
		for (n = rb_first(&proc->refs_by_desc);
		     n != NULL;
		     n = rb_next(n))
			print_binder_ref(m, rb_entry(n, struct binder_ref,
						     rb_node_desc));
	}
	for (n = rb_first(&proc->allocated_buffers); n != NULL; n = rb_next(n))
		print_binder_buffer(m, "  buffer",
				    rb_entry(n, struct binder_buffer, rb_node));
	list_for_each_entry(w, &proc->todo, entry)
		print_binder_work(m, "  ", "  pending transaction", w);
	list_for_each_entry(w, &proc->delivered_death, entry) {
		seq_puts(m, "  has delivered dead binder\n");
		break;
	}
	if (!print_all && m->count == header_pos)
		m->count = start_pos;
}

static const char * const binder_return_strings[] = {
	"BR_ERROR",
	"BR_OK",
	"BR_TRANSACTION",
	"BR_REPLY",
	"BR_ACQUIRE_RESULT",
	"BR_DEAD_REPLY",
	"BR_TRANSACTION_COMPLETE",
	"BR_INCREFS",
	"BR_ACQUIRE",
	"BR_RELEASE",
	"BR_DECREFS",
	"BR_ATTEMPT_ACQUIRE",
	"BR_NOOP",
	"BR_SPAWN_LOOPER",
	"BR_FINISHED",
	"BR_DEAD_BINDER",
	"BR_CLEAR_DEATH_NOTIFICATION_DONE",
	"BR_FAILED_REPLY"
};

static const char * const binder_command_strings[] = {
	"BC_TRANSACTION",
	"BC_REPLY",
	"BC_ACQUIRE_RESULT",
	"BC_FREE_BUFFER",
	"BC_INCREFS",
	"BC_ACQUIRE",
	"BC_RELEASE",
	"BC_DECREFS",
	"BC_INCREFS_DONE",
	"BC_ACQUIRE_DONE",
	"BC_ATTEMPT_ACQUIRE",
	"BC_REGISTER_LOOPER",
	"BC_ENTER_LOOPER",
	"BC_EXIT_LOOPER",
	"BC_REQUEST_DEATH_NOTIFICATION",
	"BC_CLEAR_DEATH_NOTIFICATION",
	"BC_DEAD_BINDER_DONE",
	"BC_TRANSACTION_SG",
	"BC_REPLY_SG",
};

static const char * const binder_objstat_strings[] = {
	"proc",
	"thread",
	"node",
	"ref",
	"death",
	"transaction",
	"transaction_complete"
};

static void print_binder_stats(struct seq_file *m, const char *prefix,
			       struct binder_stats *stats)
{
	int i;

	BUILD_BUG_ON(ARRAY_SIZE(stats->bc) !=
		     ARRAY_SIZE(binder_command_strings));
	for (i = 0; i < ARRAY_SIZE(stats->bc); i++) {
		if (stats->bc[i])
			seq_printf(m, "%s%s: %d\n", prefix,
				   binder_command_strings[i], stats->bc[i]);
	}

	BUILD_BUG_ON(ARRAY_SIZE(stats->br) !=
		     ARRAY_SIZE(binder_return_strings));
	for (i = 0; i < ARRAY_SIZE(stats->br); i++) {
		if (stats->br[i])
			seq_printf(m, "%s%s: %d\n", prefix,
				   binder_return_strings[i], stats->br[i]);
	}

	BUILD_BUG_ON(ARRAY_SIZE(stats->obj_created) !=
		     ARRAY_SIZE(binder_objstat_strings));
	BUILD_BUG_ON(ARRAY_SIZE(stats->obj_created) !=
		     ARRAY_SIZE(stats->obj_deleted));
	for (i = 0; i < ARRAY_SIZE(stats->obj_created); i++) {
		if (stats->obj_created[i] || stats->obj_deleted[i])
			seq_printf(m, "%s%s: active %d total %d\n", prefix,
				binder_objstat_strings[i],
				stats->obj_created[i] - stats->obj_deleted[i],
				stats->obj_created[i]);
	}
}

static void print_binder_proc_stats(struct seq_file *m,
				    struct binder_proc *proc)
{
	struct binder_work *w;
	struct rb_node *n;
	int count, strong, weak;

	seq_printf(m, "proc %d\n", proc->pid);
	seq_printf(m, "context %s\n", proc->context->name);
	count = 0;
	for (n = rb_first(&proc->threads); n != NULL; n = rb_next(n))
		count++;
	seq_printf(m, "  threads: %d\n", count);
	seq_printf(m, "  requested threads: %d+%d/%d\n"
			"  ready threads %d\n"
			"  free async space %zd\n", proc->requested_threads,
			proc->requested_threads_started, proc->max_threads,
			atomic_read(&proc->ready_threads),
			proc->free_async_space);
	count = 0;
	for (n = rb_first(&proc->nodes); n != NULL; n = rb_next(n))
		count++;
	seq_printf(m, "  nodes: %d\n", count);
	count = 0;
	strong = 0;
	weak = 0;
	for (n = rb_first(&proc->refs_by_desc); n != NULL; n = rb_next(n)) {
		struct binder_ref *ref = rb_entry(n, struct binder_ref,
						  rb_node_desc);
		count++;
		strong += ref->strong;
		weak += ref->weak;
	}
	seq_printf(m, "  refs: %d s %d w %d\n", count, strong, weak);

	count = 0;
	for (n = rb_first(&proc->allocated_buffers); n != NULL; n = rb_next(n))
		count++;
	seq_printf(m, "  buffers: %d\n", count);

	count = 0;
	list_for_each_entry(w, &proc->todo, entry) {
		switch (w->type) {
		case BINDER_WORK_TRANSACTION:
			count++;
			break;
		default:
			break;
		}
	}
	seq_printf(m, "  pending transactions: %d\n", count);

	print_binder_stats(m, "  ", &proc->stats);
}


static int binder_state_show(struct seq_file *m, void *unused)
{
	struct binder_proc *proc;
	struct binder_node *node;
	int do_lock = !binder_debug_no_lock;

	if (do_lock)
		binder_lock(__func__);

	seq_puts(m, "binder state:\n");

	if (!hlist_empty(&binder_dead_nodes))
		seq_puts(m, "dead nodes:\n");
	hlist_for_each_entry(node, &binder_dead_nodes, dead_node)
		print_binder_node(m, node);

	hlist_for_each_entry(proc, &binder_procs, proc_node)
		print_binder_proc(m, proc, 1);
	if (do_lock)
		binder_unlock(__func__);
	return 0;
}

static int binder_stats_show(struct seq_file *m, void *unused)
{
	struct binder_proc *proc;
	int do_lock = !binder_debug_no_lock;

	if (do_lock)
		binder_lock(__func__);

	seq_puts(m, "binder stats:\n");

	print_binder_stats(m, "", &binder_stats);

	hlist_for_each_entry(proc, &binder_procs, proc_node)
		print_binder_proc_stats(m, proc);
	if (do_lock)
		binder_unlock(__func__);
	return 0;
}

static int binder_transactions_show(struct seq_file *m, void *unused)
{
	struct binder_proc *proc;
	int do_lock = !binder_debug_no_lock;

	if (do_lock)
		binder_lock(__func__);

	seq_puts(m, "binder transactions:\n");
	hlist_for_each_entry(proc, &binder_procs, proc_node)
		print_binder_proc(m, proc, 0);
	if (do_lock)
		binder_unlock(__func__);
	return 0;
}

static int binder_proc_show(struct seq_file *m, void *unused)
{
	struct binder_proc *itr;
	int pid = (unsigned long)m->private;
	int do_lock = !binder_debug_no_lock;

	if (do_lock)
		binder_lock(__func__);

	hlist_for_each_entry(itr, &binder_procs, proc_node) {
		if (itr->pid == pid) {
			seq_puts(m, "binder proc state:\n");
			print_binder_proc(m, itr, 1);
		}
	}
	if (do_lock)
		binder_unlock(__func__);
	return 0;
}

static void print_binder_transaction_log_entry(struct seq_file *m,
					struct binder_transaction_log_entry *e)
{
	seq_printf(m,
		   "%d: %s from %d:%d to %d:%d context %s node %d handle %d size %d:%d\n",
		   e->debug_id, (e->call_type == 2) ? "reply" :
		   ((e->call_type == 1) ? "async" : "call "), e->from_proc,
		   e->from_thread, e->to_proc, e->to_thread, e->context_name,
		   e->to_node, e->target_handle, e->data_size, e->offsets_size);
}

static int binder_transaction_log_show(struct seq_file *m, void *unused)
{
	struct binder_transaction_log *log = m->private;
	int i;

	if (log->full) {
		for (i = log->next; i < ARRAY_SIZE(log->entry); i++)
			print_binder_transaction_log_entry(m, &log->entry[i]);
	}
	for (i = 0; i < log->next; i++)
		print_binder_transaction_log_entry(m, &log->entry[i]);
	return 0;
}

static const struct file_operations binder_fops = {
	.owner = THIS_MODULE,
	.poll = binder_poll,
	.unlocked_ioctl = binder_ioctl,
	.compat_ioctl = binder_ioctl,
	.mmap = binder_mmap,
	.open = binder_open,
	.flush = binder_flush,
	.release = binder_release,
};

BINDER_DEBUG_ENTRY(state);
BINDER_DEBUG_ENTRY(stats);
BINDER_DEBUG_ENTRY(transactions);
BINDER_DEBUG_ENTRY(transaction_log);

static int __init init_binder_device(const char *name)
{
	int ret;
	struct binder_device *binder_device;

	binder_device = kzalloc(sizeof(*binder_device), GFP_KERNEL);
	if (!binder_device)
		return -ENOMEM;

	binder_device->miscdev.fops = &binder_fops;
	binder_device->miscdev.minor = MISC_DYNAMIC_MINOR;
	binder_device->miscdev.name = name;

	binder_device->context.binder_context_mgr_uid = INVALID_UID;
	binder_device->context.name = name;

	ret = misc_register(&binder_device->miscdev);
	if (ret < 0) {
		kfree(binder_device);
		return ret;
	}

	hlist_add_head(&binder_device->hlist, &binder_devices);

	return ret;
}

static int __init binder_init(void)
{
	int ret;
	char *device_name, *device_names;
	struct binder_device *device;
	struct hlist_node *tmp;

	binder_deferred_workqueue = create_singlethread_workqueue("binder");
	if (!binder_deferred_workqueue)
		return -ENOMEM;

	binder_debugfs_dir_entry_root = debugfs_create_dir("binder", NULL);
	if (binder_debugfs_dir_entry_root)
		binder_debugfs_dir_entry_proc = debugfs_create_dir("proc",
						 binder_debugfs_dir_entry_root);

	if (binder_debugfs_dir_entry_root) {
		debugfs_create_file("state",
				    S_IRUGO,
				    binder_debugfs_dir_entry_root,
				    NULL,
				    &binder_state_fops);
		debugfs_create_file("stats",
				    S_IRUGO,
				    binder_debugfs_dir_entry_root,
				    NULL,
				    &binder_stats_fops);
		debugfs_create_file("transactions",
				    S_IRUGO,
				    binder_debugfs_dir_entry_root,
				    NULL,
				    &binder_transactions_fops);
		debugfs_create_file("transaction_log",
				    S_IRUGO,
				    binder_debugfs_dir_entry_root,
				    &binder_transaction_log,
				    &binder_transaction_log_fops);
		debugfs_create_file("failed_transaction_log",
				    S_IRUGO,
				    binder_debugfs_dir_entry_root,
				    &binder_transaction_log_failed,
				    &binder_transaction_log_fops);
	}

	/*
	 * Copy the module_parameter string, because we don't want to
	 * tokenize it in-place.
	 */
	device_names = kzalloc(strlen(binder_devices_param) + 1, GFP_KERNEL);
	if (!device_names) {
		ret = -ENOMEM;
		goto err_alloc_device_names_failed;
	}
	strcpy(device_names, binder_devices_param);

	while ((device_name = strsep(&device_names, ","))) {
		ret = init_binder_device(device_name);
		if (ret)
			goto err_init_binder_device_failed;
	}

	return ret;

err_init_binder_device_failed:
	hlist_for_each_entry_safe(device, tmp, &binder_devices, hlist) {
		misc_deregister(&device->miscdev);
		hlist_del(&device->hlist);
		kfree(device);
	}
err_alloc_device_names_failed:
	debugfs_remove_recursive(binder_debugfs_dir_entry_root);

	return ret;
}

device_initcall(binder_init);

#define CREATE_TRACE_POINTS
#include "binder_trace.h"

MODULE_LICENSE("GPL v2");<|MERGE_RESOLUTION|>--- conflicted
+++ resolved
@@ -3225,16 +3225,7 @@
 
 	binder_lock(__func__);
 
-<<<<<<< HEAD
 	thread = binder_get_thread(proc, true);
-	if (thread) {
-		thread->looper &= ~BINDER_LOOPER_STATE_NEED_RETURN;
-		wait_for_proc_work = thread->transaction_stack == NULL &&
-				     list_empty(&thread->todo) &&
-				     thread->return_error == BR_OK;
-	}
-=======
-	thread = binder_get_thread(proc);
 	if (!thread) {
 		binder_unlock(__func__);
 		return POLLERR;
@@ -3242,12 +3233,8 @@
 
 	wait_for_proc_work = thread->transaction_stack == NULL &&
 		list_empty(&thread->todo) && thread->return_error == BR_OK;
->>>>>>> d6bc7e61
 
 	binder_unlock(__func__);
-
-	if (!thread)
-		return POLLERR;
 
 	if (wait_for_proc_work) {
 		if (binder_has_proc_work(proc, thread))
