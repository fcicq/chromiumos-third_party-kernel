--- conflicted
+++ resolved
@@ -361,14 +361,9 @@
 	BINDER_LOOPER_STATE_ENTERED     = 0x02,
 	BINDER_LOOPER_STATE_EXITED      = 0x04,
 	BINDER_LOOPER_STATE_INVALID     = 0x08,
-<<<<<<< HEAD
+	BINDER_LOOPER_STATE_WAITING     = 0x10,
 	BINDER_LOOPER_STATE_NEED_RETURN = 0x20,
 	BINDER_LOOPER_STATE_POLL        = 0x40,
-=======
-	BINDER_LOOPER_STATE_WAITING     = 0x10,
-	BINDER_LOOPER_STATE_NEED_RETURN = 0x20,
-	BINDER_LOOPER_STATE_POLL	= 0x40,
->>>>>>> c61ebb66
 };
 
 struct binder_thread {
@@ -3208,11 +3203,7 @@
 	 * If this thread used poll, make sure we remove the waitqueue
 	 * from any epoll data structures holding it with POLLFREE.
 	 * waitqueue_active() is safe to use here because we're holding
-<<<<<<< HEAD
-	 * the inner lock.
-=======
 	 * the global lock.
->>>>>>> c61ebb66
 	 */
 	if ((thread->looper & BINDER_LOOPER_STATE_POLL) &&
 	    waitqueue_active(&thread->wait)) {
@@ -3225,16 +3216,11 @@
 	 * descriptor being closed); ep_remove_waitqueue() holds an RCU read
 	 * lock, so we can be sure it's done after calling synchronize_rcu().
 	 */
-<<<<<<< HEAD
 	if (thread->looper & BINDER_LOOPER_STATE_POLL) {
 		preempt_enable_no_resched();
 		synchronize_rcu();
 		preempt_disable();
 	}
-=======
-	if (thread->looper & BINDER_LOOPER_STATE_POLL)
-		synchronize_rcu();
->>>>>>> c61ebb66
 
 	if (send_reply)
 		binder_send_failed_reply(send_reply, BR_DEAD_REPLY);
@@ -3278,10 +3264,7 @@
 	}
 
 	thread->looper |= BINDER_LOOPER_STATE_POLL;
-<<<<<<< HEAD
-=======
-
->>>>>>> c61ebb66
+
 	wait_for_proc_work = thread->transaction_stack == NULL &&
 		list_empty(&thread->todo) && thread->return_error == BR_OK;
 
