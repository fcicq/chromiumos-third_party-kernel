/* drivers/android/ram_console.c
 *
 * Copyright (C) 2007-2008 Google, Inc.
 *
 * This software is licensed under the terms of the GNU General Public
 * License version 2, as published by the Free Software Foundation, and
 * may be copied, distributed, and modified under those terms.
 *
 * This program is distributed in the hope that it will be useful,
 * but WITHOUT ANY WARRANTY; without even the implied warranty of
 * MERCHANTABILITY or FITNESS FOR A PARTICULAR PURPOSE.  See the
 * GNU General Public License for more details.
 *
 */

#include <linux/console.h>
#include <linux/init.h>
#include <linux/module.h>
#include <linux/platform_device.h>
#include <linux/proc_fs.h>
#include <linux/string.h>
#include <linux/uaccess.h>
#include <linux/io.h>

#ifdef CONFIG_ANDROID_RAM_CONSOLE_ERROR_CORRECTION
#include <linux/rslib.h>
#endif

struct ram_console_buffer {
	uint32_t    sig;
	uint32_t    start;
	uint32_t    size;
	uint8_t     data[0];
};

#define RAM_CONSOLE_SIG (0x43474244) /* DBGC */

#ifdef CONFIG_ANDROID_RAM_CONSOLE_EARLY_INIT
static char __initdata
	ram_console_old_log_init_buffer[CONFIG_ANDROID_RAM_CONSOLE_EARLY_SIZE];
#endif
static char *ram_console_old_log;
static size_t ram_console_old_log_size;

static struct ram_console_buffer *ram_console_buffer;
static size_t ram_console_buffer_size;
#ifdef CONFIG_ANDROID_RAM_CONSOLE_ERROR_CORRECTION
static char *ram_console_par_buffer;
static struct rs_control *ram_console_rs_decoder;
static int ram_console_corrected_bytes;
static int ram_console_bad_blocks;
#define ECC_BLOCK_SIZE CONFIG_ANDROID_RAM_CONSOLE_ERROR_CORRECTION_DATA_SIZE
#define ECC_SIZE CONFIG_ANDROID_RAM_CONSOLE_ERROR_CORRECTION_ECC_SIZE
#define ECC_SYMSIZE CONFIG_ANDROID_RAM_CONSOLE_ERROR_CORRECTION_SYMBOL_SIZE
#define ECC_POLY CONFIG_ANDROID_RAM_CONSOLE_ERROR_CORRECTION_POLYNOMIAL
#endif

#ifdef CONFIG_ANDROID_RAM_CONSOLE_ERROR_CORRECTION
static void ram_console_encode_rs8(uint8_t *data, size_t len, uint8_t *ecc)
{
	int i;
	uint16_t par[ECC_SIZE];
	/* Initialize the parity buffer */
	memset(par, 0, sizeof(par));
	encode_rs8(ram_console_rs_decoder, data, len, par, 0);
	for (i = 0; i < ECC_SIZE; i++)
		ecc[i] = par[i];
}

static int ram_console_decode_rs8(void *data, size_t len, uint8_t *ecc)
{
	int i;
	uint16_t par[ECC_SIZE];
	for (i = 0; i < ECC_SIZE; i++)
		par[i] = ecc[i];
	return decode_rs8(ram_console_rs_decoder, data, par, len,
				NULL, 0, NULL, 0, NULL);
}
#endif

static void ram_console_update(const char *s, unsigned int count)
{
	struct ram_console_buffer *buffer = ram_console_buffer;
#ifdef CONFIG_ANDROID_RAM_CONSOLE_ERROR_CORRECTION
	uint8_t *buffer_end = buffer->data + ram_console_buffer_size;
	uint8_t *block;
	uint8_t *par;
	int size = ECC_BLOCK_SIZE;
#endif
	memcpy(buffer->data + buffer->start, s, count);
#ifdef CONFIG_ANDROID_RAM_CONSOLE_ERROR_CORRECTION
	block = buffer->data + (buffer->start & ~(ECC_BLOCK_SIZE - 1));
	par = ram_console_par_buffer +
	      (buffer->start / ECC_BLOCK_SIZE) * ECC_SIZE;
	do {
		if (block + ECC_BLOCK_SIZE > buffer_end)
			size = buffer_end - block;
		ram_console_encode_rs8(block, size, par);
		block += ECC_BLOCK_SIZE;
		par += ECC_SIZE;
	} while (block < buffer->data + buffer->start + count);
#endif
}

static void ram_console_update_header(void)
{
#ifdef CONFIG_ANDROID_RAM_CONSOLE_ERROR_CORRECTION
	struct ram_console_buffer *buffer = ram_console_buffer;
	uint8_t *par;
	par = ram_console_par_buffer +
	      DIV_ROUND_UP(ram_console_buffer_size, ECC_BLOCK_SIZE) * ECC_SIZE;
	ram_console_encode_rs8((uint8_t *)buffer, sizeof(*buffer), par);
#endif
}

static void
ram_console_write(struct console *console, const char *s, unsigned int count)
{
	int rem;
	struct ram_console_buffer *buffer = ram_console_buffer;

	if (count > ram_console_buffer_size) {
		s += count - ram_console_buffer_size;
		count = ram_console_buffer_size;
	}
	rem = ram_console_buffer_size - buffer->start;
	if (rem < count) {
		ram_console_update(s, rem);
		s += rem;
		count -= rem;
		buffer->start = 0;
		buffer->size = ram_console_buffer_size;
	}
	ram_console_update(s, count);

	buffer->start += count;
	if (buffer->size < ram_console_buffer_size)
		buffer->size += count;
	ram_console_update_header();
}

static struct console ram_console = {
	.name	= "ram",
	.write	= ram_console_write,
	.flags	= CON_PRINTBUFFER | CON_ENABLED,
	.index	= -1,
};

void ram_console_enable_console(int enabled)
{
	if (enabled)
		ram_console.flags |= CON_ENABLED;
	else
		ram_console.flags &= ~CON_ENABLED;
}

static void __init
ram_console_save_old(struct ram_console_buffer *buffer, char *dest)
{
	size_t old_log_size = buffer->size;
#ifdef CONFIG_ANDROID_RAM_CONSOLE_ERROR_CORRECTION
	uint8_t *block;
	uint8_t *par;
	char strbuf[80];
	int strbuf_len;

	block = buffer->data;
	par = ram_console_par_buffer;
	while (block < buffer->data + buffer->size) {
		int numerr;
		int size = ECC_BLOCK_SIZE;
		if (block + size > buffer->data + ram_console_buffer_size)
			size = buffer->data + ram_console_buffer_size - block;
		numerr = ram_console_decode_rs8(block, size, par);
		if (numerr > 0) {
#if 0
			printk(KERN_INFO "ram_console: error in block %p, %d\n",
			       block, numerr);
#endif
			ram_console_corrected_bytes += numerr;
		} else if (numerr < 0) {
#if 0
			printk(KERN_INFO "ram_console: uncorrectable error in "
			       "block %p\n", block);
#endif
			ram_console_bad_blocks++;
		}
		block += ECC_BLOCK_SIZE;
		par += ECC_SIZE;
	}
	if (ram_console_corrected_bytes || ram_console_bad_blocks)
		strbuf_len = snprintf(strbuf, sizeof(strbuf),
			"\n%d Corrected bytes, %d unrecoverable blocks\n",
			ram_console_corrected_bytes, ram_console_bad_blocks);
	else
		strbuf_len = snprintf(strbuf, sizeof(strbuf),
				      "\nNo errors detected\n");
	if (strbuf_len >= sizeof(strbuf))
		strbuf_len = sizeof(strbuf) - 1;
	old_log_size += strbuf_len;
#endif

	if (dest == NULL) {
		dest = kmalloc(old_log_size, GFP_KERNEL);
		if (dest == NULL) {
			printk(KERN_ERR
			       "ram_console: failed to allocate buffer\n");
			return;
		}
	}

	ram_console_old_log = dest;
	ram_console_old_log_size = old_log_size;
	memcpy(ram_console_old_log,
	       &buffer->data[buffer->start], buffer->size - buffer->start);
	memcpy(ram_console_old_log + buffer->size - buffer->start,
	       &buffer->data[0], buffer->start);
#ifdef CONFIG_ANDROID_RAM_CONSOLE_ERROR_CORRECTION
	memcpy(ram_console_old_log + old_log_size - strbuf_len,
	       strbuf, strbuf_len);
#endif
}

static int __init ram_console_init(struct ram_console_buffer *buffer,
				   size_t buffer_size, char *old_buf)
{
#ifdef CONFIG_ANDROID_RAM_CONSOLE_ERROR_CORRECTION
	int numerr;
	uint8_t *par;
#endif
	ram_console_buffer = buffer;
	ram_console_buffer_size =
		buffer_size - sizeof(struct ram_console_buffer);

	if (ram_console_buffer_size > buffer_size) {
<<<<<<< HEAD
		pr_err("ram_console: buffer %p, invalid size %zu, "
		       "datasize %zu\n", buffer, buffer_size,
		       ram_console_buffer_size);
=======
		pr_err("ram_console: buffer %p, invalid size %zu, datasize %zu\n",
		       buffer, buffer_size, ram_console_buffer_size);
>>>>>>> 538ca3af
		return 0;
	}

#ifdef CONFIG_ANDROID_RAM_CONSOLE_ERROR_CORRECTION
	ram_console_buffer_size -= (DIV_ROUND_UP(ram_console_buffer_size,
						ECC_BLOCK_SIZE) + 1) * ECC_SIZE;

	if (ram_console_buffer_size > buffer_size) {
		pr_err("ram_console: buffer %p, invalid size %zu, "
		       "non-ecc datasize %zu\n",
		       buffer, buffer_size, ram_console_buffer_size);
		return 0;
	}

	ram_console_par_buffer = buffer->data + ram_console_buffer_size;


	/* first consecutive root is 0
	 * primitive element to generate roots = 1
	 */
	ram_console_rs_decoder = init_rs(ECC_SYMSIZE, ECC_POLY, 0, 1, ECC_SIZE);
	if (ram_console_rs_decoder == NULL) {
		printk(KERN_INFO "ram_console: init_rs failed\n");
		return 0;
	}

	ram_console_corrected_bytes = 0;
	ram_console_bad_blocks = 0;

	par = ram_console_par_buffer +
	      DIV_ROUND_UP(ram_console_buffer_size, ECC_BLOCK_SIZE) * ECC_SIZE;

	numerr = ram_console_decode_rs8(buffer, sizeof(*buffer), par);
	if (numerr > 0) {
		printk(KERN_INFO "ram_console: error in header, %d\n", numerr);
		ram_console_corrected_bytes += numerr;
	} else if (numerr < 0) {
		printk(KERN_INFO
		       "ram_console: uncorrectable error in header\n");
		ram_console_bad_blocks++;
	}
#endif

	if (buffer->sig == RAM_CONSOLE_SIG) {
		if (buffer->size > ram_console_buffer_size
		    || buffer->start > buffer->size)
			printk(KERN_INFO "ram_console: found existing invalid "
			       "buffer, size %d, start %d\n",
			       buffer->size, buffer->start);
		else {
			printk(KERN_INFO "ram_console: found existing buffer, "
			       "size %d, start %d\n",
			       buffer->size, buffer->start);
			ram_console_save_old(buffer, old_buf);
		}
	} else {
		printk(KERN_INFO "ram_console: no valid data in buffer "
		       "(sig = 0x%08x)\n", buffer->sig);
	}

	buffer->sig = RAM_CONSOLE_SIG;
	buffer->start = 0;
	buffer->size = 0;

	register_console(&ram_console);
#ifdef CONFIG_ANDROID_RAM_CONSOLE_ENABLE_VERBOSE
	console_verbose();
#endif
	return 0;
}

#ifdef CONFIG_ANDROID_RAM_CONSOLE_EARLY_INIT
static int __init ram_console_early_init(void)
{
	return ram_console_init((struct ram_console_buffer *)
		CONFIG_ANDROID_RAM_CONSOLE_EARLY_ADDR,
		CONFIG_ANDROID_RAM_CONSOLE_EARLY_SIZE,
		ram_console_old_log_init_buffer);
}
#else
static int ram_console_driver_probe(struct platform_device *pdev)
{
	struct resource *res = pdev->resource;
	size_t start;
	size_t buffer_size;
	void *buffer;

	if (res == NULL || pdev->num_resources != 1 ||
	    !(res->flags & IORESOURCE_MEM)) {
		printk(KERN_ERR "ram_console: invalid resource, %p %d flags "
		       "%lx\n", res, pdev->num_resources, res ? res->flags : 0);
		return -ENXIO;
	}
	buffer_size = res->end - res->start + 1;
	start = res->start;
	printk(KERN_INFO "ram_console: got buffer at %zx, size %zx\n",
	       start, buffer_size);
	buffer = ioremap(res->start, buffer_size);
	if (buffer == NULL) {
		printk(KERN_ERR "ram_console: failed to map memory\n");
		return -ENOMEM;
	}

	return ram_console_init(buffer, buffer_size, NULL/* allocate */);
}

static struct platform_driver ram_console_driver = {
	.probe = ram_console_driver_probe,
	.driver		= {
		.name	= "ram_console",
	},
};

static int __init ram_console_module_init(void)
{
	int err;
	err = platform_driver_register(&ram_console_driver);
	return err;
}
#endif

static ssize_t ram_console_read_old(struct file *file, char __user *buf,
				    size_t len, loff_t *offset)
{
	loff_t pos = *offset;
	ssize_t count;

	if (pos >= ram_console_old_log_size)
		return 0;

	count = min(len, (size_t)(ram_console_old_log_size - pos));
	if (copy_to_user(buf, ram_console_old_log + pos, count))
		return -EFAULT;

	*offset += count;
	return count;
}

static const struct file_operations ram_console_file_ops = {
	.owner = THIS_MODULE,
	.read = ram_console_read_old,
};

static int __init ram_console_late_init(void)
{
	struct proc_dir_entry *entry;

	if (ram_console_old_log == NULL)
		return 0;
#ifdef CONFIG_ANDROID_RAM_CONSOLE_EARLY_INIT
	ram_console_old_log = kmalloc(ram_console_old_log_size, GFP_KERNEL);
	if (ram_console_old_log == NULL) {
		printk(KERN_ERR
		       "ram_console: failed to allocate buffer for old log\n");
		ram_console_old_log_size = 0;
		return 0;
	}
	memcpy(ram_console_old_log,
	       ram_console_old_log_init_buffer, ram_console_old_log_size);
#endif
	entry = create_proc_entry("last_kmsg", S_IFREG | S_IRUGO, NULL);
	if (!entry) {
		printk(KERN_ERR "ram_console: failed to create proc entry\n");
		kfree(ram_console_old_log);
		ram_console_old_log = NULL;
		return 0;
	}

	entry->proc_fops = &ram_console_file_ops;
	entry->size = ram_console_old_log_size;
	return 0;
}

#ifdef CONFIG_ANDROID_RAM_CONSOLE_EARLY_INIT
console_initcall(ram_console_early_init);
#else
module_init(ram_console_module_init);
#endif
late_initcall(ram_console_late_init);
<|MERGE_RESOLUTION|>--- conflicted
+++ resolved
@@ -233,14 +233,9 @@
 		buffer_size - sizeof(struct ram_console_buffer);
 
 	if (ram_console_buffer_size > buffer_size) {
-<<<<<<< HEAD
 		pr_err("ram_console: buffer %p, invalid size %zu, "
 		       "datasize %zu\n", buffer, buffer_size,
 		       ram_console_buffer_size);
-=======
-		pr_err("ram_console: buffer %p, invalid size %zu, datasize %zu\n",
-		       buffer, buffer_size, ram_console_buffer_size);
->>>>>>> 538ca3af
 		return 0;
 	}
 
