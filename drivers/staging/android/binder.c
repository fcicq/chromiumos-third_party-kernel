--- conflicted
+++ resolved
@@ -2377,16 +2377,11 @@
 
 		tr.data_size = t->buffer->data_size;
 		tr.offsets_size = t->buffer->offsets_size;
-<<<<<<< HEAD
 		tr.data.ptr.buffer = (void *)t->buffer->data +
 					proc->user_buffer_offset;
 		tr.data.ptr.offsets = tr.data.ptr.buffer +
 					ALIGN(t->buffer->data_size,
 					    sizeof(void *));
-=======
-		tr.data.ptr.buffer = (void *)t->buffer->data + proc->user_buffer_offset;
-		tr.data.ptr.offsets = tr.data.ptr.buffer + ALIGN(t->buffer->data_size, sizeof(void *));
->>>>>>> 538ca3af
 
 		if (put_user(cmd, (uint32_t __user *)ptr))
 			return -EFAULT;
@@ -2847,13 +2842,9 @@
 		char strbuf[11];
 		snprintf(strbuf, sizeof(strbuf), "%u", proc->pid);
 		remove_proc_entry(strbuf, binder_proc_dir_entry_proc);
-<<<<<<< HEAD
 		create_proc_read_entry(strbuf, S_IRUGO,
 				       binder_proc_dir_entry_proc,
 				       binder_read_proc_proc, proc);
-=======
-		create_proc_read_entry(strbuf, S_IRUGO, binder_proc_dir_entry_proc, binder_read_proc_proc, proc);
->>>>>>> 538ca3af
 	}
 
 	return 0;
@@ -2896,11 +2887,7 @@
 	}
 
 	binder_defer_work(proc, BINDER_DEFERRED_RELEASE);
-<<<<<<< HEAD
-
-=======
-	
->>>>>>> 538ca3af
+
 	return 0;
 }
 
@@ -3025,8 +3012,6 @@
 		       active_transactions, buffers, page_count);
 
 	kfree(proc);
-<<<<<<< HEAD
-=======
 }
 
 static void binder_deferred_func(struct work_struct *work)
@@ -3078,7 +3063,6 @@
 		schedule_work(&binder_deferred_work);
 	}
 	mutex_unlock(&binder_deferred_lock);
->>>>>>> 538ca3af
 }
 
 static void binder_deferred_func(struct work_struct *work)
