--- conflicted
+++ resolved
@@ -185,16 +185,10 @@
 		SDHCI_INT_DATA_END | SDHCI_INT_RESPONSE);
 }
 
-<<<<<<< HEAD
 static void sdhci_reinit(struct sdhci_host *host)
 {
 	sdhci_init(host);
 	sdhci_enable_card_detection(host);
-=======
-	writel(intmask, host->ioaddr + SDHCI_INT_ENABLE);
-	writel(intmask, host->ioaddr + SDHCI_SIGNAL_ENABLE);
-	host->last_clock = 0;
->>>>>>> 538ca3af
 }
 
 static void sdhci_activate_led(struct sdhci_host *host)
@@ -786,14 +780,8 @@
 	 * (e.g. JMicron) can't do PIO properly when the selection
 	 * is ADMA.
 	 */
-<<<<<<< HEAD
 	if (host->version >= SDHCI_SPEC_200) {
 		ctrl = sdhci_readb(host, SDHCI_HOST_CONTROL);
-=======
-	if ((host->version >= SDHCI_SPEC_200) ||
-		(host->quirks & SDHCI_QUIRK_BROKEN_SPEC_VERSION)) {
-		ctrl = readb(host->ioaddr + SDHCI_HOST_CONTROL);
->>>>>>> 538ca3af
 		ctrl &= ~SDHCI_CTRL_DMA_MASK;
 		if ((host->flags & SDHCI_REQ_USE_DMA) &&
 			(host->flags & SDHCI_USE_ADMA))
@@ -928,21 +916,7 @@
 
 	sdhci_prepare_data(host, cmd->data);
 
-<<<<<<< HEAD
 	sdhci_writel(host, cmd->arg, SDHCI_ARGUMENT);
-=======
-#ifdef CONFIG_EMBEDDED_MMC_START_OFFSET
-	if (cmd->data) {
-		/* It is assumed that the device is block addressed. */
-		writel(cmd->arg + (host->start_offset >> 9),
-			host->ioaddr + SDHCI_ARGUMENT);
-	} else {
-		writel(cmd->arg, host->ioaddr + SDHCI_ARGUMENT);
-	}
-#else
-	writel(cmd->arg, host->ioaddr + SDHCI_ARGUMENT);
-#endif
->>>>>>> 538ca3af
 
 	sdhci_set_transfer_mode(host, cmd->data);
 
@@ -1150,7 +1124,6 @@
 
 	host->mrq = mrq;
 
-<<<<<<< HEAD
 	/* If polling, assume that the card is always present. */
 	if (host->quirks & SDHCI_QUIRK_BROKEN_CARD_DETECTION)
 		present = true;
@@ -1159,14 +1132,6 @@
 				SDHCI_CARD_PRESENT;
 
 	if (!present || host->flags & SDHCI_DEVICE_DEAD) {
-=======
-	if (host->quirks & SDHCI_QUIRK_PRESENT_STATE_REGISTER_INVALID)
-		present = host->card_present;
-	else
-		present = readl(host->ioaddr + SDHCI_PRESENT_STATE);
-
-	if (!present || (host->flags & SDHCI_DEVICE_DEAD)) {
->>>>>>> 538ca3af
 		host->mrq->cmd->error = -ENOMEDIUM;
 		tasklet_schedule(&host->finish_tasklet);
 	} else
@@ -1250,7 +1215,6 @@
 
 	if (host->flags & SDHCI_DEVICE_DEAD)
 		present = 0;
-<<<<<<< HEAD
 	else
 		present = sdhci_readl(host, SDHCI_PRESENT_STATE);
 
@@ -1259,20 +1223,6 @@
 	if (host->quirks & SDHCI_QUIRK_INVERTED_WRITE_PROTECT)
 		return !!(present & SDHCI_WRITE_PROTECT);
 	return !(present & SDHCI_WRITE_PROTECT);
-=======
-	else if (!(host->quirks & SDHCI_QUIRK_BROKEN_WRITE_PROTECT)) {
-		present = readl(host->ioaddr + SDHCI_PRESENT_STATE);
-		present = !(present & SDHCI_WRITE_PROTECT);
-	}
-        else if (host->ops->get_ro)
-		present = host->ops->get_ro(host);
-	else
-		present = 0;
-
-	spin_unlock_irqrestore(&host->lock, flags);
-
-	return present;
->>>>>>> 538ca3af
 }
 
 static void sdhci_enable_sdio_irq(struct mmc_host *mmc, int enable)
@@ -1288,26 +1238,9 @@
 		goto out;
 
 	if (enable)
-<<<<<<< HEAD
 		sdhci_unmask_irqs(host, SDHCI_INT_CARD_INT);
 	else
 		sdhci_mask_irqs(host, SDHCI_INT_CARD_INT);
-=======
-		ier |= SDHCI_INT_CARD_INT;
-
-	writel(ier, host->ioaddr + SDHCI_INT_ENABLE);
-	writel(ier, host->ioaddr + SDHCI_SIGNAL_ENABLE);
-
-	if (host->quirks & SDHCI_QUIRK_ENABLE_INTERRUPT_AT_BLOCK_GAP) {
-		u8 gap_ctrl = readb(host->ioaddr + SDHCI_BLOCK_GAP_CONTROL);
-		if (enable)
-			gap_ctrl |= 0x8;
-		else
-			gap_ctrl &= ~0x8;
-		writeb(gap_ctrl, host->ioaddr + SDHCI_BLOCK_GAP_CONTROL);
-	}
-
->>>>>>> 538ca3af
 out:
 	mmiowb();
 
@@ -1383,7 +1316,6 @@
 
 	host = (struct sdhci_host*)param;
 
-<<<<<<< HEAD
 	spin_lock_irqsave(&host->lock, flags);
 
 	if (!(sdhci_readl(host, SDHCI_PRESENT_STATE) & SDHCI_CARD_PRESENT)) {
@@ -1404,9 +1336,6 @@
 	spin_unlock_irqrestore(&host->lock, flags);
 
 	mmc_detect_change(host->mmc, msecs_to_jiffies(200));
-=======
-	sdhci_card_detect_callback(host);
->>>>>>> 538ca3af
 }
 
 static void sdhci_tasklet_finish(unsigned long param)
@@ -1897,26 +1826,9 @@
 		mmc_dev(host->mmc)->dma_mask = &host->dma_mask;
 	}
 
-<<<<<<< HEAD
 	host->max_clk =
 		(caps & SDHCI_CLOCK_BASE_MASK) >> SDHCI_CLOCK_BASE_SHIFT;
 	host->max_clk *= 1000000;
-=======
-#ifdef CONFIG_EMBEDDED_MMC_START_OFFSET
-	if (host->ops->get_startoffset)
-		host->start_offset = host->ops->get_startoffset(host);
-	else
-		host->start_offset = 0;
-#endif
-
-	host->max_clk = 0;
-	if (host->ops->get_maxclock)
-		host->max_clk = host->ops->get_maxclock(host);
-
-	if (host->max_clk == 0)
-		host->max_clk =
-			(caps & SDHCI_CLOCK_BASE_MASK) >> SDHCI_CLOCK_BASE_SHIFT;
->>>>>>> 538ca3af
 	if (host->max_clk == 0) {
 		if (!host->ops->get_max_clock) {
 			printk(KERN_ERR
@@ -1958,17 +1870,9 @@
 	if (caps & SDHCI_CAN_DO_HISPD)
 		mmc->caps |= MMC_CAP_SD_HIGHSPEED;
 
-<<<<<<< HEAD
 	if (host->quirks & SDHCI_QUIRK_BROKEN_CARD_DETECTION)
 		mmc->caps |= MMC_CAP_NEEDS_POLL;
 
-=======
-	if (host->data_width >= 8)
-		mmc->caps |= MMC_CAP_8_BIT_DATA;
-#ifdef CONFIG_MMC_SDHCI_DYNAMIC_SDMEM_CLOCK
-	mmc->caps |= MMC_CAP_DISABLE;
-#endif
->>>>>>> 538ca3af
 	mmc->ocr_avail = 0;
 	if (caps & SDHCI_CAN_VDD_330)
 		mmc->ocr_avail |= MMC_VDD_32_33|MMC_VDD_33_34;
