--- conflicted
+++ resolved
@@ -1543,18 +1543,12 @@
 			ctrl_2 = sdhci_readw(host, SDHCI_HOST_CONTROL2);
 			/* Select Bus Speed Mode for host */
 			ctrl_2 &= ~SDHCI_CTRL_UHS_MASK;
-<<<<<<< HEAD
-			if (ios->timing == MMC_TIMING_MMC_HS200)
-				ctrl_2 |= SDHCI_CTRL_HS_SDR200;
+			if ((ios->timing == MMC_TIMING_MMC_HS200) ||
+			    (ios->timing == MMC_TIMING_UHS_SDR104))
+				ctrl_2 |= SDHCI_CTRL_UHS_SDR104;
 			else if ((ios->timing == MMC_TIMING_UHS_SDR12) &&
 				    /* Also is MMC_TIMING_LEGACY */
 				    (host->mmc->caps & MMC_CAP_UHS_SDR12))
-=======
-			if ((ios->timing == MMC_TIMING_MMC_HS200) ||
-			    (ios->timing == MMC_TIMING_UHS_SDR104))
-				ctrl_2 |= SDHCI_CTRL_UHS_SDR104;
-			else if (ios->timing == MMC_TIMING_UHS_SDR12)
->>>>>>> e46bc651
 				ctrl_2 |= SDHCI_CTRL_UHS_SDR12;
 			else if ((ios->timing == MMC_TIMING_UHS_SDR25) &&
 				    /* Also is MMC_TIMING_SD_HS */
