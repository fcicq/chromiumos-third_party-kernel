/*
 *  linux/drivers/mmc/host/sdhci.h - Secure Digital Host Controller Interface driver
 *
 *  Copyright (C) 2005-2008 Pierre Ossman, All Rights Reserved.
 *
 * This program is free software; you can redistribute it and/or modify
 * it under the terms of the GNU General Public License as published by
 * the Free Software Foundation; either version 2 of the License, or (at
 * your option) any later version.
 */

#include <linux/scatterlist.h>
#include <linux/compiler.h>
#include <linux/types.h>
#include <linux/io.h>

/*
 * Controller registers
 */

#define SDHCI_DMA_ADDRESS	0x00

#define SDHCI_BLOCK_SIZE	0x04
#define  SDHCI_MAKE_BLKSZ(dma, blksz) (((dma & 0x7) << 12) | (blksz & 0xFFF))

#define SDHCI_BLOCK_COUNT	0x06

#define SDHCI_ARGUMENT		0x08

#define SDHCI_TRANSFER_MODE	0x0C
#define  SDHCI_TRNS_DMA		0x01
#define  SDHCI_TRNS_BLK_CNT_EN	0x02
#define  SDHCI_TRNS_ACMD12	0x04
#define  SDHCI_TRNS_READ	0x10
#define  SDHCI_TRNS_MULTI	0x20

#define SDHCI_COMMAND		0x0E
#define  SDHCI_CMD_RESP_MASK	0x03
#define  SDHCI_CMD_CRC		0x08
#define  SDHCI_CMD_INDEX	0x10
#define  SDHCI_CMD_DATA		0x20

#define  SDHCI_CMD_RESP_NONE	0x00
#define  SDHCI_CMD_RESP_LONG	0x01
#define  SDHCI_CMD_RESP_SHORT	0x02
#define  SDHCI_CMD_RESP_SHORT_BUSY 0x03

#define SDHCI_MAKE_CMD(c, f) (((c & 0xff) << 8) | (f & 0xff))

#define SDHCI_RESPONSE		0x10

#define SDHCI_BUFFER		0x20

#define SDHCI_PRESENT_STATE	0x24
#define  SDHCI_CMD_INHIBIT	0x00000001
#define  SDHCI_DATA_INHIBIT	0x00000002
#define  SDHCI_DOING_WRITE	0x00000100
#define  SDHCI_DOING_READ	0x00000200
#define  SDHCI_SPACE_AVAILABLE	0x00000400
#define  SDHCI_DATA_AVAILABLE	0x00000800
#define  SDHCI_CARD_PRESENT	0x00010000
#define  SDHCI_WRITE_PROTECT	0x00080000

#define SDHCI_HOST_CONTROL 	0x28
#define  SDHCI_CTRL_LED		0x01
#define  SDHCI_CTRL_4BITBUS	0x02
#define  SDHCI_CTRL_8BITBUS	0x20
#define  SDHCI_CTRL_HISPD	0x04
#define  SDHCI_CTRL_DMA_MASK	0x18
#define   SDHCI_CTRL_SDMA	0x00
#define   SDHCI_CTRL_ADMA1	0x08
#define   SDHCI_CTRL_ADMA32	0x10
#define   SDHCI_CTRL_ADMA64	0x18

#define SDHCI_POWER_CONTROL	0x29
#define  SDHCI_POWER_ON		0x01
#define  SDHCI_POWER_180	0x0A
#define  SDHCI_POWER_300	0x0C
#define  SDHCI_POWER_330	0x0E

#define SDHCI_BLOCK_GAP_CONTROL	0x2A

#define SDHCI_WAKE_UP_CONTROL	0x2B

#define SDHCI_CLOCK_CONTROL	0x2C
#define  SDHCI_DIVIDER_SHIFT	8
#define  SDHCI_CLOCK_CARD_EN	0x0004
#define  SDHCI_CLOCK_INT_STABLE	0x0002
#define  SDHCI_CLOCK_INT_EN	0x0001

#define SDHCI_TIMEOUT_CONTROL	0x2E

#define SDHCI_SOFTWARE_RESET	0x2F
#define  SDHCI_RESET_ALL	0x01
#define  SDHCI_RESET_CMD	0x02
#define  SDHCI_RESET_DATA	0x04

#define SDHCI_INT_STATUS	0x30
#define SDHCI_INT_ENABLE	0x34
#define SDHCI_SIGNAL_ENABLE	0x38
#define  SDHCI_INT_RESPONSE	0x00000001
#define  SDHCI_INT_DATA_END	0x00000002
#define  SDHCI_INT_DMA_END	0x00000008
#define  SDHCI_INT_SPACE_AVAIL	0x00000010
#define  SDHCI_INT_DATA_AVAIL	0x00000020
#define  SDHCI_INT_CARD_INSERT	0x00000040
#define  SDHCI_INT_CARD_REMOVE	0x00000080
#define  SDHCI_INT_CARD_INT	0x00000100
#define  SDHCI_INT_ERROR	0x00008000
#define  SDHCI_INT_TIMEOUT	0x00010000
#define  SDHCI_INT_CRC		0x00020000
#define  SDHCI_INT_END_BIT	0x00040000
#define  SDHCI_INT_INDEX	0x00080000
#define  SDHCI_INT_DATA_TIMEOUT	0x00100000
#define  SDHCI_INT_DATA_CRC	0x00200000
#define  SDHCI_INT_DATA_END_BIT	0x00400000
#define  SDHCI_INT_BUS_POWER	0x00800000
#define  SDHCI_INT_ACMD12ERR	0x01000000
#define  SDHCI_INT_ADMA_ERROR	0x02000000

#define  SDHCI_INT_NORMAL_MASK	0x00007FFF
#define  SDHCI_INT_ERROR_MASK	0xFFFF8000

#define  SDHCI_INT_CMD_MASK	(SDHCI_INT_RESPONSE | SDHCI_INT_TIMEOUT | \
		SDHCI_INT_CRC | SDHCI_INT_END_BIT | SDHCI_INT_INDEX)
#define  SDHCI_INT_DATA_MASK	(SDHCI_INT_DATA_END | SDHCI_INT_DMA_END | \
		SDHCI_INT_DATA_AVAIL | SDHCI_INT_SPACE_AVAIL | \
		SDHCI_INT_DATA_TIMEOUT | SDHCI_INT_DATA_CRC | \
		SDHCI_INT_DATA_END_BIT | SDHCI_ADMA_ERROR)
#define SDHCI_INT_ALL_MASK	((unsigned int)-1)

#define SDHCI_ACMD12_ERR	0x3C

/* 3E-3F reserved */

#define SDHCI_CAPABILITIES	0x40
#define  SDHCI_TIMEOUT_CLK_MASK	0x0000003F
#define  SDHCI_TIMEOUT_CLK_SHIFT 0
#define  SDHCI_TIMEOUT_CLK_UNIT	0x00000080
#define  SDHCI_CLOCK_BASE_MASK	0x00003F00
#define  SDHCI_CLOCK_BASE_SHIFT	8
#define  SDHCI_MAX_BLOCK_MASK	0x00030000
#define  SDHCI_MAX_BLOCK_SHIFT  16
#define  SDHCI_CAN_DO_ADMA2	0x00080000
#define  SDHCI_CAN_DO_ADMA1	0x00100000
#define  SDHCI_CAN_DO_HISPD	0x00200000
#define  SDHCI_CAN_DO_DMA	0x00400000
#define  SDHCI_CAN_VDD_330	0x01000000
#define  SDHCI_CAN_VDD_300	0x02000000
#define  SDHCI_CAN_VDD_180	0x04000000
#define  SDHCI_CAN_64BIT	0x10000000

/* 44-47 reserved for more caps */

#define SDHCI_MAX_CURRENT	0x48

/* 4C-4F reserved for more max current */

#define SDHCI_SET_ACMD12_ERROR	0x50
#define SDHCI_SET_INT_ERROR	0x52

#define SDHCI_ADMA_ERROR	0x54

/* 55-57 reserved */

#define SDHCI_ADMA_ADDRESS	0x58

/* 60-FB reserved */

#define SDHCI_SLOT_INT_STATUS	0xFC

#define SDHCI_HOST_VERSION	0xFE
#define  SDHCI_VENDOR_VER_MASK	0xFF00
#define  SDHCI_VENDOR_VER_SHIFT	8
#define  SDHCI_SPEC_VER_MASK	0x00FF
#define  SDHCI_SPEC_VER_SHIFT	0
#define   SDHCI_SPEC_100	0
#define   SDHCI_SPEC_200	1

struct sdhci_ops;

struct sdhci_host {
	/* Data set by hardware interface driver */
	const char		*hw_name;	/* Hardware bus name */

	unsigned int		quirks;		/* Deviations from spec. */

/* Controller doesn't honor resets unless we touch the clock register */
#define SDHCI_QUIRK_CLOCK_BEFORE_RESET			(1<<0)
/* Controller has bad caps bits, but really supports DMA */
#define SDHCI_QUIRK_FORCE_DMA				(1<<1)
/* Controller doesn't like to be reset when there is no card inserted. */
#define SDHCI_QUIRK_NO_CARD_NO_RESET			(1<<2)
/* Controller doesn't like clearing the power reg before a change */
#define SDHCI_QUIRK_SINGLE_POWER_WRITE			(1<<3)
/* Controller has flaky internal state so reset it on each ios change */
#define SDHCI_QUIRK_RESET_CMD_DATA_ON_IOS		(1<<4)
/* Controller has an unusable DMA engine */
#define SDHCI_QUIRK_BROKEN_DMA				(1<<5)
/* Controller has an unusable ADMA engine */
#define SDHCI_QUIRK_BROKEN_ADMA				(1<<6)
/* Controller can only DMA from 32-bit aligned addresses */
#define SDHCI_QUIRK_32BIT_DMA_ADDR			(1<<7)
/* Controller can only DMA chunk sizes that are a multiple of 32 bits */
#define SDHCI_QUIRK_32BIT_DMA_SIZE			(1<<8)
/* Controller can only ADMA chunks that are a multiple of 32 bits */
#define SDHCI_QUIRK_32BIT_ADMA_SIZE			(1<<9)
/* Controller needs to be reset after each request to stay stable */
#define SDHCI_QUIRK_RESET_AFTER_REQUEST			(1<<10)
/* Controller needs voltage and power writes to happen separately */
#define SDHCI_QUIRK_NO_SIMULT_VDD_AND_POWER		(1<<11)
/* Controller provides an incorrect timeout value for transfers */
#define SDHCI_QUIRK_BROKEN_TIMEOUT_VAL			(1<<12)
/* Controller has an issue with buffer bits for small transfers */
#define SDHCI_QUIRK_BROKEN_SMALL_PIO			(1<<13)
/* Controller does not provide transfer-complete interrupt when not busy */
#define SDHCI_QUIRK_NO_BUSY_IRQ				(1<<14)
<<<<<<< HEAD
/* Controller has unreliable card detection */
#define SDHCI_QUIRK_BROKEN_CARD_DETECTION		(1<<15)
/* Controller reports inverted write-protect state */
#define SDHCI_QUIRK_INVERTED_WRITE_PROTECT		(1<<16)
/* Controller has nonstandard clock management */
#define SDHCI_QUIRK_NONSTANDARD_CLOCK			(1<<17)
/* Controller does not like fast PIO transfers */
#define SDHCI_QUIRK_PIO_NEEDS_DELAY			(1<<18)
/* Controller losing signal/interrupt enable states after reset */
#define SDHCI_QUIRK_RESTORE_IRQS_AFTER_RESET		(1<<19)
/* Controller has to be forced to use block size of 2048 bytes */
#define SDHCI_QUIRK_FORCE_BLK_SZ_2048			(1<<20)
/* Controller cannot do multi-block transfers */
#define SDHCI_QUIRK_NO_MULTIBLOCK			(1<<21)
/* Controller can only handle 1-bit data transfers */
#define SDHCI_QUIRK_FORCE_1_BIT_DATA			(1<<22)
/* Controller needs 10ms delay between applying power and clock */
#define SDHCI_QUIRK_DELAY_AFTER_POWER			(1<<23)
=======
/* Controller write protect bit is broken. Assume no write protection */
#define SDHCI_QUIRK_BROKEN_WRITE_PROTECT		(1<<15)
/* Controller needs INTERRUPT_AT_BLOCK_GAP enabled to detect card interrupts */
#define SDHCI_QUIRK_ENABLE_INTERRUPT_AT_BLOCK_GAP	(1<<16)
/* Controller should not program HIGH_SPEED_EN after switching to high speed */
#define SDHCI_QUIRK_BROKEN_CTRL_HISPD			(1<<17)
/* Controller provides an incorrect SPECIFICATION_VERSION_NUMBER */
#define SDHCI_QUIRK_BROKEN_SPEC_VERSION			(1<<18)
/* Controller supports maximum ADMA size of 32 Kilo bytes. */
#define SDHCI_QUIRK_32KB_MAX_ADMA_SIZE			(1<<19)
/* Controller doesn't support card detection using sd lines */
#define SDHCI_QUIRK_PRESENT_STATE_REGISTER_INVALID		(1<<20)
>>>>>>> 538ca3af

	int			irq;		/* Device IRQ */
	void __iomem *		ioaddr;		/* Mapped address */

	const struct sdhci_ops	*ops;		/* Low level hw interface */

	/* Internal data */
	struct mmc_host		*mmc;		/* MMC structure */
	u64			dma_mask;	/* custom DMA mask */

#if defined(CONFIG_LEDS_CLASS) || defined(CONFIG_LEDS_CLASS_MODULE)
	struct led_classdev	led;		/* LED control */
	char   led_name[32];
#endif

	spinlock_t		lock;		/* Mutex */

	int			flags;		/* Host attributes */
#define SDHCI_USE_DMA		(1<<0)		/* Host is DMA capable */
#define SDHCI_USE_ADMA		(1<<1)		/* Host is ADMA capable */
#define SDHCI_REQ_USE_DMA	(1<<2)		/* Use DMA for this req. */
#define SDHCI_DEVICE_DEAD	(1<<3)		/* Device unresponsive */

	unsigned int		version;	/* SDHCI spec. version */

	unsigned int		max_clk;	/* Max possible freq (MHz) */
	unsigned int		timeout_clk;	/* Timeout freq (KHz) */

	unsigned int		clock;		/* Current clock (MHz) */
<<<<<<< HEAD
	u8			pwr;		/* Current voltage */
=======
	unsigned int		last_clock;	/* Last used clock (MHz)*/

	unsigned short		power;		/* Current voltage */
>>>>>>> 538ca3af

	struct mmc_request	*mrq;		/* Current request */
	struct mmc_command	*cmd;		/* Current command */
	struct mmc_data		*data;		/* Current data request */
	unsigned int		data_early:1;	/* Data finished before cmd */

	struct sg_mapping_iter	sg_miter;	/* SG state for PIO */
	unsigned int		blocks;		/* remaining PIO blocks */

	int			sg_count;	/* Mapped sg entries */
	int			card_present;	/* Is Card Present */
	u8			*adma_desc;	/* ADMA descriptor table */
	u8			*align_buffer;	/* Bounce buffer */

	dma_addr_t		adma_addr;	/* Mapped ADMA descr. table */
	dma_addr_t		align_addr;	/* Mapped bounce buffer */

	struct tasklet_struct	card_tasklet;	/* Tasklet structures */
	struct tasklet_struct	finish_tasklet;

	struct timer_list	timer;		/* Timer for timeouts */

#ifdef CONFIG_EMBEDDED_MMC_START_OFFSET
	unsigned int		start_offset;	/* Zero-offset for MBR */
#endif
	unsigned int		data_width;	/* Width of data transfers */

	unsigned long		private[0] ____cacheline_aligned;
};


struct sdhci_ops {
#ifdef CONFIG_MMC_SDHCI_IO_ACCESSORS
	u32		(*readl)(struct sdhci_host *host, int reg);
	u16		(*readw)(struct sdhci_host *host, int reg);
	u8		(*readb)(struct sdhci_host *host, int reg);
	void		(*writel)(struct sdhci_host *host, u32 val, int reg);
	void		(*writew)(struct sdhci_host *host, u16 val, int reg);
	void		(*writeb)(struct sdhci_host *host, u8 val, int reg);
#endif

	void	(*set_clock)(struct sdhci_host *host, unsigned int clock);

	int		(*enable_dma)(struct sdhci_host *host);
<<<<<<< HEAD
	unsigned int	(*get_max_clock)(struct sdhci_host *host);
	unsigned int	(*get_min_clock)(struct sdhci_host *host);
	unsigned int	(*get_timeout_clock)(struct sdhci_host *host);
=======
	/* returns card read-only status in a host-specific way if
         * SDHCI_QUIRK_BROKEN_WRITE_PROTECT is set */
	int		(*get_ro)(struct sdhci_host *host);
	/* returns the maximum host controller frequency, in megahertz */
	unsigned int	(*get_maxclock)(struct sdhci_host *host);
	/* returns internal divider (1 <= v <= 256) if the clock change request
	 * was successful, 0 on failure. */
	int		(*set_clock)(struct sdhci_host *host, unsigned int hz);
#ifdef CONFIG_EMBEDDED_MMC_START_OFFSET
	unsigned int	(*get_startoffset)(struct sdhci_host *host);
#endif
>>>>>>> 538ca3af
};

#ifdef CONFIG_MMC_SDHCI_IO_ACCESSORS

static inline void sdhci_writel(struct sdhci_host *host, u32 val, int reg)
{
	if (unlikely(host->ops->writel))
		host->ops->writel(host, val, reg);
	else
		writel(val, host->ioaddr + reg);
}

static inline void sdhci_writew(struct sdhci_host *host, u16 val, int reg)
{
	if (unlikely(host->ops->writew))
		host->ops->writew(host, val, reg);
	else
		writew(val, host->ioaddr + reg);
}

static inline void sdhci_writeb(struct sdhci_host *host, u8 val, int reg)
{
	if (unlikely(host->ops->writeb))
		host->ops->writeb(host, val, reg);
	else
		writeb(val, host->ioaddr + reg);
}

static inline u32 sdhci_readl(struct sdhci_host *host, int reg)
{
	if (unlikely(host->ops->readl))
		return host->ops->readl(host, reg);
	else
		return readl(host->ioaddr + reg);
}

static inline u16 sdhci_readw(struct sdhci_host *host, int reg)
{
	if (unlikely(host->ops->readw))
		return host->ops->readw(host, reg);
	else
		return readw(host->ioaddr + reg);
}

static inline u8 sdhci_readb(struct sdhci_host *host, int reg)
{
	if (unlikely(host->ops->readb))
		return host->ops->readb(host, reg);
	else
		return readb(host->ioaddr + reg);
}

#else

static inline void sdhci_writel(struct sdhci_host *host, u32 val, int reg)
{
	writel(val, host->ioaddr + reg);
}

static inline void sdhci_writew(struct sdhci_host *host, u16 val, int reg)
{
	writew(val, host->ioaddr + reg);
}

static inline void sdhci_writeb(struct sdhci_host *host, u8 val, int reg)
{
	writeb(val, host->ioaddr + reg);
}

static inline u32 sdhci_readl(struct sdhci_host *host, int reg)
{
	return readl(host->ioaddr + reg);
}

static inline u16 sdhci_readw(struct sdhci_host *host, int reg)
{
	return readw(host->ioaddr + reg);
}

static inline u8 sdhci_readb(struct sdhci_host *host, int reg)
{
	return readb(host->ioaddr + reg);
}

#endif /* CONFIG_MMC_SDHCI_IO_ACCESSORS */

extern struct sdhci_host *sdhci_alloc_host(struct device *dev,
	size_t priv_size);
extern void sdhci_free_host(struct sdhci_host *host);

static inline void *sdhci_priv(struct sdhci_host *host)
{
	return (void *)host->private;
}

extern int sdhci_add_host(struct sdhci_host *host);
extern void sdhci_remove_host(struct sdhci_host *host, int dead);
extern void sdhci_card_detect_callback(struct sdhci_host *host);

#ifdef CONFIG_PM
extern int sdhci_suspend_host(struct sdhci_host *host, pm_message_t state);
extern int sdhci_resume_host(struct sdhci_host *host);
#endif<|MERGE_RESOLUTION|>--- conflicted
+++ resolved
@@ -215,7 +215,6 @@
 #define SDHCI_QUIRK_BROKEN_SMALL_PIO			(1<<13)
 /* Controller does not provide transfer-complete interrupt when not busy */
 #define SDHCI_QUIRK_NO_BUSY_IRQ				(1<<14)
-<<<<<<< HEAD
 /* Controller has unreliable card detection */
 #define SDHCI_QUIRK_BROKEN_CARD_DETECTION		(1<<15)
 /* Controller reports inverted write-protect state */
@@ -234,20 +233,6 @@
 #define SDHCI_QUIRK_FORCE_1_BIT_DATA			(1<<22)
 /* Controller needs 10ms delay between applying power and clock */
 #define SDHCI_QUIRK_DELAY_AFTER_POWER			(1<<23)
-=======
-/* Controller write protect bit is broken. Assume no write protection */
-#define SDHCI_QUIRK_BROKEN_WRITE_PROTECT		(1<<15)
-/* Controller needs INTERRUPT_AT_BLOCK_GAP enabled to detect card interrupts */
-#define SDHCI_QUIRK_ENABLE_INTERRUPT_AT_BLOCK_GAP	(1<<16)
-/* Controller should not program HIGH_SPEED_EN after switching to high speed */
-#define SDHCI_QUIRK_BROKEN_CTRL_HISPD			(1<<17)
-/* Controller provides an incorrect SPECIFICATION_VERSION_NUMBER */
-#define SDHCI_QUIRK_BROKEN_SPEC_VERSION			(1<<18)
-/* Controller supports maximum ADMA size of 32 Kilo bytes. */
-#define SDHCI_QUIRK_32KB_MAX_ADMA_SIZE			(1<<19)
-/* Controller doesn't support card detection using sd lines */
-#define SDHCI_QUIRK_PRESENT_STATE_REGISTER_INVALID		(1<<20)
->>>>>>> 538ca3af
 
 	int			irq;		/* Device IRQ */
 	void __iomem *		ioaddr;		/* Mapped address */
@@ -277,13 +262,7 @@
 	unsigned int		timeout_clk;	/* Timeout freq (KHz) */
 
 	unsigned int		clock;		/* Current clock (MHz) */
-<<<<<<< HEAD
 	u8			pwr;		/* Current voltage */
-=======
-	unsigned int		last_clock;	/* Last used clock (MHz)*/
-
-	unsigned short		power;		/* Current voltage */
->>>>>>> 538ca3af
 
 	struct mmc_request	*mrq;		/* Current request */
 	struct mmc_command	*cmd;		/* Current command */
@@ -328,23 +307,9 @@
 	void	(*set_clock)(struct sdhci_host *host, unsigned int clock);
 
 	int		(*enable_dma)(struct sdhci_host *host);
-<<<<<<< HEAD
 	unsigned int	(*get_max_clock)(struct sdhci_host *host);
 	unsigned int	(*get_min_clock)(struct sdhci_host *host);
 	unsigned int	(*get_timeout_clock)(struct sdhci_host *host);
-=======
-	/* returns card read-only status in a host-specific way if
-         * SDHCI_QUIRK_BROKEN_WRITE_PROTECT is set */
-	int		(*get_ro)(struct sdhci_host *host);
-	/* returns the maximum host controller frequency, in megahertz */
-	unsigned int	(*get_maxclock)(struct sdhci_host *host);
-	/* returns internal divider (1 <= v <= 256) if the clock change request
-	 * was successful, 0 on failure. */
-	int		(*set_clock)(struct sdhci_host *host, unsigned int hz);
-#ifdef CONFIG_EMBEDDED_MMC_START_OFFSET
-	unsigned int	(*get_startoffset)(struct sdhci_host *host);
-#endif
->>>>>>> 538ca3af
 };
 
 #ifdef CONFIG_MMC_SDHCI_IO_ACCESSORS
