#
# MMC/SD host controller drivers
#

comment "MMC/SD/SDIO Host Controller Drivers"

config MMC_ARMMMCI
	tristate "ARM AMBA Multimedia Card Interface support"
	depends on ARM_AMBA
	help
	  This selects the ARM(R) AMBA(R) PrimeCell Multimedia Card
	  Interface (PL180 and PL181) support.  If you have an ARM(R)
	  platform with a Multimedia Card slot, say Y or M here.

	  If unsure, say N.

config MMC_PXA
	tristate "Intel PXA25x/26x/27x Multimedia Card Interface support"
	depends on ARCH_PXA
	help
	  This selects the Intel(R) PXA(R) Multimedia card Interface.
	  If you have a PXA(R) platform with a Multimedia Card slot,
	  say Y or M here.

	  If unsure, say N.

config MMC_SDHCI
	tristate "Secure Digital Host Controller Interface support"
	depends on HAS_DMA
	help
	  This selects the generic Secure Digital Host Controller Interface.
	  It is used by manufacturers such as Texas Instruments(R), Ricoh(R)
	  and Toshiba(R). Most controllers found in laptops are of this type.

	  If you have a controller with this interface, say Y or M here. You
	  also need to enable an appropriate bus interface.

	  If unsure, say N.

config MMC_SDHCI_IO_ACCESSORS
	bool
	depends on MMC_SDHCI
	help
	  This is silent Kconfig symbol that is selected by the drivers that
	  need to overwrite SDHCI IO memory accessors.

config MMC_SDHCI_PCI
	tristate "SDHCI support on PCI bus"
	depends on MMC_SDHCI && PCI
	help
	  This selects the PCI Secure Digital Host Controller Interface.
	  Most controllers found today are PCI devices.

	  If you have a controller with this interface, say Y or M here.

	  If unsure, say N.

config MMC_SDHCI_TEGRA
	boolean "SDHCI support on NVIDIA Tegra SoCs"
	depends on MMC_SDHCI && ARCH_TEGRA && !ARCH_TEGRA_1x_SOC
	default MMC_SDHCI
	help
	  This enables the internal SDHCI-compatible interfaces in NVIDIA
	  Tegra SoCs

<<<<<<< HEAD
config MMC_TEGRA_SDIO
	boolean "MMC support for SDIO interface on NVIDIA Tegra SoCs"
	depends on ARCH_TEGRA_1x_SOC && MACH_TEGRA_GENERIC
	help
	  This enables the SDIO interface on NVIDIA Tegra SoCs

=======
>>>>>>> 6dbb4916
config MMC_RICOH_MMC
	tristate "Ricoh MMC Controller Disabler  (EXPERIMENTAL)"
	depends on MMC_SDHCI_PCI
	help
	  This selects the disabler for the Ricoh MMC Controller. This
	  proprietary controller is unnecessary because the SDHCI driver
	  supports MMC cards on the SD controller, but if it is not
	  disabled, it will steal the MMC cards away - rendering them
	  useless. It is safe to select this driver even if you don't
	  have a Ricoh based card reader.


	  To compile this driver as a module, choose M here:
	  the module will be called ricoh_mmc.

	  If unsure, say Y.

config MMC_SDHCI_OF
	tristate "SDHCI support on OpenFirmware platforms"
	depends on MMC_SDHCI && PPC_OF
	select MMC_SDHCI_IO_ACCESSORS
	help
	  This selects the OF support for Secure Digital Host Controller
	  Interfaces. So far, only the Freescale eSDHC controller is known
	  to exist on OF platforms.

	  If unsure, say N.

config MMC_SDHCI_PLTFM
	tristate "SDHCI support on the platform specific bus"
	depends on MMC_SDHCI
	help
	  This selects the platform specific bus support for Secure Digital Host
	  Controller Interface.

	  If you have a controller with this interface, say Y or M here.

	  If unsure, say N.

config MMC_SDHCI_S3C
	tristate "SDHCI support on Samsung S3C SoC"
	depends on MMC_SDHCI && (PLAT_S3C24XX || PLAT_S3C64XX)
	help
	  This selects the Secure Digital Host Controller Interface (SDHCI)
	  often referrered to as the HSMMC block in some of the Samsung S3C
	  range of SoC.

	  Note, due to the problems with DMA, the DMA support is only
	  available with CONFIG_EXPERIMENTAL is selected.

	  If you have a controller with this interface, say Y or M here.

	  If unsure, say N.

config MMC_SDHCI_S3C_DMA
	bool "DMA support on S3C SDHCI"
	depends on MMC_SDHCI_S3C && EXPERIMENTAL
	help
	  Enable DMA support on the Samsung S3C SDHCI glue. The DMA
	  has proved to be problematic if the controller encounters
	  certain errors, and thus should be treated with care.

	  YMMV.

config MMC_OMAP
	tristate "TI OMAP Multimedia Card Interface support"
	depends on ARCH_OMAP
	select TPS65010 if MACH_OMAP_H2
	help
	  This selects the TI OMAP Multimedia card Interface.
	  If you have an OMAP board with a Multimedia Card slot,
	  say Y or M here.

	  If unsure, say N.

config MMC_OMAP_HS
	tristate "TI OMAP High Speed Multimedia Card Interface support"
	depends on ARCH_OMAP2430 || ARCH_OMAP3
	help
	  This selects the TI OMAP High Speed Multimedia card Interface.
	  If you have an OMAP2430 or OMAP3 board with a Multimedia Card slot,
	  say Y or M here.

	  If unsure, say N.

config MMC_WBSD
	tristate "Winbond W83L51xD SD/MMC Card Interface support"
	depends on ISA_DMA_API
	help
	  This selects the Winbond(R) W83L51xD Secure digital and
          Multimedia card Interface.
	  If you have a machine with a integrated W83L518D or W83L519D
	  SD/MMC card reader, say Y or M here.

	  If unsure, say N.

config MMC_AU1X
	tristate "Alchemy AU1XX0 MMC Card Interface support"
	depends on SOC_AU1200
	help
	  This selects the AMD Alchemy(R) Multimedia card interface.
	  If you have a Alchemy platform with a MMC slot, say Y or M here.

	  If unsure, say N.

config MMC_AT91
	tristate "AT91 SD/MMC Card Interface support"
	depends on ARCH_AT91
	help
	  This selects the AT91 MCI controller.

	  If unsure, say N.

config MMC_ATMELMCI
	tristate "Atmel Multimedia Card Interface support"
	depends on AVR32
	help
	  This selects the Atmel Multimedia Card Interface driver. If
	  you have an AT32 (AVR32) platform with a Multimedia Card
	  slot, say Y or M here.

	  If unsure, say N.

config MMC_ATMELMCI_DMA
	bool "Atmel MCI DMA support (EXPERIMENTAL)"
	depends on MMC_ATMELMCI && DMA_ENGINE && EXPERIMENTAL
	help
	  Say Y here to have the Atmel MCI driver use a DMA engine to
	  do data transfers and thus increase the throughput and
	  reduce the CPU utilization. Note that this is highly
	  experimental and may cause the driver to lock up.

	  If unsure, say N.

config MMC_IMX
	tristate "Motorola i.MX Multimedia Card Interface support"
	depends on ARCH_MX1
	help
	  This selects the Motorola i.MX Multimedia card Interface.
	  If you have a i.MX platform with a Multimedia Card slot,
	  say Y or M here.

	  If unsure, say N.

config MMC_MXC
	tristate "Freescale i.MX2/3 Multimedia Card Interface support"
	depends on ARCH_MXC
	help
	  This selects the Freescale i.MX2/3 Multimedia card Interface.
	  If you have a i.MX platform with a Multimedia Card slot,
	  say Y or M here.

	  If unsure, say N.

config MMC_TIFM_SD
	tristate "TI Flash Media MMC/SD Interface support  (EXPERIMENTAL)"
	depends on EXPERIMENTAL && PCI
	select TIFM_CORE
	help
	  Say Y here if you want to be able to access MMC/SD cards with
	  the Texas Instruments(R) Flash Media card reader, found in many
	  laptops.
	  This option 'selects' (turns on, enables) 'TIFM_CORE', but you
	  probably also need appropriate card reader host adapter, such as
	  'Misc devices: TI Flash Media PCI74xx/PCI76xx host adapter support
	  (TIFM_7XX1)'.

          To compile this driver as a module, choose M here: the
	  module will be called tifm_sd.

config MMC_MVSDIO
	tristate "Marvell MMC/SD/SDIO host driver"
	depends on PLAT_ORION
	---help---
	  This selects the Marvell SDIO host driver.
	  SDIO may currently be found on the Kirkwood 88F6281 and 88F6192
	  SoC controllers.

	  To compile this driver as a module, choose M here: the
	  module will be called mvsdio.

config MMC_SPI
	tristate "MMC/SD/SDIO over SPI"
	depends on SPI_MASTER && !HIGHMEM && HAS_DMA
	select CRC7
	select CRC_ITU_T
	help
	  Some systems access MMC/SD/SDIO cards using a SPI controller
	  instead of using a "native" MMC/SD/SDIO controller.  This has a
	  disadvantage of being relatively high overhead, but a compensating
	  advantage of working on many systems without dedicated MMC/SD/SDIO
	  controllers.

	  If unsure, or if your system has no SPI master driver, say N.

config MMC_S3C
	tristate "Samsung S3C SD/MMC Card Interface support"
	depends on ARCH_S3C2410
	help
	  This selects a driver for the MCI interface found in
          Samsung's S3C2410, S3C2412, S3C2440, S3C2442 CPUs.
	  If you have a board based on one of those and a MMC/SD
	  slot, say Y or M here.

	  If unsure, say N.

config MMC_SDRICOH_CS
	tristate "MMC/SD driver for Ricoh Bay1Controllers (EXPERIMENTAL)"
	depends on EXPERIMENTAL && PCI && PCMCIA
	help
	  Say Y here if your Notebook reports a Ricoh Bay1Controller PCMCIA
	  card whenever you insert a MMC or SD card into the card slot.

	  To compile this driver as a module, choose M here: the
	  module will be called sdricoh_cs.

config MMC_TMIO
	tristate "Toshiba Mobile IO Controller (TMIO) MMC/SD function support"
	depends on MFD_TMIO || MFD_ASIC3
	help
	  This provides support for the SD/MMC cell found in TC6393XB,
	  T7L66XB and also HTC ASIC3

config MMC_CB710
	tristate "ENE CB710 MMC/SD Interface support"
	depends on PCI
	select CB710_CORE
	help
	  This option enables support for MMC/SD part of ENE CB710/720 Flash
	  memory card reader found in some laptops (ie. some versions of
	  HP Compaq nx9500).

	  This driver can also be built as a module. If so, the module
	  will be called cb710-mmc.

config MMC_VIA_SDMMC
	tristate "VIA SD/MMC Card Reader Driver"
	depends on PCI
	help
	  This selects the VIA SD/MMC Card Reader driver, say Y or M here.
	  VIA provides one multi-functional card reader which integrated into
	  some motherboards manufactured by VIA. This card reader supports
	  SD/MMC/SDHC.
	  If you have a controller with this interface, say Y or M here.

	  If unsure, say N.<|MERGE_RESOLUTION|>--- conflicted
+++ resolved
@@ -63,15 +63,6 @@
 	  This enables the internal SDHCI-compatible interfaces in NVIDIA
 	  Tegra SoCs
 
-<<<<<<< HEAD
-config MMC_TEGRA_SDIO
-	boolean "MMC support for SDIO interface on NVIDIA Tegra SoCs"
-	depends on ARCH_TEGRA_1x_SOC && MACH_TEGRA_GENERIC
-	help
-	  This enables the SDIO interface on NVIDIA Tegra SoCs
-
-=======
->>>>>>> 6dbb4916
 config MMC_RICOH_MMC
 	tristate "Ricoh MMC Controller Disabler  (EXPERIMENTAL)"
 	depends on MMC_SDHCI_PCI
