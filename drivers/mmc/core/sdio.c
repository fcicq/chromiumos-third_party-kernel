--- conflicted
+++ resolved
@@ -500,109 +500,7 @@
 	 * The number of functions on the card is encoded inside
 	 * the ocr.
 	 */
-<<<<<<< HEAD
 	card->sdio_funcs = funcs = (ocr & 0x70000000) >> 28;
-=======
-	funcs = (ocr & 0x70000000) >> 28;
-
-#ifdef CONFIG_MMC_EMBEDDED_SDIO
-	if (host->embedded_sdio_data.funcs)
-		funcs = host->embedded_sdio_data.num_funcs;
-#endif
-
-	/*
-	 * Allocate card structure.
-	 */
-	card = mmc_alloc_card(host, NULL);
-	if (IS_ERR(card)) {
-		err = PTR_ERR(card);
-		goto err;
-	}
-
-	card->type = MMC_TYPE_SDIO;
-	card->sdio_funcs = funcs;
-
-	host->card = card;
-
-	/*
-	 * For native busses:  set card RCA and quit open drain mode.
-	 */
-	if (!mmc_host_is_spi(host)) {
-		err = mmc_send_relative_addr(host, &card->rca);
-		if (err)
-			goto remove;
-
-		mmc_set_bus_mode(host, MMC_BUSMODE_PUSHPULL);
-	}
-
-	/*
-	 * Select card, as all following commands rely on that.
-	 */
-	if (!mmc_host_is_spi(host)) {
-		err = mmc_select_card(card);
-		if (err)
-			goto remove;
-	}
-
-	/*
-	 * Read the common registers.
-	 */
-
-#ifdef CONFIG_MMC_EMBEDDED_SDIO
-	if (host->embedded_sdio_data.cccr)
-		memcpy(&card->cccr, host->embedded_sdio_data.cccr, sizeof(struct sdio_cccr));
-	else {
-#endif
-		err = sdio_read_cccr(card);
-		if (err)
-			goto remove;
-#ifdef CONFIG_MMC_EMBEDDED_SDIO
-	}
-#endif
-
-#ifdef CONFIG_MMC_EMBEDDED_SDIO
-	if (host->embedded_sdio_data.cis)
-		memcpy(&card->cis, host->embedded_sdio_data.cis, sizeof(struct sdio_cis));
-	else {
-#endif
-		/*
-		 * Read the common CIS tuples.
-		 */
-		err = sdio_read_common_cis(card);
-		if (err)
-			goto remove;
-#ifdef CONFIG_MMC_EMBEDDED_SDIO
-	}
-#endif
-	/*
-	 * Switch to high-speed (if supported).
-	 */
-	err = sdio_enable_hs(card);
-	if (err)
-		goto remove;
-
-	/*
-	 * Change to the card's maximum speed.
-	 */
-	if (mmc_card_highspeed(card)) {
-		/*
-		 * The SDIO specification doesn't mention how
-		 * the CIS transfer speed register relates to
-		 * high-speed, but it seems that 50 MHz is
-		 * mandatory.
-		 */
-		mmc_set_clock(host, 50000000);
-	} else {
-		mmc_set_clock(host, card->cis.max_dtr);
-	}
-
-	/*
-	 * Switch to wider bus (if supported).
-	 */
-	err = sdio_enable_wide(card);
-	if (err)
-		goto remove;
->>>>>>> 538ca3af
 
 	/*
 	 * Initialize (but don't add) all present functions.
