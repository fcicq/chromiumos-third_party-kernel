/*
 *  linux/drivers/mmc/core/core.c
 *
 *  Copyright (C) 2003-2004 Russell King, All Rights Reserved.
 *  SD support Copyright (C) 2004 Ian Molton, All Rights Reserved.
 *  Copyright (C) 2005-2008 Pierre Ossman, All Rights Reserved.
 *  MMCv4 support Copyright (C) 2006 Philip Langdale, All Rights Reserved.
 *
 * This program is free software; you can redistribute it and/or modify
 * it under the terms of the GNU General Public License version 2 as
 * published by the Free Software Foundation.
 */
#include <linux/module.h>
#include <linux/init.h>
#include <linux/interrupt.h>
#include <linux/completion.h>
#include <linux/device.h>
#include <linux/delay.h>
#include <linux/pagemap.h>
#include <linux/err.h>
#include <linux/leds.h>
#include <linux/scatterlist.h>
#include <linux/log2.h>
<<<<<<< HEAD
#include <linux/regulator/consumer.h>
=======
#include <linux/wakelock.h>
>>>>>>> 538ca3af

#include <linux/mmc/card.h>
#include <linux/mmc/host.h>
#include <linux/mmc/mmc.h>
#include <linux/mmc/sd.h>

#include "core.h"
#include "bus.h"
#include "host.h"
#include "sdio_bus.h"

#include "mmc_ops.h"
#include "sd_ops.h"
#include "sdio_ops.h"

static struct workqueue_struct *workqueue;
static struct wake_lock mmc_delayed_work_wake_lock;

/*
 * Enabling software CRCs on the data blocks can be a significant (30%)
 * performance cost, and for other reasons may not always be desired.
 * So we allow it it to be disabled.
 */
int use_spi_crc = 1;
module_param(use_spi_crc, bool, 0);

/*
 * Internal function. Schedule delayed work in the MMC work queue.
 */
static int mmc_schedule_delayed_work(struct delayed_work *work,
				     unsigned long delay)
{
	wake_lock(&mmc_delayed_work_wake_lock);
	return queue_delayed_work(workqueue, work, delay);
}

/*
 * Internal function. Flush all scheduled work from the MMC work queue.
 */
static void mmc_flush_scheduled_work(void)
{
	flush_workqueue(workqueue);
}

/**
 *	mmc_request_done - finish processing an MMC request
 *	@host: MMC host which completed request
 *	@mrq: MMC request which request
 *
 *	MMC drivers should call this function when they have completed
 *	their processing of a request.
 */
void mmc_request_done(struct mmc_host *host, struct mmc_request *mrq)
{
	struct mmc_command *cmd = mrq->cmd;
	int err = cmd->error;

	if (err && cmd->retries && mmc_host_is_spi(host)) {
		if (cmd->resp[0] & R1_SPI_ILLEGAL_COMMAND)
			cmd->retries = 0;
	}

	if (err && cmd->retries) {
		pr_debug("%s: req failed (CMD%u): %d, retrying...\n",
			mmc_hostname(host), cmd->opcode, err);

		cmd->retries--;
		cmd->error = 0;
		host->ops->request(host, mrq);
	} else {
		led_trigger_event(host->led, LED_OFF);

		pr_debug("%s: req done (CMD%u): %d: %08x %08x %08x %08x\n",
			mmc_hostname(host), cmd->opcode, err,
			cmd->resp[0], cmd->resp[1],
			cmd->resp[2], cmd->resp[3]);

		if (mrq->data) {
			pr_debug("%s:     %d bytes transferred: %d\n",
				mmc_hostname(host),
				mrq->data->bytes_xfered, mrq->data->error);
		}

		if (mrq->stop) {
			pr_debug("%s:     (CMD%u): %d: %08x %08x %08x %08x\n",
				mmc_hostname(host), mrq->stop->opcode,
				mrq->stop->error,
				mrq->stop->resp[0], mrq->stop->resp[1],
				mrq->stop->resp[2], mrq->stop->resp[3]);
		}

		if (mrq->done)
			mrq->done(mrq);
	}
}

EXPORT_SYMBOL(mmc_request_done);

static void
mmc_start_request(struct mmc_host *host, struct mmc_request *mrq)
{
#ifdef CONFIG_MMC_DEBUG
	unsigned int i, sz;
	struct scatterlist *sg;
#endif

	pr_debug("%s: starting CMD%u arg %08x flags %08x\n",
		 mmc_hostname(host), mrq->cmd->opcode,
		 mrq->cmd->arg, mrq->cmd->flags);

	if (mrq->data) {
		pr_debug("%s:     blksz %d blocks %d flags %08x "
			"tsac %d ms nsac %d\n",
			mmc_hostname(host), mrq->data->blksz,
			mrq->data->blocks, mrq->data->flags,
			mrq->data->timeout_ns / 1000000,
			mrq->data->timeout_clks);
	}

	if (mrq->stop) {
		pr_debug("%s:     CMD%u arg %08x flags %08x\n",
			 mmc_hostname(host), mrq->stop->opcode,
			 mrq->stop->arg, mrq->stop->flags);
	}

	WARN_ON(!host->claimed);

	led_trigger_event(host->led, LED_FULL);

	mrq->cmd->error = 0;
	mrq->cmd->mrq = mrq;
	if (mrq->data) {
		BUG_ON(mrq->data->blksz > host->max_blk_size);
		BUG_ON(mrq->data->blocks > host->max_blk_count);
		BUG_ON(mrq->data->blocks * mrq->data->blksz >
			host->max_req_size);

#ifdef CONFIG_MMC_DEBUG
		sz = 0;
		for_each_sg(mrq->data->sg, sg, mrq->data->sg_len, i)
			sz += sg->length;
		BUG_ON(sz != mrq->data->blocks * mrq->data->blksz);
#endif

		mrq->cmd->data = mrq->data;
		mrq->data->error = 0;
		mrq->data->mrq = mrq;
		if (mrq->stop) {
			mrq->data->stop = mrq->stop;
			mrq->stop->error = 0;
			mrq->stop->mrq = mrq;
		}
	}
	host->ops->request(host, mrq);
}

static void mmc_wait_done(struct mmc_request *mrq)
{
	complete(mrq->done_data);
}

/**
 *	mmc_wait_for_req - start a request and wait for completion
 *	@host: MMC host to start command
 *	@mrq: MMC request to start
 *
 *	Start a new MMC custom command request for a host, and wait
 *	for the command to complete. Does not attempt to parse the
 *	response.
 */
void mmc_wait_for_req(struct mmc_host *host, struct mmc_request *mrq)
{
	DECLARE_COMPLETION_ONSTACK(complete);

	mrq->done_data = &complete;
	mrq->done = mmc_wait_done;

	mmc_start_request(host, mrq);

	wait_for_completion(&complete);
}

EXPORT_SYMBOL(mmc_wait_for_req);

/**
 *	mmc_wait_for_cmd - start a command and wait for completion
 *	@host: MMC host to start command
 *	@cmd: MMC command to start
 *	@retries: maximum number of retries
 *
 *	Start a new MMC command for a host, and wait for the command
 *	to complete.  Return any error that occurred while the command
 *	was executing.  Do not attempt to parse the response.
 */
int mmc_wait_for_cmd(struct mmc_host *host, struct mmc_command *cmd, int retries)
{
	struct mmc_request mrq;

	WARN_ON(!host->claimed);

	memset(&mrq, 0, sizeof(struct mmc_request));

	memset(cmd->resp, 0, sizeof(cmd->resp));
	cmd->retries = retries;

	mrq.cmd = cmd;
	cmd->data = NULL;

	mmc_wait_for_req(host, &mrq);

	return cmd->error;
}

EXPORT_SYMBOL(mmc_wait_for_cmd);

/**
 *	mmc_set_data_timeout - set the timeout for a data command
 *	@data: data phase for command
 *	@card: the MMC card associated with the data transfer
 *
 *	Computes the data timeout parameters according to the
 *	correct algorithm given the card type.
 */
void mmc_set_data_timeout(struct mmc_data *data, const struct mmc_card *card)
{
	unsigned int mult;

	/*
	 * SDIO cards only define an upper 1 s limit on access.
	 */
	if (mmc_card_sdio(card)) {
		data->timeout_ns = 1000000000;
		data->timeout_clks = 0;
		return;
	}

	/*
	 * SD cards use a 100 multiplier rather than 10
	 */
	mult = mmc_card_sd(card) ? 100 : 10;

	/*
	 * Scale up the multiplier (and therefore the timeout) by
	 * the r2w factor for writes.
	 */
	if (data->flags & MMC_DATA_WRITE)
		mult <<= card->csd.r2w_factor;

	data->timeout_ns = card->csd.tacc_ns * mult;
	data->timeout_clks = card->csd.tacc_clks * mult;

	/*
	 * SD cards also have an upper limit on the timeout.
	 */
	if (mmc_card_sd(card)) {
		unsigned int timeout_us, limit_us;

		timeout_us = data->timeout_ns / 1000;
		timeout_us += data->timeout_clks * 1000 /
			(card->host->ios.clock / 1000);

		if (data->flags & MMC_DATA_WRITE)
			/*
			 * The limit is really 250 ms, but that is
			 * insufficient for some crappy cards.
			 */
			limit_us = 300000;
		else
			limit_us = 100000;

		/*
		 * SDHC cards always use these fixed values.
		 */
		if (timeout_us > limit_us || mmc_card_blockaddr(card)) {
			data->timeout_ns = limit_us * 1000;
			data->timeout_clks = 0;
		}
	}
	/*
	 * Some cards need very high timeouts if driven in SPI mode.
	 * The worst observed timeout was 900ms after writing a
	 * continuous stream of data until the internal logic
	 * overflowed.
	 */
	if (mmc_host_is_spi(card->host)) {
		if (data->flags & MMC_DATA_WRITE) {
			if (data->timeout_ns < 1000000000)
				data->timeout_ns = 1000000000;	/* 1s */
		} else {
			if (data->timeout_ns < 100000000)
				data->timeout_ns =  100000000;	/* 100ms */
		}
	}
}
EXPORT_SYMBOL(mmc_set_data_timeout);

/**
 *	mmc_align_data_size - pads a transfer size to a more optimal value
 *	@card: the MMC card associated with the data transfer
 *	@sz: original transfer size
 *
 *	Pads the original data size with a number of extra bytes in
 *	order to avoid controller bugs and/or performance hits
 *	(e.g. some controllers revert to PIO for certain sizes).
 *
 *	Returns the improved size, which might be unmodified.
 *
 *	Note that this function is only relevant when issuing a
 *	single scatter gather entry.
 */
unsigned int mmc_align_data_size(struct mmc_card *card, unsigned int sz)
{
	/*
	 * FIXME: We don't have a system for the controller to tell
	 * the core about its problems yet, so for now we just 32-bit
	 * align the size.
	 */
	sz = ((sz + 3) / 4) * 4;

	return sz;
}
EXPORT_SYMBOL(mmc_align_data_size);

/**
 *	mmc_host_enable - enable a host.
 *	@host: mmc host to enable
 *
 *	Hosts that support power saving can use the 'enable' and 'disable'
 *	methods to exit and enter power saving states. For more information
 *	see comments for struct mmc_host_ops.
 */
int mmc_host_enable(struct mmc_host *host)
{
	if (!(host->caps & MMC_CAP_DISABLE))
		return 0;

	if (host->en_dis_recurs)
		return 0;

	if (host->nesting_cnt++)
		return 0;

	cancel_delayed_work_sync(&host->disable);

	if (host->enabled)
		return 0;

	if (host->ops->enable) {
		int err;

		host->en_dis_recurs = 1;
		err = host->ops->enable(host);
		host->en_dis_recurs = 0;

		if (err) {
			pr_debug("%s: enable error %d\n",
				 mmc_hostname(host), err);
			return err;
		}
	}
	host->enabled = 1;
	return 0;
}
EXPORT_SYMBOL(mmc_host_enable);

static int mmc_host_do_disable(struct mmc_host *host, int lazy)
{
	if (host->ops->disable) {
		int err;

		host->en_dis_recurs = 1;
		err = host->ops->disable(host, lazy);
		host->en_dis_recurs = 0;

		if (err < 0) {
			pr_debug("%s: disable error %d\n",
				 mmc_hostname(host), err);
			return err;
		}
		if (err > 0) {
			unsigned long delay = msecs_to_jiffies(err);

			mmc_schedule_delayed_work(&host->disable, delay);
		}
	}
	host->enabled = 0;
	return 0;
}

/**
 *	mmc_host_disable - disable a host.
 *	@host: mmc host to disable
 *
 *	Hosts that support power saving can use the 'enable' and 'disable'
 *	methods to exit and enter power saving states. For more information
 *	see comments for struct mmc_host_ops.
 */
int mmc_host_disable(struct mmc_host *host)
{
	int err;

	if (!(host->caps & MMC_CAP_DISABLE))
		return 0;

	if (host->en_dis_recurs)
		return 0;

	if (--host->nesting_cnt)
		return 0;

	if (!host->enabled)
		return 0;

	err = mmc_host_do_disable(host, 0);
	return err;
}
EXPORT_SYMBOL(mmc_host_disable);

/**
 *	__mmc_claim_host - exclusively claim a host
 *	@host: mmc host to claim
 *	@abort: whether or not the operation should be aborted
 *
 *	Claim a host for a set of operations.  If @abort is non null and
 *	dereference a non-zero value then this will return prematurely with
 *	that non-zero value without acquiring the lock.  Returns zero
 *	with the lock held otherwise.
 */
int __mmc_claim_host(struct mmc_host *host, atomic_t *abort)
{
	DECLARE_WAITQUEUE(wait, current);
	unsigned long flags;
	int stop;

	might_sleep();

	add_wait_queue(&host->wq, &wait);
	spin_lock_irqsave(&host->lock, flags);
	while (1) {
		set_current_state(TASK_UNINTERRUPTIBLE);
		stop = abort ? atomic_read(abort) : 0;
		if (stop || !host->claimed)
			break;
		spin_unlock_irqrestore(&host->lock, flags);
		schedule();
		spin_lock_irqsave(&host->lock, flags);
	}
	set_current_state(TASK_RUNNING);
	if (!stop)
		host->claimed = 1;
	else
		wake_up(&host->wq);
	spin_unlock_irqrestore(&host->lock, flags);
	remove_wait_queue(&host->wq, &wait);
	if (!stop)
		mmc_host_enable(host);
	return stop;
}

EXPORT_SYMBOL(__mmc_claim_host);

static int mmc_try_claim_host(struct mmc_host *host)
{
	int claimed_host = 0;
	unsigned long flags;

	spin_lock_irqsave(&host->lock, flags);
	if (!host->claimed) {
		host->claimed = 1;
		claimed_host = 1;
	}
	spin_unlock_irqrestore(&host->lock, flags);
	return claimed_host;
}

static void mmc_do_release_host(struct mmc_host *host)
{
	unsigned long flags;

	spin_lock_irqsave(&host->lock, flags);
	host->claimed = 0;
	spin_unlock_irqrestore(&host->lock, flags);

	wake_up(&host->wq);
}

void mmc_host_deeper_disable(struct work_struct *work)
{
	struct mmc_host *host =
		container_of(work, struct mmc_host, disable.work);

	/* If the host is claimed then we do not want to disable it anymore */
	if (!mmc_try_claim_host(host))
		return;
	mmc_host_do_disable(host, 1);
	mmc_do_release_host(host);
}

/**
 *	mmc_host_lazy_disable - lazily disable a host.
 *	@host: mmc host to disable
 *
 *	Hosts that support power saving can use the 'enable' and 'disable'
 *	methods to exit and enter power saving states. For more information
 *	see comments for struct mmc_host_ops.
 */
int mmc_host_lazy_disable(struct mmc_host *host)
{
	if (!(host->caps & MMC_CAP_DISABLE))
		return 0;

	if (host->en_dis_recurs)
		return 0;

	if (--host->nesting_cnt)
		return 0;

	if (!host->enabled)
		return 0;

	if (host->disable_delay) {
		mmc_schedule_delayed_work(&host->disable,
				msecs_to_jiffies(host->disable_delay));
		return 0;
	} else
		return mmc_host_do_disable(host, 1);
}
EXPORT_SYMBOL(mmc_host_lazy_disable);

/**
 *	mmc_release_host - release a host
 *	@host: mmc host to release
 *
 *	Release a MMC host, allowing others to claim the host
 *	for their operations.
 */
void mmc_release_host(struct mmc_host *host)
{
	WARN_ON(!host->claimed);

	mmc_host_lazy_disable(host);

	mmc_do_release_host(host);
}

EXPORT_SYMBOL(mmc_release_host);

/*
 * Internal function that does the actual ios call to the host driver,
 * optionally printing some debug output.
 */
static inline void mmc_set_ios(struct mmc_host *host)
{
	struct mmc_ios *ios = &host->ios;

	pr_debug("%s: clock %uHz busmode %u powermode %u cs %u Vdd %u "
		"width %u timing %u\n",
		 mmc_hostname(host), ios->clock, ios->bus_mode,
		 ios->power_mode, ios->chip_select, ios->vdd,
		 ios->bus_width, ios->timing);

	host->ops->set_ios(host, ios);
}

/*
 * Control chip select pin on a host.
 */
void mmc_set_chip_select(struct mmc_host *host, int mode)
{
	host->ios.chip_select = mode;
	mmc_set_ios(host);
}

/*
 * Sets the host clock to the highest possible frequency that
 * is below "hz".
 */
void mmc_set_clock(struct mmc_host *host, unsigned int hz)
{
	WARN_ON(hz < host->f_min);

	if (hz > host->f_max)
		hz = host->f_max;

	host->ios.clock = hz;
	mmc_set_ios(host);
}

/*
 * Change the bus mode (open drain/push-pull) of a host.
 */
void mmc_set_bus_mode(struct mmc_host *host, unsigned int mode)
{
	host->ios.bus_mode = mode;
	mmc_set_ios(host);
}

/*
 * Change data bus width of a host.
 */
void mmc_set_bus_width(struct mmc_host *host, unsigned int width)
{
	host->ios.bus_width = width;
	mmc_set_ios(host);
}

/**
 * mmc_vdd_to_ocrbitnum - Convert a voltage to the OCR bit number
 * @vdd:	voltage (mV)
 * @low_bits:	prefer low bits in boundary cases
 *
 * This function returns the OCR bit number according to the provided @vdd
 * value. If conversion is not possible a negative errno value returned.
 *
 * Depending on the @low_bits flag the function prefers low or high OCR bits
 * on boundary voltages. For example,
 * with @low_bits = true, 3300 mV translates to ilog2(MMC_VDD_32_33);
 * with @low_bits = false, 3300 mV translates to ilog2(MMC_VDD_33_34);
 *
 * Any value in the [1951:1999] range translates to the ilog2(MMC_VDD_20_21).
 */
static int mmc_vdd_to_ocrbitnum(int vdd, bool low_bits)
{
	const int max_bit = ilog2(MMC_VDD_35_36);
	int bit;

	if (vdd < 1650 || vdd > 3600)
		return -EINVAL;

	if (vdd >= 1650 && vdd <= 1950)
		return ilog2(MMC_VDD_165_195);

	if (low_bits)
		vdd -= 1;

	/* Base 2000 mV, step 100 mV, bit's base 8. */
	bit = (vdd - 2000) / 100 + 8;
	if (bit > max_bit)
		return max_bit;
	return bit;
}

/**
 * mmc_vddrange_to_ocrmask - Convert a voltage range to the OCR mask
 * @vdd_min:	minimum voltage value (mV)
 * @vdd_max:	maximum voltage value (mV)
 *
 * This function returns the OCR mask bits according to the provided @vdd_min
 * and @vdd_max values. If conversion is not possible the function returns 0.
 *
 * Notes wrt boundary cases:
 * This function sets the OCR bits for all boundary voltages, for example
 * [3300:3400] range is translated to MMC_VDD_32_33 | MMC_VDD_33_34 |
 * MMC_VDD_34_35 mask.
 */
u32 mmc_vddrange_to_ocrmask(int vdd_min, int vdd_max)
{
	u32 mask = 0;

	if (vdd_max < vdd_min)
		return 0;

	/* Prefer high bits for the boundary vdd_max values. */
	vdd_max = mmc_vdd_to_ocrbitnum(vdd_max, false);
	if (vdd_max < 0)
		return 0;

	/* Prefer low bits for the boundary vdd_min values. */
	vdd_min = mmc_vdd_to_ocrbitnum(vdd_min, true);
	if (vdd_min < 0)
		return 0;

	/* Fill the mask, from max bit to min bit. */
	while (vdd_max >= vdd_min)
		mask |= 1 << vdd_max--;

	return mask;
}
EXPORT_SYMBOL(mmc_vddrange_to_ocrmask);

#ifdef CONFIG_REGULATOR

/**
 * mmc_regulator_get_ocrmask - return mask of supported voltages
 * @supply: regulator to use
 *
 * This returns either a negative errno, or a mask of voltages that
 * can be provided to MMC/SD/SDIO devices using the specified voltage
 * regulator.  This would normally be called before registering the
 * MMC host adapter.
 */
int mmc_regulator_get_ocrmask(struct regulator *supply)
{
	int			result = 0;
	int			count;
	int			i;

	count = regulator_count_voltages(supply);
	if (count < 0)
		return count;

	for (i = 0; i < count; i++) {
		int		vdd_uV;
		int		vdd_mV;

		vdd_uV = regulator_list_voltage(supply, i);
		if (vdd_uV <= 0)
			continue;

		vdd_mV = vdd_uV / 1000;
		result |= mmc_vddrange_to_ocrmask(vdd_mV, vdd_mV);
	}

	return result;
}
EXPORT_SYMBOL(mmc_regulator_get_ocrmask);

/**
 * mmc_regulator_set_ocr - set regulator to match host->ios voltage
 * @vdd_bit: zero for power off, else a bit number (host->ios.vdd)
 * @supply: regulator to use
 *
 * Returns zero on success, else negative errno.
 *
 * MMC host drivers may use this to enable or disable a regulator using
 * a particular supply voltage.  This would normally be called from the
 * set_ios() method.
 */
int mmc_regulator_set_ocr(struct regulator *supply, unsigned short vdd_bit)
{
	int			result = 0;
	int			min_uV, max_uV;
	int			enabled;

	enabled = regulator_is_enabled(supply);
	if (enabled < 0)
		return enabled;

	if (vdd_bit) {
		int		tmp;
		int		voltage;

		/* REVISIT mmc_vddrange_to_ocrmask() may have set some
		 * bits this regulator doesn't quite support ... don't
		 * be too picky, most cards and regulators are OK with
		 * a 0.1V range goof (it's a small error percentage).
		 */
		tmp = vdd_bit - ilog2(MMC_VDD_165_195);
		if (tmp == 0) {
			min_uV = 1650 * 1000;
			max_uV = 1950 * 1000;
		} else {
			min_uV = 1900 * 1000 + tmp * 100 * 1000;
			max_uV = min_uV + 100 * 1000;
		}

		/* avoid needless changes to this voltage; the regulator
		 * might not allow this operation
		 */
		voltage = regulator_get_voltage(supply);
		if (voltage < 0)
			result = voltage;
		else if (voltage < min_uV || voltage > max_uV)
			result = regulator_set_voltage(supply, min_uV, max_uV);
		else
			result = 0;

		if (result == 0 && !enabled)
			result = regulator_enable(supply);
	} else if (enabled) {
		result = regulator_disable(supply);
	}

	return result;
}
EXPORT_SYMBOL(mmc_regulator_set_ocr);

#endif

/*
 * Mask off any voltages we don't support and select
 * the lowest voltage
 */
u32 mmc_select_voltage(struct mmc_host *host, u32 ocr)
{
	int bit;

	ocr &= host->ocr_avail;

	bit = ffs(ocr);
	if (bit) {
		bit -= 1;

		ocr &= 3 << bit;

		host->ios.vdd = bit;
		mmc_set_ios(host);
	} else {
		pr_warning("%s: host doesn't support card's voltages\n",
				mmc_hostname(host));
		ocr = 0;
	}

	return ocr;
}

/*
 * Select timing parameters for host.
 */
void mmc_set_timing(struct mmc_host *host, unsigned int timing)
{
	host->ios.timing = timing;
	mmc_set_ios(host);
}

/*
 * Apply power to the MMC stack.  This is a two-stage process.
 * First, we enable power to the card without the clock running.
 * We then wait a bit for the power to stabilise.  Finally,
 * enable the bus drivers and clock to the card.
 *
 * We must _NOT_ enable the clock prior to power stablising.
 *
 * If a host does all the power sequencing itself, ignore the
 * initial MMC_POWER_UP stage.
 */
static void mmc_power_up(struct mmc_host *host)
{
	int bit = fls(host->ocr_avail) - 1;

	host->ios.vdd = bit;
	if (mmc_host_is_spi(host)) {
		host->ios.chip_select = MMC_CS_HIGH;
		host->ios.bus_mode = MMC_BUSMODE_PUSHPULL;
	} else {
		host->ios.chip_select = MMC_CS_DONTCARE;
		host->ios.bus_mode = MMC_BUSMODE_OPENDRAIN;
	}
	host->ios.power_mode = MMC_POWER_UP;
	host->ios.bus_width = MMC_BUS_WIDTH_1;
	host->ios.timing = MMC_TIMING_LEGACY;
	mmc_set_ios(host);

	/*
	 * This delay should be sufficient to allow the power supply
	 * to reach the minimum voltage.
	 */
	mmc_delay(10);
<<<<<<< HEAD

	if (host->f_min > 400000) {
		pr_warning("%s: Minimum clock frequency too high for "
				"identification mode\n", mmc_hostname(host));
		host->ios.clock = host->f_min;
	} else
		host->ios.clock = 400000;
=======
>>>>>>> 538ca3af

	host->ios.power_mode = MMC_POWER_ON;
	mmc_set_ios(host);

	/*
	 * This delay must be at least 74 clock sizes, or 1 ms, or the
	 * time required to reach a stable voltage.
	 */
	mmc_delay(10);
}

static void mmc_power_off(struct mmc_host *host)
{
	host->ios.clock = 0;
	host->ios.vdd = 0;
	if (!mmc_host_is_spi(host)) {
		host->ios.bus_mode = MMC_BUSMODE_OPENDRAIN;
		host->ios.chip_select = MMC_CS_DONTCARE;
	}
	host->ios.power_mode = MMC_POWER_OFF;
	host->ios.bus_width = MMC_BUS_WIDTH_1;
	host->ios.timing = MMC_TIMING_LEGACY;
	mmc_set_ios(host);
}

/*
 * Cleanup when the last reference to the bus operator is dropped.
 */
static void __mmc_release_bus(struct mmc_host *host)
{
	BUG_ON(!host);
	BUG_ON(host->bus_refs);
	BUG_ON(!host->bus_dead);

	host->bus_ops = NULL;
}

/*
 * Increase reference count of bus operator
 */
static inline void mmc_bus_get(struct mmc_host *host)
{
	unsigned long flags;

	spin_lock_irqsave(&host->lock, flags);
	host->bus_refs++;
	spin_unlock_irqrestore(&host->lock, flags);
}

/*
 * Decrease reference count of bus operator and free it if
 * it is the last reference.
 */
static inline void mmc_bus_put(struct mmc_host *host)
{
	unsigned long flags;

	spin_lock_irqsave(&host->lock, flags);
	host->bus_refs--;
	if ((host->bus_refs == 0) && host->bus_ops)
		__mmc_release_bus(host);
	spin_unlock_irqrestore(&host->lock, flags);
}

int mmc_resume_bus(struct mmc_host *host)
{
	if (!mmc_bus_needs_resume(host))
		return -EINVAL;

	printk("%s: Starting deferred resume\n", mmc_hostname(host));
	host->bus_resume_flags &= ~MMC_BUSRESUME_NEEDS_RESUME;
	mmc_bus_get(host);
	if (host->bus_ops && !host->bus_dead) {
		mmc_power_up(host);
		BUG_ON(!host->bus_ops->resume);
		host->bus_ops->resume(host);
	}

	if (host->bus_ops->detect && !host->bus_dead)
		host->bus_ops->detect(host);

	mmc_bus_put(host);
	printk("%s: Deferred resume completed\n", mmc_hostname(host));
	return 0;
}

EXPORT_SYMBOL(mmc_resume_bus);

/*
 * Assign a mmc bus handler to a host. Only one bus handler may control a
 * host at any given time.
 */
void mmc_attach_bus(struct mmc_host *host, const struct mmc_bus_ops *ops)
{
	unsigned long flags;

	BUG_ON(!host);
	BUG_ON(!ops);

	WARN_ON(!host->claimed);

	spin_lock_irqsave(&host->lock, flags);

	BUG_ON(host->bus_ops);
	BUG_ON(host->bus_refs);

	host->bus_ops = ops;
	host->bus_refs = 1;
	host->bus_dead = 0;

	spin_unlock_irqrestore(&host->lock, flags);
}

/*
 * Remove the current bus handler from a host. Assumes that there are
 * no interesting cards left, so the bus is powered down.
 */
void mmc_detach_bus(struct mmc_host *host)
{
	unsigned long flags;

	BUG_ON(!host);

	WARN_ON(!host->claimed);
	WARN_ON(!host->bus_ops);

	spin_lock_irqsave(&host->lock, flags);

	host->bus_dead = 1;

	spin_unlock_irqrestore(&host->lock, flags);

	mmc_power_off(host);

	mmc_bus_put(host);
}

/**
 *	mmc_detect_change - process change of state on a MMC socket
 *	@host: host which changed state.
 *	@delay: optional delay to wait before detection (jiffies)
 *
 *	MMC drivers should call this when they detect a card has been
 *	inserted or removed. The MMC layer will confirm that any
 *	present card is still functional, and initialize any newly
 *	inserted.
 */
void mmc_detect_change(struct mmc_host *host, unsigned long delay)
{
#ifdef CONFIG_MMC_DEBUG
	unsigned long flags;
	spin_lock_irqsave(&host->lock, flags);
	WARN_ON(host->removed);
	spin_unlock_irqrestore(&host->lock, flags);
#endif

	mmc_schedule_delayed_work(&host->detect, delay);
}

EXPORT_SYMBOL(mmc_detect_change);


void mmc_rescan(struct work_struct *work)
{
	struct mmc_host *host =
		container_of(work, struct mmc_host, detect.work);
	u32 ocr;
	int err;
	int extend_wakelock = 0;

	mmc_bus_get(host);

	/* if there is a card registered, check whether it is still present */
<<<<<<< HEAD
	if ((host->bus_ops != NULL) && host->bus_ops->detect && !host->bus_dead)
		host->bus_ops->detect(host);

	mmc_bus_put(host);


	mmc_bus_get(host);

	/* if there still is a card present, stop here */
	if (host->bus_ops != NULL) {
		mmc_bus_put(host);
		goto out;
	}

	/* detect a newly inserted card */

	/*
	 * Only we can add a new handler, so it's safe to
	 * release the lock here.
	 */
	mmc_bus_put(host);

	if (host->ops->get_cd && host->ops->get_cd(host) == 0)
		goto out;

	mmc_claim_host(host);

	mmc_power_up(host);
	mmc_go_idle(host);

	mmc_send_if_cond(host, host->ocr_avail);

	/*
	 * First we search for SDIO...
	 */
	err = mmc_send_io_op_cond(host, 0, &ocr);
	if (!err) {
		if (mmc_attach_sdio(host, ocr))
			mmc_power_off(host);
		goto out;
	}

	/*
	 * ...then normal SD...
	 */
	err = mmc_send_app_op_cond(host, 0, &ocr);
	if (!err) {
		if (mmc_attach_sd(host, ocr))
			mmc_power_off(host);
		goto out;
	}

	/*
=======
	if ((host->bus_ops != NULL) &&
            host->bus_ops->detect && !host->bus_dead) {
		host->bus_ops->detect(host);
		/* If the card was removed the bus will be marked
		 * as dead - extend the wakelock so userspace
		 * can respond */
		if (host->bus_dead)
			extend_wakelock = 1;
	}

	mmc_bus_put(host);


	mmc_bus_get(host);

	/* if there still is a card present, stop here */
	if (host->bus_ops != NULL) {
		mmc_bus_put(host);
		goto out;
	}

	/* detect a newly inserted card */

	/*
	 * Only we can add a new handler, so it's safe to
	 * release the lock here.
	 */
	mmc_bus_put(host);

	if (host->ops->get_cd && host->ops->get_cd(host) == 0)
		goto out;

	mmc_claim_host(host);
	mmc_power_up(host);
	mmc_go_idle(host);
	mmc_send_if_cond(host, host->ocr_avail);

	/*
	 * First we search for SDIO...
	 */
	err = mmc_send_io_op_cond(host, 0, &ocr);
	if (!err) {
		if (mmc_attach_sdio(host, ocr))
			mmc_power_off(host);
		extend_wakelock = 1;
		goto out;
	}

	/*
	 * ...then normal SD...
	 */
	err = mmc_send_app_op_cond(host, 0, &ocr);
	if (!err) {
		if (mmc_attach_sd(host, ocr))
			mmc_power_off(host);
		extend_wakelock = 1;
		goto out;
	}

	/*
>>>>>>> 538ca3af
	 * ...and finally MMC.
	 */
	err = mmc_send_op_cond(host, 0, &ocr);
	if (!err) {
		if (mmc_attach_mmc(host, ocr))
			mmc_power_off(host);
<<<<<<< HEAD
=======
		extend_wakelock = 1;
>>>>>>> 538ca3af
		goto out;
	}

	mmc_release_host(host);
	mmc_power_off(host);

out:
	if (extend_wakelock)
		wake_lock_timeout(&mmc_delayed_work_wake_lock, HZ / 2);
	else
		wake_unlock(&mmc_delayed_work_wake_lock);

	if (host->caps & MMC_CAP_NEEDS_POLL)
		mmc_schedule_delayed_work(&host->detect, HZ);
}

void mmc_start_host(struct mmc_host *host)
{
	mmc_power_off(host);
	mmc_detect_change(host, 0);
}

void mmc_stop_host(struct mmc_host *host)
{
#ifdef CONFIG_MMC_DEBUG
	unsigned long flags;
	spin_lock_irqsave(&host->lock, flags);
	host->removed = 1;
	spin_unlock_irqrestore(&host->lock, flags);
#endif

<<<<<<< HEAD
=======
	if (host->caps & MMC_CAP_DISABLE)
		cancel_delayed_work(&host->disable);
>>>>>>> 538ca3af
	cancel_delayed_work(&host->detect);
	mmc_flush_scheduled_work();

	mmc_bus_get(host);
	if (host->bus_ops && !host->bus_dead) {
		if (host->bus_ops->remove)
			host->bus_ops->remove(host);

		mmc_claim_host(host);
		mmc_detach_bus(host);
		mmc_release_host(host);
	}
	mmc_bus_put(host);

	BUG_ON(host->card);

	mmc_power_off(host);
}

#ifdef CONFIG_PM

/**
 *	mmc_suspend_host - suspend a host
 *	@host: mmc host
 *	@state: suspend mode (PM_SUSPEND_xxx)
 */
int mmc_suspend_host(struct mmc_host *host, pm_message_t state)
{
<<<<<<< HEAD
=======

	if (mmc_bus_needs_resume(host))
		return 0;

	if (host->caps & MMC_CAP_DISABLE)
		cancel_delayed_work(&host->disable);
>>>>>>> 538ca3af
	cancel_delayed_work(&host->detect);
	mmc_flush_scheduled_work();

	mmc_bus_get(host);
	if (host->bus_ops && !host->bus_dead) {
		if (host->bus_ops->suspend)
			host->bus_ops->suspend(host);
		if (!host->bus_ops->resume) {
			if (host->bus_ops->remove)
				host->bus_ops->remove(host);

			mmc_claim_host(host);
			mmc_detach_bus(host);
			mmc_release_host(host);
		}
	}
	mmc_bus_put(host);

	mmc_power_off(host);

	return 0;
}

EXPORT_SYMBOL(mmc_suspend_host);

/**
 *	mmc_resume_host - resume a previously suspended host
 *	@host: mmc host
 */
int mmc_resume_host(struct mmc_host *host)
{
	mmc_bus_get(host);
	if (host->bus_resume_flags & MMC_BUSRESUME_MANUAL_RESUME) {
		host->bus_resume_flags |= MMC_BUSRESUME_NEEDS_RESUME;
		mmc_bus_put(host);
		return 0;
	}

	if (host->bus_ops && !host->bus_dead) {
		mmc_power_up(host);
		mmc_select_voltage(host, host->ocr);
		BUG_ON(!host->bus_ops->resume);
		host->bus_ops->resume(host);
	}
	mmc_bus_put(host);

	/*
	 * We add a slight delay here so that resume can progress
	 * in parallel.
	 */
	mmc_detect_change(host, 1);

	return 0;
}

EXPORT_SYMBOL(mmc_resume_host);

#endif

#ifdef CONFIG_MMC_EMBEDDED_SDIO
void mmc_set_embedded_sdio_data(struct mmc_host *host,
				struct sdio_cis *cis,
				struct sdio_cccr *cccr,
				struct sdio_embedded_func *funcs,
				int num_funcs)
{
	host->embedded_sdio_data.cis = cis;
	host->embedded_sdio_data.cccr = cccr;
	host->embedded_sdio_data.funcs = funcs;
	host->embedded_sdio_data.num_funcs = num_funcs;
}

EXPORT_SYMBOL(mmc_set_embedded_sdio_data);
#endif

static int __init mmc_init(void)
{
	int ret;

	wake_lock_init(&mmc_delayed_work_wake_lock, WAKE_LOCK_SUSPEND, "mmc_delayed_work");

	workqueue = create_singlethread_workqueue("kmmcd");
	if (!workqueue)
		return -ENOMEM;

	ret = mmc_register_bus();
	if (ret)
		goto destroy_workqueue;

	ret = mmc_register_host_class();
	if (ret)
		goto unregister_bus;

	ret = sdio_register_bus();
	if (ret)
		goto unregister_host_class;

	return 0;

unregister_host_class:
	mmc_unregister_host_class();
unregister_bus:
	mmc_unregister_bus();
destroy_workqueue:
	destroy_workqueue(workqueue);

	return ret;
}

static void __exit mmc_exit(void)
{
	sdio_unregister_bus();
	mmc_unregister_host_class();
	mmc_unregister_bus();
	destroy_workqueue(workqueue);
	wake_lock_destroy(&mmc_delayed_work_wake_lock);
}

subsys_initcall(mmc_init);
module_exit(mmc_exit);

MODULE_LICENSE("GPL");<|MERGE_RESOLUTION|>--- conflicted
+++ resolved
@@ -21,11 +21,7 @@
 #include <linux/leds.h>
 #include <linux/scatterlist.h>
 #include <linux/log2.h>
-<<<<<<< HEAD
 #include <linux/regulator/consumer.h>
-=======
-#include <linux/wakelock.h>
->>>>>>> 538ca3af
 
 #include <linux/mmc/card.h>
 #include <linux/mmc/host.h>
@@ -874,7 +870,6 @@
 	 * to reach the minimum voltage.
 	 */
 	mmc_delay(10);
-<<<<<<< HEAD
 
 	if (host->f_min > 400000) {
 		pr_warning("%s: Minimum clock frequency too high for "
@@ -882,8 +877,6 @@
 		host->ios.clock = host->f_min;
 	} else
 		host->ios.clock = 400000;
-=======
->>>>>>> 538ca3af
 
 	host->ios.power_mode = MMC_POWER_ON;
 	mmc_set_ios(host);
@@ -1057,7 +1050,6 @@
 	mmc_bus_get(host);
 
 	/* if there is a card registered, check whether it is still present */
-<<<<<<< HEAD
 	if ((host->bus_ops != NULL) && host->bus_ops->detect && !host->bus_dead)
 		host->bus_ops->detect(host);
 
@@ -1111,78 +1103,12 @@
 	}
 
 	/*
-=======
-	if ((host->bus_ops != NULL) &&
-            host->bus_ops->detect && !host->bus_dead) {
-		host->bus_ops->detect(host);
-		/* If the card was removed the bus will be marked
-		 * as dead - extend the wakelock so userspace
-		 * can respond */
-		if (host->bus_dead)
-			extend_wakelock = 1;
-	}
-
-	mmc_bus_put(host);
-
-
-	mmc_bus_get(host);
-
-	/* if there still is a card present, stop here */
-	if (host->bus_ops != NULL) {
-		mmc_bus_put(host);
-		goto out;
-	}
-
-	/* detect a newly inserted card */
-
-	/*
-	 * Only we can add a new handler, so it's safe to
-	 * release the lock here.
-	 */
-	mmc_bus_put(host);
-
-	if (host->ops->get_cd && host->ops->get_cd(host) == 0)
-		goto out;
-
-	mmc_claim_host(host);
-	mmc_power_up(host);
-	mmc_go_idle(host);
-	mmc_send_if_cond(host, host->ocr_avail);
-
-	/*
-	 * First we search for SDIO...
-	 */
-	err = mmc_send_io_op_cond(host, 0, &ocr);
-	if (!err) {
-		if (mmc_attach_sdio(host, ocr))
-			mmc_power_off(host);
-		extend_wakelock = 1;
-		goto out;
-	}
-
-	/*
-	 * ...then normal SD...
-	 */
-	err = mmc_send_app_op_cond(host, 0, &ocr);
-	if (!err) {
-		if (mmc_attach_sd(host, ocr))
-			mmc_power_off(host);
-		extend_wakelock = 1;
-		goto out;
-	}
-
-	/*
->>>>>>> 538ca3af
 	 * ...and finally MMC.
 	 */
 	err = mmc_send_op_cond(host, 0, &ocr);
 	if (!err) {
 		if (mmc_attach_mmc(host, ocr))
 			mmc_power_off(host);
-<<<<<<< HEAD
-=======
-		extend_wakelock = 1;
->>>>>>> 538ca3af
 		goto out;
 	}
 
@@ -1214,11 +1140,6 @@
 	spin_unlock_irqrestore(&host->lock, flags);
 #endif
 
-<<<<<<< HEAD
-=======
-	if (host->caps & MMC_CAP_DISABLE)
-		cancel_delayed_work(&host->disable);
->>>>>>> 538ca3af
 	cancel_delayed_work(&host->detect);
 	mmc_flush_scheduled_work();
 
@@ -1247,15 +1168,6 @@
  */
 int mmc_suspend_host(struct mmc_host *host, pm_message_t state)
 {
-<<<<<<< HEAD
-=======
-
-	if (mmc_bus_needs_resume(host))
-		return 0;
-
-	if (host->caps & MMC_CAP_DISABLE)
-		cancel_delayed_work(&host->disable);
->>>>>>> 538ca3af
 	cancel_delayed_work(&host->detect);
 	mmc_flush_scheduled_work();
 
