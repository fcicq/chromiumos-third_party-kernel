--- conflicted
+++ resolved
@@ -496,11 +496,7 @@
 		 * RPMB regions are defined in multiples of 128K.
 		 */
 		card->ext_csd.raw_rpmb_size_mult = ext_csd[EXT_CSD_RPMB_MULT];
-<<<<<<< HEAD
-		if (0) {//ext_csd[EXT_CSD_RPMB_MULT]) {
-=======
 		if (ext_csd[EXT_CSD_RPMB_MULT] && mmc_host_cmd23(card->host)) {
->>>>>>> 9fa1d01e
 			mmc_part_add(card, ext_csd[EXT_CSD_RPMB_MULT] << 17,
 				EXT_CSD_PART_CONFIG_ACC_RPMB,
 				"rpmb", 0, false,
