--- conflicted
+++ resolved
@@ -1408,11 +1408,7 @@
 err:
 	if (err) {
 		/* fall back to the old signal voltage, if fails report error */
-<<<<<<< HEAD
 		if (mmc_set_signal_voltage(host, old_signal_voltage))
-=======
-		if (__mmc_set_signal_voltage(host, old_signal_voltage))
->>>>>>> fefab727
 			err = -EIO;
 
 		pr_err("%s: %s failed, error %d\n", mmc_hostname(card->host),
