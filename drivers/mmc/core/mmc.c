/*
 *  linux/drivers/mmc/core/mmc.c
 *
 *  Copyright (C) 2003-2004 Russell King, All Rights Reserved.
 *  Copyright (C) 2005-2007 Pierre Ossman, All Rights Reserved.
 *  MMCv4 support Copyright (C) 2006 Philip Langdale, All Rights Reserved.
 *
 * This program is free software; you can redistribute it and/or modify
 * it under the terms of the GNU General Public License version 2 as
 * published by the Free Software Foundation.
 */

#include <linux/err.h>

#include <linux/mmc/host.h>
#include <linux/mmc/card.h>
#include <linux/mmc/mmc.h>

#include "core.h"
#include "bus.h"
#include "mmc_ops.h"

static const unsigned int tran_exp[] = {
	10000,		100000,		1000000,	10000000,
	0,		0,		0,		0
};

static const unsigned char tran_mant[] = {
	0,	10,	12,	13,	15,	20,	25,	30,
	35,	40,	45,	50,	55,	60,	70,	80,
};

static const unsigned int tacc_exp[] = {
	1,	10,	100,	1000,	10000,	100000,	1000000, 10000000,
};

static const unsigned int tacc_mant[] = {
	0,	10,	12,	13,	15,	20,	25,	30,
	35,	40,	45,	50,	55,	60,	70,	80,
};

#define UNSTUFF_BITS(resp,start,size)					\
	({								\
		const int __size = size;				\
		const u32 __mask = (__size < 32 ? 1 << __size : 0) - 1;	\
		const int __off = 3 - ((start) / 32);			\
		const int __shft = (start) & 31;			\
		u32 __res;						\
									\
		__res = resp[__off] >> __shft;				\
		if (__size + __shft > 32)				\
			__res |= resp[__off-1] << ((32 - __shft) % 32);	\
		__res & __mask;						\
	})

/*
 * Given the decoded CSD structure, decode the raw CID to our CID structure.
 */
static int mmc_decode_cid(struct mmc_card *card)
{
	u32 *resp = card->raw_cid;

	/*
	 * The selection of the format here is based upon published
	 * specs from sandisk and from what people have reported.
	 */
	switch (card->csd.mmca_vsn) {
	case 0: /* MMC v1.0 - v1.2 */
	case 1: /* MMC v1.4 */
		card->cid.manfid	= UNSTUFF_BITS(resp, 104, 24);
		card->cid.prod_name[0]	= UNSTUFF_BITS(resp, 96, 8);
		card->cid.prod_name[1]	= UNSTUFF_BITS(resp, 88, 8);
		card->cid.prod_name[2]	= UNSTUFF_BITS(resp, 80, 8);
		card->cid.prod_name[3]	= UNSTUFF_BITS(resp, 72, 8);
		card->cid.prod_name[4]	= UNSTUFF_BITS(resp, 64, 8);
		card->cid.prod_name[5]	= UNSTUFF_BITS(resp, 56, 8);
		card->cid.prod_name[6]	= UNSTUFF_BITS(resp, 48, 8);
		card->cid.hwrev		= UNSTUFF_BITS(resp, 44, 4);
		card->cid.fwrev		= UNSTUFF_BITS(resp, 40, 4);
		card->cid.serial	= UNSTUFF_BITS(resp, 16, 24);
		card->cid.month		= UNSTUFF_BITS(resp, 12, 4);
		card->cid.year		= UNSTUFF_BITS(resp, 8, 4) + 1997;
		break;

	case 2: /* MMC v2.0 - v2.2 */
	case 3: /* MMC v3.1 - v3.3 */
	case 4: /* MMC v4 */
		card->cid.manfid	= UNSTUFF_BITS(resp, 120, 8);
		card->cid.cbx           = UNSTUFF_BITS(resp, 112, 2);
		card->cid.oemid         = UNSTUFF_BITS(resp, 104, 8);
		card->cid.prod_name[0]	= UNSTUFF_BITS(resp, 96, 8);
		card->cid.prod_name[1]	= UNSTUFF_BITS(resp, 88, 8);
		card->cid.prod_name[2]	= UNSTUFF_BITS(resp, 80, 8);
		card->cid.prod_name[3]	= UNSTUFF_BITS(resp, 72, 8);
		card->cid.prod_name[4]	= UNSTUFF_BITS(resp, 64, 8);
		card->cid.prod_name[5]	= UNSTUFF_BITS(resp, 56, 8);
		card->cid.serial	= UNSTUFF_BITS(resp, 16, 32);
		card->cid.month		= UNSTUFF_BITS(resp, 12, 4);
		card->cid.year		= UNSTUFF_BITS(resp, 8, 4) + 1997;
		break;

	default:
		printk(KERN_ERR "%s: card has unknown MMCA version %d\n",
			mmc_hostname(card->host), card->csd.mmca_vsn);
		return -EINVAL;
	}

	return 0;
}

/*
 * Given a 128-bit response, decode to our card CSD structure.
 */
static int mmc_decode_csd(struct mmc_card *card)
{
	struct mmc_csd *csd = &card->csd;
	unsigned int e, m, csd_struct;
	u32 *resp = card->raw_csd;

	/*
	 * We only understand CSD structure v1.1 and v1.2.
	 * v1.2 has extra information in bits 15, 11 and 10.
	 */
	csd_struct = UNSTUFF_BITS(resp, 126, 2);
	if (csd_struct != 1 && csd_struct != 2 && csd_struct != 3) {
		printk(KERN_ERR "%s: unrecognised CSD structure version %d\n",
			mmc_hostname(card->host), csd_struct);
		return -EINVAL;
	}

	csd->mmca_vsn	 = UNSTUFF_BITS(resp, 122, 4);
	m = UNSTUFF_BITS(resp, 115, 4);
	e = UNSTUFF_BITS(resp, 112, 3);
	csd->tacc_ns	 = (tacc_exp[e] * tacc_mant[m] + 9) / 10;
	csd->tacc_clks	 = UNSTUFF_BITS(resp, 104, 8) * 100;

	m = UNSTUFF_BITS(resp, 99, 4);
	e = UNSTUFF_BITS(resp, 96, 3);
	csd->max_dtr	  = tran_exp[e] * tran_mant[m];
	csd->cmdclass	  = UNSTUFF_BITS(resp, 84, 12);

	e = UNSTUFF_BITS(resp, 47, 3);
	m = UNSTUFF_BITS(resp, 62, 12);
	csd->capacity	  = (1 + m) << (e + 2);
#ifdef CONFIG_EMBEDDED_MMC_START_OFFSET
	/* for sector-addressed cards, this will cause csd->capacity to wrap */
	csd->capacity -= card->host->ops->get_host_offset(card->host);
#endif

	csd->read_blkbits = UNSTUFF_BITS(resp, 80, 4);
	csd->read_partial = UNSTUFF_BITS(resp, 79, 1);
	csd->write_misalign = UNSTUFF_BITS(resp, 78, 1);
	csd->read_misalign = UNSTUFF_BITS(resp, 77, 1);
	csd->r2w_factor = UNSTUFF_BITS(resp, 26, 3);
	csd->write_blkbits = UNSTUFF_BITS(resp, 22, 4);
	csd->write_partial = UNSTUFF_BITS(resp, 21, 1);

	return 0;
}

/*
 * Read and decode extended CSD.
 */
static int mmc_read_ext_csd(struct mmc_card *card)
{
	int err;
	u8 *ext_csd;
	unsigned int ext_csd_struct;

	BUG_ON(!card);

	if (card->csd.mmca_vsn < CSD_SPEC_VER_4)
		return 0;

	/*
	 * As the ext_csd is so large and mostly unused, we don't store the
	 * raw block in mmc_card.
	 */
	ext_csd = kmalloc(512, GFP_KERNEL);
	if (!ext_csd) {
		printk(KERN_ERR "%s: could not allocate a buffer to "
			"receive the ext_csd.\n", mmc_hostname(card->host));
		return -ENOMEM;
	}

	err = mmc_send_ext_csd(card, ext_csd);
	if (err) {
		/* If the host or the card can't do the switch,
		 * fail more gracefully. */
		if ((err != -EINVAL)
		 && (err != -ENOSYS)
		 && (err != -EFAULT))
			goto out;

		/*
		 * High capacity cards should have this "magic" size
		 * stored in their CSD.
		 */
		if (card->csd.capacity == (4096 * 512)) {
			printk(KERN_ERR "%s: unable to read EXT_CSD "
				"on a possible high capacity card. "
				"Card will be ignored.\n",
				mmc_hostname(card->host));
		} else {
			printk(KERN_WARNING "%s: unable to read "
				"EXT_CSD, performance might "
				"suffer.\n",
				mmc_hostname(card->host));
			err = 0;
		}

		goto out;
	}

	ext_csd_struct = ext_csd[EXT_CSD_REV];
<<<<<<< HEAD
	if (ext_csd_struct > 3) {
=======
	if (ext_csd_struct > 5) {
>>>>>>> 538ca3af
		printk(KERN_ERR "%s: unrecognised EXT_CSD structure "
			"version %d\n", mmc_hostname(card->host),
			ext_csd_struct);
		err = -EINVAL;
		goto out;
	}

	if (ext_csd_struct >= 2) {
		card->ext_csd.sectors =
			ext_csd[EXT_CSD_SEC_CNT + 0] << 0 |
			ext_csd[EXT_CSD_SEC_CNT + 1] << 8 |
			ext_csd[EXT_CSD_SEC_CNT + 2] << 16 |
			ext_csd[EXT_CSD_SEC_CNT + 3] << 24;
		if (card->ext_csd.sectors) {
#ifdef CONFIG_EMBEDDED_MMC_START_OFFSET
			unsigned offs;
			offs = card->host->ops->get_host_offset(card->host);
			offs >>= 9;
			BUG_ON(offs >= card->ext_csd.sectors);
			card->ext_csd.sectors -= offs;
#endif
			mmc_card_set_blockaddr(card);
		}

	}

	switch (ext_csd[EXT_CSD_CARD_TYPE]) {
	case EXT_CSD_CARD_TYPE_52 | EXT_CSD_CARD_TYPE_26:
		card->ext_csd.hs_max_dtr = 52000000;
		break;
	case EXT_CSD_CARD_TYPE_26:
		card->ext_csd.hs_max_dtr = 26000000;
		break;
	default:
		/* MMC v4 spec says this cannot happen */
		printk(KERN_WARNING "%s: card is mmc v4 but doesn't "
			"support any high-speed modes.\n",
			mmc_hostname(card->host));
		goto out;
	}

out:
	kfree(ext_csd);

	return err;
}

MMC_DEV_ATTR(cid, "%08x%08x%08x%08x\n", card->raw_cid[0], card->raw_cid[1],
	card->raw_cid[2], card->raw_cid[3]);
MMC_DEV_ATTR(csd, "%08x%08x%08x%08x\n", card->raw_csd[0], card->raw_csd[1],
	card->raw_csd[2], card->raw_csd[3]);
MMC_DEV_ATTR(date, "%02d/%04d\n", card->cid.month, card->cid.year);
MMC_DEV_ATTR(fwrev, "0x%x\n", card->cid.fwrev);
MMC_DEV_ATTR(hwrev, "0x%x\n", card->cid.hwrev);
MMC_DEV_ATTR(manfid, "0x%06x\n", card->cid.manfid);
MMC_DEV_ATTR(name, "%s\n", card->cid.prod_name);
MMC_DEV_ATTR(oemid, "0x%04x\n", card->cid.oemid);
MMC_DEV_ATTR(serial, "0x%08x\n", card->cid.serial);

static struct attribute *mmc_std_attrs[] = {
	&dev_attr_cid.attr,
	&dev_attr_csd.attr,
	&dev_attr_date.attr,
	&dev_attr_fwrev.attr,
	&dev_attr_hwrev.attr,
	&dev_attr_manfid.attr,
	&dev_attr_name.attr,
	&dev_attr_oemid.attr,
	&dev_attr_serial.attr,
	NULL,
};

static struct attribute_group mmc_std_attr_group = {
	.attrs = mmc_std_attrs,
};

static struct attribute_group *mmc_attr_groups[] = {
	&mmc_std_attr_group,
	NULL,
};

static struct device_type mmc_type = {
	.groups = mmc_attr_groups,
};

/*
 * Handle the detection and initialisation of a card.
 *
 * In the case of a resume, "oldcard" will contain the card
 * we're trying to reinitialise.
 */
static int mmc_init_card(struct mmc_host *host, u32 ocr,
	struct mmc_card *oldcard)
{
	struct mmc_card *card;
	int err;
	u32 cid[4];
	unsigned int max_dtr;

	BUG_ON(!host);
	WARN_ON(!host->claimed);

	/*
	 * Since we're changing the OCR value, we seem to
	 * need to tell some cards to go back to the idle
	 * state.  We wait 1ms to give cards time to
	 * respond.
	 */
	mmc_go_idle(host);

	/* The extra bit indicates that we support high capacity */
	err = mmc_send_op_cond(host, ocr | (1 << 30), NULL);
	if (err)
		goto err;

	/*
	 * For SPI, enable CRC as appropriate.
	 */
	if (mmc_host_is_spi(host)) {
		err = mmc_spi_set_crc(host, use_spi_crc);
		if (err)
			goto err;
	}

	/*
	 * Fetch CID from card.
	 */
	if (mmc_host_is_spi(host))
		err = mmc_send_cid(host, cid);
	else
		err = mmc_all_send_cid(host, cid);
	if (err)
		goto err;

	if (oldcard) {
		if (memcmp(cid, oldcard->raw_cid, sizeof(cid)) != 0) {
			err = -ENOENT;
			goto err;
		}

		card = oldcard;
	} else {
		/*
		 * Allocate card structure.
		 */
		card = mmc_alloc_card(host, &mmc_type);
		if (IS_ERR(card)) {
			err = PTR_ERR(card);
			goto err;
		}

		card->type = MMC_TYPE_MMC;
		card->rca = 1;
		memcpy(card->raw_cid, cid, sizeof(card->raw_cid));
	}

	/*
	 * For native busses:  set card RCA and quit open drain mode.
	 */
	if (!mmc_host_is_spi(host)) {
		err = mmc_set_relative_addr(card);
		if (err)
			goto free_card;

		mmc_set_bus_mode(host, MMC_BUSMODE_PUSHPULL);
	}

	if (!oldcard) {
		/*
		 * Fetch CSD from card.
		 */
		err = mmc_send_csd(card, card->raw_csd);
		if (err)
			goto free_card;

		err = mmc_decode_csd(card);
		if (err)
			goto free_card;
		err = mmc_decode_cid(card);
		if (err)
			goto free_card;
	}

	/*
	 * Select card, as all following commands rely on that.
	 */
	if (!mmc_host_is_spi(host)) {
		err = mmc_select_card(card);
		if (err)
			goto free_card;
	}

	if (!oldcard) {
		/*
		 * Fetch and process extended CSD.
		 */
		err = mmc_read_ext_csd(card);
		if (err)
			goto free_card;
	}

	/*
	 * Activate high speed (if supported)
	 */
	if ((card->ext_csd.hs_max_dtr != 0) &&
		(host->caps & MMC_CAP_MMC_HIGHSPEED)) {
		err = mmc_switch(card, EXT_CSD_CMD_SET_NORMAL,
			EXT_CSD_HS_TIMING, 1);
		if (err)
			goto free_card;

		mmc_card_set_highspeed(card);

		mmc_set_timing(card->host, MMC_TIMING_MMC_HS);
	}

	/*
	 * Compute bus speed.
	 */
	max_dtr = (unsigned int)-1;

	if (mmc_card_highspeed(card)) {
		if (max_dtr > card->ext_csd.hs_max_dtr)
			max_dtr = card->ext_csd.hs_max_dtr;
	} else if (max_dtr > card->csd.max_dtr) {
		max_dtr = card->csd.max_dtr;
	}

	mmc_set_clock(host, max_dtr);

	/*
	 * Activate wide bus (if supported).
	 */
	if ((card->csd.mmca_vsn >= CSD_SPEC_VER_4) &&
	    (host->caps & (MMC_CAP_4_BIT_DATA | MMC_CAP_8_BIT_DATA))) {
		unsigned ext_csd_bit, bus_width;

		if (host->caps & MMC_CAP_8_BIT_DATA) {
			ext_csd_bit = EXT_CSD_BUS_WIDTH_8;
			bus_width = MMC_BUS_WIDTH_8;
		} else {
			ext_csd_bit = EXT_CSD_BUS_WIDTH_4;
			bus_width = MMC_BUS_WIDTH_4;
		}

		err = mmc_switch(card, EXT_CSD_CMD_SET_NORMAL,
				 EXT_CSD_BUS_WIDTH, ext_csd_bit);

		if (err)
			goto free_card;

		mmc_set_bus_width(card->host, bus_width);
	}

	if (!oldcard)
		host->card = card;

	return 0;

free_card:
	if (!oldcard)
		mmc_remove_card(card);
err:

	return err;
}

/*
 * Host is being removed. Free up the current card.
 */
static void mmc_remove(struct mmc_host *host)
{
	BUG_ON(!host);
	BUG_ON(!host->card);

	mmc_remove_card(host->card);
	host->card = NULL;
}

/*
 * Card detection callback from host.
 */
static void mmc_detect(struct mmc_host *host)
{
	int err;

	BUG_ON(!host);
	BUG_ON(!host->card);

	mmc_claim_host(host);

	/*
	 * Just check if our card has been removed.
	 */
	err = mmc_send_status(host->card, NULL);

	mmc_release_host(host);

	if (err) {
		mmc_remove(host);

		mmc_claim_host(host);
		mmc_detach_bus(host);
		mmc_release_host(host);
	}
}

/*
 * Suspend callback from host.
 */
static void mmc_suspend(struct mmc_host *host)
{
	BUG_ON(!host);
	BUG_ON(!host->card);

	mmc_claim_host(host);
	if (!mmc_host_is_spi(host))
		mmc_deselect_cards(host);
	host->card->state &= ~MMC_STATE_HIGHSPEED;
	mmc_release_host(host);
}

/*
 * Resume callback from host.
 *
 * This function tries to determine if the same card is still present
 * and, if so, restore all state to it.
 */
static void mmc_resume(struct mmc_host *host)
{
	int err;

	BUG_ON(!host);
	BUG_ON(!host->card);

	mmc_claim_host(host);
	err = mmc_init_card(host, host->ocr, host->card);
	mmc_release_host(host);

	if (err) {
		mmc_remove(host);

		mmc_claim_host(host);
		mmc_detach_bus(host);
		mmc_release_host(host);
	}

}

#ifdef CONFIG_MMC_UNSAFE_RESUME

static const struct mmc_bus_ops mmc_ops = {
	.remove = mmc_remove,
	.detect = mmc_detect,
	.suspend = mmc_suspend,
	.resume = mmc_resume,
};

static void mmc_attach_bus_ops(struct mmc_host *host)
{
	mmc_attach_bus(host, &mmc_ops);
}

#else

static const struct mmc_bus_ops mmc_ops = {
	.remove = mmc_remove,
	.detect = mmc_detect,
	.suspend = NULL,
	.resume = NULL,
};

static const struct mmc_bus_ops mmc_ops_unsafe = {
	.remove = mmc_remove,
	.detect = mmc_detect,
	.suspend = mmc_suspend,
	.resume = mmc_resume,
};

static void mmc_attach_bus_ops(struct mmc_host *host)
{
	const struct mmc_bus_ops *bus_ops;

	if (host->caps & MMC_CAP_NONREMOVABLE)
		bus_ops = &mmc_ops_unsafe;
	else
		bus_ops = &mmc_ops;
	mmc_attach_bus(host, bus_ops);
}

#endif

/*
 * Starting point for MMC card init.
 */
int mmc_attach_mmc(struct mmc_host *host, u32 ocr)
{
	int err;

	BUG_ON(!host);
	WARN_ON(!host->claimed);

	mmc_attach_bus_ops(host);

	/*
	 * We need to get OCR a different way for SPI.
	 */
	if (mmc_host_is_spi(host)) {
		err = mmc_spi_read_ocr(host, 1, &ocr);
		if (err)
			goto err;
	}

	/*
	 * Sanity check the voltages that the card claims to
	 * support.
	 */
	if (ocr & 0x7F) {
		printk(KERN_WARNING "%s: card claims to support voltages "
		       "below the defined range. These will be ignored.\n",
		       mmc_hostname(host));
		ocr &= ~0x7F;
	}

	host->ocr = mmc_select_voltage(host, ocr);

	/*
	 * Can we support the voltage of the card?
	 */
	if (!host->ocr) {
		err = -EINVAL;
		goto err;
	}

	/*
	 * Detect and init the card.
	 */
	err = mmc_init_card(host, host->ocr, NULL);
	if (err)
		goto err;

	mmc_release_host(host);

	err = mmc_add_card(host->card);
	if (err)
		goto remove_card;

	return 0;

remove_card:
	mmc_remove_card(host->card);
	host->card = NULL;
	mmc_claim_host(host);
err:
	mmc_detach_bus(host);
	mmc_release_host(host);

	printk(KERN_ERR "%s: error %d whilst initialising MMC card\n",
		mmc_hostname(host), err);

	return err;
}<|MERGE_RESOLUTION|>--- conflicted
+++ resolved
@@ -213,11 +213,7 @@
 	}
 
 	ext_csd_struct = ext_csd[EXT_CSD_REV];
-<<<<<<< HEAD
 	if (ext_csd_struct > 3) {
-=======
-	if (ext_csd_struct > 5) {
->>>>>>> 538ca3af
 		printk(KERN_ERR "%s: unrecognised EXT_CSD structure "
 			"version %d\n", mmc_hostname(card->host),
 			ext_csd_struct);
