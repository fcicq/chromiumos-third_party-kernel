--- conflicted
+++ resolved
@@ -501,10 +501,7 @@
 	struct pci_dev *child;
 	int pos;
 	u32 reg32;
-<<<<<<< HEAD
-=======
 	extern const struct dmi_system_id acpi_pci_retain_aspm[];
->>>>>>> b889faaf
 
 	/*
 	 * Some functions in a slot might not all be PCIe functions,
@@ -741,19 +738,11 @@
 	struct pcie_link_state *link;
 
 	if (aspm_disabled && !force)
-<<<<<<< HEAD
 		return;
 
 	if (!pci_is_pcie(pdev))
 		return;
 
-=======
-		return;
-
-	if (!pci_is_pcie(pdev))
-		return;
-
->>>>>>> b889faaf
 	if (pdev->pcie_type == PCI_EXP_TYPE_ROOT_PORT ||
 	    pdev->pcie_type == PCI_EXP_TYPE_DOWNSTREAM)
 		parent = pdev;
