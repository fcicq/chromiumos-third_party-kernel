/*
 * Copyright (C) 2009-2011 Red Hat, Inc.
 *
 * Author: Mikulas Patocka <mpatocka@redhat.com>
 *
 * This file is released under the GPL.
 */

#include "dm-bufio.h"

#include <linux/device-mapper.h>
#include <linux/dm-io.h>
#include <linux/slab.h>
#include <linux/jiffies.h>
#include <linux/vmalloc.h>
#include <linux/shrinker.h>
#include <linux/module.h>
#include <linux/rbtree.h>

#define DM_MSG_PREFIX "bufio"

/*
 * Memory management policy:
 *	Limit the number of buffers to DM_BUFIO_MEMORY_PERCENT of main memory
 *	or DM_BUFIO_VMALLOC_PERCENT of vmalloc memory (whichever is lower).
 *	Always allocate at least DM_BUFIO_MIN_BUFFERS buffers.
 *	Start background writeback when there are DM_BUFIO_WRITEBACK_PERCENT
 *	dirty buffers.
 */
#define DM_BUFIO_MIN_BUFFERS		8

#define DM_BUFIO_MEMORY_PERCENT		2
#define DM_BUFIO_VMALLOC_PERCENT	25
#define DM_BUFIO_WRITEBACK_PERCENT	75

/*
 * Check buffer ages in this interval (seconds)
 */
#define DM_BUFIO_WORK_TIMER_SECS	30

/*
 * Free buffers when they are older than this (seconds)
 */
#define DM_BUFIO_DEFAULT_AGE_SECS	300

/*
 * The nr of bytes of cached data to keep around.
 */
#define DM_BUFIO_DEFAULT_RETAIN_BYTES   (256 * 1024)

/*
 * The number of bvec entries that are embedded directly in the buffer.
 * If the chunk size is larger, dm-io is used to do the io.
 */
#define DM_BUFIO_INLINE_VECS		16

/*
 * Don't try to use kmem_cache_alloc for blocks larger than this.
 * For explanation, see alloc_buffer_data below.
 */
#define DM_BUFIO_BLOCK_SIZE_SLAB_LIMIT	(PAGE_SIZE >> 1)
#define DM_BUFIO_BLOCK_SIZE_GFP_LIMIT	(PAGE_SIZE << (MAX_ORDER - 1))

/*
 * dm_buffer->list_mode
 */
#define LIST_CLEAN	0
#define LIST_DIRTY	1
#define LIST_SIZE	2

/*
 * Linking of buffers:
 *	All buffers are linked to cache_hash with their hash_list field.
 *
 *	Clean buffers that are not being written (B_WRITING not set)
 *	are linked to lru[LIST_CLEAN] with their lru_list field.
 *
 *	Dirty and clean buffers that are being written are linked to
 *	lru[LIST_DIRTY] with their lru_list field. When the write
 *	finishes, the buffer cannot be relinked immediately (because we
 *	are in an interrupt context and relinking requires process
 *	context), so some clean-not-writing buffers can be held on
 *	dirty_lru too.  They are later added to lru in the process
 *	context.
 */
struct dm_bufio_client {
	struct mutex lock;

	struct list_head lru[LIST_SIZE];
	unsigned long n_buffers[LIST_SIZE];

	struct block_device *bdev;
	unsigned block_size;
	unsigned char sectors_per_block_bits;
	unsigned char pages_per_block_bits;
	unsigned char blocks_per_page_bits;
	unsigned aux_size;
	void (*alloc_callback)(struct dm_buffer *);
	void (*write_callback)(struct dm_buffer *);

	struct dm_io_client *dm_io;

	struct list_head reserved_buffers;
	unsigned need_reserved_buffers;

	unsigned minimum_buffers;

	struct rb_root buffer_tree;
	wait_queue_head_t free_buffer_wait;

	int async_write_error;

	struct list_head client_list;
	struct shrinker shrinker;
};

/*
 * Buffer state bits.
 */
#define B_READING	0
#define B_WRITING	1
#define B_DIRTY		2

/*
 * Describes how the block was allocated:
 * kmem_cache_alloc(), __get_free_pages() or vmalloc().
 * See the comment at alloc_buffer_data.
 */
enum data_mode {
	DATA_MODE_SLAB = 0,
	DATA_MODE_GET_FREE_PAGES = 1,
	DATA_MODE_VMALLOC = 2,
	DATA_MODE_LIMIT = 3
};

struct dm_buffer {
	struct rb_node node;
	struct list_head lru_list;
	sector_t block;
	void *data;
	enum data_mode data_mode;
	unsigned char list_mode;		/* LIST_* */
	unsigned hold_count;
	int read_error;
	int write_error;
	unsigned long state;
	unsigned long last_accessed;
	struct dm_bufio_client *c;
	struct list_head write_list;
	struct bio bio;
	struct bio_vec bio_vec[DM_BUFIO_INLINE_VECS];
};

/*----------------------------------------------------------------*/

static struct kmem_cache *dm_bufio_caches[PAGE_SHIFT - SECTOR_SHIFT];
static char *dm_bufio_cache_names[PAGE_SHIFT - SECTOR_SHIFT];

static inline int dm_bufio_cache_index(struct dm_bufio_client *c)
{
	unsigned ret = c->blocks_per_page_bits - 1;

	BUG_ON(ret >= ARRAY_SIZE(dm_bufio_caches));

	return ret;
}

#define DM_BUFIO_CACHE(c)	(dm_bufio_caches[dm_bufio_cache_index(c)])
#define DM_BUFIO_CACHE_NAME(c)	(dm_bufio_cache_names[dm_bufio_cache_index(c)])

#define dm_bufio_in_request()	(!!current->bio_list)

static void dm_bufio_lock(struct dm_bufio_client *c)
{
	mutex_lock_nested(&c->lock, dm_bufio_in_request());
}

static int dm_bufio_trylock(struct dm_bufio_client *c)
{
	return mutex_trylock(&c->lock);
}

static void dm_bufio_unlock(struct dm_bufio_client *c)
{
	mutex_unlock(&c->lock);
}

/*
 * FIXME Move to sched.h?
 */
#ifdef CONFIG_PREEMPT_VOLUNTARY
#  define dm_bufio_cond_resched()		\
do {						\
	if (unlikely(need_resched()))		\
		_cond_resched();		\
} while (0)
#else
#  define dm_bufio_cond_resched()                do { } while (0)
#endif

/*----------------------------------------------------------------*/

/*
 * Default cache size: available memory divided by the ratio.
 */
static unsigned long dm_bufio_default_cache_size;

/*
 * Total cache size set by the user.
 */
static unsigned long dm_bufio_cache_size;

/*
 * A copy of dm_bufio_cache_size because dm_bufio_cache_size can change
 * at any time.  If it disagrees, the user has changed cache size.
 */
static unsigned long dm_bufio_cache_size_latch;

static DEFINE_SPINLOCK(param_spinlock);

/*
 * Buffers are freed after this timeout
 */
static unsigned dm_bufio_max_age = DM_BUFIO_DEFAULT_AGE_SECS;
static unsigned long dm_bufio_retain_bytes = DM_BUFIO_DEFAULT_RETAIN_BYTES;

static unsigned long dm_bufio_peak_allocated;
static unsigned long dm_bufio_allocated_kmem_cache;
static unsigned long dm_bufio_allocated_get_free_pages;
static unsigned long dm_bufio_allocated_vmalloc;
static unsigned long dm_bufio_current_allocated;

/*----------------------------------------------------------------*/

/*
 * Per-client cache: dm_bufio_cache_size / dm_bufio_client_count
 */
static unsigned long dm_bufio_cache_size_per_client;

/*
 * The current number of clients.
 */
static int dm_bufio_client_count;

/*
 * The list of all clients.
 */
static LIST_HEAD(dm_bufio_all_clients);

/*
 * This mutex protects dm_bufio_cache_size_latch,
 * dm_bufio_cache_size_per_client and dm_bufio_client_count
 */
static DEFINE_MUTEX(dm_bufio_clients_lock);

/*----------------------------------------------------------------
 * A red/black tree acts as an index for all the buffers.
 *--------------------------------------------------------------*/
static struct dm_buffer *__find(struct dm_bufio_client *c, sector_t block)
{
	struct rb_node *n = c->buffer_tree.rb_node;
	struct dm_buffer *b;

	while (n) {
		b = container_of(n, struct dm_buffer, node);

		if (b->block == block)
			return b;

		n = (b->block < block) ? n->rb_left : n->rb_right;
	}

	return NULL;
}

static void __insert(struct dm_bufio_client *c, struct dm_buffer *b)
{
	struct rb_node **new = &c->buffer_tree.rb_node, *parent = NULL;
	struct dm_buffer *found;

	while (*new) {
		found = container_of(*new, struct dm_buffer, node);

		if (found->block == b->block) {
			BUG_ON(found != b);
			return;
		}

		parent = *new;
		new = (found->block < b->block) ?
			&((*new)->rb_left) : &((*new)->rb_right);
	}

	rb_link_node(&b->node, parent, new);
	rb_insert_color(&b->node, &c->buffer_tree);
}

static void __remove(struct dm_bufio_client *c, struct dm_buffer *b)
{
	rb_erase(&b->node, &c->buffer_tree);
}

/*----------------------------------------------------------------*/

static void adjust_total_allocated(enum data_mode data_mode, long diff)
{
	static unsigned long * const class_ptr[DATA_MODE_LIMIT] = {
		&dm_bufio_allocated_kmem_cache,
		&dm_bufio_allocated_get_free_pages,
		&dm_bufio_allocated_vmalloc,
	};

	spin_lock(&param_spinlock);

	*class_ptr[data_mode] += diff;

	dm_bufio_current_allocated += diff;

	if (dm_bufio_current_allocated > dm_bufio_peak_allocated)
		dm_bufio_peak_allocated = dm_bufio_current_allocated;

	spin_unlock(&param_spinlock);
}

/*
 * Change the number of clients and recalculate per-client limit.
 */
static void __cache_size_refresh(void)
{
	BUG_ON(!mutex_is_locked(&dm_bufio_clients_lock));
	BUG_ON(dm_bufio_client_count < 0);

	dm_bufio_cache_size_latch = ACCESS_ONCE(dm_bufio_cache_size);

	/*
	 * Use default if set to 0 and report the actual cache size used.
	 */
	if (!dm_bufio_cache_size_latch) {
		(void)cmpxchg(&dm_bufio_cache_size, 0,
			      dm_bufio_default_cache_size);
		dm_bufio_cache_size_latch = dm_bufio_default_cache_size;
	}

	dm_bufio_cache_size_per_client = dm_bufio_cache_size_latch /
					 (dm_bufio_client_count ? : 1);
}

/*
 * Allocating buffer data.
 *
 * Small buffers are allocated with kmem_cache, to use space optimally.
 *
 * For large buffers, we choose between get_free_pages and vmalloc.
 * Each has advantages and disadvantages.
 *
 * __get_free_pages can randomly fail if the memory is fragmented.
 * __vmalloc won't randomly fail, but vmalloc space is limited (it may be
 * as low as 128M) so using it for caching is not appropriate.
 *
 * If the allocation may fail we use __get_free_pages. Memory fragmentation
 * won't have a fatal effect here, but it just causes flushes of some other
 * buffers and more I/O will be performed. Don't use __get_free_pages if it
 * always fails (i.e. order >= MAX_ORDER).
 *
 * If the allocation shouldn't fail we use __vmalloc. This is only for the
 * initial reserve allocation, so there's no risk of wasting all vmalloc
 * space.
 */
static void *alloc_buffer_data(struct dm_bufio_client *c, gfp_t gfp_mask,
			       enum data_mode *data_mode)
{
	unsigned noio_flag;
	void *ptr;

	if (c->block_size <= DM_BUFIO_BLOCK_SIZE_SLAB_LIMIT) {
		*data_mode = DATA_MODE_SLAB;
		return kmem_cache_alloc(DM_BUFIO_CACHE(c), gfp_mask);
	}

	if (c->block_size <= DM_BUFIO_BLOCK_SIZE_GFP_LIMIT &&
	    gfp_mask & __GFP_NORETRY) {
		*data_mode = DATA_MODE_GET_FREE_PAGES;
		return (void *)__get_free_pages(gfp_mask,
						c->pages_per_block_bits);
	}

	*data_mode = DATA_MODE_VMALLOC;

	/*
	 * __vmalloc allocates the data pages and auxiliary structures with
	 * gfp_flags that were specified, but pagetables are always allocated
	 * with GFP_KERNEL, no matter what was specified as gfp_mask.
	 *
	 * Consequently, we must set per-process flag PF_MEMALLOC_NOIO so that
	 * all allocations done by this process (including pagetables) are done
	 * as if GFP_NOIO was specified.
	 */

	if (gfp_mask & __GFP_NORETRY)
		noio_flag = memalloc_noio_save();

	ptr = __vmalloc(c->block_size, gfp_mask | __GFP_HIGHMEM, PAGE_KERNEL);

	if (gfp_mask & __GFP_NORETRY)
		memalloc_noio_restore(noio_flag);

	return ptr;
}

/*
 * Free buffer's data.
 */
static void free_buffer_data(struct dm_bufio_client *c,
			     void *data, enum data_mode data_mode)
{
	switch (data_mode) {
	case DATA_MODE_SLAB:
		kmem_cache_free(DM_BUFIO_CACHE(c), data);
		break;

	case DATA_MODE_GET_FREE_PAGES:
		free_pages((unsigned long)data, c->pages_per_block_bits);
		break;

	case DATA_MODE_VMALLOC:
		vfree(data);
		break;

	default:
		DMCRIT("dm_bufio_free_buffer_data: bad data mode: %d",
		       data_mode);
		BUG();
	}
}

/*
 * Allocate buffer and its data.
 */
static struct dm_buffer *alloc_buffer(struct dm_bufio_client *c, gfp_t gfp_mask)
{
	struct dm_buffer *b = kmalloc(sizeof(struct dm_buffer) + c->aux_size,
				      gfp_mask);

	if (!b)
		return NULL;

	b->c = c;

	b->data = alloc_buffer_data(c, gfp_mask, &b->data_mode);
	if (!b->data) {
		kfree(b);
		return NULL;
	}

	adjust_total_allocated(b->data_mode, (long)c->block_size);

	return b;
}

/*
 * Free buffer and its data.
 */
static void free_buffer(struct dm_buffer *b)
{
	struct dm_bufio_client *c = b->c;

	adjust_total_allocated(b->data_mode, -(long)c->block_size);

	free_buffer_data(c, b->data, b->data_mode);
	kfree(b);
}

/*
 * Link buffer to the hash list and clean or dirty queue.
 */
static void __link_buffer(struct dm_buffer *b, sector_t block, int dirty)
{
	struct dm_bufio_client *c = b->c;

	c->n_buffers[dirty]++;
	b->block = block;
	b->list_mode = dirty;
	list_add(&b->lru_list, &c->lru[dirty]);
	__insert(b->c, b);
	b->last_accessed = jiffies;
}

/*
 * Unlink buffer from the hash list and dirty or clean queue.
 */
static void __unlink_buffer(struct dm_buffer *b)
{
	struct dm_bufio_client *c = b->c;

	BUG_ON(!c->n_buffers[b->list_mode]);

	c->n_buffers[b->list_mode]--;
	__remove(b->c, b);
	list_del(&b->lru_list);
}

/*
 * Place the buffer to the head of dirty or clean LRU queue.
 */
static void __relink_lru(struct dm_buffer *b, int dirty)
{
	struct dm_bufio_client *c = b->c;

	BUG_ON(!c->n_buffers[b->list_mode]);

	c->n_buffers[b->list_mode]--;
	c->n_buffers[dirty]++;
	b->list_mode = dirty;
	list_move(&b->lru_list, &c->lru[dirty]);
	b->last_accessed = jiffies;
}

/*----------------------------------------------------------------
 * Submit I/O on the buffer.
 *
 * Bio interface is faster but it has some problems:
 *	the vector list is limited (increasing this limit increases
 *	memory-consumption per buffer, so it is not viable);
 *
 *	the memory must be direct-mapped, not vmalloced;
 *
 *	the I/O driver can reject requests spuriously if it thinks that
 *	the requests are too big for the device or if they cross a
 *	controller-defined memory boundary.
 *
 * If the buffer is small enough (up to DM_BUFIO_INLINE_VECS pages) and
 * it is not vmalloced, try using the bio interface.
 *
 * If the buffer is big, if it is vmalloced or if the underlying device
 * rejects the bio because it is too large, use dm-io layer to do the I/O.
 * The dm-io layer splits the I/O into multiple requests, avoiding the above
 * shortcomings.
 *--------------------------------------------------------------*/

/*
 * dm-io completion routine. It just calls b->bio.bi_end_io, pretending
 * that the request was handled directly with bio interface.
 */
static void dmio_complete(unsigned long error, void *context)
{
	struct dm_buffer *b = context;

	b->bio.bi_error = error ? -EIO : 0;
	b->bio.bi_end_io(&b->bio);
}

static void use_dmio(struct dm_buffer *b, int rw, sector_t block,
		     bio_end_io_t *end_io)
{
	int r;
	struct dm_io_request io_req = {
		.bi_rw = rw,
		.notify.fn = dmio_complete,
		.notify.context = b,
		.client = b->c->dm_io,
	};
	struct dm_io_region region = {
		.bdev = b->c->bdev,
		.sector = block << b->c->sectors_per_block_bits,
		.count = b->c->block_size >> SECTOR_SHIFT,
	};

	if (b->data_mode != DATA_MODE_VMALLOC) {
		io_req.mem.type = DM_IO_KMEM;
		io_req.mem.ptr.addr = b->data;
	} else {
		io_req.mem.type = DM_IO_VMA;
		io_req.mem.ptr.vma = b->data;
	}

	b->bio.bi_end_io = end_io;

	r = dm_io(&io_req, 1, &region, NULL);
	if (r) {
		b->bio.bi_error = r;
		end_io(&b->bio);
	}
}

static void inline_endio(struct bio *bio)
{
	bio_end_io_t *end_fn = bio->bi_private;
	int error = bio->bi_error;

	/*
	 * Reset the bio to free any attached resources
	 * (e.g. bio integrity profiles).
	 */
	bio_reset(bio);

	bio->bi_error = error;
	end_fn(bio);
}

static void use_inline_bio(struct dm_buffer *b, int rw, sector_t block,
			   bio_end_io_t *end_io)
{
	char *ptr;
	int len;

	bio_init(&b->bio);
	b->bio.bi_io_vec = b->bio_vec;
	b->bio.bi_max_vecs = DM_BUFIO_INLINE_VECS;
	b->bio.bi_iter.bi_sector = block << b->c->sectors_per_block_bits;
	b->bio.bi_bdev = b->c->bdev;
	b->bio.bi_end_io = inline_endio;
	/*
	 * Use of .bi_private isn't a problem here because
	 * the dm_buffer's inline bio is local to bufio.
	 */
	b->bio.bi_private = end_io;

	/*
	 * We assume that if len >= PAGE_SIZE ptr is page-aligned.
	 * If len < PAGE_SIZE the buffer doesn't cross page boundary.
	 */
	ptr = b->data;
	len = b->c->block_size;

	if (len >= PAGE_SIZE)
		BUG_ON((unsigned long)ptr & (PAGE_SIZE - 1));
	else
		BUG_ON((unsigned long)ptr & (len - 1));

	do {
		if (!bio_add_page(&b->bio, virt_to_page(ptr),
				  len < PAGE_SIZE ? len : PAGE_SIZE,
				  virt_to_phys(ptr) & (PAGE_SIZE - 1))) {
			BUG_ON(b->c->block_size <= PAGE_SIZE);
			use_dmio(b, rw, block, end_io);
			return;
		}

		len -= PAGE_SIZE;
		ptr += PAGE_SIZE;
	} while (len > 0);

	submit_bio(rw, &b->bio);
}

static void submit_io(struct dm_buffer *b, int rw, sector_t block,
		      bio_end_io_t *end_io)
{
	if (rw == WRITE && b->c->write_callback)
		b->c->write_callback(b);

	if (b->c->block_size <= DM_BUFIO_INLINE_VECS * PAGE_SIZE &&
	    b->data_mode != DATA_MODE_VMALLOC)
		use_inline_bio(b, rw, block, end_io);
	else
		use_dmio(b, rw, block, end_io);
}

/*----------------------------------------------------------------
 * Writing dirty buffers
 *--------------------------------------------------------------*/

/*
 * The endio routine for write.
 *
 * Set the error, clear B_WRITING bit and wake anyone who was waiting on
 * it.
 */
static void write_endio(struct bio *bio)
{
	struct dm_buffer *b = container_of(bio, struct dm_buffer, bio);

	b->write_error = bio->bi_error;
	if (unlikely(bio->bi_error)) {
		struct dm_bufio_client *c = b->c;
		int error = bio->bi_error;
		(void)cmpxchg(&c->async_write_error, 0, error);
	}

	BUG_ON(!test_bit(B_WRITING, &b->state));

	smp_mb__before_atomic();
	clear_bit(B_WRITING, &b->state);
	smp_mb__after_atomic();

	wake_up_bit(&b->state, B_WRITING);
}

/*
 * Initiate a write on a dirty buffer, but don't wait for it.
 *
 * - If the buffer is not dirty, exit.
 * - If there some previous write going on, wait for it to finish (we can't
 *   have two writes on the same buffer simultaneously).
 * - Submit our write and don't wait on it. We set B_WRITING indicating
 *   that there is a write in progress.
 */
static void __write_dirty_buffer(struct dm_buffer *b,
				 struct list_head *write_list)
{
	if (!test_bit(B_DIRTY, &b->state))
		return;

	clear_bit(B_DIRTY, &b->state);
	wait_on_bit_lock_io(&b->state, B_WRITING, TASK_UNINTERRUPTIBLE);

	if (!write_list)
		submit_io(b, WRITE, b->block, write_endio);
	else
		list_add_tail(&b->write_list, write_list);
}

static void __flush_write_list(struct list_head *write_list)
{
	struct blk_plug plug;
	blk_start_plug(&plug);
	while (!list_empty(write_list)) {
		struct dm_buffer *b =
			list_entry(write_list->next, struct dm_buffer, write_list);
		list_del(&b->write_list);
		submit_io(b, WRITE, b->block, write_endio);
		dm_bufio_cond_resched();
	}
	blk_finish_plug(&plug);
}

/*
 * Wait until any activity on the buffer finishes.  Possibly write the
 * buffer if it is dirty.  When this function finishes, there is no I/O
 * running on the buffer and the buffer is not dirty.
 */
static void __make_buffer_clean(struct dm_buffer *b)
{
	BUG_ON(b->hold_count);

	if (!b->state)	/* fast case */
		return;

	wait_on_bit_io(&b->state, B_READING, TASK_UNINTERRUPTIBLE);
	__write_dirty_buffer(b, NULL);
	wait_on_bit_io(&b->state, B_WRITING, TASK_UNINTERRUPTIBLE);
}

/*
 * Find some buffer that is not held by anybody, clean it, unlink it and
 * return it.
 */
static struct dm_buffer *__get_unclaimed_buffer(struct dm_bufio_client *c)
{
	struct dm_buffer *b;

	list_for_each_entry_reverse(b, &c->lru[LIST_CLEAN], lru_list) {
		BUG_ON(test_bit(B_WRITING, &b->state));
		BUG_ON(test_bit(B_DIRTY, &b->state));

		if (!b->hold_count) {
			__make_buffer_clean(b);
			__unlink_buffer(b);
			return b;
		}
		dm_bufio_cond_resched();
	}

	list_for_each_entry_reverse(b, &c->lru[LIST_DIRTY], lru_list) {
		BUG_ON(test_bit(B_READING, &b->state));

		if (!b->hold_count) {
			__make_buffer_clean(b);
			__unlink_buffer(b);
			return b;
		}
		dm_bufio_cond_resched();
	}

	return NULL;
}

/*
 * Wait until some other threads free some buffer or release hold count on
 * some buffer.
 *
 * This function is entered with c->lock held, drops it and regains it
 * before exiting.
 */
static void __wait_for_free_buffer(struct dm_bufio_client *c)
{
	DECLARE_WAITQUEUE(wait, current);

	add_wait_queue(&c->free_buffer_wait, &wait);
	set_task_state(current, TASK_UNINTERRUPTIBLE);
	dm_bufio_unlock(c);

	io_schedule();

	remove_wait_queue(&c->free_buffer_wait, &wait);

	dm_bufio_lock(c);
}

enum new_flag {
	NF_FRESH = 0,
	NF_READ = 1,
	NF_GET = 2,
	NF_PREFETCH = 3
};

/*
 * Allocate a new buffer. If the allocation is not possible, wait until
 * some other thread frees a buffer.
 *
 * May drop the lock and regain it.
 */
static struct dm_buffer *__alloc_buffer_wait_no_callback(struct dm_bufio_client *c, enum new_flag nf)
{
	struct dm_buffer *b;
	bool tried_noio_alloc = false;

	/*
	 * dm-bufio is resistant to allocation failures (it just keeps
	 * one buffer reserved in cases all the allocations fail).
	 * So set flags to not try too hard:
	 *	GFP_NOWAIT: don't wait; if we need to sleep we'll release our
	 *		    mutex and wait ourselves.
	 *	__GFP_NORETRY: don't retry and rather return failure
	 *	__GFP_NOMEMALLOC: don't use emergency reserves
	 *	__GFP_NOWARN: don't print a warning in case of failure
	 *
	 * For debugging, if we set the cache size to 1, no new buffers will
	 * be allocated.
	 */
	while (1) {
		if (dm_bufio_cache_size_latch != 1) {
<<<<<<< HEAD
			b = alloc_buffer(c, GFP_NOWAIT | __GFP_NORETRY |
					 __GFP_NOMEMALLOC | __GFP_NOWARN);
=======
			b = alloc_buffer(c, GFP_NOWAIT | __GFP_NORETRY | __GFP_NOMEMALLOC | __GFP_NOWARN);
>>>>>>> d6bc7e61
			if (b)
				return b;
		}

		if (nf == NF_PREFETCH)
			return NULL;

		if (dm_bufio_cache_size_latch != 1 && !tried_noio_alloc) {
			dm_bufio_unlock(c);
			b = alloc_buffer(c, GFP_NOIO | __GFP_NORETRY | __GFP_NOMEMALLOC | __GFP_NOWARN);
			dm_bufio_lock(c);
			if (b)
				return b;
			tried_noio_alloc = true;
		}

		if (!list_empty(&c->reserved_buffers)) {
			b = list_entry(c->reserved_buffers.next,
				       struct dm_buffer, lru_list);
			list_del(&b->lru_list);
			c->need_reserved_buffers++;

			return b;
		}

		b = __get_unclaimed_buffer(c);
		if (b)
			return b;

		__wait_for_free_buffer(c);
	}
}

static struct dm_buffer *__alloc_buffer_wait(struct dm_bufio_client *c, enum new_flag nf)
{
	struct dm_buffer *b = __alloc_buffer_wait_no_callback(c, nf);

	if (!b)
		return NULL;

	if (c->alloc_callback)
		c->alloc_callback(b);

	return b;
}

/*
 * Free a buffer and wake other threads waiting for free buffers.
 */
static void __free_buffer_wake(struct dm_buffer *b)
{
	struct dm_bufio_client *c = b->c;

	if (!c->need_reserved_buffers)
		free_buffer(b);
	else {
		list_add(&b->lru_list, &c->reserved_buffers);
		c->need_reserved_buffers--;
	}

	wake_up(&c->free_buffer_wait);
}

static void __write_dirty_buffers_async(struct dm_bufio_client *c, int no_wait,
					struct list_head *write_list)
{
	struct dm_buffer *b, *tmp;

	list_for_each_entry_safe_reverse(b, tmp, &c->lru[LIST_DIRTY], lru_list) {
		BUG_ON(test_bit(B_READING, &b->state));

		if (!test_bit(B_DIRTY, &b->state) &&
		    !test_bit(B_WRITING, &b->state)) {
			__relink_lru(b, LIST_CLEAN);
			continue;
		}

		if (no_wait && test_bit(B_WRITING, &b->state))
			return;

		__write_dirty_buffer(b, write_list);
		dm_bufio_cond_resched();
	}
}

/*
 * Get writeback threshold and buffer limit for a given client.
 */
static void __get_memory_limit(struct dm_bufio_client *c,
			       unsigned long *threshold_buffers,
			       unsigned long *limit_buffers)
{
	unsigned long buffers;

	if (unlikely(ACCESS_ONCE(dm_bufio_cache_size) != dm_bufio_cache_size_latch)) {
		if (mutex_trylock(&dm_bufio_clients_lock)) {
			__cache_size_refresh();
			mutex_unlock(&dm_bufio_clients_lock);
		}
	}

	buffers = dm_bufio_cache_size_per_client >>
		  (c->sectors_per_block_bits + SECTOR_SHIFT);

	if (buffers < c->minimum_buffers)
		buffers = c->minimum_buffers;

	*limit_buffers = buffers;
	*threshold_buffers = mult_frac(buffers,
				       DM_BUFIO_WRITEBACK_PERCENT, 100);
}

/*
 * Check if we're over watermark.
 * If we are over threshold_buffers, start freeing buffers.
 * If we're over "limit_buffers", block until we get under the limit.
 */
static void __check_watermark(struct dm_bufio_client *c,
			      struct list_head *write_list)
{
	unsigned long threshold_buffers, limit_buffers;

	__get_memory_limit(c, &threshold_buffers, &limit_buffers);

	while (c->n_buffers[LIST_CLEAN] + c->n_buffers[LIST_DIRTY] >
	       limit_buffers) {

		struct dm_buffer *b = __get_unclaimed_buffer(c);

		if (!b)
			return;

		__free_buffer_wake(b);
		dm_bufio_cond_resched();
	}

	if (c->n_buffers[LIST_DIRTY] > threshold_buffers)
		__write_dirty_buffers_async(c, 1, write_list);
}

/*----------------------------------------------------------------
 * Getting a buffer
 *--------------------------------------------------------------*/

static struct dm_buffer *__bufio_new(struct dm_bufio_client *c, sector_t block,
				     enum new_flag nf, int *need_submit,
				     struct list_head *write_list)
{
	struct dm_buffer *b, *new_b = NULL;

	*need_submit = 0;

	b = __find(c, block);
	if (b)
		goto found_buffer;

	if (nf == NF_GET)
		return NULL;

	new_b = __alloc_buffer_wait(c, nf);
	if (!new_b)
		return NULL;

	/*
	 * We've had a period where the mutex was unlocked, so need to
	 * recheck the hash table.
	 */
	b = __find(c, block);
	if (b) {
		__free_buffer_wake(new_b);
		goto found_buffer;
	}

	__check_watermark(c, write_list);

	b = new_b;
	b->hold_count = 1;
	b->read_error = 0;
	b->write_error = 0;
	__link_buffer(b, block, LIST_CLEAN);

	if (nf == NF_FRESH) {
		b->state = 0;
		return b;
	}

	b->state = 1 << B_READING;
	*need_submit = 1;

	return b;

found_buffer:
	if (nf == NF_PREFETCH)
		return NULL;
	/*
	 * Note: it is essential that we don't wait for the buffer to be
	 * read if dm_bufio_get function is used. Both dm_bufio_get and
	 * dm_bufio_prefetch can be used in the driver request routine.
	 * If the user called both dm_bufio_prefetch and dm_bufio_get on
	 * the same buffer, it would deadlock if we waited.
	 */
	if (nf == NF_GET && unlikely(test_bit(B_READING, &b->state)))
		return NULL;

	b->hold_count++;
	__relink_lru(b, test_bit(B_DIRTY, &b->state) ||
		     test_bit(B_WRITING, &b->state));
	return b;
}

/*
 * The endio routine for reading: set the error, clear the bit and wake up
 * anyone waiting on the buffer.
 */
static void read_endio(struct bio *bio)
{
	struct dm_buffer *b = container_of(bio, struct dm_buffer, bio);

	b->read_error = bio->bi_error;

	BUG_ON(!test_bit(B_READING, &b->state));

	smp_mb__before_atomic();
	clear_bit(B_READING, &b->state);
	smp_mb__after_atomic();

	wake_up_bit(&b->state, B_READING);
}

/*
 * A common routine for dm_bufio_new and dm_bufio_read.  Operation of these
 * functions is similar except that dm_bufio_new doesn't read the
 * buffer from the disk (assuming that the caller overwrites all the data
 * and uses dm_bufio_mark_buffer_dirty to write new data back).
 */
static void *new_read(struct dm_bufio_client *c, sector_t block,
		      enum new_flag nf, struct dm_buffer **bp)
{
	int need_submit;
	struct dm_buffer *b;

	LIST_HEAD(write_list);

	dm_bufio_lock(c);
	b = __bufio_new(c, block, nf, &need_submit, &write_list);
	dm_bufio_unlock(c);

	__flush_write_list(&write_list);

	if (!b)
		return b;

	if (need_submit)
		submit_io(b, READ, b->block, read_endio);

	wait_on_bit_io(&b->state, B_READING, TASK_UNINTERRUPTIBLE);

	if (b->read_error) {
		int error = b->read_error;

		dm_bufio_release(b);

		return ERR_PTR(error);
	}

	*bp = b;

	return b->data;
}

void *dm_bufio_get(struct dm_bufio_client *c, sector_t block,
		   struct dm_buffer **bp)
{
	return new_read(c, block, NF_GET, bp);
}
EXPORT_SYMBOL_GPL(dm_bufio_get);

void *dm_bufio_read(struct dm_bufio_client *c, sector_t block,
		    struct dm_buffer **bp)
{
	BUG_ON(dm_bufio_in_request());

	return new_read(c, block, NF_READ, bp);
}
EXPORT_SYMBOL_GPL(dm_bufio_read);

void *dm_bufio_new(struct dm_bufio_client *c, sector_t block,
		   struct dm_buffer **bp)
{
	BUG_ON(dm_bufio_in_request());

	return new_read(c, block, NF_FRESH, bp);
}
EXPORT_SYMBOL_GPL(dm_bufio_new);

void dm_bufio_prefetch(struct dm_bufio_client *c,
		       sector_t block, unsigned n_blocks)
{
	struct blk_plug plug;

	LIST_HEAD(write_list);

	BUG_ON(dm_bufio_in_request());

	blk_start_plug(&plug);
	dm_bufio_lock(c);

	for (; n_blocks--; block++) {
		int need_submit;
		struct dm_buffer *b;
		b = __bufio_new(c, block, NF_PREFETCH, &need_submit,
				&write_list);
		if (unlikely(!list_empty(&write_list))) {
			dm_bufio_unlock(c);
			blk_finish_plug(&plug);
			__flush_write_list(&write_list);
			blk_start_plug(&plug);
			dm_bufio_lock(c);
		}
		if (unlikely(b != NULL)) {
			dm_bufio_unlock(c);

			if (need_submit)
				submit_io(b, READ, b->block, read_endio);
			dm_bufio_release(b);

			dm_bufio_cond_resched();

			if (!n_blocks)
				goto flush_plug;
			dm_bufio_lock(c);
		}
	}

	dm_bufio_unlock(c);

flush_plug:
	blk_finish_plug(&plug);
}
EXPORT_SYMBOL_GPL(dm_bufio_prefetch);

void dm_bufio_release(struct dm_buffer *b)
{
	struct dm_bufio_client *c = b->c;

	dm_bufio_lock(c);

	BUG_ON(!b->hold_count);

	b->hold_count--;
	if (!b->hold_count) {
		wake_up(&c->free_buffer_wait);

		/*
		 * If there were errors on the buffer, and the buffer is not
		 * to be written, free the buffer. There is no point in caching
		 * invalid buffer.
		 */
		if ((b->read_error || b->write_error) &&
		    !test_bit(B_READING, &b->state) &&
		    !test_bit(B_WRITING, &b->state) &&
		    !test_bit(B_DIRTY, &b->state)) {
			__unlink_buffer(b);
			__free_buffer_wake(b);
		}
	}

	dm_bufio_unlock(c);
}
EXPORT_SYMBOL_GPL(dm_bufio_release);

void dm_bufio_mark_buffer_dirty(struct dm_buffer *b)
{
	struct dm_bufio_client *c = b->c;

	dm_bufio_lock(c);

	BUG_ON(test_bit(B_READING, &b->state));

	if (!test_and_set_bit(B_DIRTY, &b->state))
		__relink_lru(b, LIST_DIRTY);

	dm_bufio_unlock(c);
}
EXPORT_SYMBOL_GPL(dm_bufio_mark_buffer_dirty);

void dm_bufio_write_dirty_buffers_async(struct dm_bufio_client *c)
{
	LIST_HEAD(write_list);

	BUG_ON(dm_bufio_in_request());

	dm_bufio_lock(c);
	__write_dirty_buffers_async(c, 0, &write_list);
	dm_bufio_unlock(c);
	__flush_write_list(&write_list);
}
EXPORT_SYMBOL_GPL(dm_bufio_write_dirty_buffers_async);

/*
 * For performance, it is essential that the buffers are written asynchronously
 * and simultaneously (so that the block layer can merge the writes) and then
 * waited upon.
 *
 * Finally, we flush hardware disk cache.
 */
int dm_bufio_write_dirty_buffers(struct dm_bufio_client *c)
{
	int a, f;
	unsigned long buffers_processed = 0;
	struct dm_buffer *b, *tmp;

	LIST_HEAD(write_list);

	dm_bufio_lock(c);
	__write_dirty_buffers_async(c, 0, &write_list);
	dm_bufio_unlock(c);
	__flush_write_list(&write_list);
	dm_bufio_lock(c);

again:
	list_for_each_entry_safe_reverse(b, tmp, &c->lru[LIST_DIRTY], lru_list) {
		int dropped_lock = 0;

		if (buffers_processed < c->n_buffers[LIST_DIRTY])
			buffers_processed++;

		BUG_ON(test_bit(B_READING, &b->state));

		if (test_bit(B_WRITING, &b->state)) {
			if (buffers_processed < c->n_buffers[LIST_DIRTY]) {
				dropped_lock = 1;
				b->hold_count++;
				dm_bufio_unlock(c);
				wait_on_bit_io(&b->state, B_WRITING,
					       TASK_UNINTERRUPTIBLE);
				dm_bufio_lock(c);
				b->hold_count--;
			} else
				wait_on_bit_io(&b->state, B_WRITING,
					       TASK_UNINTERRUPTIBLE);
		}

		if (!test_bit(B_DIRTY, &b->state) &&
		    !test_bit(B_WRITING, &b->state))
			__relink_lru(b, LIST_CLEAN);

		dm_bufio_cond_resched();

		/*
		 * If we dropped the lock, the list is no longer consistent,
		 * so we must restart the search.
		 *
		 * In the most common case, the buffer just processed is
		 * relinked to the clean list, so we won't loop scanning the
		 * same buffer again and again.
		 *
		 * This may livelock if there is another thread simultaneously
		 * dirtying buffers, so we count the number of buffers walked
		 * and if it exceeds the total number of buffers, it means that
		 * someone is doing some writes simultaneously with us.  In
		 * this case, stop, dropping the lock.
		 */
		if (dropped_lock)
			goto again;
	}
	wake_up(&c->free_buffer_wait);
	dm_bufio_unlock(c);

	a = xchg(&c->async_write_error, 0);
	f = dm_bufio_issue_flush(c);
	if (a)
		return a;

	return f;
}
EXPORT_SYMBOL_GPL(dm_bufio_write_dirty_buffers);

/*
 * Use dm-io to send and empty barrier flush the device.
 */
int dm_bufio_issue_flush(struct dm_bufio_client *c)
{
	struct dm_io_request io_req = {
		.bi_rw = WRITE_FLUSH,
		.mem.type = DM_IO_KMEM,
		.mem.ptr.addr = NULL,
		.client = c->dm_io,
	};
	struct dm_io_region io_reg = {
		.bdev = c->bdev,
		.sector = 0,
		.count = 0,
	};

	BUG_ON(dm_bufio_in_request());

	return dm_io(&io_req, 1, &io_reg, NULL);
}
EXPORT_SYMBOL_GPL(dm_bufio_issue_flush);

/*
 * We first delete any other buffer that may be at that new location.
 *
 * Then, we write the buffer to the original location if it was dirty.
 *
 * Then, if we are the only one who is holding the buffer, relink the buffer
 * in the hash queue for the new location.
 *
 * If there was someone else holding the buffer, we write it to the new
 * location but not relink it, because that other user needs to have the buffer
 * at the same place.
 */
void dm_bufio_release_move(struct dm_buffer *b, sector_t new_block)
{
	struct dm_bufio_client *c = b->c;
	struct dm_buffer *new;

	BUG_ON(dm_bufio_in_request());

	dm_bufio_lock(c);

retry:
	new = __find(c, new_block);
	if (new) {
		if (new->hold_count) {
			__wait_for_free_buffer(c);
			goto retry;
		}

		/*
		 * FIXME: Is there any point waiting for a write that's going
		 * to be overwritten in a bit?
		 */
		__make_buffer_clean(new);
		__unlink_buffer(new);
		__free_buffer_wake(new);
	}

	BUG_ON(!b->hold_count);
	BUG_ON(test_bit(B_READING, &b->state));

	__write_dirty_buffer(b, NULL);
	if (b->hold_count == 1) {
		wait_on_bit_io(&b->state, B_WRITING,
			       TASK_UNINTERRUPTIBLE);
		set_bit(B_DIRTY, &b->state);
		__unlink_buffer(b);
		__link_buffer(b, new_block, LIST_DIRTY);
	} else {
		sector_t old_block;
		wait_on_bit_lock_io(&b->state, B_WRITING,
				    TASK_UNINTERRUPTIBLE);
		/*
		 * Relink buffer to "new_block" so that write_callback
		 * sees "new_block" as a block number.
		 * After the write, link the buffer back to old_block.
		 * All this must be done in bufio lock, so that block number
		 * change isn't visible to other threads.
		 */
		old_block = b->block;
		__unlink_buffer(b);
		__link_buffer(b, new_block, b->list_mode);
		submit_io(b, WRITE, new_block, write_endio);
		wait_on_bit_io(&b->state, B_WRITING,
			       TASK_UNINTERRUPTIBLE);
		__unlink_buffer(b);
		__link_buffer(b, old_block, b->list_mode);
	}

	dm_bufio_unlock(c);
	dm_bufio_release(b);
}
EXPORT_SYMBOL_GPL(dm_bufio_release_move);

/*
 * Free the given buffer.
 *
 * This is just a hint, if the buffer is in use or dirty, this function
 * does nothing.
 */
void dm_bufio_forget(struct dm_bufio_client *c, sector_t block)
{
	struct dm_buffer *b;

	dm_bufio_lock(c);

	b = __find(c, block);
	if (b && likely(!b->hold_count) && likely(!b->state)) {
		__unlink_buffer(b);
		__free_buffer_wake(b);
	}

	dm_bufio_unlock(c);
}
EXPORT_SYMBOL(dm_bufio_forget);

void dm_bufio_set_minimum_buffers(struct dm_bufio_client *c, unsigned n)
{
	c->minimum_buffers = n;
}
EXPORT_SYMBOL(dm_bufio_set_minimum_buffers);

unsigned dm_bufio_get_block_size(struct dm_bufio_client *c)
{
	return c->block_size;
}
EXPORT_SYMBOL_GPL(dm_bufio_get_block_size);

sector_t dm_bufio_get_device_size(struct dm_bufio_client *c)
{
	return i_size_read(c->bdev->bd_inode) >>
			   (SECTOR_SHIFT + c->sectors_per_block_bits);
}
EXPORT_SYMBOL_GPL(dm_bufio_get_device_size);

sector_t dm_bufio_get_block_number(struct dm_buffer *b)
{
	return b->block;
}
EXPORT_SYMBOL_GPL(dm_bufio_get_block_number);

void *dm_bufio_get_block_data(struct dm_buffer *b)
{
	return b->data;
}
EXPORT_SYMBOL_GPL(dm_bufio_get_block_data);

void *dm_bufio_get_aux_data(struct dm_buffer *b)
{
	return b + 1;
}
EXPORT_SYMBOL_GPL(dm_bufio_get_aux_data);

struct dm_bufio_client *dm_bufio_get_client(struct dm_buffer *b)
{
	return b->c;
}
EXPORT_SYMBOL_GPL(dm_bufio_get_client);

static void drop_buffers(struct dm_bufio_client *c)
{
	struct dm_buffer *b;
	int i;

	BUG_ON(dm_bufio_in_request());

	/*
	 * An optimization so that the buffers are not written one-by-one.
	 */
	dm_bufio_write_dirty_buffers_async(c);

	dm_bufio_lock(c);

	while ((b = __get_unclaimed_buffer(c)))
		__free_buffer_wake(b);

	for (i = 0; i < LIST_SIZE; i++)
		list_for_each_entry(b, &c->lru[i], lru_list)
			DMERR("leaked buffer %llx, hold count %u, list %d",
			      (unsigned long long)b->block, b->hold_count, i);

	for (i = 0; i < LIST_SIZE; i++)
		BUG_ON(!list_empty(&c->lru[i]));

	dm_bufio_unlock(c);
}

/*
 * We may not be able to evict this buffer if IO pending or the client
 * is still using it.  Caller is expected to know buffer is too old.
 *
 * And if GFP_NOFS is used, we must not do any I/O because we hold
 * dm_bufio_clients_lock and we would risk deadlock if the I/O gets
 * rerouted to different bufio client.
 */
static bool __try_evict_buffer(struct dm_buffer *b, gfp_t gfp)
{
	if (!(gfp & __GFP_FS)) {
		if (test_bit(B_READING, &b->state) ||
		    test_bit(B_WRITING, &b->state) ||
		    test_bit(B_DIRTY, &b->state))
			return false;
	}

	if (b->hold_count)
		return false;

	__make_buffer_clean(b);
	__unlink_buffer(b);
	__free_buffer_wake(b);

	return true;
}

static unsigned long get_retain_buffers(struct dm_bufio_client *c)
{
        unsigned long retain_bytes = ACCESS_ONCE(dm_bufio_retain_bytes);
        return retain_bytes >> (c->sectors_per_block_bits + SECTOR_SHIFT);
}

static unsigned long __scan(struct dm_bufio_client *c, unsigned long nr_to_scan,
			    gfp_t gfp_mask)
{
	int l;
	struct dm_buffer *b, *tmp;
	unsigned long freed = 0;
	unsigned long count = c->n_buffers[LIST_CLEAN] +
			      c->n_buffers[LIST_DIRTY];
	unsigned long retain_target = get_retain_buffers(c);

	for (l = 0; l < LIST_SIZE; l++) {
		list_for_each_entry_safe_reverse(b, tmp, &c->lru[l], lru_list) {
			if (__try_evict_buffer(b, gfp_mask))
				freed++;
			if (!--nr_to_scan || ((count - freed) <= retain_target))
				return freed;
			dm_bufio_cond_resched();
		}
	}
	return freed;
}

static unsigned long
dm_bufio_shrink_scan(struct shrinker *shrink, struct shrink_control *sc)
{
	struct dm_bufio_client *c;
	unsigned long freed;

	c = container_of(shrink, struct dm_bufio_client, shrinker);
	if (sc->gfp_mask & __GFP_FS)
		dm_bufio_lock(c);
	else if (!dm_bufio_trylock(c))
		return SHRINK_STOP;

	freed  = __scan(c, sc->nr_to_scan, sc->gfp_mask);
	dm_bufio_unlock(c);
	return freed;
}

static unsigned long
dm_bufio_shrink_count(struct shrinker *shrink, struct shrink_control *sc)
{
	struct dm_bufio_client *c = container_of(shrink, struct dm_bufio_client, shrinker);
	unsigned long count = READ_ONCE(c->n_buffers[LIST_CLEAN]) +
			      READ_ONCE(c->n_buffers[LIST_DIRTY]);
	unsigned long retain_target = get_retain_buffers(c);

	return (count < retain_target) ? 0 : (count - retain_target);
}

/*
 * Create the buffering interface
 */
struct dm_bufio_client *dm_bufio_client_create(struct block_device *bdev, unsigned block_size,
					       unsigned reserved_buffers, unsigned aux_size,
					       void (*alloc_callback)(struct dm_buffer *),
					       void (*write_callback)(struct dm_buffer *))
{
	int r;
	struct dm_bufio_client *c;
	unsigned i;

	BUG_ON(block_size < 1 << SECTOR_SHIFT ||
	       (block_size & (block_size - 1)));

	c = kzalloc(sizeof(*c), GFP_KERNEL);
	if (!c) {
		r = -ENOMEM;
		goto bad_client;
	}
	c->buffer_tree = RB_ROOT;

	c->bdev = bdev;
	c->block_size = block_size;
	c->sectors_per_block_bits = __ffs(block_size) - SECTOR_SHIFT;
	c->pages_per_block_bits = (__ffs(block_size) >= PAGE_SHIFT) ?
				  __ffs(block_size) - PAGE_SHIFT : 0;
	c->blocks_per_page_bits = (__ffs(block_size) < PAGE_SHIFT ?
				  PAGE_SHIFT - __ffs(block_size) : 0);

	c->aux_size = aux_size;
	c->alloc_callback = alloc_callback;
	c->write_callback = write_callback;

	for (i = 0; i < LIST_SIZE; i++) {
		INIT_LIST_HEAD(&c->lru[i]);
		c->n_buffers[i] = 0;
	}

	mutex_init(&c->lock);
	INIT_LIST_HEAD(&c->reserved_buffers);
	c->need_reserved_buffers = reserved_buffers;

	c->minimum_buffers = DM_BUFIO_MIN_BUFFERS;

	init_waitqueue_head(&c->free_buffer_wait);
	c->async_write_error = 0;

	c->dm_io = dm_io_client_create();
	if (IS_ERR(c->dm_io)) {
		r = PTR_ERR(c->dm_io);
		goto bad_dm_io;
	}

	mutex_lock(&dm_bufio_clients_lock);
	if (c->blocks_per_page_bits) {
		if (!DM_BUFIO_CACHE_NAME(c)) {
			DM_BUFIO_CACHE_NAME(c) = kasprintf(GFP_KERNEL, "dm_bufio_cache-%u", c->block_size);
			if (!DM_BUFIO_CACHE_NAME(c)) {
				r = -ENOMEM;
				mutex_unlock(&dm_bufio_clients_lock);
				goto bad_cache;
			}
		}

		if (!DM_BUFIO_CACHE(c)) {
			DM_BUFIO_CACHE(c) = kmem_cache_create(DM_BUFIO_CACHE_NAME(c),
							      c->block_size,
							      c->block_size, 0, NULL);
			if (!DM_BUFIO_CACHE(c)) {
				r = -ENOMEM;
				mutex_unlock(&dm_bufio_clients_lock);
				goto bad_cache;
			}
		}
	}
	mutex_unlock(&dm_bufio_clients_lock);

	while (c->need_reserved_buffers) {
		struct dm_buffer *b = alloc_buffer(c, GFP_KERNEL);

		if (!b) {
			r = -ENOMEM;
			goto bad_buffer;
		}
		__free_buffer_wake(b);
	}

	mutex_lock(&dm_bufio_clients_lock);
	dm_bufio_client_count++;
	list_add(&c->client_list, &dm_bufio_all_clients);
	__cache_size_refresh();
	mutex_unlock(&dm_bufio_clients_lock);

	c->shrinker.count_objects = dm_bufio_shrink_count;
	c->shrinker.scan_objects = dm_bufio_shrink_scan;
	c->shrinker.seeks = 1;
	c->shrinker.batch = 0;
	register_shrinker(&c->shrinker);

	return c;

bad_buffer:
bad_cache:
	while (!list_empty(&c->reserved_buffers)) {
		struct dm_buffer *b = list_entry(c->reserved_buffers.next,
						 struct dm_buffer, lru_list);
		list_del(&b->lru_list);
		free_buffer(b);
	}
	dm_io_client_destroy(c->dm_io);
bad_dm_io:
	kfree(c);
bad_client:
	return ERR_PTR(r);
}
EXPORT_SYMBOL_GPL(dm_bufio_client_create);

/*
 * Free the buffering interface.
 * It is required that there are no references on any buffers.
 */
void dm_bufio_client_destroy(struct dm_bufio_client *c)
{
	unsigned i;

	drop_buffers(c);

	unregister_shrinker(&c->shrinker);

	mutex_lock(&dm_bufio_clients_lock);

	list_del(&c->client_list);
	dm_bufio_client_count--;
	__cache_size_refresh();

	mutex_unlock(&dm_bufio_clients_lock);

	BUG_ON(!RB_EMPTY_ROOT(&c->buffer_tree));
	BUG_ON(c->need_reserved_buffers);

	while (!list_empty(&c->reserved_buffers)) {
		struct dm_buffer *b = list_entry(c->reserved_buffers.next,
						 struct dm_buffer, lru_list);
		list_del(&b->lru_list);
		free_buffer(b);
	}

	for (i = 0; i < LIST_SIZE; i++)
		if (c->n_buffers[i])
			DMERR("leaked buffer count %d: %ld", i, c->n_buffers[i]);

	for (i = 0; i < LIST_SIZE; i++)
		BUG_ON(c->n_buffers[i]);

	dm_io_client_destroy(c->dm_io);
	kfree(c);
}
EXPORT_SYMBOL_GPL(dm_bufio_client_destroy);

static unsigned get_max_age_hz(void)
{
	unsigned max_age = ACCESS_ONCE(dm_bufio_max_age);

	if (max_age > UINT_MAX / HZ)
		max_age = UINT_MAX / HZ;

	return max_age * HZ;
}

static bool older_than(struct dm_buffer *b, unsigned long age_hz)
{
	return time_after_eq(jiffies, b->last_accessed + age_hz);
}

static void __evict_old_buffers(struct dm_bufio_client *c, unsigned long age_hz)
{
	struct dm_buffer *b, *tmp;
	unsigned long retain_target = get_retain_buffers(c);
	unsigned long count;
	LIST_HEAD(write_list);

	dm_bufio_lock(c);

	__check_watermark(c, &write_list);
	if (unlikely(!list_empty(&write_list))) {
		dm_bufio_unlock(c);
		__flush_write_list(&write_list);
		dm_bufio_lock(c);
	}

	count = c->n_buffers[LIST_CLEAN] + c->n_buffers[LIST_DIRTY];
	list_for_each_entry_safe_reverse(b, tmp, &c->lru[LIST_CLEAN], lru_list) {
		if (count <= retain_target)
			break;

		if (!older_than(b, age_hz))
			break;

		if (__try_evict_buffer(b, 0))
			count--;

		dm_bufio_cond_resched();
	}

	dm_bufio_unlock(c);
}

static void cleanup_old_buffers(void)
{
	unsigned long max_age_hz = get_max_age_hz();
	struct dm_bufio_client *c;

	mutex_lock(&dm_bufio_clients_lock);

	__cache_size_refresh();

	list_for_each_entry(c, &dm_bufio_all_clients, client_list)
		__evict_old_buffers(c, max_age_hz);

	mutex_unlock(&dm_bufio_clients_lock);
}

static struct workqueue_struct *dm_bufio_wq;
static struct delayed_work dm_bufio_work;

static void work_fn(struct work_struct *w)
{
	cleanup_old_buffers();

	queue_delayed_work(dm_bufio_wq, &dm_bufio_work,
			   DM_BUFIO_WORK_TIMER_SECS * HZ);
}

/*----------------------------------------------------------------
 * Module setup
 *--------------------------------------------------------------*/

/*
 * This is called only once for the whole dm_bufio module.
 * It initializes memory limit.
 */
static int __init dm_bufio_init(void)
{
	__u64 mem;

	dm_bufio_allocated_kmem_cache = 0;
	dm_bufio_allocated_get_free_pages = 0;
	dm_bufio_allocated_vmalloc = 0;
	dm_bufio_current_allocated = 0;

	memset(&dm_bufio_caches, 0, sizeof dm_bufio_caches);
	memset(&dm_bufio_cache_names, 0, sizeof dm_bufio_cache_names);

	mem = (__u64)mult_frac(totalram_pages - totalhigh_pages,
			       DM_BUFIO_MEMORY_PERCENT, 100) << PAGE_SHIFT;

	if (mem > ULONG_MAX)
		mem = ULONG_MAX;

#ifdef CONFIG_MMU
	if (mem > mult_frac(VMALLOC_TOTAL, DM_BUFIO_VMALLOC_PERCENT, 100))
		mem = mult_frac(VMALLOC_TOTAL, DM_BUFIO_VMALLOC_PERCENT, 100);
#endif

	dm_bufio_default_cache_size = mem;

	mutex_lock(&dm_bufio_clients_lock);
	__cache_size_refresh();
	mutex_unlock(&dm_bufio_clients_lock);

	dm_bufio_wq = create_singlethread_workqueue("dm_bufio_cache");
	if (!dm_bufio_wq)
		return -ENOMEM;

	INIT_DELAYED_WORK(&dm_bufio_work, work_fn);
	queue_delayed_work(dm_bufio_wq, &dm_bufio_work,
			   DM_BUFIO_WORK_TIMER_SECS * HZ);

	return 0;
}

/*
 * This is called once when unloading the dm_bufio module.
 */
static void __exit dm_bufio_exit(void)
{
	int bug = 0;
	int i;

	cancel_delayed_work_sync(&dm_bufio_work);
	destroy_workqueue(dm_bufio_wq);

	for (i = 0; i < ARRAY_SIZE(dm_bufio_caches); i++)
		kmem_cache_destroy(dm_bufio_caches[i]);

	for (i = 0; i < ARRAY_SIZE(dm_bufio_cache_names); i++)
		kfree(dm_bufio_cache_names[i]);

	if (dm_bufio_client_count) {
		DMCRIT("%s: dm_bufio_client_count leaked: %d",
			__func__, dm_bufio_client_count);
		bug = 1;
	}

	if (dm_bufio_current_allocated) {
		DMCRIT("%s: dm_bufio_current_allocated leaked: %lu",
			__func__, dm_bufio_current_allocated);
		bug = 1;
	}

	if (dm_bufio_allocated_get_free_pages) {
		DMCRIT("%s: dm_bufio_allocated_get_free_pages leaked: %lu",
		       __func__, dm_bufio_allocated_get_free_pages);
		bug = 1;
	}

	if (dm_bufio_allocated_vmalloc) {
		DMCRIT("%s: dm_bufio_vmalloc leaked: %lu",
		       __func__, dm_bufio_allocated_vmalloc);
		bug = 1;
	}

	if (bug)
		BUG();
}

module_init(dm_bufio_init)
module_exit(dm_bufio_exit)

module_param_named(max_cache_size_bytes, dm_bufio_cache_size, ulong, S_IRUGO | S_IWUSR);
MODULE_PARM_DESC(max_cache_size_bytes, "Size of metadata cache");

module_param_named(max_age_seconds, dm_bufio_max_age, uint, S_IRUGO | S_IWUSR);
MODULE_PARM_DESC(max_age_seconds, "Max age of a buffer in seconds");

module_param_named(retain_bytes, dm_bufio_retain_bytes, ulong, S_IRUGO | S_IWUSR);
MODULE_PARM_DESC(retain_bytes, "Try to keep at least this many bytes cached in memory");

module_param_named(peak_allocated_bytes, dm_bufio_peak_allocated, ulong, S_IRUGO | S_IWUSR);
MODULE_PARM_DESC(peak_allocated_bytes, "Tracks the maximum allocated memory");

module_param_named(allocated_kmem_cache_bytes, dm_bufio_allocated_kmem_cache, ulong, S_IRUGO);
MODULE_PARM_DESC(allocated_kmem_cache_bytes, "Memory allocated with kmem_cache_alloc");

module_param_named(allocated_get_free_pages_bytes, dm_bufio_allocated_get_free_pages, ulong, S_IRUGO);
MODULE_PARM_DESC(allocated_get_free_pages_bytes, "Memory allocated with get_free_pages");

module_param_named(allocated_vmalloc_bytes, dm_bufio_allocated_vmalloc, ulong, S_IRUGO);
MODULE_PARM_DESC(allocated_vmalloc_bytes, "Memory allocated with vmalloc");

module_param_named(current_allocated_bytes, dm_bufio_current_allocated, ulong, S_IRUGO);
MODULE_PARM_DESC(current_allocated_bytes, "Memory currently used by the cache");

MODULE_AUTHOR("Mikulas Patocka <dm-devel@redhat.com>");
MODULE_DESCRIPTION(DM_NAME " buffered I/O library");
MODULE_LICENSE("GPL");<|MERGE_RESOLUTION|>--- conflicted
+++ resolved
@@ -830,12 +830,7 @@
 	 */
 	while (1) {
 		if (dm_bufio_cache_size_latch != 1) {
-<<<<<<< HEAD
-			b = alloc_buffer(c, GFP_NOWAIT | __GFP_NORETRY |
-					 __GFP_NOMEMALLOC | __GFP_NOWARN);
-=======
 			b = alloc_buffer(c, GFP_NOWAIT | __GFP_NORETRY | __GFP_NOMEMALLOC | __GFP_NOWARN);
->>>>>>> d6bc7e61
 			if (b)
 				return b;
 		}
