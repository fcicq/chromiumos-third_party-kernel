--- conflicted
+++ resolved
@@ -181,19 +181,17 @@
 config USB_F_FS
 	tristate
 
-<<<<<<< HEAD
 config USB_F_UAC1
 	tristate
 
 config USB_F_UAC2
 	tristate
-=======
+
 config USB_F_MTP
 	tristate
 
 config USB_F_PTP
         tristate
->>>>>>> 8bea11cc
 
 choice
 	tristate "USB Gadget Drivers"
@@ -367,12 +365,6 @@
 	  implemented in kernel space (for instance Ethernet, serial or
 	  mass storage) and other are implemented in user space.
 
-<<<<<<< HEAD
-config USB_CONFIGFS_F_UAC1
-	boolean "Audio Class 1.0"
-	depends on USB_CONFIGFS
-	depends on SND
-=======
 config USB_CONFIGFS_F_MTP
         boolean "MTP gadget"
         depends on USB_CONFIGFS
@@ -395,9 +387,10 @@
 	  state changes. The gadget can be in any of the following
 	  three states: "CONNECTED/DISCONNECTED/CONFIGURED"
 
-config USB_ZERO
-	tristate "Gadget Zero (DEVELOPMENT)"
->>>>>>> 8bea11cc
+config USB_CONFIGFS_F_UAC1
+	boolean "Audio Class 1.0"
+	depends on USB_CONFIGFS
+	depends on SND
 	select USB_LIBCOMPOSITE
 	select SND_PCM
 	select USB_F_UAC1
@@ -425,435 +418,8 @@
 	  received from the USB Host and choose to provide whatever it
 	  wants as audio data to the USB Host.
 
-<<<<<<< HEAD
 source "drivers/usb/gadget/legacy/Kconfig"
-=======
-	  Say "y" to link the driver statically, or "m" to build a
-	  dynamically linked module called "g_audio".
-
-config GADGET_UAC1
-	bool "UAC 1.0 (Legacy)"
-	depends on USB_AUDIO
-	help
-	  If you instead want older UAC Spec-1.0 driver that also has audio
-	  paths hardwired to the Audio codec chip on-board and doesn't work
-	  without one.
-
-config USB_ETH
-	tristate "Ethernet Gadget (with CDC Ethernet support)"
-	depends on NET
-	select USB_LIBCOMPOSITE
-	select USB_U_ETHER
-	select USB_F_ECM
-	select USB_F_SUBSET
-	select CRC32
-	help
-	  This driver implements Ethernet style communication, in one of
-	  several ways:
-	  
-	   - The "Communication Device Class" (CDC) Ethernet Control Model.
-	     That protocol is often avoided with pure Ethernet adapters, in
-	     favor of simpler vendor-specific hardware, but is widely
-	     supported by firmware for smart network devices.
-
-	   - On hardware can't implement that protocol, a simple CDC subset
-	     is used, placing fewer demands on USB.
-
-	   - CDC Ethernet Emulation Model (EEM) is a newer standard that has
-	     a simpler interface that can be used by more USB hardware.
-
-	  RNDIS support is an additional option, more demanding than than
-	  subset.
-
-	  Within the USB device, this gadget driver exposes a network device
-	  "usbX", where X depends on what other networking devices you have.
-	  Treat it like a two-node Ethernet link:  host, and gadget.
-
-	  The Linux-USB host-side "usbnet" driver interoperates with this
-	  driver, so that deep I/O queues can be supported.  On 2.4 kernels,
-	  use "CDCEther" instead, if you're using the CDC option. That CDC
-	  mode should also interoperate with standard CDC Ethernet class
-	  drivers on other host operating systems.
-
-	  Say "y" to link the driver statically, or "m" to build a
-	  dynamically linked module called "g_ether".
-
-config USB_ETH_RNDIS
-	bool "RNDIS support"
-	depends on USB_ETH
-	select USB_LIBCOMPOSITE
-	select USB_F_RNDIS
-	default y
-	help
-	   Microsoft Windows XP bundles the "Remote NDIS" (RNDIS) protocol,
-	   and Microsoft provides redistributable binary RNDIS drivers for
-	   older versions of Windows.
-
-	   If you say "y" here, the Ethernet gadget driver will try to provide
-	   a second device configuration, supporting RNDIS to talk to such
-	   Microsoft USB hosts.
-	   
-	   To make MS-Windows work with this, use Documentation/usb/linux.inf
-	   as the "driver info file".  For versions of MS-Windows older than
-	   XP, you'll need to download drivers from Microsoft's website; a URL
-	   is given in comments found in that info file.
-
-config USB_ETH_EEM
-       bool "Ethernet Emulation Model (EEM) support"
-       depends on USB_ETH
-	select USB_LIBCOMPOSITE
-	select USB_F_EEM
-       default n
-       help
-         CDC EEM is a newer USB standard that is somewhat simpler than CDC ECM
-         and therefore can be supported by more hardware.  Technically ECM and
-         EEM are designed for different applications.  The ECM model extends
-         the network interface to the target (e.g. a USB cable modem), and the
-         EEM model is for mobile devices to communicate with hosts using
-         ethernet over USB.  For Linux gadgets, however, the interface with
-         the host is the same (a usbX device), so the differences are minimal.
-
-         If you say "y" here, the Ethernet gadget driver will use the EEM
-         protocol rather than ECM.  If unsure, say "n".
-
-config USB_G_NCM
-	tristate "Network Control Model (NCM) support"
-	depends on NET
-	select USB_LIBCOMPOSITE
-	select USB_U_ETHER
-	select USB_F_NCM
-	select CRC32
-	help
-	  This driver implements USB CDC NCM subclass standard. NCM is
-	  an advanced protocol for Ethernet encapsulation, allows grouping
-	  of several ethernet frames into one USB transfer and different
-	  alignment possibilities.
-
-	  Say "y" to link the driver statically, or "m" to build a
-	  dynamically linked module called "g_ncm".
-
-config USB_GADGETFS
-	tristate "Gadget Filesystem"
-	help
-	  This driver provides a filesystem based API that lets user mode
-	  programs implement a single-configuration USB device, including
-	  endpoint I/O and control requests that don't relate to enumeration.
-	  All endpoints, transfer speeds, and transfer types supported by
-	  the hardware are available, through read() and write() calls.
-
-	  Say "y" to link the driver statically, or "m" to build a
-	  dynamically linked module called "gadgetfs".
-
-config USB_FUNCTIONFS
-	tristate "Function Filesystem"
-	select USB_LIBCOMPOSITE
-	select USB_F_FS
-	select USB_FUNCTIONFS_GENERIC if !(USB_FUNCTIONFS_ETH || USB_FUNCTIONFS_RNDIS)
-	help
-	  The Function Filesystem (FunctionFS) lets one create USB
-	  composite functions in user space in the same way GadgetFS
-	  lets one create USB gadgets in user space.  This allows creation
-	  of composite gadgets such that some of the functions are
-	  implemented in kernel space (for instance Ethernet, serial or
-	  mass storage) and other are implemented in user space.
-
-	  If you say "y" or "m" here you will be able what kind of
-	  configurations the gadget will provide.
-
-	  Say "y" to link the driver statically, or "m" to build
-	  a dynamically linked module called "g_ffs".
-
-config USB_FUNCTIONFS_ETH
-	bool "Include configuration with CDC ECM (Ethernet)"
-	depends on USB_FUNCTIONFS && NET
-	select USB_U_ETHER
-	select USB_F_ECM
-	select USB_F_SUBSET
-	help
-	  Include a configuration with CDC ECM function (Ethernet) and the
-	  Function Filesystem.
-
-config USB_FUNCTIONFS_RNDIS
-	bool "Include configuration with RNDIS (Ethernet)"
-	depends on USB_FUNCTIONFS && NET
-	select USB_U_ETHER
-	select USB_F_RNDIS
-	help
-	  Include a configuration with RNDIS function (Ethernet) and the Filesystem.
-
-config USB_FUNCTIONFS_GENERIC
-	bool "Include 'pure' configuration"
-	depends on USB_FUNCTIONFS
-	help
-	  Include a configuration with the Function Filesystem alone with
-	  no Ethernet interface.
-
-config USB_MASS_STORAGE
-	tristate "Mass Storage Gadget"
-	depends on BLOCK
-	select USB_LIBCOMPOSITE
-	select USB_F_MASS_STORAGE
-	help
-	  The Mass Storage Gadget acts as a USB Mass Storage disk drive.
-	  As its storage repository it can use a regular file or a block
-	  device (in much the same way as the "loop" device driver),
-	  specified as a module parameter or sysfs option.
-
-	  This driver is a replacement for now removed File-backed
-	  Storage Gadget (g_file_storage).
-
-	  Say "y" to link the driver statically, or "m" to build
-	  a dynamically linked module called "g_mass_storage".
-
-config USB_GADGET_TARGET
-	tristate "USB Gadget Target Fabric Module"
-	depends on TARGET_CORE
-	select USB_LIBCOMPOSITE
-	help
-	  This fabric is an USB gadget. Two USB protocols are supported that is
-	  BBB or BOT (Bulk Only Transport) and UAS (USB Attached SCSI). BOT is
-	  advertised on alternative interface 0 (primary) and UAS is on
-	  alternative interface 1. Both protocols can work on USB2.0 and USB3.0.
-	  UAS utilizes the USB 3.0 feature called streams support.
-
-config USB_G_SERIAL
-	tristate "Serial Gadget (with CDC ACM and CDC OBEX support)"
-	depends on TTY
-	select USB_U_SERIAL
-	select USB_F_ACM
-	select USB_F_SERIAL
-	select USB_F_OBEX
-	select USB_LIBCOMPOSITE
-	help
-	  The Serial Gadget talks to the Linux-USB generic serial driver.
-	  This driver supports a CDC-ACM module option, which can be used
-	  to interoperate with MS-Windows hosts or with the Linux-USB
-	  "cdc-acm" driver.
-
-	  This driver also supports a CDC-OBEX option.  You will need a
-	  user space OBEX server talking to /dev/ttyGS*, since the kernel
-	  itself doesn't implement the OBEX protocol.
-
-	  Say "y" to link the driver statically, or "m" to build a
-	  dynamically linked module called "g_serial".
-
-	  For more information, see Documentation/usb/gadget_serial.txt
-	  which includes instructions and a "driver info file" needed to
-	  make MS-Windows work with CDC ACM.
-
-config USB_MIDI_GADGET
-	tristate "MIDI Gadget"
-	depends on SND
-	select USB_LIBCOMPOSITE
-	select SND_RAWMIDI
-	help
-	  The MIDI Gadget acts as a USB Audio device, with one MIDI
-	  input and one MIDI output. These MIDI jacks appear as
-	  a sound "card" in the ALSA sound system. Other MIDI
-	  connections can then be made on the gadget system, using
-	  ALSA's aconnect utility etc.
-
-	  Say "y" to link the driver statically, or "m" to build a
-	  dynamically linked module called "g_midi".
-
-config USB_G_PRINTER
-	tristate "Printer Gadget"
-	select USB_LIBCOMPOSITE
-	help
-	  The Printer Gadget channels data between the USB host and a
-	  userspace program driving the print engine. The user space
-	  program reads and writes the device file /dev/g_printer to
-	  receive or send printer data. It can use ioctl calls to
-	  the device file to get or set printer status.
-
-	  Say "y" to link the driver statically, or "m" to build a
-	  dynamically linked module called "g_printer".
-
-	  For more information, see Documentation/usb/gadget_printer.txt
-	  which includes sample code for accessing the device file.
-
-config USB_G_ANDROID
-	boolean "Android Composite Gadget"
-	select USB_F_ACM
-	select USB_LIBCOMPOSITE
-	select USB_U_SERIAL
-	help
-	  The Android Composite Gadget supports multiple USB
-	  functions: adb, acm, mass storage, mtp, accessory
-	  and rndis.
-	  Each function can be configured and enabled/disabled
-	  dynamically from userspace through a sysfs interface.
-
-config USB_ANDROID_RNDIS_DWORD_ALIGNED
-	boolean "Use double word aligned"
-	depends on USB_G_ANDROID
-	help
-		Provides dword aligned for DMA controller.
-
-if TTY
-
-config USB_CDC_COMPOSITE
-	tristate "CDC Composite Device (Ethernet and ACM)"
-	depends on NET
-	select USB_LIBCOMPOSITE
-	select USB_U_SERIAL
-	select USB_U_ETHER
-	select USB_F_ACM
-	select USB_F_ECM
-	help
-	  This driver provides two functions in one configuration:
-	  a CDC Ethernet (ECM) link, and a CDC ACM (serial port) link.
-
-	  This driver requires four bulk and two interrupt endpoints,
-	  plus the ability to handle altsettings.  Not all peripheral
-	  controllers are that capable.
-
-	  Say "y" to link the driver statically, or "m" to build a
-	  dynamically linked module.
-
-config USB_G_NOKIA
-	tristate "Nokia composite gadget"
-	depends on PHONET
-	select USB_LIBCOMPOSITE
-	select USB_U_SERIAL
-	select USB_U_ETHER
-	select USB_F_ACM
-	select USB_F_OBEX
-	select USB_F_PHONET
-	select USB_F_ECM
-	help
-	  The Nokia composite gadget provides support for acm, obex
-	  and phonet in only one composite gadget driver.
-
-	  It's only really useful for N900 hardware. If you're building
-	  a kernel for N900, say Y or M here. If unsure, say N.
-
-config USB_G_ACM_MS
-	tristate "CDC Composite Device (ACM and mass storage)"
-	depends on BLOCK
-	select USB_LIBCOMPOSITE
-	select USB_U_SERIAL
-	select USB_F_ACM
-	select USB_F_MASS_STORAGE
-	help
-	  This driver provides two functions in one configuration:
-	  a mass storage, and a CDC ACM (serial port) link.
-
-	  Say "y" to link the driver statically, or "m" to build a
-	  dynamically linked module called "g_acm_ms".
-
-config USB_G_MULTI
-	tristate "Multifunction Composite Gadget"
-	depends on BLOCK && NET
-	select USB_G_MULTI_CDC if !USB_G_MULTI_RNDIS
-	select USB_LIBCOMPOSITE
-	select USB_U_SERIAL
-	select USB_U_ETHER
-	select USB_F_ACM
-	select USB_F_MASS_STORAGE
-	help
-	  The Multifunction Composite Gadget provides Ethernet (RNDIS
-	  and/or CDC Ethernet), mass storage and ACM serial link
-	  interfaces.
-
-	  You will be asked to choose which of the two configurations is
-	  to be available in the gadget.  At least one configuration must
-	  be chosen to make the gadget usable.  Selecting more than one
-	  configuration will prevent Windows from automatically detecting
-	  the gadget as a composite gadget, so an INF file will be needed to
-	  use the gadget.
-
-	  Say "y" to link the driver statically, or "m" to build a
-	  dynamically linked module called "g_multi".
-
-config USB_G_MULTI_RNDIS
-	bool "RNDIS + CDC Serial + Storage configuration"
-	depends on USB_G_MULTI
-	select USB_F_RNDIS
-	default y
-	help
-	  This option enables a configuration with RNDIS, CDC Serial and
-	  Mass Storage functions available in the Multifunction Composite
-	  Gadget.  This is the configuration dedicated for Windows since RNDIS
-	  is Microsoft's protocol.
-
-	  If unsure, say "y".
-
-config USB_G_MULTI_CDC
-	bool "CDC Ethernet + CDC Serial + Storage configuration"
-	depends on USB_G_MULTI
-	default n
-	select USB_F_ECM
-	help
-	  This option enables a configuration with CDC Ethernet (ECM), CDC
-	  Serial and Mass Storage functions available in the Multifunction
-	  Composite Gadget.
-
-	  If unsure, say "y".
-
-endif # TTY
-
-config USB_G_HID
-	tristate "HID Gadget"
-	select USB_LIBCOMPOSITE
-	help
-	  The HID gadget driver provides generic emulation of USB
-	  Human Interface Devices (HID).
-
-	  For more information, see Documentation/usb/gadget_hid.txt which
-	  includes sample code for accessing the device files.
-
-	  Say "y" to link the driver statically, or "m" to build a
-	  dynamically linked module called "g_hid".
-
-# Standalone / single function gadgets
-config USB_G_DBGP
-	tristate "EHCI Debug Device Gadget"
-	depends on TTY
-	select USB_LIBCOMPOSITE
-	help
-	  This gadget emulates an EHCI Debug device. This is useful when you want
-	  to interact with an EHCI Debug Port.
-
-	  Say "y" to link the driver statically, or "m" to build a
-	  dynamically linked module called "g_dbgp".
-
-if USB_G_DBGP
-choice
-	prompt "EHCI Debug Device mode"
-	default USB_G_DBGP_SERIAL
-
-config USB_G_DBGP_PRINTK
-	depends on USB_G_DBGP
-	bool "printk"
-	help
-	  Directly printk() received data. No interaction.
-
-config USB_G_DBGP_SERIAL
-	depends on USB_G_DBGP
-	select USB_U_SERIAL
-	bool "serial"
-	help
-	  Userland can interact using /dev/ttyGSxxx.
+
 endchoice
-endif
-
-# put drivers that need isochronous transfer support (for audio
-# or video class gadget drivers), or specific hardware, here.
-config USB_G_WEBCAM
-	tristate "USB Webcam Gadget"
-	depends on VIDEO_DEV
-	select USB_LIBCOMPOSITE
-	select VIDEOBUF2_VMALLOC
-	help
-	  The Webcam Gadget acts as a composite USB Audio and Video Class
-	  device. It provides a userspace API to process UVC control requests
-	  and stream video data to the host.
-
-	  Say "y" to link the driver statically, or "m" to build a
-	  dynamically linked module called "g_webcam".
->>>>>>> 8bea11cc
-
-endchoice
 
 endif # USB_GADGET