/*
 * Freescale USB device/endpoint management registers
 */
#ifndef __FSL_USB2_UDC_H
#define __FSL_USB2_UDC_H

/* ### define USB registers here
 */
#define USB_MAX_CTRL_PAYLOAD		64
#define USB_DR_SYS_OFFSET		0x400
#define USB_NR_EP			CONFIG_UDC_FSL_NR_ENDPOINTS

 /* USB DR device mode registers (Little Endian) */
struct usb_dr_device {
	/* Capability register */
	u8 res1[256];
	u16 caplength;		/* Capability Register Length */
	u16 hciversion;		/* Host Controller Interface Version */
	u32 hcsparams;		/* Host Controller Structual Parameters */
	u32 hccparams;		/* Host Controller Capability Parameters */
	u8 res2[20];
	u32 dciversion;		/* Device Controller Interface Version */
	u32 dccparams;		/* Device Controller Capability Parameters */
	u8 res3[24];
	/* Operation register */
	u32 usbcmd;		/* USB Command Register */
	u32 usbsts;		/* USB Status Register */
	u32 usbintr;		/* USB Interrupt Enable Register */
	u32 frindex;		/* Frame Index Register */
	u8 res4[4];
	u32 deviceaddr;		/* Device Address */
	u32 endpointlistaddr;	/* Endpoint List Address Register */
	u8 res5[4];
	u32 burstsize;		/* Master Interface Data Burst Size Register */
	u32 txttfilltuning;	/* Transmit FIFO Tuning Controls Register */
	u8 res6[24];
	u32 configflag;		/* Configure Flag Register */
	u32 portsc1;		/* Port 1 Status and Control Register */
	u8 res7[28];
	u32 otgsc;		/* On-The-Go Status and Control */
	u32 usbmode;		/* USB Mode Register */
	u32 endptsetupstat;	/* Endpoint Setup Status Register */
	u32 endpointprime;	/* Endpoint Initialization Register */
	u32 endptflush;		/* Endpoint Flush Register */
	u32 endptstatus;	/* Endpoint Status Register */
	u32 endptcomplete;	/* Endpoint Complete Register */
	u32 endptctrl[USB_NR_EP];	/* Endpoint Control Registers */
};

 /* USB DR host mode registers (Little Endian) */
struct usb_dr_host {
	/* Capability register */
	u8 res1[256];
	u16 caplength;		/* Capability Register Length */
	u16 hciversion;		/* Host Controller Interface Version */
	u32 hcsparams;		/* Host Controller Structual Parameters */
	u32 hccparams;		/* Host Controller Capability Parameters */
	u8 res2[20];
	u32 dciversion;		/* Device Controller Interface Version */
	u32 dccparams;		/* Device Controller Capability Parameters */
	u8 res3[24];
	/* Operation register */
	u32 usbcmd;		/* USB Command Register */
	u32 usbsts;		/* USB Status Register */
	u32 usbintr;		/* USB Interrupt Enable Register */
	u32 frindex;		/* Frame Index Register */
	u8 res4[4];
	u32 periodiclistbase;	/* Periodic Frame List Base Address Register */
	u32 asynclistaddr;	/* Current Asynchronous List Address Register */
	u8 res5[4];
	u32 burstsize;		/* Master Interface Data Burst Size Register */
	u32 txttfilltuning;	/* Transmit FIFO Tuning Controls Register */
	u8 res6[24];
	u32 configflag;		/* Configure Flag Register */
	u32 portsc1;		/* Port 1 Status and Control Register */
	u8 res7[28];
	u32 otgsc;		/* On-The-Go Status and Control */
	u32 usbmode;		/* USB Mode Register */
	u32 endptsetupstat;	/* Endpoint Setup Status Register */
	u32 endpointprime;	/* Endpoint Initialization Register */
	u32 endptflush;		/* Endpoint Flush Register */
	u32 endptstatus;	/* Endpoint Status Register */
	u32 endptcomplete;	/* Endpoint Complete Register */
	u32 endptctrl[6];	/* Endpoint Control Registers */
};

 /* non-EHCI USB system interface registers (Big Endian) */
#if defined(CONFIG_ARCH_TEGRA)
struct usb_sys_interface {
	u32 suspend_ctrl;
	u32 vbus_sensors;
	u32 vbus_wakeup;
	u32 vbus_alt_status;
	u32 legacy_ctrl;
};
#else
struct usb_sys_interface {
	u32 snoop1;
	u32 snoop2;
	u32 age_cnt_thresh;	/* Age Count Threshold Register */
	u32 pri_ctrl;		/* Priority Control Register */
	u32 si_ctrl;		/* System Interface Control Register */
	u8 res[236];
	u32 control;		/* General Purpose Control Register */
};
#endif

/* ep0 transfer state */
#define WAIT_FOR_SETUP          0
#define DATA_STATE_XMIT         1
#define DATA_STATE_NEED_ZLP     2
#define WAIT_FOR_OUT_STATUS     3
#define DATA_STATE_RECV         4

/* Device Controller Capability Parameter register */
#define DCCPARAMS_DC				0x00000080
#define DCCPARAMS_DEN_MASK			0x0000001f

/* Frame Index Register Bit Masks */
#define	USB_FRINDEX_MASKS			0x3fff
/* USB CMD  Register Bit Masks */
#define  USB_CMD_RUN_STOP                     0x00000001
#define  USB_CMD_CTRL_RESET                   0x00000002
#define  USB_CMD_PERIODIC_SCHEDULE_EN         0x00000010
#define  USB_CMD_ASYNC_SCHEDULE_EN            0x00000020
#define  USB_CMD_INT_AA_DOORBELL              0x00000040
#define  USB_CMD_ASP                          0x00000300
#define  USB_CMD_ASYNC_SCH_PARK_EN            0x00000800
#define  USB_CMD_SUTW                         0x00002000
#define  USB_CMD_ATDTW                        0x00004000
#define  USB_CMD_ITC                          0x00FF0000

/* bit 15,3,2 are frame list size */
#define  USB_CMD_FRAME_SIZE_1024              0x00000000
#define  USB_CMD_FRAME_SIZE_512               0x00000004
#define  USB_CMD_FRAME_SIZE_256               0x00000008
#define  USB_CMD_FRAME_SIZE_128               0x0000000C
#define  USB_CMD_FRAME_SIZE_64                0x00008000
#define  USB_CMD_FRAME_SIZE_32                0x00008004
#define  USB_CMD_FRAME_SIZE_16                0x00008008
#define  USB_CMD_FRAME_SIZE_8                 0x0000800C

/* bit 9-8 are async schedule park mode count */
#define  USB_CMD_ASP_00                       0x00000000
#define  USB_CMD_ASP_01                       0x00000100
#define  USB_CMD_ASP_10                       0x00000200
#define  USB_CMD_ASP_11                       0x00000300
#define  USB_CMD_ASP_BIT_POS                  8

/* bit 23-16 are interrupt threshold control */
#define  USB_CMD_ITC_NO_THRESHOLD             0x00000000
#define  USB_CMD_ITC_1_MICRO_FRM              0x00010000
#define  USB_CMD_ITC_2_MICRO_FRM              0x00020000
#define  USB_CMD_ITC_4_MICRO_FRM              0x00040000
#define  USB_CMD_ITC_8_MICRO_FRM              0x00080000
#define  USB_CMD_ITC_16_MICRO_FRM             0x00100000
#define  USB_CMD_ITC_32_MICRO_FRM             0x00200000
#define  USB_CMD_ITC_64_MICRO_FRM             0x00400000
#define  USB_CMD_ITC_BIT_POS                  16

/* USB STS Register Bit Masks */
#define  USB_STS_INT                          0x00000001
#define  USB_STS_ERR                          0x00000002
#define  USB_STS_PORT_CHANGE                  0x00000004
#define  USB_STS_FRM_LST_ROLL                 0x00000008
#define  USB_STS_SYS_ERR                      0x00000010
#define  USB_STS_IAA                          0x00000020
#define  USB_STS_RESET                        0x00000040
#define  USB_STS_SOF                          0x00000080
#define  USB_STS_SUSPEND                      0x00000100
#define  USB_STS_HC_HALTED                    0x00001000
#define  USB_STS_RCL                          0x00002000
#define  USB_STS_PERIODIC_SCHEDULE            0x00004000
#define  USB_STS_ASYNC_SCHEDULE               0x00008000

/* USB INTR Register Bit Masks */
#define  USB_INTR_INT_EN                      0x00000001
#define  USB_INTR_ERR_INT_EN                  0x00000002
#define  USB_INTR_PTC_DETECT_EN               0x00000004
#define  USB_INTR_FRM_LST_ROLL_EN             0x00000008
#define  USB_INTR_SYS_ERR_EN                  0x00000010
#define  USB_INTR_ASYN_ADV_EN                 0x00000020
#define  USB_INTR_RESET_EN                    0x00000040
#define  USB_INTR_SOF_EN                      0x00000080
#define  USB_INTR_DEVICE_SUSPEND              0x00000100

/* Device Address bit masks */
#define  USB_DEVICE_ADDRESS_MASK              0xFE000000
#define  USB_DEVICE_ADDRESS_BIT_POS           25

/* endpoint list address bit masks */
#define USB_EP_LIST_ADDRESS_MASK              0xfffff800

/* PORTSCX  Register Bit Masks */
#define  PORTSCX_CURRENT_CONNECT_STATUS       0x00000001
#define  PORTSCX_CONNECT_STATUS_CHANGE        0x00000002
#define  PORTSCX_PORT_ENABLE                  0x00000004
#define  PORTSCX_PORT_EN_DIS_CHANGE           0x00000008
#define  PORTSCX_OVER_CURRENT_ACT             0x00000010
#define  PORTSCX_OVER_CURRENT_CHG             0x00000020
#define  PORTSCX_PORT_FORCE_RESUME            0x00000040
#define  PORTSCX_PORT_SUSPEND                 0x00000080
#define  PORTSCX_PORT_RESET                   0x00000100
#define  PORTSCX_LINE_STATUS_BITS             0x00000C00
#define  PORTSCX_PORT_POWER                   0x00001000
#define  PORTSCX_PORT_INDICTOR_CTRL           0x0000C000
#define  PORTSCX_PORT_TEST_CTRL               0x000F0000
#define  PORTSCX_WAKE_ON_CONNECT_EN           0x00100000
#define  PORTSCX_WAKE_ON_CONNECT_DIS          0x00200000
#define  PORTSCX_WAKE_ON_OVER_CURRENT         0x00400000
#define  PORTSCX_PHY_LOW_POWER_SPD            0x00800000
#define  PORTSCX_PORT_FORCE_FULL_SPEED        0x01000000
#define  PORTSCX_PORT_SPEED_MASK              0x0C000000
#define  PORTSCX_PORT_WIDTH                   0x10000000
#define  PORTSCX_PHY_TYPE_SEL                 0xC0000000

/* bit 11-10 are line status */
#define  PORTSCX_LINE_STATUS_SE0              0x00000000
#define  PORTSCX_LINE_STATUS_JSTATE           0x00000400
#define  PORTSCX_LINE_STATUS_KSTATE           0x00000800
#define  PORTSCX_LINE_STATUS_UNDEF            0x00000C00
#define  PORTSCX_LINE_STATUS_BIT_POS          10

/* bit 15-14 are port indicator control */
#define  PORTSCX_PIC_OFF                      0x00000000
#define  PORTSCX_PIC_AMBER                    0x00004000
#define  PORTSCX_PIC_GREEN                    0x00008000
#define  PORTSCX_PIC_UNDEF                    0x0000C000
#define  PORTSCX_PIC_BIT_POS                  14

/* bit 19-16 are port test control */
#define  PORTSCX_PTC_DISABLE                  0x00000000
#define  PORTSCX_PTC_JSTATE                   0x00010000
#define  PORTSCX_PTC_KSTATE                   0x00020000
#define  PORTSCX_PTC_SEQNAK                   0x00030000
#define  PORTSCX_PTC_PACKET                   0x00040000
#define  PORTSCX_PTC_FORCE_EN                 0x00050000
#define  PORTSCX_PTC_BIT_POS                  16

/* bit 27-26 are port speed */
#define  PORTSCX_PORT_SPEED_FULL              0x00000000
#define  PORTSCX_PORT_SPEED_LOW               0x04000000
#define  PORTSCX_PORT_SPEED_HIGH              0x08000000
#define  PORTSCX_PORT_SPEED_UNDEF             0x0C000000
#define  PORTSCX_SPEED_BIT_POS                26

/* bit 28 is parallel transceiver width for UTMI interface */
#define  PORTSCX_PTW                          0x10000000
#define  PORTSCX_PTW_8BIT                     0x00000000
#define  PORTSCX_PTW_16BIT                    0x10000000

/* bit 31-30 are port transceiver select */
#define  PORTSCX_PTS_UTMI                     0x00000000
#define  PORTSCX_PTS_ULPI                     0x80000000
#define  PORTSCX_PTS_FSLS                     0xC0000000
#define  PORTSCX_PTS_BIT_POS                  30

/* otgsc Register Bit Masks */
#define  OTGSC_CTRL_VUSB_DISCHARGE            0x00000001
#define  OTGSC_CTRL_VUSB_CHARGE               0x00000002
#define  OTGSC_CTRL_OTG_TERM                  0x00000008
#define  OTGSC_CTRL_DATA_PULSING              0x00000010
#define  OTGSC_STS_USB_ID                     0x00000100
#define  OTGSC_STS_A_VBUS_VALID               0x00000200
#define  OTGSC_STS_A_SESSION_VALID            0x00000400
#define  OTGSC_STS_B_SESSION_VALID            0x00000800
#define  OTGSC_STS_B_SESSION_END              0x00001000
#define  OTGSC_STS_1MS_TOGGLE                 0x00002000
#define  OTGSC_STS_DATA_PULSING               0x00004000
#define  OTGSC_INTSTS_USB_ID                  0x00010000
#define  OTGSC_INTSTS_A_VBUS_VALID            0x00020000
#define  OTGSC_INTSTS_A_SESSION_VALID         0x00040000
#define  OTGSC_INTSTS_B_SESSION_VALID         0x00080000
#define  OTGSC_INTSTS_B_SESSION_END           0x00100000
#define  OTGSC_INTSTS_1MS                     0x00200000
#define  OTGSC_INTSTS_DATA_PULSING            0x00400000
#define  OTGSC_INTR_USB_ID                    0x01000000
#define  OTGSC_INTR_A_VBUS_VALID              0x02000000
#define  OTGSC_INTR_A_SESSION_VALID           0x04000000
#define  OTGSC_INTR_B_SESSION_VALID           0x08000000
#define  OTGSC_INTR_B_SESSION_END             0x10000000
#define  OTGSC_INTR_1MS_TIMER                 0x20000000
#define  OTGSC_INTR_DATA_PULSING              0x40000000

/* USB MODE Register Bit Masks */
#define  USB_MODE_CTRL_MODE_IDLE              0x00000000
#define  USB_MODE_CTRL_MODE_DEVICE            0x00000002
#define  USB_MODE_CTRL_MODE_HOST              0x00000003
#define  USB_MODE_CTRL_MODE_RSV               0x00000001
#define  USB_MODE_SETUP_LOCK_OFF              0x00000008
#define  USB_MODE_STREAM_DISABLE              0x00000010
/* Endpoint Flush Register */
#define EPFLUSH_TX_OFFSET		      0x00010000
#define EPFLUSH_RX_OFFSET		      0x00000000

/* Endpoint Setup Status bit masks */
#define  EP_SETUP_STATUS_MASK                 0x0000003F
#define  EP_SETUP_STATUS_EP0		      0x00000001

/* ENDPOINTCTRLx  Register Bit Masks */
#define  EPCTRL_TX_ENABLE                     0x00800000
#define  EPCTRL_TX_DATA_TOGGLE_RST            0x00400000	/* Not EP0 */
#define  EPCTRL_TX_DATA_TOGGLE_INH            0x00200000	/* Not EP0 */
#define  EPCTRL_TX_TYPE                       0x000C0000
#define  EPCTRL_TX_DATA_SOURCE                0x00020000	/* Not EP0 */
#define  EPCTRL_TX_EP_STALL                   0x00010000
#define  EPCTRL_RX_ENABLE                     0x00000080
#define  EPCTRL_RX_DATA_TOGGLE_RST            0x00000040	/* Not EP0 */
#define  EPCTRL_RX_DATA_TOGGLE_INH            0x00000020	/* Not EP0 */
#define  EPCTRL_RX_TYPE                       0x0000000C
#define  EPCTRL_RX_DATA_SINK                  0x00000002	/* Not EP0 */
#define  EPCTRL_RX_EP_STALL                   0x00000001

/* bit 19-18 and 3-2 are endpoint type */
#define  EPCTRL_EP_TYPE_CONTROL               0
#define  EPCTRL_EP_TYPE_ISO                   1
#define  EPCTRL_EP_TYPE_BULK                  2
#define  EPCTRL_EP_TYPE_INTERRUPT             3
#define  EPCTRL_TX_EP_TYPE_SHIFT              18
#define  EPCTRL_RX_EP_TYPE_SHIFT              2

/* SNOOPn Register Bit Masks */
#define  SNOOP_ADDRESS_MASK                   0xFFFFF000
#define  SNOOP_SIZE_ZERO                      0x00	/* snooping disable */
#define  SNOOP_SIZE_4KB                       0x0B	/* 4KB snoop size */
#define  SNOOP_SIZE_8KB                       0x0C
#define  SNOOP_SIZE_16KB                      0x0D
#define  SNOOP_SIZE_32KB                      0x0E
#define  SNOOP_SIZE_64KB                      0x0F
#define  SNOOP_SIZE_128KB                     0x10
#define  SNOOP_SIZE_256KB                     0x11
#define  SNOOP_SIZE_512KB                     0x12
#define  SNOOP_SIZE_1MB                       0x13
#define  SNOOP_SIZE_2MB                       0x14
#define  SNOOP_SIZE_4MB                       0x15
#define  SNOOP_SIZE_8MB                       0x16
#define  SNOOP_SIZE_16MB                      0x17
#define  SNOOP_SIZE_32MB                      0x18
#define  SNOOP_SIZE_64MB                      0x19
#define  SNOOP_SIZE_128MB                     0x1A
#define  SNOOP_SIZE_256MB                     0x1B
#define  SNOOP_SIZE_512MB                     0x1C
#define  SNOOP_SIZE_1GB                       0x1D
#define  SNOOP_SIZE_2GB                       0x1E	/* 2GB snoop size */

/* pri_ctrl Register Bit Masks */
#define  PRI_CTRL_PRI_LVL1                    0x0000000C
#define  PRI_CTRL_PRI_LVL0                    0x00000003

/* si_ctrl Register Bit Masks */
#define  SI_CTRL_ERR_DISABLE                  0x00000010
#define  SI_CTRL_IDRC_DISABLE                 0x00000008
#define  SI_CTRL_RD_SAFE_EN                   0x00000004
#define  SI_CTRL_RD_PREFETCH_DISABLE          0x00000002
#define  SI_CTRL_RD_PREFEFETCH_VAL            0x00000001

/* control Register Bit Masks */
#define  USB_CTRL_IOENB                       0x00000004
#define  USB_CTRL_ULPI_INT0EN                 0x00000001

/* Endpoint Queue Head data struct
 * Rem: all the variables of qh are LittleEndian Mode
 * and NEXT_POINTER_MASK should operate on a LittleEndian, Phy Addr
 */
struct ep_queue_head {
	u32 max_pkt_length;	/* Mult(31-30) , Zlt(29) , Max Pkt len
				   and IOS(15) */
	u32 curr_dtd_ptr;	/* Current dTD Pointer(31-5) */
	u32 next_dtd_ptr;	/* Next dTD Pointer(31-5), T(0) */
	u32 size_ioc_int_sts;	/* Total bytes (30-16), IOC (15),
				   MultO(11-10), STS (7-0)  */
	u32 buff_ptr0;		/* Buffer pointer Page 0 (31-12) */
	u32 buff_ptr1;		/* Buffer pointer Page 1 (31-12) */
	u32 buff_ptr2;		/* Buffer pointer Page 2 (31-12) */
	u32 buff_ptr3;		/* Buffer pointer Page 3 (31-12) */
	u32 buff_ptr4;		/* Buffer pointer Page 4 (31-12) */
	u32 res1;
	u8 setup_buffer[8];	/* Setup data 8 bytes */
	u32 res2[4];
};

/* Endpoint Queue Head Bit Masks */
#define  EP_QUEUE_HEAD_MULT_POS               30
#define  EP_QUEUE_HEAD_ZLT_SEL                0x20000000
#define  EP_QUEUE_HEAD_MAX_PKT_LEN_POS        16
#define  EP_QUEUE_HEAD_MAX_PKT_LEN(ep_info)   (((ep_info)>>16)&0x07ff)
#define  EP_QUEUE_HEAD_IOS                    0x00008000
#define  EP_QUEUE_HEAD_NEXT_TERMINATE         0x00000001
#define  EP_QUEUE_HEAD_IOC                    0x00008000
#define  EP_QUEUE_HEAD_MULTO                  0x00000C00
#define  EP_QUEUE_HEAD_STATUS_HALT	      0x00000040
#define  EP_QUEUE_HEAD_STATUS_ACTIVE          0x00000080
#define  EP_QUEUE_CURRENT_OFFSET_MASK         0x00000FFF
#define  EP_QUEUE_HEAD_NEXT_POINTER_MASK      0xFFFFFFE0
#define  EP_QUEUE_FRINDEX_MASK                0x000007FF
#define  EP_MAX_LENGTH_TRANSFER               0x4000

/* Endpoint Transfer Descriptor data struct */
/* Rem: all the variables of td are LittleEndian Mode */
struct ep_td_struct {
	u32 next_td_ptr;	/* Next TD pointer(31-5), T(0) set
				   indicate invalid */
	u32 size_ioc_sts;	/* Total bytes (30-16), IOC (15),
				   MultO(11-10), STS (7-0)  */
	u32 buff_ptr0;		/* Buffer pointer Page 0 */
	u32 buff_ptr1;		/* Buffer pointer Page 1 */
	u32 buff_ptr2;		/* Buffer pointer Page 2 */
	u32 buff_ptr3;		/* Buffer pointer Page 3 */
	u32 buff_ptr4;		/* Buffer pointer Page 4 */
	u32 res;
	/* 32 bytes */
	dma_addr_t td_dma;	/* dma address for this td */
	/* virtual address of next td specified in next_td_ptr */
	struct ep_td_struct *next_td_virt;
};

/* Endpoint Transfer Descriptor bit Masks */
#define  DTD_NEXT_TERMINATE                   0x00000001
#define  DTD_IOC                              0x00008000
#define  DTD_STATUS_ACTIVE                    0x00000080
#define  DTD_STATUS_HALTED                    0x00000040
#define  DTD_STATUS_DATA_BUFF_ERR             0x00000020
#define  DTD_STATUS_TRANSACTION_ERR           0x00000008
#define  DTD_RESERVED_FIELDS                  0x80007300
#define  DTD_ADDR_MASK                        0xFFFFFFE0
#define  DTD_PACKET_SIZE                      0x7FFF0000
#define  DTD_LENGTH_BIT_POS                   16
#define  DTD_ERROR_MASK                       (DTD_STATUS_HALTED | \
                                               DTD_STATUS_DATA_BUFF_ERR | \
                                               DTD_STATUS_TRANSACTION_ERR)
/* Alignment requirements; must be a power of two */
#if defined(CONFIG_ARCH_TEGRA)
#define DTD_ALIGNMENT				0x20
#define QH_OFFSET				0x1000
#else
#define DTD_ALIGNMENT				0x20
#define QH_ALIGNMENT				2048
#endif

/* Controller dma boundary */
#define UDC_DMA_BOUNDARY			0x1000

#define USB_SYS_VBUS_ASESSION_INT_EN		0x10000
#define USB_SYS_VBUS_ASESSION_CHANGED		0x20000
#define USB_SYS_VBUS_ASESSION			0x40000
#define USB_SYS_VBUS_WAKEUP_ENABLE		0x40000000
#define USB_SYS_VBUS_WAKEUP_INT_ENABLE		0x100
#define USB_SYS_VBUS_WAKEUP_INT_STATUS		0x200
#define USB_SYS_VBUS_STATUS			0x400

/*-------------------------------------------------------------------------*/

/* ### driver private data
 */
struct fsl_req {
	struct usb_request req;
	struct list_head queue;
	/* ep_queue() func will add
	   a request->queue into a udc_ep->queue 'd tail */
	struct fsl_ep *ep;
	unsigned mapped:1;

	struct ep_td_struct *head, *tail;	/* For dTD List
						   cpu endian Virtual addr */
	unsigned int dtd_count;
};

#define REQ_UNCOMPLETE			1

struct fsl_ep {
	struct usb_ep ep;
	struct list_head queue;
	struct fsl_udc *udc;
	struct ep_queue_head *qh;
	const struct usb_endpoint_descriptor *desc;
	struct usb_gadget *gadget;

	char name[14];
	unsigned stopped:1;
};

#define EP_DIR_IN	1
#define EP_DIR_OUT	0

struct fsl_udc {
	struct usb_gadget gadget;
	struct usb_gadget_driver *driver;
	struct completion *done;	/* to make sure release() is done */
	struct fsl_ep *eps;
	unsigned int max_ep;
	unsigned int irq;

	struct usb_ctrlrequest local_setup_buff;
	spinlock_t lock;
	struct otg_transceiver *transceiver;
	unsigned softconnect:1;
	unsigned vbus_active:1;
	unsigned stopped:1;
	unsigned remote_wakeup:1;

	struct ep_queue_head *ep_qh;	/* Endpoints Queue-Head */
	struct fsl_req *status_req;	/* ep0 status request */
	struct dma_pool *td_pool;	/* dma pool for DTD */
	enum fsl_usb2_phy_modes phy_mode;

	size_t ep_qh_size;		/* size after alignment adjustment*/
	dma_addr_t ep_qh_dma;		/* dma address of QH */

	u32 max_pipes;          /* Device max pipes */
	u32 resume_state;	/* USB state to resume */
	u32 usb_state;		/* USB current state */
	u32 ep0_state;		/* Endpoint zero state */
	u32 ep0_dir;		/* Endpoint zero direction: can be
				   USB_DIR_IN or USB_DIR_OUT */
	u8 device_address;	/* Device USB address */
	struct regulator *vbus_regulator;	/* regulator for drawing VBUS */
	struct delayed_work work; /* delayed work for charger detection */
};

/*-------------------------------------------------------------------------*/

#ifdef DEBUG
#define DBG(fmt, args...) 	printk(KERN_DEBUG "[%s]  " fmt "\n", \
				__func__, ## args)
#else
#define DBG(fmt, args...)	do{}while(0)
#endif

#if 0
static void dump_msg(const char *label, const u8 * buf, unsigned int length)
{
	unsigned int start, num, i;
	char line[52], *p;

	if (length >= 512)
		return;
	DBG("%s, length %u:\n", label, length);
	start = 0;
	while (length > 0) {
		num = min(length, 16u);
		p = line;
		for (i = 0; i < num; ++i) {
			if (i == 8)
				*p++ = ' ';
			sprintf(p, " %02x", buf[i]);
			p += 3;
		}
		*p = 0;
		printk(KERN_DEBUG "%6x: %s\n", start, line);
		buf += num;
		start += num;
		length -= num;
	}
}
#endif

#ifdef VERBOSE
#define VDBG		DBG
#else
#define VDBG(stuff...)	do{}while(0)
#endif

#define ERR(stuff...)		pr_err("udc: " stuff)
#define WARNING(stuff...)		pr_warning("udc: " stuff)
#define INFO(stuff...)		pr_info("udc: " stuff)

/*-------------------------------------------------------------------------*/

/* ### Add board specific defines here
 */

/*
 * ### pipe direction macro from device view
 */
#define USB_RECV	0	/* OUT EP */
#define USB_SEND	1	/* IN EP */

/*
 * ### internal used help routines.
 */
#define ep_index(EP)		((EP)->desc->bEndpointAddress&0xF)
#define ep_maxpacket(EP)	((EP)->ep.maxpacket)
#define ep_is_in(EP)	( (ep_index(EP) == 0) ? (EP->udc->ep0_dir == \
			USB_DIR_IN ):((EP)->desc->bEndpointAddress \
			& USB_DIR_IN)==USB_DIR_IN)
#define get_ep_by_pipe(udc, pipe)	((pipe == 1)? &udc->eps[0]: \
					&udc->eps[pipe])
#define get_pipe_by_windex(windex)	((windex & USB_ENDPOINT_NUMBER_MASK) \
					* 2 + ((windex & USB_DIR_IN) ? 1 : 0))
#define get_pipe_by_ep(EP)	(ep_index(EP) * 2 + ep_is_in(EP))

struct platform_device;
<<<<<<< HEAD
#ifdef CONFIG_ARCH_MXC
int fsl_udc_clk_init(struct platform_device *pdev);
void fsl_udc_clk_finalize(struct platform_device *pdev);
void fsl_udc_clk_release(void);
#else
static inline int fsl_udc_clk_init(struct platform_device *pdev)
{
	return 0;
}
static inline void fsl_udc_clk_finalize(struct platform_device *pdev)
{
}
static inline void fsl_udc_clk_release(void)
{
=======

#if defined(CONFIG_ARCH_MXC)
#define _UDC_NAME fsl
#endif

#if defined(CONFIG_ARCH_TEGRA)
#define _UDC_NAME tegra
#endif

#ifdef _UDC_NAME
#ifndef __glue
#ifdef __STDC__
#define ___glue(prefix,fn) prefix##fn
#else
#define ___glue(prefix,fn) prefix/**/fn
#endif
#define __glue(prefix,fn) ___glue(prefix,fn)
#endif

#define platform_udc_clk_init		__glue(_UDC_NAME,_udc_clk_init)
#define platform_udc_clk_finalize	__glue(_UDC_NAME,_udc_clk_finalize)
#define platform_udc_clk_release	__glue(_UDC_NAME,_udc_clk_release)
#define platform_udc_clk_suspend	__glue(_UDC_NAME,_udc_clk_suspend)
#define platform_udc_clk_resume		__glue(_UDC_NAME,_udc_clk_resume)
#define platform_udc_charger_detection	__glue(_UDC_NAME,_udc_charger_detection)

extern int platform_udc_clk_init(struct platform_device *pdev);
extern void platform_udc_clk_finalize(struct platform_device *pdev);
extern void platform_udc_clk_release(void);
extern void platform_udc_clk_suspend(void);
extern void platform_udc_clk_resume(void);
extern bool platform_udc_charger_detection(void);
#else
static inline int platform_udc_clk_init(struct platform_device *pdev)
{
	return 0;
}
static inline void platform_udc_clk_finalize(struct platform_device *pdev)
{ }
static inline void platform_udc_clk_release(void)
{ }
static inline bool platform_udc_charger_detection(void)
{
	return 0;
>>>>>>> 538ca3af
}
#endif

#endif<|MERGE_RESOLUTION|>--- conflicted
+++ resolved
@@ -590,7 +590,6 @@
 #define get_pipe_by_ep(EP)	(ep_index(EP) * 2 + ep_is_in(EP))
 
 struct platform_device;
-<<<<<<< HEAD
 #ifdef CONFIG_ARCH_MXC
 int fsl_udc_clk_init(struct platform_device *pdev);
 void fsl_udc_clk_finalize(struct platform_device *pdev);
@@ -605,7 +604,7 @@
 }
 static inline void fsl_udc_clk_release(void)
 {
-=======
+#if 0 // Fish
 
 #if defined(CONFIG_ARCH_MXC)
 #define _UDC_NAME fsl
@@ -650,7 +649,7 @@
 static inline bool platform_udc_charger_detection(void)
 {
 	return 0;
->>>>>>> 538ca3af
+#endif
 }
 #endif
 
