/*
 * xhci-plat.c - xHCI host controller driver platform Bus Glue.
 *
 * Copyright (C) 2012 Texas Instruments Incorporated - http://www.ti.com
 * Author: Sebastian Andrzej Siewior <bigeasy@linutronix.de>
 *
 * A lot of code borrowed from the Linux xHCI driver.
 *
 * This program is free software; you can redistribute it and/or
 * modify it under the terms of the GNU General Public License
 * version 2 as published by the Free Software Foundation.
 */

#include <linux/clk.h>
#include <linux/dma-mapping.h>
#include <linux/module.h>
#include <linux/of.h>
#include <linux/platform_device.h>
#include <linux/usb/phy.h>
#include <linux/slab.h>
#include <linux/usb/xhci_pdriver.h>
#include <linux/acpi.h>

#include "xhci.h"
#include "xhci-mvebu.h"
#include "xhci-rcar.h"

static struct hc_driver __read_mostly xhci_plat_hc_driver;

static int xhci_plat_setup(struct usb_hcd *hcd);
static int xhci_plat_start(struct usb_hcd *hcd);

static const struct xhci_driver_overrides xhci_plat_overrides __initconst = {
	.extra_priv_size = sizeof(struct xhci_hcd),
	.reset = xhci_plat_setup,
	.start = xhci_plat_start,
};

static void xhci_plat_quirks(struct device *dev, struct xhci_hcd *xhci)
{
	/*
	 * As of now platform drivers don't provide MSI support so we ensure
	 * here that the generic code does not try to make a pci_dev from our
	 * dev struct in order to setup MSI
	 */
	xhci->quirks |= XHCI_PLAT;
}

/* called during probe() after chip reset completes */
static int xhci_plat_setup(struct usb_hcd *hcd)
{
	struct device_node *of_node = hcd->self.controller->of_node;
	int ret;

	if (of_device_is_compatible(of_node, "renesas,xhci-r8a7790") ||
	    of_device_is_compatible(of_node, "renesas,xhci-r8a7791")) {
		ret = xhci_rcar_init_quirk(hcd);
		if (ret)
			return ret;
	}

	return xhci_gen_setup(hcd, xhci_plat_quirks);
}

static int xhci_plat_start(struct usb_hcd *hcd)
{
	struct device_node *of_node = hcd->self.controller->of_node;

	if (of_device_is_compatible(of_node, "renesas,xhci-r8a7790") ||
	    of_device_is_compatible(of_node, "renesas,xhci-r8a7791"))
		xhci_rcar_start(hcd);

	return xhci_run(hcd);
}

static int xhci_plat_probe(struct platform_device *pdev)
{
	struct device_node	*node = pdev->dev.of_node;
	struct usb_xhci_pdata	*pdata = dev_get_platdata(&pdev->dev);
	const struct hc_driver	*driver;
	struct xhci_hcd		*xhci;
	struct resource         *res;
	struct usb_hcd		*hcd;
	struct clk              *clk;
	int			ret;
	int			irq;

	if (usb_disabled())
		return -ENODEV;

	driver = &xhci_plat_hc_driver;

	irq = platform_get_irq(pdev, 0);
	if (irq < 0)
		return irq;

	/* Try to set 64-bit DMA first */
	if (WARN_ON(!pdev->dev.dma_mask))
		/* Platform did not initialize dma_mask */
		ret = dma_coerce_mask_and_coherent(&pdev->dev,
						   DMA_BIT_MASK(64));
	else
		ret = dma_set_mask_and_coherent(&pdev->dev, DMA_BIT_MASK(64));

	/* If seting 64-bit DMA mask fails, fall back to 32-bit DMA mask */
	if (ret) {
		ret = dma_set_mask_and_coherent(&pdev->dev, DMA_BIT_MASK(32));
		if (ret)
			return ret;
	}

	hcd = usb_create_hcd(driver, &pdev->dev, dev_name(&pdev->dev));
	if (!hcd)
		return -ENOMEM;

	res = platform_get_resource(pdev, IORESOURCE_MEM, 0);
	hcd->regs = devm_ioremap_resource(&pdev->dev, res);
	if (IS_ERR(hcd->regs)) {
		ret = PTR_ERR(hcd->regs);
		goto put_hcd;
	}

	hcd->rsrc_start = res->start;
	hcd->rsrc_len = resource_size(res);

	/*
	 * Not all platforms have a clk so it is not an error if the
	 * clock does not exists.
	 */
	clk = devm_clk_get(&pdev->dev, NULL);
	if (!IS_ERR(clk)) {
		ret = clk_prepare_enable(clk);
		if (ret)
			goto put_hcd;
	} else if (PTR_ERR(clk) == -EPROBE_DEFER) {
		ret = -EPROBE_DEFER;
		goto put_hcd;
	}

	if (of_device_is_compatible(pdev->dev.of_node,
				    "marvell,armada-375-xhci") ||
	    of_device_is_compatible(pdev->dev.of_node,
				    "marvell,armada-380-xhci")) {
		ret = xhci_mvebu_mbus_init_quirk(pdev);
		if (ret)
			goto disable_clk;
	}

	device_wakeup_enable(hcd->self.controller);

	xhci = hcd_to_xhci(hcd);
	xhci->clk = clk;
	xhci->main_hcd = hcd;
	xhci->shared_hcd = usb_create_shared_hcd(driver, &pdev->dev,
			dev_name(&pdev->dev), hcd);
	if (!xhci->shared_hcd) {
		ret = -ENOMEM;
		goto disable_clk;
	}

	if ((node && of_property_read_bool(node, "usb3-lpm-capable")) ||
			(pdata && pdata->usb3_lpm_capable))
		xhci->quirks |= XHCI_LPM_SUPPORT;

	if (pdata && pdata->usb3_slow_suspend)
		xhci->quirks |= XHCI_SLOW_SUSPEND;

	if (pdata && pdata->usb3_warm_reset_on_resume)
		xhci->quirks |= XHCI_WARM_RESET_ON_RESUME;

	hcd->usb_phy = devm_usb_get_phy_by_phandle(&pdev->dev, "usb-phy", 0);
	if (IS_ERR(hcd->usb_phy)) {
		ret = PTR_ERR(hcd->usb_phy);
		if (ret == -EPROBE_DEFER)
			goto put_usb3_hcd;
		hcd->usb_phy = NULL;
	} else {
		ret = usb_phy_init(hcd->usb_phy);
		if (ret)
			goto put_usb3_hcd;
	}

	ret = usb_add_hcd(hcd, irq, IRQF_SHARED);
	if (ret)
		goto disable_usb_phy;

	if (HCC_MAX_PSA(xhci->hcc_params) >= 4)
		xhci->shared_hcd->can_do_streams = 1;

	ret = usb_add_hcd(xhci->shared_hcd, irq, IRQF_SHARED);
	if (ret)
		goto dealloc_usb2_hcd;

	pm_runtime_set_active(&pdev->dev);
	pm_runtime_enable(&pdev->dev);
	device_enable_async_suspend(&pdev->dev);

	return 0;


dealloc_usb2_hcd:
	usb_remove_hcd(hcd);

disable_usb_phy:
	usb_phy_shutdown(hcd->usb_phy);

put_usb3_hcd:
	usb_put_hcd(xhci->shared_hcd);

disable_clk:
	if (!IS_ERR(clk))
		clk_disable_unprepare(clk);

put_hcd:
	usb_put_hcd(hcd);

	return ret;
}

static int xhci_plat_remove(struct platform_device *dev)
{
	struct usb_hcd	*hcd = platform_get_drvdata(dev);
	struct xhci_hcd	*xhci = hcd_to_xhci(hcd);
	struct clk *clk = xhci->clk;

	pm_runtime_disable(&dev->dev);

	xhci->xhc_state |= XHCI_STATE_REMOVING;

	usb_remove_hcd(xhci->shared_hcd);
	usb_phy_shutdown(hcd->usb_phy);

	usb_remove_hcd(hcd);
	usb_put_hcd(xhci->shared_hcd);

	if (!IS_ERR(clk))
		clk_disable_unprepare(clk);
	usb_put_hcd(hcd);

	return 0;
}

#ifdef CONFIG_PM_SLEEP
static int xhci_plat_suspend(struct device *dev)
{
	struct usb_hcd	*hcd = dev_get_drvdata(dev);
	struct xhci_hcd	*xhci = hcd_to_xhci(hcd);
	int ret;

	pm_runtime_get_sync(dev);
	/*
	 * xhci_suspend() needs `do_wakeup` to know whether host is allowed
	 * to do wakeup during suspend. Since xhci_plat_suspend is currently
	 * only designed for system suspend, device_may_wakeup() is enough
	 * to dertermine whether host is allowed to do wakeup. Need to
	 * reconsider this when xhci_plat_suspend enlarges its scope, e.g.,
	 * also applies to runtime suspend.
	 */
	ret = xhci_suspend(xhci, device_may_wakeup(dev));
	pm_runtime_put(dev);

	return ret;
}

static int xhci_plat_resume(struct device *dev)
{
	struct usb_hcd	*hcd = dev_get_drvdata(dev);
	struct xhci_hcd	*xhci = hcd_to_xhci(hcd);
	int ret;

	pm_runtime_get_sync(dev);
	ret = xhci_resume(xhci, 0);
	pm_runtime_put(dev);

	return ret;
}

static const struct dev_pm_ops xhci_plat_pm_ops = {
	SET_SYSTEM_SLEEP_PM_OPS(xhci_plat_suspend, xhci_plat_resume)
};
#define DEV_PM_OPS	(&xhci_plat_pm_ops)
#else
#define DEV_PM_OPS	NULL
#endif /* CONFIG_PM */

#ifdef CONFIG_OF
static const struct of_device_id usb_xhci_of_match[] = {
	{ .compatible = "generic-xhci" },
	{ .compatible = "xhci-platform" },
	{ .compatible = "marvell,armada-375-xhci"},
	{ .compatible = "marvell,armada-380-xhci"},
	{ .compatible = "renesas,xhci-r8a7790"},
	{ .compatible = "renesas,xhci-r8a7791"},
	{ },
};
MODULE_DEVICE_TABLE(of, usb_xhci_of_match);
#endif

static const struct acpi_device_id usb_xhci_acpi_match[] = {
	/* XHCI-compliant USB Controller */
	{ "PNP0D10", },
	{ }
};
MODULE_DEVICE_TABLE(acpi, usb_xhci_acpi_match);

static struct platform_driver usb_xhci_driver = {
	.probe	= xhci_plat_probe,
	.remove	= xhci_plat_remove,
<<<<<<< HEAD
	.shutdown = usb_hcd_platform_shutdown,
=======
	.shutdown	= usb_hcd_platform_shutdown,
>>>>>>> e68d6189
	.driver	= {
		.name = "xhci-hcd",
		.pm = DEV_PM_OPS,
		.of_match_table = of_match_ptr(usb_xhci_of_match),
		.acpi_match_table = ACPI_PTR(usb_xhci_acpi_match),
	},
};
MODULE_ALIAS("platform:xhci-hcd");

static int __init xhci_plat_init(void)
{
	xhci_init_driver(&xhci_plat_hc_driver, &xhci_plat_overrides);
	return platform_driver_register(&usb_xhci_driver);
}
module_init(xhci_plat_init);

static void __exit xhci_plat_exit(void)
{
	platform_driver_unregister(&usb_xhci_driver);
}
module_exit(xhci_plat_exit);

MODULE_DESCRIPTION("xHCI Platform Host Controller Driver");
MODULE_LICENSE("GPL");<|MERGE_RESOLUTION|>--- conflicted
+++ resolved
@@ -306,11 +306,7 @@
 static struct platform_driver usb_xhci_driver = {
 	.probe	= xhci_plat_probe,
 	.remove	= xhci_plat_remove,
-<<<<<<< HEAD
-	.shutdown = usb_hcd_platform_shutdown,
-=======
 	.shutdown	= usb_hcd_platform_shutdown,
->>>>>>> e68d6189
 	.driver	= {
 		.name = "xhci-hcd",
 		.pm = DEV_PM_OPS,
