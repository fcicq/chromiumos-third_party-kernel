menuconfig NEW_LEDS
	bool "LED Support"
	help
	  Say Y to enable Linux LED support.  This allows control of supported
	  LEDs from both userspace and optionally, by kernel events (triggers).

	  This is not related to standard keyboard LEDs which are controlled
	  via the input system.

if NEW_LEDS

config LEDS_CLASS
	tristate "LED Class Support"
	help
	  This option enables the led sysfs class in /sys/class/leds.  You'll
	  need this to do anything useful with LEDs.  If unsure, say N.

comment "LED drivers"

config LEDS_ATMEL_PWM
	tristate "LED Support using Atmel PWM outputs"
	depends on LEDS_CLASS && ATMEL_PWM
	help
	  This option enables support for LEDs driven using outputs
	  of the dedicated PWM controller found on newer Atmel SOCs.

config LEDS_LOCOMO
	tristate "LED Support for Locomo device"
	depends on LEDS_CLASS && SHARP_LOCOMO
	help
	  This option enables support for the LEDs on Sharp Locomo.
	  Zaurus models SL-5500 and SL-5600.

config LEDS_MIKROTIK_RB532
	tristate "LED Support for Mikrotik Routerboard 532"
	depends on LEDS_CLASS && MIKROTIK_RB532
	help
	  This option enables support for the so called "User LED" of
	  Mikrotik's Routerboard 532.

config LEDS_S3C24XX
	tristate "LED Support for Samsung S3C24XX GPIO LEDs"
	depends on LEDS_CLASS && ARCH_S3C2410
	help
	  This option enables support for LEDs connected to GPIO lines
	  on Samsung S3C24XX series CPUs, such as the S3C2410 and S3C2440.

config LEDS_AMS_DELTA
	tristate "LED Support for the Amstrad Delta (E3)"
	depends on LEDS_CLASS && MACH_AMS_DELTA
	help
	  This option enables support for the LEDs on Amstrad Delta (E3).

config LEDS_NET48XX
	tristate "LED Support for Soekris net48xx series Error LED"
	depends on LEDS_CLASS && SCx200_GPIO
	help
	  This option enables support for the Soekris net4801 and net4826 error
	  LED.

config LEDS_FSG
	tristate "LED Support for the Freecom FSG-3"
	depends on LEDS_CLASS && MACH_FSG
	help
	  This option enables support for the LEDs on the Freecom FSG-3.

config LEDS_WRAP
	tristate "LED Support for the WRAP series LEDs"
	depends on LEDS_CLASS && SCx200_GPIO
	help
	  This option enables support for the PCEngines WRAP programmable LEDs.

config LEDS_ALIX2
	tristate "LED Support for ALIX.2 and ALIX.3 series"
	depends on LEDS_CLASS && X86 && EXPERIMENTAL
	help
	  This option enables support for the PCEngines ALIX.2 and ALIX.3 LEDs.
	  You have to set leds-alix2.force=1 for boards with Award BIOS.

config LEDS_H1940
	tristate "LED Support for iPAQ H1940 device"
	depends on LEDS_CLASS && ARCH_H1940
	help
	  This option enables support for the LEDs on the h1940.

config LEDS_COBALT_QUBE
	tristate "LED Support for the Cobalt Qube series front LED"
	depends on LEDS_CLASS && MIPS_COBALT
	help
	  This option enables support for the front LED on Cobalt Qube series

config LEDS_COBALT_RAQ
	bool "LED Support for the Cobalt Raq series"
	depends on LEDS_CLASS=y && MIPS_COBALT
	select LEDS_TRIGGERS
	help
	  This option enables support for the Cobalt Raq series LEDs.

config LEDS_SUNFIRE
	tristate "LED support for SunFire servers."
	depends on LEDS_CLASS && SPARC64
	select LEDS_TRIGGERS
	help
	  This option enables support for the Left, Middle, and Right
	  LEDs on the I/O and CPU boards of SunFire UltraSPARC servers.

config LEDS_HP6XX
	tristate "LED Support for the HP Jornada 6xx"
	depends on LEDS_CLASS && SH_HP6XX
	help
	  This option enables LED support for the handheld
	  HP Jornada 620/660/680/690.

config LEDS_PCA9532
	tristate "LED driver for PCA9532 dimmer"
	depends on LEDS_CLASS && I2C && INPUT && EXPERIMENTAL
	help
	  This option enables support for NXP pca9532
	  LED controller. It is generally only useful
	  as a platform driver

config LEDS_GPIO
	tristate "LED Support for GPIO connected LEDs"
	depends on LEDS_CLASS && GENERIC_GPIO
	help
	  This option enables support for the LEDs connected to GPIO
	  outputs. To be useful the particular board must have LEDs
	  and they must be connected to the GPIO lines.  The LEDs must be
	  defined as platform devices and/or OpenFirmware platform devices.
	  The code to use these bindings can be selected below.

config LEDS_GPIO_PLATFORM
	bool "Platform device bindings for GPIO LEDs"
	depends on LEDS_GPIO
	default y
	help
	  Let the leds-gpio driver drive LEDs which have been defined as
	  platform devices.  If you don't know what this means, say yes.

config LEDS_GPIO_OF
	bool "OpenFirmware platform device bindings for GPIO LEDs"
	depends on LEDS_GPIO && OF_DEVICE
	default y
	help
	  Let the leds-gpio driver drive LEDs which have been defined as
	  of_platform devices.  For instance, LEDs which are listed in a "dts"
	  file.

config LEDS_LP3944
	tristate "LED Support for N.S. LP3944 (Fun Light) I2C chip"
	depends on LEDS_CLASS && I2C
	help
    This option enables support for LEDs connected to the National
    Semiconductor LP3944 Lighting Management Unit (LMU) also known as
    Fun Light Chip.

	  To compile this driver as a module, choose M here: the
	  module will be called leds-lp3944.

config LEDS_CLEVO_MAIL
	tristate "Mail LED on Clevo notebook"
	depends on LEDS_CLASS && X86 && SERIO_I8042 && DMI
	help
	  This driver makes the mail LED accessible from userspace
	  programs through the leds subsystem. This LED have three
	  known mode: off, blink at 0.5Hz and blink at 1Hz.

	  The driver supports two kinds of interface: using ledtrig-timer
	  or through /sys/class/leds/clevo::mail/brightness. As this LED
	  cannot change it's brightness it blinks instead. The brightness
	  value 0 means off, 1..127 means blink at 0.5Hz and 128..255 means
	  blink at 1Hz.

	  This module can drive the mail LED for the following notebooks:

	  	Clevo D400P
	  	Clevo D410J
	  	Clevo D410V
	  	Clevo D400V/D470V (not tested, but might work)
	  	Clevo M540N
	  	Clevo M5x0N (not tested, but might work)
	  	Positivo Mobile (Clevo M5x0V)

	  If your model is not listed here you can try the "nodetect"
	  module parameter.

	  To compile this driver as a module, choose M here: the
	  module will be called leds-clevo-mail.

config LEDS_PCA955X
	tristate "LED Support for PCA955x I2C chips"
	depends on LEDS_CLASS && I2C
	help
	  This option enables support for LEDs connected to PCA955x
	  LED driver chips accessed via the I2C bus.  Supported
	  devices include PCA9550, PCA9551, PCA9552, and PCA9553.

config LEDS_WM8350
	tristate "LED Support for WM8350 AudioPlus PMIC"
	depends on LEDS_CLASS && MFD_WM8350
	help
	  This option enables support for LEDs driven by the Wolfson
	  Microelectronics WM8350 AudioPlus PMIC.

config LEDS_DA903X
	tristate "LED Support for DA9030/DA9034 PMIC"
	depends on LEDS_CLASS && PMIC_DA903X
	help
	  This option enables support for on-chip LED drivers found
	  on Dialog Semiconductor DA9030/DA9034 PMICs.

config LEDS_DAC124S085
	tristate "LED Support for DAC124S085 SPI DAC"
	depends on LEDS_CLASS && SPI
	help
	  This option enables support for DAC124S085 SPI DAC from NatSemi,
	  which can be used to control up to four LEDs.

config LEDS_PWM
	tristate "PWM driven LED Support"
	depends on LEDS_CLASS && HAVE_PWM
	help
	  This option enables support for pwm driven LEDs

config LEDS_BD2802
	tristate "LED driver for BD2802 RGB LED"
	depends on LEDS_CLASS && I2C
	help
	  This option enables support for BD2802GU RGB LED driver chips
	  accessed via the I2C bus.

comment "LED Triggers"

config LEDS_TRIGGERS
	bool "LED Trigger support"
	help
	  This option enables trigger support for the leds class.
	  These triggers allow kernel events to drive the LEDs and can
	  be configured via sysfs. If unsure, say Y.

config LEDS_TRIGGER_TIMER
	tristate "LED Timer Trigger"
	depends on LEDS_TRIGGERS
	help
	  This allows LEDs to be controlled by a programmable timer
	  via sysfs. Some LED hardware can be programmed to start
	  blinking the LED without any further software interaction.
	  For more details read Documentation/leds-class.txt.

	  If unsure, say Y.

config LEDS_TRIGGER_IDE_DISK
	bool "LED IDE Disk Trigger"
	depends on LEDS_TRIGGERS && IDE_GD_ATA
	help
	  This allows LEDs to be controlled by IDE disk activity.
	  If unsure, say Y.

config LEDS_TRIGGER_HEARTBEAT
	tristate "LED Heartbeat Trigger"
	depends on LEDS_TRIGGERS
	help
	  This allows LEDs to be controlled by a CPU load average.
	  The flash frequency is a hyperbolic function of the 1-minute
	  load average.
	  If unsure, say Y.

config LEDS_TRIGGER_BACKLIGHT
	tristate "LED backlight Trigger"
	depends on LEDS_TRIGGERS
	help
	  This allows LEDs to be controlled as a backlight device: they
	  turn off and on when the display is blanked and unblanked.

	  If unsure, say N.

config LEDS_TRIGGER_GPIO
	tristate "LED GPIO Trigger"
	depends on LEDS_TRIGGERS
	depends on GPIOLIB
	help
	  This allows LEDs to be controlled by gpio events. It's good
	  when using gpios as switches and triggering the needed LEDs
	  from there. One use case is n810's keypad LEDs that could
	  be triggered by this trigger when user slides up to show
	  keypad.

	  If unsure, say N.

config LEDS_TRIGGER_DEFAULT_ON
	tristate "LED Default ON Trigger"
	depends on LEDS_TRIGGERS
	help
	  This allows LEDs to be initialised in the ON state.
	  If unsure, say Y.

<<<<<<< HEAD
comment "iptables trigger is under Netfilter config (LED target)"
	depends on LEDS_TRIGGERS
=======
config LEDS_TRIGGER_SLEEP
	tristate "LED Sleep Mode Trigger"
	depends on LEDS_TRIGGERS && HAS_EARLYSUSPEND
	help
	  This turns LEDs on when the screen is off but the cpu still running.
>>>>>>> 538ca3af

endif # NEW_LEDS<|MERGE_RESOLUTION|>--- conflicted
+++ resolved
@@ -294,15 +294,13 @@
 	  This allows LEDs to be initialised in the ON state.
 	  If unsure, say Y.
 
-<<<<<<< HEAD
 comment "iptables trigger is under Netfilter config (LED target)"
 	depends on LEDS_TRIGGERS
-=======
+
 config LEDS_TRIGGER_SLEEP
 	tristate "LED Sleep Mode Trigger"
 	depends on LEDS_TRIGGERS && HAS_EARLYSUSPEND
 	help
 	  This turns LEDs on when the screen is off but the cpu still running.
->>>>>>> 538ca3af
 
 endif # NEW_LEDS