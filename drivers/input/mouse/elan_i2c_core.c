/*
 * Elan I2C/SMBus Touchpad driver
 *
 * Copyright (c) 2013 ELAN Microelectronics Corp.
 *
 * Author: 林政維 (Duson Lin) <dusonlin@emc.com.tw>
 * Author: KT Liao <kt.liao@emc.com.tw>
 * Version: 1.6.3
 *
 * Based on cyapa driver:
 * copyright (c) 2011-2012 Cypress Semiconductor, Inc.
 * copyright (c) 2011-2012 Google, Inc.
 *
 * This program is free software; you can redistribute it and/or modify it
 * under the terms of the GNU General Public License version 2 as published
 * by the Free Software Foundation.
 *
 * Trademarks are the property of their respective owners.
 */

#include <linux/acpi.h>
#include <linux/delay.h>
#include <linux/device.h>
#include <linux/firmware.h>
#include <linux/i2c.h>
#include <linux/init.h>
#include <linux/input/mt.h>
#include <linux/interrupt.h>
#include <linux/irq.h>
#include <linux/module.h>
#include <linux/slab.h>
#include <linux/kernel.h>
#include <linux/sched.h>
#include <linux/input.h>
#include <linux/uaccess.h>
#include <linux/jiffies.h>
#include <linux/completion.h>
#include <linux/of.h>
#include <linux/regulator/consumer.h>
#include <asm/unaligned.h>

#include "elan_i2c.h"

#define DRIVER_NAME		"elan_i2c"
#define ELAN_DRIVER_VERSION	"1.6.3"
#define ELAN_VENDOR_ID		0x04f3
#define ETP_MAX_PRESSURE	255
#define ETP_FWIDTH_REDUCE	90
#define ETP_FINGER_WIDTH	15
#define ETP_RETRY_COUNT		3

#define ETP_MAX_FINGERS		5
#define ETP_FINGER_DATA_LEN	5
#define ETP_REPORT_ID		0x5D
#define ETP_REPORT_ID_OFFSET	2
#define ETP_TOUCH_INFO_OFFSET	3
#define ETP_FINGER_DATA_OFFSET	4
#define ETP_HOVER_INFO_OFFSET	30
#define ETP_MAX_REPORT_LEN	34

/* The main device structure */
struct elan_tp_data {
	struct i2c_client	*client;
	struct input_dev	*input;
	struct regulator	*vcc;

	const struct elan_transport_ops *ops;

	/* for fw update */
	struct completion	fw_completion;
	bool			in_fw_update;

	struct mutex		sysfs_mutex;

	unsigned int		max_x;
	unsigned int		max_y;
	unsigned int		width_x;
	unsigned int		width_y;
	unsigned int		x_res;
	unsigned int		y_res;

	u8			pattern;
	u16			product_id;
	u8			fw_version;
	u8			sm_version;
	u8			iap_version;
	u16			fw_checksum;
	int			pressure_adjustment;
	u8			mode;
	u16			ic_type;
	u16			fw_validpage_count;
	u16			fw_signature_address;

	bool			irq_wake;

	u8			min_baseline;
	u8			max_baseline;
	bool			baseline_ready;
};

static int elan_get_fwinfo(u16 ic_type, u16 *validpage_count,
			   u16 *signature_address)
{
	switch (ic_type) {
	case 0x00:
	case 0x06:
	case 0x08:
		*validpage_count = 512;
		break;
	case 0x03:
	case 0x07:
	case 0x09:
	case 0x0A:
	case 0x0B:
	case 0x0C:
		*validpage_count = 768;
		break;
	case 0x0D:
		*validpage_count = 896;
		break;
	case 0x0E:
		*validpage_count = 640;
		break;
	case 0x10:
		*validpage_count = 1024;
		break;
	default:
		/* unknown ic type clear value */
		*validpage_count = 0;
		*signature_address = 0;
		return -ENXIO;
	}

	*signature_address =
		(*validpage_count * ETP_FW_PAGE_SIZE) - ETP_FW_SIGNATURE_SIZE;

	return 0;
}

static int elan_enable_power(struct elan_tp_data *data)
{
	int repeat = ETP_RETRY_COUNT;
	int error;

	error = regulator_enable(data->vcc);
	if (error) {
		dev_err(&data->client->dev,
			"failed to enable regulator: %d\n", error);
		return error;
	}

	do {
		error = data->ops->power_control(data->client, true);
		if (error >= 0)
			return 0;

		msleep(30);
	} while (--repeat > 0);

	dev_err(&data->client->dev, "failed to enable power: %d\n", error);
	return error;
}

static int elan_disable_power(struct elan_tp_data *data)
{
	int repeat = ETP_RETRY_COUNT;
	int error;

	do {
		error = data->ops->power_control(data->client, false);
		if (!error) {
			error = regulator_disable(data->vcc);
			if (error) {
				dev_err(&data->client->dev,
					"failed to disable regulator: %d\n",
					error);
				/* Attempt to power the chip back up */
				data->ops->power_control(data->client, true);
				break;
			}

			return 0;
		}

		msleep(30);
	} while (--repeat > 0);

	dev_err(&data->client->dev, "failed to disable power: %d\n", error);
	return error;
}

static int elan_sleep(struct elan_tp_data *data)
{
	int repeat = ETP_RETRY_COUNT;
	int error;

	do {
		error = data->ops->sleep_control(data->client, true);
		if (!error)
			return 0;

		msleep(30);
	} while (--repeat > 0);

	return error;
}

static int elan_query_product(struct elan_tp_data *data)
{
	int error;

	error = data->ops->get_product_id(data->client, &data->product_id);
	if (error)
		return error;

	error = data->ops->get_sm_version(data->client, &data->ic_type,
					  &data->sm_version);
	if (error)
		return error;

	return 0;
}

static int elan_check_ASUS_special_fw(struct elan_tp_data *data)
{
	if (data->ic_type == 0x0E) {
		switch (data->product_id) {
		case 0x05 ... 0x07:
		case 0x09:
		case 0x13:
			return true;
		}
	} else if (data->ic_type == 0x08 && data->product_id == 0x26) {
		/* ASUS EeeBook X205TA */
		return true;
	}

	return false;
}

static int __elan_initialize(struct elan_tp_data *data)
{
	struct i2c_client *client = data->client;
	bool woken_up = false;
	int error;

	error = data->ops->initialize(client);
	if (error) {
		dev_err(&client->dev, "device initialize failed: %d\n", error);
		return error;
	}

	error = elan_query_product(data);
	if (error)
		return error;

	/*
	 * Some ASUS devices were shipped with firmware that requires
	 * touchpads to be woken up first, before attempting to switch
	 * them into absolute reporting mode.
	 */
	if (elan_check_ASUS_special_fw(data)) {
		error = data->ops->sleep_control(client, false);
		if (error) {
			dev_err(&client->dev,
				"failed to wake device up: %d\n", error);
			return error;
		}

		msleep(200);
		woken_up = true;
	}

	data->mode |= ETP_ENABLE_ABS;
	error = data->ops->set_mode(client, data->mode);
	if (error) {
		dev_err(&client->dev,
			"failed to switch to absolute mode: %d\n", error);
		return error;
	}

	if (!woken_up) {
		error = data->ops->sleep_control(client, false);
		if (error) {
			dev_err(&client->dev,
				"failed to wake device up: %d\n", error);
			return error;
		}
	}

	return 0;
}

static int elan_initialize(struct elan_tp_data *data)
{
	int repeat = ETP_RETRY_COUNT;
	int error;

	do {
		error = __elan_initialize(data);
		if (!error)
			return 0;

		msleep(30);
	} while (--repeat > 0);

	return error;
}

/*
 * Reactivate touchpad after suspend or inhibit.
 */
static int elan_reactivate(struct elan_tp_data *data)
{
	struct device *dev = &data->client->dev;
	int ret;

	ret = elan_enable_power(data);
	if (ret)
		dev_err(dev, "failed to restore power: %d\n", ret);

	ret = elan_initialize(data);
	if (ret)
		dev_err(dev, "failed to re-initialize touchpad: %d\n", ret);

	return ret;
}

static int elan_inhibit(struct input_dev *input_dev)
{
	struct elan_tp_data *data = input_get_drvdata(input_dev);
	struct i2c_client *client = data->client;
	int ret;

	dev_dbg(&client->dev, "inhibiting\n");

	/*
	 * We are taking the mutex to make sure sysfs operations are
	 * complete before we attempt to bring the device into low[er]
	 * power mode.
	 */
	ret = mutex_lock_interruptible(&data->sysfs_mutex);
	if (ret)
		return ret;

	disable_irq(client->irq);

	ret = elan_disable_power(data);
	if (ret)
		enable_irq(client->irq);

	mutex_unlock(&data->sysfs_mutex);
	return ret;
}

static int elan_uninhibit(struct input_dev *input_dev)
{
	struct elan_tp_data *data = input_get_drvdata(input_dev);
	struct i2c_client *client = data->client;
	int ret;

	dev_dbg(&client->dev, "uninhibiting\n");

	ret = mutex_lock_interruptible(&data->sysfs_mutex);
	if (ret)
		return ret;

	ret = elan_reactivate(data);
	if (ret == 0)
		enable_irq(client->irq);

	mutex_unlock(&data->sysfs_mutex);
	return ret;
}


static int elan_query_device_info(struct elan_tp_data *data)
{
	int error;
	u16 ic_type;

	error = data->ops->get_version(data->client, false, &data->fw_version);
	if (error)
		return error;

	error = data->ops->get_checksum(data->client, false,
					&data->fw_checksum);
	if (error)
		return error;

	error = data->ops->get_version(data->client, true, &data->iap_version);
	if (error)
		return error;

	error = data->ops->get_pressure_adjustment(data->client,
						   &data->pressure_adjustment);
	if (error)
		return error;

	error = data->ops->get_pattern(data->client, &data->pattern);
	if (error)
		return error;

	if (data->pattern == 0x01)
		ic_type = data->ic_type;
	else
		ic_type = data->iap_version;

	error = elan_get_fwinfo(ic_type, &data->fw_validpage_count,
				&data->fw_signature_address);
	if (error)
		dev_warn(&data->client->dev,
			 "unexpected iap version %#04x (ic type: %#04x), firmware update will not work\n",
			 data->iap_version, data->ic_type);

	return 0;
}

static unsigned int elan_convert_resolution(u8 val)
{
	/*
	 * (value from firmware) * 10 + 790 = dpi
	 *
	 * We also have to convert dpi to dots/mm (*10/254 to avoid floating
	 * point).
	 */

	return ((int)(char)val * 10 + 790) * 10 / 254;
}

static int elan_query_device_parameters(struct elan_tp_data *data)
{
	unsigned int x_traces, y_traces;
	u8 hw_x_res, hw_y_res;
	int error;

	error = data->ops->get_max(data->client, &data->max_x, &data->max_y);
	if (error)
		return error;

	error = data->ops->get_num_traces(data->client, &x_traces, &y_traces);
	if (error)
		return error;

	data->width_x = data->max_x / x_traces;
	data->width_y = data->max_y / y_traces;

	error = data->ops->get_resolution(data->client, &hw_x_res, &hw_y_res);
	if (error)
		return error;

	data->x_res = elan_convert_resolution(hw_x_res);
	data->y_res = elan_convert_resolution(hw_y_res);

	return 0;
}

/*
 **********************************************************
 * IAP firmware updater related routines
 **********************************************************
 */
static int elan_write_fw_block(struct elan_tp_data *data,
			       const u8 *page, u16 checksum, int idx)
{
	int retry = ETP_RETRY_COUNT;
	int error;

	do {
		error = data->ops->write_fw_block(data->client,
						  page, checksum, idx);
		if (!error)
			return 0;

		dev_dbg(&data->client->dev,
			"IAP retrying page %d (error: %d)\n", idx, error);
	} while (--retry > 0);

	return error;
}

static int __elan_update_firmware(struct elan_tp_data *data,
				  const struct firmware *fw)
{
	struct i2c_client *client = data->client;
	struct device *dev = &client->dev;
	int i, j;
	int error;
	u16 iap_start_addr;
	u16 boot_page_count;
	u16 sw_checksum = 0, fw_checksum = 0;

	error = data->ops->prepare_fw_update(client);
	if (error)
		return error;

	iap_start_addr = get_unaligned_le16(&fw->data[ETP_IAP_START_ADDR * 2]);

	boot_page_count = (iap_start_addr * 2) / ETP_FW_PAGE_SIZE;
	for (i = boot_page_count; i < data->fw_validpage_count; i++) {
		u16 checksum = 0;
		const u8 *page = &fw->data[i * ETP_FW_PAGE_SIZE];

		for (j = 0; j < ETP_FW_PAGE_SIZE; j += 2)
			checksum += ((page[j + 1] << 8) | page[j]);

		error = elan_write_fw_block(data, page, checksum, i);
		if (error) {
			dev_err(dev, "write page %d fail: %d\n", i, error);
			return error;
		}

		sw_checksum += checksum;
	}

	/* Wait WDT reset and power on reset */
	msleep(600);

	error = data->ops->finish_fw_update(client, &data->fw_completion);
	if (error)
		return error;

	error = data->ops->get_checksum(client, true, &fw_checksum);
	if (error)
		return error;

	if (sw_checksum != fw_checksum) {
		dev_err(dev, "checksum diff sw=[%04X], fw=[%04X]\n",
			sw_checksum, fw_checksum);
		return -EIO;
	}

	return 0;
}

static int elan_update_firmware(struct elan_tp_data *data,
				const struct firmware *fw)
{
	struct i2c_client *client = data->client;
	int retval;

	dev_dbg(&client->dev, "Starting firmware update....\n");

	disable_irq(client->irq);
	data->in_fw_update = true;

	retval = __elan_update_firmware(data, fw);
	if (retval) {
		dev_err(&client->dev, "firmware update failed: %d\n", retval);
		data->ops->iap_reset(client);
	} else {
		/* Reinitialize TP after fw is updated */
		elan_initialize(data);
		elan_query_device_info(data);
	}

	data->in_fw_update = false;
	enable_irq(client->irq);

	return retval;
}

/*
 *******************************************************************
 * SYSFS attributes
 *******************************************************************
 */
static ssize_t elan_sysfs_read_fw_checksum(struct device *dev,
					   struct device_attribute *attr,
					   char *buf)
{
	struct i2c_client *client = to_i2c_client(dev);
	struct elan_tp_data *data = i2c_get_clientdata(client);

	return sprintf(buf, "0x%04x\n", data->fw_checksum);
}

static ssize_t elan_sysfs_read_product_id(struct device *dev,
					 struct device_attribute *attr,
					 char *buf)
{
	struct i2c_client *client = to_i2c_client(dev);
	struct elan_tp_data *data = i2c_get_clientdata(client);

	return sprintf(buf, ETP_PRODUCT_ID_FORMAT_STRING "\n",
		       data->product_id);
}

static ssize_t elan_sysfs_read_fw_ver(struct device *dev,
				      struct device_attribute *attr,
				      char *buf)
{
	struct i2c_client *client = to_i2c_client(dev);
	struct elan_tp_data *data = i2c_get_clientdata(client);

	return sprintf(buf, "%d.0\n", data->fw_version);
}

static ssize_t elan_sysfs_read_sm_ver(struct device *dev,
				      struct device_attribute *attr,
				      char *buf)
{
	struct i2c_client *client = to_i2c_client(dev);
	struct elan_tp_data *data = i2c_get_clientdata(client);

	return sprintf(buf, "%d.0\n", data->sm_version);
}

static ssize_t elan_sysfs_read_iap_ver(struct device *dev,
				       struct device_attribute *attr,
				       char *buf)
{
	struct i2c_client *client = to_i2c_client(dev);
	struct elan_tp_data *data = i2c_get_clientdata(client);

	return sprintf(buf, "%d.0\n", data->iap_version);
}

static ssize_t elan_sysfs_update_fw(struct device *dev,
				    struct device_attribute *attr,
				    const char *buf, size_t count)
{
	struct elan_tp_data *data = dev_get_drvdata(dev);
	const struct firmware *fw;
	char *fw_name;
	int error;
	const u8 *fw_signature;
	static const u8 signature[] = {0xAA, 0x55, 0xCC, 0x33, 0xFF, 0xFF};

	if (data->fw_validpage_count == 0)
		return -EINVAL;

	/* Look for a firmware with the product id appended. */
	fw_name = kasprintf(GFP_KERNEL, ETP_FW_NAME, data->product_id);
	if (!fw_name) {
		dev_err(dev, "failed to allocate memory for firmware name\n");
		return -ENOMEM;
	}

	dev_info(dev, "requesting fw '%s'\n", fw_name);
	error = request_firmware(&fw, fw_name, dev);
	kfree(fw_name);
	if (error) {
		dev_info(dev, "failed to request firmware: %d\n", error);
		dev_info(dev, "Falling back to 'elan_i2c.bin' instead\n");
		error = request_firmware(&fw, "elan_i2c.bin", dev);
		if (error) {
			dev_info(dev, "failed to request firmware: %d\n",
				error);
			return error;
		}
	}

	/* Firmware file must match signature data */
	fw_signature = &fw->data[data->fw_signature_address];
	if (memcmp(fw_signature, signature, sizeof(signature)) != 0) {
		dev_err(dev, "signature mismatch (expected %*ph, got %*ph)\n",
			(int)sizeof(signature), signature,
			(int)sizeof(signature), fw_signature);
		error = -EBADF;
		goto out_release_fw;
	}

	error = mutex_lock_interruptible(&data->sysfs_mutex);
	if (error)
		goto out_release_fw;

	error = elan_update_firmware(data, fw);

	mutex_unlock(&data->sysfs_mutex);

out_release_fw:
	release_firmware(fw);
	return error ?: count;
}

static ssize_t calibrate_store(struct device *dev,
			       struct device_attribute *attr,
			       const char *buf, size_t count)
{
	struct i2c_client *client = to_i2c_client(dev);
	struct elan_tp_data *data = i2c_get_clientdata(client);
	int tries = 20;
	int retval;
	int error;
	u8 val[ETP_CALIBRATE_MAX_LEN];

	retval = mutex_lock_interruptible(&data->sysfs_mutex);
	if (retval)
		return retval;

	disable_irq(client->irq);

	data->mode |= ETP_ENABLE_CALIBRATE;
	retval = data->ops->set_mode(client, data->mode);
	if (retval) {
		dev_err(dev, "failed to enable calibration mode: %d\n",
			retval);
		goto out;
	}

	retval = data->ops->calibrate(client);
	if (retval) {
		dev_err(dev, "failed to start calibration: %d\n",
			retval);
		goto out_disable_calibrate;
	}

	val[0] = 0xff;
	do {
		/* Wait 250ms before checking if calibration has completed. */
		msleep(250);

		retval = data->ops->calibrate_result(client, val);
		if (retval)
			dev_err(dev, "failed to check calibration result: %d\n",
				retval);
		else if (val[0] == 0)
			break; /* calibration done */

	} while (--tries);

	if (tries == 0) {
		dev_err(dev, "failed to calibrate. Timeout.\n");
		retval = -ETIMEDOUT;
	}

out_disable_calibrate:
	data->mode &= ~ETP_ENABLE_CALIBRATE;
	error = data->ops->set_mode(data->client, data->mode);
	if (error) {
		dev_err(dev, "failed to disable calibration mode: %d\n",
			error);
		if (!retval)
			retval = error;
	}
out:
	enable_irq(client->irq);
	mutex_unlock(&data->sysfs_mutex);
	return retval ?: count;
}

static ssize_t elan_sysfs_read_mode(struct device *dev,
				    struct device_attribute *attr,
				    char *buf)
{
	struct i2c_client *client = to_i2c_client(dev);
	struct elan_tp_data *data = i2c_get_clientdata(client);
	int error;
	enum tp_mode mode;

	error = mutex_lock_interruptible(&data->sysfs_mutex);
	if (error)
		return error;

	error = data->ops->iap_get_mode(data->client, &mode);

	mutex_unlock(&data->sysfs_mutex);

	if (error)
		return error;

	return sprintf(buf, "%d\n", (int)mode);
}

static DEVICE_ATTR(product_id, S_IRUGO, elan_sysfs_read_product_id, NULL);
static DEVICE_ATTR(firmware_version, S_IRUGO, elan_sysfs_read_fw_ver, NULL);
static DEVICE_ATTR(sample_version, S_IRUGO, elan_sysfs_read_sm_ver, NULL);
static DEVICE_ATTR(iap_version, S_IRUGO, elan_sysfs_read_iap_ver, NULL);
static DEVICE_ATTR(fw_checksum, S_IRUGO, elan_sysfs_read_fw_checksum, NULL);
static DEVICE_ATTR(mode, S_IRUGO, elan_sysfs_read_mode, NULL);
static DEVICE_ATTR(update_fw, S_IWUSR, NULL, elan_sysfs_update_fw);

static DEVICE_ATTR_WO(calibrate);

static struct attribute *elan_sysfs_entries[] = {
	&dev_attr_product_id.attr,
	&dev_attr_firmware_version.attr,
	&dev_attr_sample_version.attr,
	&dev_attr_iap_version.attr,
	&dev_attr_fw_checksum.attr,
	&dev_attr_calibrate.attr,
	&dev_attr_mode.attr,
	&dev_attr_update_fw.attr,
	NULL,
};

static const struct attribute_group elan_sysfs_group = {
	.attrs = elan_sysfs_entries,
};

static ssize_t acquire_store(struct device *dev, struct device_attribute *attr,
			     const char *buf, size_t count)
{
	struct i2c_client *client = to_i2c_client(dev);
	struct elan_tp_data *data = i2c_get_clientdata(client);
	int error;
	int retval;

	retval = mutex_lock_interruptible(&data->sysfs_mutex);
	if (retval)
		return retval;

	disable_irq(client->irq);

	data->baseline_ready = false;

	data->mode |= ETP_ENABLE_CALIBRATE;
	retval = data->ops->set_mode(data->client, data->mode);
	if (retval) {
		dev_err(dev, "Failed to enable calibration mode to get baseline: %d\n",
			retval);
		goto out;
	}

	msleep(250);

	retval = data->ops->get_baseline_data(data->client, true,
					      &data->max_baseline);
	if (retval) {
		dev_err(dev, "Failed to read max baseline form device: %d\n",
			retval);
		goto out_disable_calibrate;
	}

	retval = data->ops->get_baseline_data(data->client, false,
					      &data->min_baseline);
	if (retval) {
		dev_err(dev, "Failed to read min baseline form device: %d\n",
			retval);
		goto out_disable_calibrate;
	}

	data->baseline_ready = true;

out_disable_calibrate:
	data->mode &= ~ETP_ENABLE_CALIBRATE;
	error = data->ops->set_mode(data->client, data->mode);
	if (error) {
		dev_err(dev, "Failed to disable calibration mode after acquiring baseline: %d\n",
			error);
		if (!retval)
			retval = error;
	}
out:
	enable_irq(client->irq);
	mutex_unlock(&data->sysfs_mutex);
	return retval ?: count;
}

static ssize_t min_show(struct device *dev,
			struct device_attribute *attr, char *buf)
{
	struct i2c_client *client = to_i2c_client(dev);
	struct elan_tp_data *data = i2c_get_clientdata(client);
	int retval;

	retval = mutex_lock_interruptible(&data->sysfs_mutex);
	if (retval)
		return retval;

	if (!data->baseline_ready) {
		retval = -ENODATA;
		goto out;
	}

	retval = snprintf(buf, PAGE_SIZE, "%d", data->min_baseline);

out:
	mutex_unlock(&data->sysfs_mutex);
	return retval;
}

static ssize_t max_show(struct device *dev,
			struct device_attribute *attr, char *buf)
{
	struct i2c_client *client = to_i2c_client(dev);
	struct elan_tp_data *data = i2c_get_clientdata(client);
	int retval;

	retval = mutex_lock_interruptible(&data->sysfs_mutex);
	if (retval)
		return retval;

	if (!data->baseline_ready) {
		retval = -ENODATA;
		goto out;
	}

	retval = snprintf(buf, PAGE_SIZE, "%d", data->max_baseline);

out:
	mutex_unlock(&data->sysfs_mutex);
	return retval;
}


static DEVICE_ATTR_WO(acquire);
static DEVICE_ATTR_RO(min);
static DEVICE_ATTR_RO(max);

static struct attribute *elan_baseline_sysfs_entries[] = {
	&dev_attr_acquire.attr,
	&dev_attr_min.attr,
	&dev_attr_max.attr,
	NULL,
};

static const struct attribute_group elan_baseline_sysfs_group = {
	.name = "baseline",
	.attrs = elan_baseline_sysfs_entries,
};

static const struct attribute_group *elan_sysfs_groups[] = {
	&elan_sysfs_group,
	&elan_baseline_sysfs_group,
	NULL
};

/*
 ******************************************************************
 * Elan isr functions
 ******************************************************************
 */
static void elan_report_contact(struct elan_tp_data *data,
				int contact_num, bool contact_valid,
				u8 *finger_data)
{
	struct input_dev *input = data->input;
	unsigned int pos_x, pos_y;
	unsigned int pressure, mk_x, mk_y;
	unsigned int area_x, area_y, major, minor;
	unsigned int scaled_pressure;

	if (contact_valid) {
		pos_x = ((finger_data[0] & 0xf0) << 4) |
						finger_data[1];
		pos_y = ((finger_data[0] & 0x0f) << 8) |
						finger_data[2];
		mk_x = (finger_data[3] & 0x0f);
		mk_y = (finger_data[3] >> 4);
		pressure = finger_data[4];

		if (pos_x > data->max_x || pos_y > data->max_y) {
			dev_dbg(input->dev.parent,
				"[%d] x=%d y=%d over max (%d, %d)",
				contact_num, pos_x, pos_y,
				data->max_x, data->max_y);
			return;
		}

		/*
		 * To avoid treating large finger as palm, let's reduce the
		 * width x and y per trace.
		 */
		area_x = mk_x * (data->width_x - ETP_FWIDTH_REDUCE);
		area_y = mk_y * (data->width_y - ETP_FWIDTH_REDUCE);

		major = max(area_x, area_y);
		minor = min(area_x, area_y);

		scaled_pressure = pressure + data->pressure_adjustment;

		if (scaled_pressure > ETP_MAX_PRESSURE)
			scaled_pressure = ETP_MAX_PRESSURE;

		input_mt_slot(input, contact_num);
		input_mt_report_slot_state(input, MT_TOOL_FINGER, true);
		input_report_abs(input, ABS_MT_POSITION_X, pos_x);
		input_report_abs(input, ABS_MT_POSITION_Y, data->max_y - pos_y);
		input_report_abs(input, ABS_MT_PRESSURE, scaled_pressure);
		input_report_abs(input, ABS_TOOL_WIDTH, mk_x);
		input_report_abs(input, ABS_MT_TOUCH_MAJOR, major);
		input_report_abs(input, ABS_MT_TOUCH_MINOR, minor);
	} else {
		input_mt_slot(input, contact_num);
		input_mt_report_slot_state(input, MT_TOOL_FINGER, false);
	}
}

static void elan_report_absolute(struct elan_tp_data *data, u8 *packet)
{
	struct input_dev *input = data->input;
	u8 *finger_data = &packet[ETP_FINGER_DATA_OFFSET];
	int i;
	u8 tp_info = packet[ETP_TOUCH_INFO_OFFSET];
	u8 hover_info = packet[ETP_HOVER_INFO_OFFSET];
	bool contact_valid, hover_event;

	hover_event = hover_info & 0x40;
	for (i = 0; i < ETP_MAX_FINGERS; i++) {
		contact_valid = tp_info & (1U << (3 + i));
		elan_report_contact(data, i, contact_valid, finger_data);

		if (contact_valid)
			finger_data += ETP_FINGER_DATA_LEN;
	}

	input_report_key(input, BTN_LEFT, tp_info & 0x01);
	input_report_abs(input, ABS_DISTANCE, hover_event != 0);
	input_mt_report_pointer_emulation(input, true);
	input_sync(input);
}

static irqreturn_t elan_isr(int irq, void *dev_id)
{
	struct elan_tp_data *data = dev_id;
	struct device *dev = &data->client->dev;
	int error;
	u8 report[ETP_MAX_REPORT_LEN];

	/*
	 * When device is connected to i2c bus, when all IAP page writes
	 * complete, the driver will receive interrupt and must read
	 * 0000 to confirm that IAP is finished.
	*/
	if (data->in_fw_update) {
		complete(&data->fw_completion);
		goto out;
	}

	error = data->ops->get_report(data->client, report);
	if (error)
		goto out;

	if (report[ETP_REPORT_ID_OFFSET] != ETP_REPORT_ID)
		dev_err(dev, "invalid report id data (%x)\n",
			report[ETP_REPORT_ID_OFFSET]);
	else
		elan_report_absolute(data, report);

out:
	return IRQ_HANDLED;
}

/*
 ******************************************************************
 * Elan initialization functions
 ******************************************************************
 */
static int elan_setup_input_device(struct elan_tp_data *data)
{
	struct device *dev = &data->client->dev;
	struct input_dev *input;
	unsigned int max_width = max(data->width_x, data->width_y);
	unsigned int min_width = min(data->width_x, data->width_y);
	int error;

	input = devm_input_allocate_device(dev);
	if (!input)
		return -ENOMEM;

	input->name = "Elan Touchpad";
	input->id.bustype = BUS_I2C;
	input->id.vendor = ELAN_VENDOR_ID;
	input->id.product = data->product_id;
	input_set_drvdata(input, data);

	input->inhibit = elan_inhibit;
	input->uninhibit = elan_uninhibit;

	error = input_mt_init_slots(input, ETP_MAX_FINGERS,
				    INPUT_MT_POINTER | INPUT_MT_DROP_UNUSED);
	if (error) {
		dev_err(dev, "failed to initialize MT slots: %d\n", error);
		return error;
	}

	__set_bit(EV_ABS, input->evbit);
	__set_bit(INPUT_PROP_POINTER, input->propbit);
	__set_bit(INPUT_PROP_BUTTONPAD, input->propbit);
	__set_bit(BTN_LEFT, input->keybit);

	/* Set up ST parameters */
	input_set_abs_params(input, ABS_X, 0, data->max_x, 0, 0);
	input_set_abs_params(input, ABS_Y, 0, data->max_y, 0, 0);
	input_abs_set_res(input, ABS_X, data->x_res);
	input_abs_set_res(input, ABS_Y, data->y_res);
	input_set_abs_params(input, ABS_PRESSURE, 0, ETP_MAX_PRESSURE, 0, 0);
	input_set_abs_params(input, ABS_TOOL_WIDTH, 0, ETP_FINGER_WIDTH, 0, 0);
	input_set_abs_params(input, ABS_DISTANCE, 0, 1, 0, 0);

	/* And MT parameters */
	input_set_abs_params(input, ABS_MT_POSITION_X, 0, data->max_x, 0, 0);
	input_set_abs_params(input, ABS_MT_POSITION_Y, 0, data->max_y, 0, 0);
	input_abs_set_res(input, ABS_MT_POSITION_X, data->x_res);
	input_abs_set_res(input, ABS_MT_POSITION_Y, data->y_res);
	input_set_abs_params(input, ABS_MT_PRESSURE, 0,
			     ETP_MAX_PRESSURE, 0, 0);
	input_set_abs_params(input, ABS_MT_TOUCH_MAJOR, 0,
			     ETP_FINGER_WIDTH * max_width, 0, 0);
	input_set_abs_params(input, ABS_MT_TOUCH_MINOR, 0,
			     ETP_FINGER_WIDTH * min_width, 0, 0);

	data->input = input;

	return 0;
}

static void elan_disable_regulator(void *_data)
{
	struct elan_tp_data *data = _data;

	regulator_disable(data->vcc);
}

static void elan_remove_sysfs_groups(void *_data)
{
	struct elan_tp_data *data = _data;

	sysfs_remove_groups(&data->client->dev.kobj, elan_sysfs_groups);
}

static int elan_probe(struct i2c_client *client,
		      const struct i2c_device_id *dev_id)
{
	const struct elan_transport_ops *transport_ops;
	struct device *dev = &client->dev;
	struct elan_tp_data *data;
	unsigned long irqflags;
	int error;

	if (IS_ENABLED(CONFIG_MOUSE_ELAN_I2C_I2C) &&
	    i2c_check_functionality(client->adapter, I2C_FUNC_I2C)) {
		transport_ops = &elan_i2c_ops;
	} else if (IS_ENABLED(CONFIG_MOUSE_ELAN_I2C_SMBUS) &&
		   i2c_check_functionality(client->adapter,
					   I2C_FUNC_SMBUS_BYTE_DATA |
						I2C_FUNC_SMBUS_BLOCK_DATA |
						I2C_FUNC_SMBUS_I2C_BLOCK)) {
		transport_ops = &elan_smbus_ops;
	} else {
		dev_err(dev, "not a supported I2C/SMBus adapter\n");
		return -EIO;
	}

	data = devm_kzalloc(&client->dev, sizeof(struct elan_tp_data),
			    GFP_KERNEL);
	if (!data)
		return -ENOMEM;

	i2c_set_clientdata(client, data);

	data->ops = transport_ops;
	data->client = client;
	init_completion(&data->fw_completion);
	mutex_init(&data->sysfs_mutex);

	data->vcc = devm_regulator_get(&client->dev, "vcc");
	if (IS_ERR(data->vcc)) {
		error = PTR_ERR(data->vcc);
		if (error != -EPROBE_DEFER)
			dev_err(&client->dev,
				"Failed to get 'vcc' regulator: %d\n",
				error);
		return error;
	}

	error = regulator_enable(data->vcc);
	if (error) {
		dev_err(&client->dev,
			"Failed to enable regulator: %d\n", error);
		return error;
	}

	error = devm_add_action(&client->dev,
				elan_disable_regulator, data);
	if (error) {
		regulator_disable(data->vcc);
		dev_err(&client->dev,
			"Failed to add disable regulator action: %d\n",
			error);
		return error;
	}

<<<<<<< HEAD
	/*
	 * Unfortunately vendors like to interchange touchpad parts
	 * between factory runs, but keep the same DTS, so we can't
	 * be quite sure that the device is actually present in the
	 * system even if it is described in the DTS.
	 * Before trying to properly initialize the touchpad let's
	 * first see it there is anything at the given address.
	 */
	if (client->dev.of_node) {
		union i2c_smbus_data dummy;

		error = i2c_smbus_xfer(client->adapter, client->addr, 0,
					I2C_SMBUS_READ, 0, I2C_SMBUS_BYTE,
					&dummy);
		if (error) {
			dev_dbg(&client->dev,
				"basic IO failed (%d), assuming device is not present\n",
				error);
			return -ENXIO;
		}
=======
	/* Make sure there is something at this address */
	error = i2c_smbus_read_byte(client);
	if (error < 0) {
		dev_dbg(&client->dev, "nothing at this address: %d\n", error);
		return -ENXIO;
>>>>>>> d6bc7e61
	}

	/* Initialize the touchpad. */
	error = elan_initialize(data);
	if (error)
		return error;

	error = elan_query_device_info(data);
	if (error)
		return error;

	error = elan_query_device_parameters(data);
	if (error)
		return error;

	dev_info(&client->dev,
		 "Elan Touchpad: Module ID: 0x%04x, Firmware: 0x%04x, Sample: 0x%04x, IAP: 0x%04x\n",
		 data->product_id,
		 data->fw_version,
		 data->sm_version,
		 data->iap_version);

	dev_dbg(&client->dev,
		"Elan Touchpad Extra Information:\n"
		"    Max ABS X,Y:   %d,%d\n"
		"    Width X,Y:   %d,%d\n"
		"    Resolution X,Y:   %d,%d (dots/mm)\n"
		"    ic type: 0x%x\n"
		"    info pattern: 0x%x\n",
		data->max_x, data->max_y,
		data->width_x, data->width_y,
		data->x_res, data->y_res,
		data->ic_type, data->pattern);

	/* Set up input device properties based on queried parameters. */
	error = elan_setup_input_device(data);
	if (error)
		return error;

	/*
	 * Platform code (ACPI, DTS) should normally set up interrupt
	 * for us, but in case it did not let's fall back to using falling
	 * edge to be compatible with older Chromebooks.
	 */
	irqflags = irq_get_trigger_type(client->irq);
	if (!irqflags)
		irqflags = IRQF_TRIGGER_FALLING;

	error = devm_request_threaded_irq(&client->dev, client->irq,
					  NULL, elan_isr,
					  irqflags | IRQF_ONESHOT,
					  client->name, data);
	if (error) {
		dev_err(&client->dev, "cannot register irq=%d\n", client->irq);
		return error;
	}

	error = sysfs_create_groups(&client->dev.kobj, elan_sysfs_groups);
	if (error) {
		dev_err(&client->dev, "failed to create sysfs attributes: %d\n",
			error);
		return error;
	}

	error = devm_add_action(&client->dev,
				elan_remove_sysfs_groups, data);
	if (error) {
		elan_remove_sysfs_groups(data);
		dev_err(&client->dev,
			"Failed to add sysfs cleanup action: %d\n",
			error);
		return error;
	}

	error = input_register_device(data->input);
	if (error) {
		dev_err(&client->dev, "failed to register input device: %d\n",
			error);
		return error;
	}

	/*
	 * Systems using device tree should set up wakeup via DTS,
	 * the rest will configure device as wakeup source by default.
	 */
	if (!client->dev.of_node)
		device_init_wakeup(&client->dev, true);

	return 0;
}

static int __maybe_unused elan_suspend(struct device *dev)
{
	struct i2c_client *client = to_i2c_client(dev);
	struct elan_tp_data *data = i2c_get_clientdata(client);
	int ret;

	/*
	 * We are taking the mutex to make sure sysfs operations are
	 * complete before we attempt to bring the device into low[er]
	 * power mode.
	 */
	ret = mutex_lock_interruptible(&data->sysfs_mutex);
	if (ret)
		return ret;

	if (!data->input->inhibited) {

		disable_irq(client->irq);

		if (device_may_wakeup(dev)) {
			ret = elan_sleep(data);
			/* Enable wake from IRQ */
			data->irq_wake = (enable_irq_wake(client->irq) == 0);
		} else {
			ret = elan_disable_power(data);
		}
	}

	mutex_unlock(&data->sysfs_mutex);
	return ret;
}

static int __maybe_unused elan_resume(struct device *dev)
{
	struct i2c_client *client = to_i2c_client(dev);
	struct elan_tp_data *data = i2c_get_clientdata(client);
	int ret = 0;

	/* Defer activation if inhibited */
	if (!data->input->inhibited) {

		if (data->irq_wake) {
			disable_irq_wake(client->irq);
			data->irq_wake = false;
		}

		ret = elan_reactivate(data);
		enable_irq(client->irq);
	}

	return ret;
}

static SIMPLE_DEV_PM_OPS(elan_pm_ops, elan_suspend, elan_resume);

static const struct i2c_device_id elan_id[] = {
	{ DRIVER_NAME, 0 },
	{ },
};
MODULE_DEVICE_TABLE(i2c, elan_id);

#ifdef CONFIG_ACPI
static const struct acpi_device_id elan_acpi_id[] = {
	{ "ELAN0000", 0 },
	{ "ELAN0100", 0 },
	{ "ELAN0600", 0 },
	{ "ELAN0602", 0 },
	{ "ELAN0605", 0 },
	{ "ELAN0608", 0 },
	{ "ELAN0605", 0 },
	{ "ELAN0609", 0 },
	{ "ELAN060B", 0 },
	{ "ELAN060C", 0 },
	{ "ELAN0611", 0 },
	{ "ELAN0612", 0 },
	{ "ELAN0618", 0 },
	{ "ELAN1000", 0 },
	{ }
};
MODULE_DEVICE_TABLE(acpi, elan_acpi_id);
#endif

#ifdef CONFIG_OF
static const struct of_device_id elan_of_match[] = {
	{ .compatible = "elan,ekth3000" },
	{ /* sentinel */ }
};
MODULE_DEVICE_TABLE(of, elan_of_match);
#endif

static struct i2c_driver elan_driver = {
	.driver = {
		.name	= DRIVER_NAME,
		.pm	= &elan_pm_ops,
		.acpi_match_table = ACPI_PTR(elan_acpi_id),
		.of_match_table = of_match_ptr(elan_of_match),
		.probe_type = PROBE_PREFER_ASYNCHRONOUS,
	},
	.probe		= elan_probe,
	.id_table	= elan_id,
};

module_i2c_driver(elan_driver);

MODULE_AUTHOR("Duson Lin <dusonlin@emc.com.tw>");
MODULE_DESCRIPTION("Elan I2C/SMBus Touchpad driver");
MODULE_LICENSE("GPL");
MODULE_VERSION(ELAN_DRIVER_VERSION);<|MERGE_RESOLUTION|>--- conflicted
+++ resolved
@@ -1173,34 +1173,11 @@
 		return error;
 	}
 
-<<<<<<< HEAD
-	/*
-	 * Unfortunately vendors like to interchange touchpad parts
-	 * between factory runs, but keep the same DTS, so we can't
-	 * be quite sure that the device is actually present in the
-	 * system even if it is described in the DTS.
-	 * Before trying to properly initialize the touchpad let's
-	 * first see it there is anything at the given address.
-	 */
-	if (client->dev.of_node) {
-		union i2c_smbus_data dummy;
-
-		error = i2c_smbus_xfer(client->adapter, client->addr, 0,
-					I2C_SMBUS_READ, 0, I2C_SMBUS_BYTE,
-					&dummy);
-		if (error) {
-			dev_dbg(&client->dev,
-				"basic IO failed (%d), assuming device is not present\n",
-				error);
-			return -ENXIO;
-		}
-=======
 	/* Make sure there is something at this address */
 	error = i2c_smbus_read_byte(client);
 	if (error < 0) {
 		dev_dbg(&client->dev, "nothing at this address: %d\n", error);
 		return -ENXIO;
->>>>>>> d6bc7e61
 	}
 
 	/* Initialize the touchpad. */
