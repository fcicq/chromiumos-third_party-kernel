/*
 * Atmel maXTouch Touchscreen driver
 *
 * Copyright (C) 2010 Samsung Electronics Co.Ltd
 * Author: Joonyoung Shim <jy0922.shim@samsung.com>
 *
 * This program is free software; you can redistribute  it and/or modify it
 * under  the terms of  the GNU General  Public License as published by the
 * Free Software Foundation;  either version 2 of the  License, or (at your
 * option) any later version.
 *
 */

#include <linux/module.h>
#include <linux/acpi.h>
#include <linux/completion.h>
#include <linux/debugfs.h>
#include <linux/delay.h>
#include <linux/firmware.h>
#include <linux/gpio/consumer.h>
#include <linux/i2c.h>
#include <linux/platform_data/atmel_mxt_ts.h>
#include <linux/input/mt.h>
#include <linux/interrupt.h>
#include <linux/regulator/consumer.h>
#include <linux/slab.h>
#include <linux/uaccess.h>

/* Version */
#define MXT_VER_20		20
#define MXT_VER_21		21
#define MXT_VER_22		22

/* Firmware */
#define MXT_FW_NAME		"maxtouch.fw"

/* Config file */
#define MXT_CONFIG_NAME		"maxtouch.cfg"

/* Configuration Data */
#define MXT_CONFIG_VERSION	"OBP_RAW V1"

/* Registers */
#define MXT_INFO		0x00
#define MXT_FAMILY_ID		0x00
#define MXT_VARIANT_ID		0x01
#define MXT_VERSION		0x02
#define MXT_BUILD		0x03
#define MXT_MATRIX_X_SIZE	0x04
#define MXT_MATRIX_Y_SIZE	0x05
#define MXT_OBJECT_NUM		0x06
#define MXT_OBJECT_START	0x07

#define MXT_OBJECT_SIZE		6

/* Object types */
#define MXT_DEBUG_DIAGNOSTIC_T37	37
#define MXT_GEN_MESSAGE_T5		5
#define MXT_GEN_COMMAND_T6		6
#define MXT_GEN_POWER_T7		7
#define MXT_GEN_ACQUIRE_T8		8
#define MXT_GEN_DATASOURCE_T53		53
#define MXT_PROCI_GRIPFACE_T20		20
#define MXT_PROCG_NOISE_T22		22
#define MXT_PROCI_ONETOUCH_T24		24
#define MXT_PROCI_TWOTOUCH_T27		27
#define MXT_PROCI_GRIP_T40		40
#define MXT_PROCI_PALM_T41		41
#define MXT_PROCI_TOUCHSUPPRESSION_T42	42
#define MXT_PROCI_STYLUS_T47		47
#define MXT_PROCG_NOISESUPPRESSION_T48	48
#define MXT_PROCI_ADAPTIVETHRESHOLD_T55 55
#define MXT_PROCI_SHIELDLESS_T56	56
#define MXT_PROCI_EXTRATOUCHSCREENDATA_T57	57
#define MXT_PROCG_NOISESUPPRESSION_T62	62
#define MXT_PROCI_LENSBENDING_T65	65
#define MXT_PROCG_NOISESUPPRESSION_T72	72
#define MXT_PROCI_GLOVEDETECTION_T78	78
#define MXT_PROCI_RETRANSMISSIONCOMPANSATION_T80	80
#define MXT_PROCG_NOISESUPACTIVESTYLUS_T86	86
#define MXT_PROCI_SYMBOLGESTUREPROCESSOR_T92	92
#define MXT_PROCI_TOUCHSEQUENCELOGGER_T93	93
#define MXT_PROCG_PTCNOISESUPPRESSION_T98	98
#define MXT_PROCI_ACTIVESTYLUS_T107	107
#define MXT_PROCG_NOISESUPSELFCAP_T108	108
#define MXT_PROCI_SELFCAPGRIPSUPPRESSION_T112	112
#define MXT_SPT_COMMSCONFIG_T18		18
#define MXT_SPT_GPIOPWM_T19		19
#define MXT_SPT_SELFTEST_T25		25
#define MXT_SPT_CTECONFIG_T28		28
#define MXT_SPT_USERDATA_T38		38
#define MXT_SPT_DIGITIZER_T43		43
#define MXT_SPT_MESSAGECOUNT_T44	44
#define MXT_SPT_CTECONFIG_T46		46
#define MXT_SPT_TIMER_T61		61
#define MXT_SPT_GOLDENREFERENCES_T66	66
#define MXT_SPT_SERIALDATACOMMAND_T68	68
#define MXT_SPT_DYNAMICCONFIGURATIONCONTROLLER_T70	70
#define MXT_SPT_DYNAMICCONFIGURATIONCONTAINER_T71	71
#define MXT_SPT_CTESCANCONFIG_T77	77
#define MXT_SPT_TOUCHEVENTTRIGGER_T79	79
#define MXT_SPT_PTCCONFIG_T95		95
#define MXT_SPT_PTCTUNINGPARAMS_T96	96
#define MXT_SPT_TOUCHSCREENHOVER_T101	101
#define MXT_SPT_AUXTOUCHCONFIG_T104	104
#define MXT_SPT_SELFCAPGLOBALCONFIG_T109	109
#define MXT_SPT_SELFCAPTUNINGPARAMS_T110	110
#define MXT_SPT_SELFCAPCONFIG_T111	111
#define MXT_SPT_SELFCAPMEASURECONFIG_T113	113
#define MXT_SPT_ACTIVESTYLUSMEASCONFIG_T114	114
#define MXT_TOUCH_MULTI_T9		9
#define MXT_TOUCH_KEYARRAY_T15		15
#define MXT_TOUCH_PROXIMITY_T23		23
#define MXT_TOUCH_PROXKEY_T52		52
#define MXT_TOUCH_PTCKEYS_T97		97
#define MXT_TOUCH_MULTITOUCHSCREEN_T100 100

/* MXT_GEN_COMMAND_T6 field */
#define MXT_COMMAND_RESET	0
#define MXT_COMMAND_BACKUPNV	1
#define MXT_COMMAND_CALIBRATE	2
#define MXT_COMMAND_REPORTALL	3
#define MXT_COMMAND_DIAGNOSTIC	5

#define MXT_T6_CMD_PAGE_UP		0x01
#define MXT_T6_CMD_PAGE_DOWN		0x02
#define MXT_T6_CMD_DELTAS		0x10
#define MXT_T6_CMD_REFS			0x11
#define MXT_T6_CMD_DEVICE_ID		0x80
#define MXT_T6_CMD_TOUCH_THRESH		0xF4
#define MXT_T6_CMD_SELF_DELTAS		0xF7
#define MXT_T6_CMD_SELF_REFS		0xF8

/* MXT_GEN_POWER_T7 field */
#define MXT_POWER_IDLEACQINT	0
#define MXT_POWER_ACTVACQINT	1
#define MXT_POWER_ACTV2IDLETO	2

/* MXT_GEN_ACQUIRE_T8 field */
#define MXT_ACQUIRE_CHRGTIME	0
#define MXT_ACQUIRE_TCHDRIFT	2
#define MXT_ACQUIRE_DRIFTST	3
#define MXT_ACQUIRE_TCHAUTOCAL	4
#define MXT_ACQUIRE_SYNC	5
#define MXT_ACQUIRE_ATCHCALST	6
#define MXT_ACQUIRE_ATCHCALSTHR	7

/* MXT_TOUCH_MULTI_T9 field */
#define MXT_TOUCH_CTRL		0
#define MXT_TOUCH_XORIGIN	1
#define MXT_TOUCH_YORIGIN	2
#define MXT_TOUCH_XSIZE		3
#define MXT_TOUCH_YSIZE		4
#define MXT_TOUCH_BLEN		6
#define MXT_TOUCH_TCHTHR	7
#define MXT_TOUCH_TCHDI		8
#define MXT_TOUCH_ORIENT	9
#define MXT_TOUCH_MOVHYSTI	11
#define MXT_TOUCH_MOVHYSTN	12
#define MXT_TOUCH_NUMTOUCH	14
#define MXT_TOUCH_MRGHYST	15
#define MXT_TOUCH_MRGTHR	16
#define MXT_TOUCH_AMPHYST	17
#define MXT_TOUCH_XRANGE_LSB	18
#define MXT_TOUCH_XRANGE_MSB	19
#define MXT_TOUCH_YRANGE_LSB	20
#define MXT_TOUCH_YRANGE_MSB	21
#define MXT_TOUCH_XLOCLIP	22
#define MXT_TOUCH_XHICLIP	23
#define MXT_TOUCH_YLOCLIP	24
#define MXT_TOUCH_YHICLIP	25
#define MXT_TOUCH_XEDGECTRL	26
#define MXT_TOUCH_XEDGEDIST	27
#define MXT_TOUCH_YEDGECTRL	28
#define MXT_TOUCH_YEDGEDIST	29
#define MXT_TOUCH_JUMPLIMIT	30

/* T100 Multiple Touch Touchscreen */
#define MXT_T100_CTRL      0
#define MXT_T100_CFG1      1
#define MXT_T100_SCRAUX    2
#define MXT_T100_TCHAUX    3
#define MXT_T100_XRANGE    13
#define MXT_T100_YRANGE    24
#define MXT_T100_XSIZE     9
#define MXT_T100_YSIZE     20

#define MXT_T100_CFG_SWITCHXY	(1 << 5)

#define MXT_T100_SRCAUX_NUMRPTTCH	(1 << 0)
#define MXT_T100_SRCAUX_TCHAREA		(1 << 1)
#define MXT_T100_SRCAUX_ATCHAREA	(1 << 2)
#define MXT_T100_SRCAUX_INTTHRAREA	(1 << 3)

#define MXT_T100_TCHAUX_VECT	(1 << 0)
#define MXT_T100_TCHAUX_AMPL	(1 << 1)
#define MXT_T100_TCHAUX_AREA	(1 << 2)
#define MXT_T100_TCHAUX_PEAK	(1 << 4)


/* MXT_TOUCH_CTRL bits */
#define MXT_TOUCH_CTRL_ENABLE	(1 << 0)
#define MXT_TOUCH_CTRL_RPTEN	(1 << 1)
#define MXT_TOUCH_CTRL_DISAMP	(1 << 2)
#define MXT_TOUCH_CTRL_DISVECT	(1 << 3)
#define MXT_TOUCH_CTRL_DISMOVE	(1 << 4)
#define MXT_TOUCH_CTRL_DISREL	(1 << 5)
#define MXT_TOUCH_CTRL_DISPRESS	(1 << 6)
#define MXT_TOUCH_CTRL_SCANEN	(1 << 7)
#define MXT_TOUCH_CTRL_OPERATIONAL	(MXT_TOUCH_CTRL_ENABLE | \
					 MXT_TOUCH_CTRL_SCANEN | \
					 MXT_TOUCH_CTRL_RPTEN)
#define MXT_TOUCH_CTRL_SCANNING		(MXT_TOUCH_CTRL_ENABLE | \
					 MXT_TOUCH_CTRL_SCANEN)
#define MXT_TOUCH_CTRL_OFF		0x0

/* MXT_PROCI_GRIPFACE_T20 field */
#define MXT_GRIPFACE_CTRL	0
#define MXT_GRIPFACE_XLOGRIP	1
#define MXT_GRIPFACE_XHIGRIP	2
#define MXT_GRIPFACE_YLOGRIP	3
#define MXT_GRIPFACE_YHIGRIP	4
#define MXT_GRIPFACE_MAXTCHS	5
#define MXT_GRIPFACE_SZTHR1	7
#define MXT_GRIPFACE_SZTHR2	8
#define MXT_GRIPFACE_SHPTHR1	9
#define MXT_GRIPFACE_SHPTHR2	10
#define MXT_GRIPFACE_SUPEXTTO	11

/* MXT_PROCI_NOISE field */
#define MXT_NOISE_CTRL		0
#define MXT_NOISE_OUTFLEN	1
#define MXT_NOISE_GCAFUL_LSB	3
#define MXT_NOISE_GCAFUL_MSB	4
#define MXT_NOISE_GCAFLL_LSB	5
#define MXT_NOISE_GCAFLL_MSB	6
#define MXT_NOISE_ACTVGCAFVALID	7
#define MXT_NOISE_NOISETHR	8
#define MXT_NOISE_FREQHOPSCALE	10
#define MXT_NOISE_FREQ0		11
#define MXT_NOISE_FREQ1		12
#define MXT_NOISE_FREQ2		13
#define MXT_NOISE_FREQ3		14
#define MXT_NOISE_FREQ4		15
#define MXT_NOISE_IDLEGCAFVALID	16

/* MXT_SPT_COMMSCONFIG_T18 */
#define MXT_COMMS_CTRL		0
#define MXT_COMMS_CMD		1

/* MXT_SPT_CTECONFIG_T28 field */
#define MXT_CTE_CTRL		0
#define MXT_CTE_CMD		1
#define MXT_CTE_MODE		2
#define MXT_CTE_IDLEGCAFDEPTH	3
#define MXT_CTE_ACTVGCAFDEPTH	4
#define MXT_CTE_VOLTAGE		5

#define MXT_VOLTAGE_DEFAULT	2700000
#define MXT_VOLTAGE_STEP	10000

/* Define for MXT_GEN_COMMAND_T6 */
#define MXT_BOOT_VALUE		0xa5
#define MXT_BACKUP_VALUE	0x55
#define MXT_BACKUP_TIME		50	/* msec */
#define MXT_RESET_TIME		200	/* msec */
#define MXT_CAL_TIME		25	/* msec */

#define MXT_FWRESET_TIME	500	/* msec */

#define MXT_POWERON_DELAY	250	/* msec */

/* Default value for acquisition interval when in suspend mode*/
#define MXT_SUSPEND_ACQINT_VALUE 32      /* msec */

/* MXT_SPT_GPIOPWM_T19 field */
#define MXT_GPIO0_MASK		0x04
#define MXT_GPIO1_MASK		0x08
#define MXT_GPIO2_MASK		0x10
#define MXT_GPIO3_MASK		0x20

/* Command to unlock bootloader */
#define MXT_UNLOCK_CMD_MSB	0xaa
#define MXT_UNLOCK_CMD_LSB	0xdc

/* Bootloader mode status */
#define MXT_WAITING_BOOTLOAD_CMD	0xc0	/* valid 7 6 bit only */
#define MXT_WAITING_FRAME_DATA	0x80	/* valid 7 6 bit only */
#define MXT_FRAME_CRC_CHECK	0x02
#define MXT_FRAME_CRC_FAIL	0x03
#define MXT_FRAME_CRC_PASS	0x04
#define MXT_APP_CRC_FAIL	0x40	/* valid 7 8 bit only */
#define MXT_BOOT_STATUS_MASK	0x3f

/* Touch status */
#define MXT_UNGRIP		(1 << 0)
#define MXT_SUPPRESS		(1 << 1)
#define MXT_AMP			(1 << 2)
#define MXT_VECTOR		(1 << 3)
#define MXT_MOVE		(1 << 4)
#define MXT_RELEASE		(1 << 5)
#define MXT_PRESS		(1 << 6)
#define MXT_DETECT		(1 << 7)

/* Touch orient bits */
#define MXT_XY_SWITCH		(1 << 0)
#define MXT_X_INVERT		(1 << 1)
#define MXT_Y_INVERT		(1 << 2)

/* Touchscreen absolute values */
#define MXT_MAX_AREA		0xff

/* Fallback T7 values to restore functionality in the event of i2c problems */
#define FALLBACK_MXT_POWER_IDLEACQINT	0xff
#define FALLBACK_MXT_POWER_ACTVACQINT	0xff
#define FALLBACK_MXT_POWER_ACTV2IDLETO	0x20

/* For CMT (must match XRANGE/YRANGE as defined in board config */
#define MXT_PIXELS_PER_MM	20

/* Define for TOUCH_MOUTITOUCHSCREEN_T100 Touch Status */
#define TOUCH_STATUS_DETECT		0x80
#define TOUCH_STATUS_EVENT_NO_EVENT	0x00
#define TOUCH_STATUS_EVENT_MOVE		0x01
#define TOUCH_STATUS_EVENT_UNSUP	0x02
#define TOUCH_STATUS_EVENT_SUP		0x03
#define TOUCH_STATUS_EVENT_DOWN		0x04
#define TOUCH_STATUS_EVENT_UP		0x05
#define TOUCH_STATUS_EVENT_UNSUPSUP	0x06
#define TOUCH_STATUS_EVENT_UNSUPUP	0x07
#define TOUCH_STATUS_EVENT_DOWNSUP	0x08
#define TOUCH_STATUS_EVENT_DOWNUP	0x09

/* MXT touch types */
#define TOUCH_STATUS_TYPE_RESERVED	0
#define TOUCH_STATUS_TYPE_FINGER	1
#define TOUCH_STATUS_TYPE_STYLUS	2
#define TOUCH_STATUS_TYPE_HOVERING	4
#define TOUCH_STATUS_TYPE_GLOVE		5
#define TOUCH_STATUS_TYPE_LARGE_TOUCH	6

#define DISTANCE_ACTIVE_TOUCH		0
#define DISTANCE_HOVERING		1

struct mxt_cfg_file_hdr {
	bool valid;
	u32 info_crc;
	u32 cfg_crc;
};

struct mxt_cfg_file_line {
	struct list_head list;
	u16 addr;
	u8 size;
	u8 *content;
};

struct mxt_info {
	u8 family_id;
	u8 variant_id;
	u8 version;
	u8 build;
	u8 matrix_xsize;
	u8 matrix_ysize;
	u8 object_num;
};

struct mxt_object {
	u8 type;
	u16 start_address;
	u8 size;		/* Size of each instance - 1 */
	u8 instances;		/* Number of instances - 1 */
	u8 num_report_ids;
} __packed;

/* Each client has this additional data */
struct mxt_data {
	struct i2c_client *client;
	struct regulator *vdd;
	struct regulator *avdd;
	struct input_dev *input_dev;
	char phys[64];		/* device physical location */
	const struct mxt_platform_data *pdata;
	struct mxt_object *object_table;
	struct mxt_info info;
	bool is_tp;

	struct gpio_desc *reset_gpio;

	unsigned int irq;

	unsigned int max_x;
	unsigned int max_y;

	/* max touchscreen area in terms of pixels and channels */
	unsigned int max_area_pixels;
	unsigned int max_area_channels;

	unsigned int num_touchids;

	u32 info_csum;
	u32 config_csum;

	bool has_T9;
	bool has_T100;

	/* Cached parameters from object table */
	u16 T5_address;
	u8 T6_reportid;
	u8 T9_reportid_min;
	u8 T9_reportid_max;
	u8 T19_reportid;
	u16 T44_address;
	u8 T100_reportid_min;
	u8 T100_reportid_max;
	u8 message_length;

	/* T100 Configuration.  Which calculations are enabled*/
	bool T100_enabled_num_reportable_touches;
	bool T100_enabled_touch_area;
	bool T100_enabled_antitouch_area;
	bool T100_enabled_internal_tracking_area;
	bool T100_enabled_vector;
	bool T100_enabled_amplitude;
	bool T100_enabled_area;
	bool T100_enabled_peak;

	/* for fw update in bootloader */
	struct completion bl_completion;

	/* per-instance debugfs root */
	struct dentry *dentry_dev;
	struct dentry *dentry_deltas;
	struct dentry *dentry_refs;
	struct dentry *dentry_object;
	/* for self-capacitance information */
	struct dentry *dentry_self_deltas;
	struct dentry *dentry_self_refs;

	/* Protect access to the T37 object buffer, used by debugfs */
	struct mutex T37_buf_mutex;
	u8 *T37_buf;
	size_t T37_buf_size;

	/* Saved T7 configuration
	 * [0] = IDLEACQINT
	 * [1] = ACTVACQINT
	 * [2] = ACTV2IDLETO
	 */
	u8 T7_config[3];
	bool T7_config_valid;

	/* T7 IDLEACQINT & ACTVACQINT setting when in suspend mode*/
	u8 suspend_acq_interval;

	u8 T101_ctrl;
	bool T101_ctrl_valid;

	bool irq_wake;  /* irq wake is enabled */
	/* Saved T42 Touch Suppression field */
	u8 T42_ctrl;
	bool T42_ctrl_valid;

	/* Saved T19 GPIO config */
	u8 T19_ctrl;
	bool T19_ctrl_valid;

	u8 T19_status;

	/* Protect access to the object register buffer */
	struct mutex object_str_mutex;
	char *object_str;
	size_t object_str_size;

	/* for auto-calibration in suspend */
	struct completion auto_cal_completion;

	/*
	 * Protects from concurrent firmware/config updates and
	 * suspending/resuming.
	 */
	struct mutex fw_mutex;

	/* firmware file name */
	char *fw_file;

	/* config file name */
	char *config_file;

	/* map for the tracking id currently being used */
	bool *current_id;

	/* Cleanup flags */
	bool sysfs_group_created;
	bool power_sysfs_group_merged;
	bool debugfs_initialized;
};

/* global root node of the atmel_mxt_ts debugfs directory. */
static struct dentry *mxt_debugfs_root;

static int mxt_calc_resolution_T9(struct mxt_data *data);
static int mxt_calc_resolution_T100(struct mxt_data *data);
static void mxt_free_object_table(struct mxt_data *data);
static void mxt_save_power_config(struct mxt_data *data);
static void mxt_save_aux_regs(struct mxt_data *data);
static void mxt_start(struct mxt_data *data);
static void mxt_stop(struct mxt_data *data);
static int mxt_initialize(struct mxt_data *data);
static int mxt_get_config_from_chip(struct mxt_data *data);
static int mxt_input_dev_create(struct mxt_data *data);
static int get_touch_major_pixels(struct mxt_data *data, int touch_channels);

static const char *mxt_event_to_string(int event)
{
	static const char *const str[] = {
		"NO_EVENT",
		"MOVE    ",
		"UNSUP   ",
		"SUP     ",
		"DOWN    ",
		"UP      ",
		"UNSUPSUP",
		"UNSUPUP ",
		"DOWNSUP ",
		"DOWNUP  ",
	};
	return event < ARRAY_SIZE(str) ? str[event] : "UNKNOWN ";
}

static inline bool is_mxt_33x_t(struct mxt_data *data)
{
	struct mxt_info *info = &data->info;
	/* vairant_id: 336t(5), 337t(17) */
	return ((info->family_id == 164) &&
		((info->variant_id == 5) || (info->variant_id == 17)));
}

static inline bool is_hovering_supported(struct mxt_data *data)
{
	struct mxt_info *info = &data->info;
	/* vairant_id: 337t(164.17), 2954t2(164.13) */
	return ((info->family_id == 164) &&
		((info->variant_id == 13) || (info->variant_id == 17)));
}

static inline size_t mxt_obj_size(const struct mxt_object *obj)
{
	return obj->size + 1;
}

static inline size_t mxt_obj_instances(const struct mxt_object *obj)
{
	return obj->instances + 1;
}

static bool mxt_object_readable(unsigned int type)
{
	switch (type) {
	case MXT_GEN_COMMAND_T6:
	case MXT_GEN_POWER_T7:
	case MXT_GEN_ACQUIRE_T8:
	case MXT_GEN_DATASOURCE_T53:
	case MXT_PROCI_GRIPFACE_T20:
	case MXT_PROCG_NOISE_T22:
	case MXT_PROCI_ONETOUCH_T24:
	case MXT_PROCI_TWOTOUCH_T27:
	case MXT_PROCI_GRIP_T40:
	case MXT_PROCI_PALM_T41:
	case MXT_PROCI_TOUCHSUPPRESSION_T42:
	case MXT_PROCI_STYLUS_T47:
	case MXT_PROCG_NOISESUPPRESSION_T48:
	case MXT_PROCI_ADAPTIVETHRESHOLD_T55:
	case MXT_PROCI_SHIELDLESS_T56:
	case MXT_PROCI_EXTRATOUCHSCREENDATA_T57:
	case MXT_PROCG_NOISESUPPRESSION_T62:
	case MXT_PROCI_LENSBENDING_T65:
	case MXT_PROCG_NOISESUPPRESSION_T72:
	case MXT_PROCI_GLOVEDETECTION_T78:
	case MXT_PROCI_RETRANSMISSIONCOMPANSATION_T80:
	case MXT_PROCG_NOISESUPACTIVESTYLUS_T86:
	case MXT_PROCI_SYMBOLGESTUREPROCESSOR_T92:
	case MXT_PROCI_TOUCHSEQUENCELOGGER_T93:
	case MXT_PROCG_PTCNOISESUPPRESSION_T98:
	case MXT_PROCI_ACTIVESTYLUS_T107:
	case MXT_PROCG_NOISESUPSELFCAP_T108:
	case MXT_PROCI_SELFCAPGRIPSUPPRESSION_T112:
	case MXT_SPT_COMMSCONFIG_T18:
	case MXT_SPT_GPIOPWM_T19:
	case MXT_SPT_SELFTEST_T25:
	case MXT_SPT_CTECONFIG_T28:
	case MXT_SPT_USERDATA_T38:
	case MXT_SPT_DIGITIZER_T43:
	case MXT_SPT_CTECONFIG_T46:
	case MXT_SPT_TIMER_T61:
	case MXT_SPT_GOLDENREFERENCES_T66:
	case MXT_SPT_DYNAMICCONFIGURATIONCONTROLLER_T70:
	case MXT_SPT_DYNAMICCONFIGURATIONCONTAINER_T71:
	case MXT_SPT_CTESCANCONFIG_T77:
	case MXT_SPT_TOUCHEVENTTRIGGER_T79:
	case MXT_SPT_PTCCONFIG_T95:
	case MXT_SPT_PTCTUNINGPARAMS_T96:
	case MXT_SPT_TOUCHSCREENHOVER_T101:
	case MXT_SPT_AUXTOUCHCONFIG_T104:
	case MXT_SPT_SELFCAPGLOBALCONFIG_T109:
	case MXT_SPT_SELFCAPTUNINGPARAMS_T110:
	case MXT_SPT_SELFCAPCONFIG_T111:
	case MXT_SPT_SELFCAPMEASURECONFIG_T113:
	case MXT_SPT_ACTIVESTYLUSMEASCONFIG_T114:
	case MXT_TOUCH_MULTI_T9:
	case MXT_TOUCH_KEYARRAY_T15:
	case MXT_TOUCH_PROXIMITY_T23:
	case MXT_TOUCH_PROXKEY_T52:
	case MXT_TOUCH_PTCKEYS_T97:
	case MXT_TOUCH_MULTITOUCHSCREEN_T100:
		return true;
	default:
		return false;
	}
}

static bool mxt_object_writable(unsigned int type)
{
	switch (type) {
	case MXT_GEN_COMMAND_T6:
	case MXT_GEN_POWER_T7:
	case MXT_GEN_ACQUIRE_T8:
	case MXT_PROCI_GRIPFACE_T20:
	case MXT_PROCG_NOISE_T22:
	case MXT_PROCI_ONETOUCH_T24:
	case MXT_PROCI_TWOTOUCH_T27:
	case MXT_PROCI_GRIP_T40:
	case MXT_PROCI_PALM_T41:
	case MXT_PROCI_TOUCHSUPPRESSION_T42:
	case MXT_PROCI_STYLUS_T47:
	case MXT_PROCG_NOISESUPPRESSION_T48:
	case MXT_PROCI_ADAPTIVETHRESHOLD_T55:
	case MXT_PROCI_SHIELDLESS_T56:
	case MXT_PROCI_EXTRATOUCHSCREENDATA_T57:
	case MXT_PROCG_NOISESUPPRESSION_T62:
	case MXT_PROCI_LENSBENDING_T65:
	case MXT_PROCG_NOISESUPPRESSION_T72:
	case MXT_PROCI_GLOVEDETECTION_T78:
	case MXT_PROCI_RETRANSMISSIONCOMPANSATION_T80:
	case MXT_PROCG_NOISESUPACTIVESTYLUS_T86:
	case MXT_PROCI_SYMBOLGESTUREPROCESSOR_T92:
	case MXT_PROCI_TOUCHSEQUENCELOGGER_T93:
	case MXT_PROCG_PTCNOISESUPPRESSION_T98:
	case MXT_PROCI_ACTIVESTYLUS_T107:
	case MXT_PROCG_NOISESUPSELFCAP_T108:
	case MXT_PROCI_SELFCAPGRIPSUPPRESSION_T112:
	case MXT_SPT_COMMSCONFIG_T18:
	case MXT_SPT_GPIOPWM_T19:
	case MXT_SPT_SELFTEST_T25:
	case MXT_SPT_CTECONFIG_T28:
	case MXT_SPT_USERDATA_T38:
	case MXT_SPT_DIGITIZER_T43:
	case MXT_SPT_CTECONFIG_T46:
	case MXT_SPT_TIMER_T61:
	case MXT_SPT_GOLDENREFERENCES_T66:
	case MXT_SPT_SERIALDATACOMMAND_T68:
	case MXT_SPT_DYNAMICCONFIGURATIONCONTROLLER_T70:
	case MXT_SPT_DYNAMICCONFIGURATIONCONTAINER_T71:
	case MXT_SPT_CTESCANCONFIG_T77:
	case MXT_SPT_TOUCHEVENTTRIGGER_T79:
	case MXT_SPT_PTCCONFIG_T95:
	case MXT_SPT_PTCTUNINGPARAMS_T96:
	case MXT_SPT_TOUCHSCREENHOVER_T101:
	case MXT_SPT_AUXTOUCHCONFIG_T104:
	case MXT_SPT_SELFCAPGLOBALCONFIG_T109:
	case MXT_SPT_SELFCAPTUNINGPARAMS_T110:
	case MXT_SPT_SELFCAPCONFIG_T111:
	case MXT_SPT_SELFCAPMEASURECONFIG_T113:
	case MXT_SPT_ACTIVESTYLUSMEASCONFIG_T114:
	case MXT_TOUCH_MULTI_T9:
	case MXT_TOUCH_KEYARRAY_T15:
	case MXT_TOUCH_PROXIMITY_T23:
	case MXT_TOUCH_PROXKEY_T52:
	case MXT_TOUCH_PTCKEYS_T97:
	case MXT_TOUCH_MULTITOUCHSCREEN_T100:
		return true;
	default:
		return false;
	}
}

static void mxt_dump_message(struct device *dev, u8 *message)
{
	dev_dbg(dev, "reportid: %u\tmessage: %*ph\n",
		message[0], 7, &message[1]);
}

/*
 * Release all the fingers that are being tracked. To avoid unwanted gestures,
 * move all the fingers to (0,0) with largest PRESSURE and TOUCH_MAJOR.
 * Userspace apps can use these info to filter out these events and/or cancel
 * existing gestures.
 */
static void __maybe_unused mxt_release_all_fingers(struct mxt_data *data)
{
	struct device *dev = &data->client->dev;
	struct input_dev *input_dev = data->input_dev;
	int id;
	int max_area_channels = min(255U, data->max_area_channels);
	int max_touch_major = get_touch_major_pixels(data, max_area_channels);
	bool need_update = false;
	for (id = 0; id < data->num_touchids; id++) {
		if (data->current_id[id]) {
			dev_warn(dev, "Move touch %d to (0,0)\n", id);
			input_mt_slot(input_dev, id);
			input_mt_report_slot_state(input_dev, MT_TOOL_FINGER,
						   true);
			input_report_abs(input_dev, ABS_MT_POSITION_X, 0);
			input_report_abs(input_dev, ABS_MT_POSITION_Y, 0);
			input_report_abs(input_dev, ABS_MT_PRESSURE, 255);
			input_report_abs(input_dev, ABS_MT_DISTANCE,
					 DISTANCE_ACTIVE_TOUCH);
			input_report_abs(input_dev, ABS_MT_TOUCH_MAJOR,
					 max_touch_major);
			need_update = true;
		}
	}
	if (need_update)
		input_sync(data->input_dev);

	for (id = 0; id < data->num_touchids; id++) {
		if (data->current_id[id]) {
			dev_warn(dev, "Release touch contact %d\n", id);
			input_mt_slot(input_dev, id);
			input_mt_report_slot_state(input_dev, MT_TOOL_FINGER,
						   false);
			data->current_id[id] = false;
		}
	}
	if (need_update)
		input_sync(data->input_dev);
}

static bool mxt_in_bootloader(struct mxt_data *data)
{
	struct i2c_client *client = data->client;
	return (client->addr == 0x25 ||
		client->addr == 0x26 ||
		client->addr == 0x27);
}

static bool mxt_in_appmode(struct mxt_data *data)
{
	struct i2c_client *client = data->client;
	return (client->addr == 0x4a || client->addr == 0x4b);
}

static int mxt_i2c_recv(struct i2c_client *client, u8 *buf, size_t count)
{
	int ret;

	ret = i2c_master_recv(client, buf, count);
	if (ret == count) {
		ret = 0;
	} else if (ret != count) {
		ret = (ret < 0) ? ret : -EIO;
		dev_err(&client->dev, "i2c recv failed (%d)\n", ret);
	}

	return ret;
}

static int mxt_i2c_send(struct i2c_client *client, const u8 *buf, size_t count)
{
	int ret;

	ret = i2c_master_send(client, buf, count);
	if (ret == count) {
		ret = 0;
	} else if (ret != count) {
		ret = (ret < 0) ? ret : -EIO;
		dev_err(&client->dev, "i2c send failed (%d)\n", ret);
	}

	return ret;
}

static int mxt_i2c_transfer(struct i2c_client *client, struct i2c_msg *msgs,
		size_t count)
{
	int ret;

	ret = i2c_transfer(client->adapter, msgs, count);
	if (ret == count) {
		ret = 0;
	} else {
		ret = (ret < 0) ? ret : -EIO;
		dev_err(&client->dev, "i2c transfer failed (%d)\n", ret);
	}

	return ret;
}

static int mxt_wait_for_chg(struct mxt_data *data, unsigned int timeout_ms)
{
	struct device *dev = &data->client->dev;
	struct completion *comp = &data->bl_completion;
	unsigned long timeout = msecs_to_jiffies(timeout_ms);
	long ret;

	ret = wait_for_completion_interruptible_timeout(comp, timeout);
	if (ret < 0) {
		dev_err(dev, "Wait for completion interrupted.\n");
		/*
		 * TODO: handle -EINTR better by terminating fw update process
		 * before returning to userspace by writing length 0x000 to
		 * device (iff we are in WAITING_FRAME_DATA state).
		 */
		return -EINTR;
	} else if (ret == 0) {
		dev_err(dev, "Wait for completion timed out.\n");
		return -ETIMEDOUT;
	}
	return 0;
}


static int mxt_lookup_bootloader_address(struct mxt_data *data)
{
	u8 addr = data->client->addr;
	u8 family_id = data->info.family_id;
	u8 bootloader = 0;

	if (mxt_in_bootloader(data))
		return addr;

	if (addr == 0x4a) {
		bootloader = 0x26;
	} else if (addr == 0x4b) {
		bootloader = family_id >= 0xa2 ? 0x27 : 0x25;
	} else {
		dev_err(&data->client->dev,
			"Appmode i2c address 0x%02x not found\n", addr);
	}
	return bootloader;
}

static int mxt_lookup_appmode_address(struct mxt_data *data)
{
	u8 addr = data->client->addr;
	u8 appmode = 0;

	if (mxt_in_appmode(data))
		return addr;

	if (addr == 0x26)
		appmode = 0x4a;
	else if (addr == 0x25 || addr == 0x27) {
		appmode = 0x4b;
	} else {
		dev_err(&data->client->dev,
			"Bootloader mode i2c address 0x%02x not found\n", addr);
	}
	return appmode;
}


static int mxt_check_bootloader(struct mxt_data *data, unsigned int state)
{
	struct i2c_client *client = data->client;
	u8 val;
	int ret;

recheck:
	if (state != MXT_WAITING_BOOTLOAD_CMD) {
		/*
		 * In application update mode, the interrupt
		 * line signals state transitions. We must wait for the
		 * CHG assertion before reading the status byte.
		 * Once the status byte has been read, the line is deasserted.
		 */
		int ret = mxt_wait_for_chg(data, 300);
		if (ret) {
			dev_err(&client->dev,
				"Update wait error %d, state %d\n", ret, state);
			return ret;
		}
	}

	ret = mxt_i2c_recv(client, &val, 1);
	if (ret)
		return ret;

	switch (state) {
	case MXT_WAITING_BOOTLOAD_CMD:
		dev_info(&client->dev, "bootloader version: %d\n",
			 val & MXT_BOOT_STATUS_MASK);
	case MXT_WAITING_FRAME_DATA:
		val &= ~MXT_BOOT_STATUS_MASK;
		break;
	case MXT_FRAME_CRC_PASS:
		if (val == MXT_FRAME_CRC_CHECK)
			goto recheck;
		break;
	default:
		return -EINVAL;
	}

	if (val != state) {
		dev_err(&client->dev, "Unvalid bootloader mode state\n");
		dev_err(&client->dev, "Invalid bootloader mode state %d, %d\n",
			val, state);
		return -EINVAL;
	}

	return 0;
}

static int mxt_unlock_bootloader(struct i2c_client *client)
{
	u8 buf[2];

	buf[0] = MXT_UNLOCK_CMD_LSB;
	buf[1] = MXT_UNLOCK_CMD_MSB;

	return mxt_i2c_send(client, buf, 2);
}

static int mxt_fw_write(struct i2c_client *client,
			     const u8 *data, unsigned int frame_size)
{
	return mxt_i2c_send(client, data, frame_size);
}

#ifdef DEBUG
#define DUMP_LEN	16
static void mxt_dump_xfer(struct device *dev, const char *func, u16 reg,
			  u16 len, const u8 *val)
{
	/* Rough guess for string size */
	char str[DUMP_LEN * 3 + 2];
	int i;
	size_t n;

	for (i = 0, n = 0; i < len; i++) {
		n += snprintf(&str[n], sizeof(str) - n, "%02x ", val[i]);
		if ((i + 1) % DUMP_LEN == 0 || (i + 1) == len) {
			dev_dbg(dev,
				"%s(reg: %d len: %d offset: 0x%02x): %s\n",
				func, reg, len, (i / DUMP_LEN) * DUMP_LEN,
				str);
			n = 0;
		}
	}
}
#undef DUMP_LEN
#else
static void mxt_dump_xfer(struct device *dev, const char *func, u16 reg,
			  u16 len, const u8 *val) { }
#endif

static int __mxt_read_reg(struct i2c_client *client,
			       u16 reg, u16 len, void *val)
{
	struct i2c_msg xfer[2];
	u8 buf[2];
	int ret;

	buf[0] = reg & 0xff;
	buf[1] = (reg >> 8) & 0xff;

	/* Write register */
	xfer[0].addr = client->addr;
	xfer[0].flags = 0;
	xfer[0].len = 2;
	xfer[0].buf = buf;

	/* Read data */
	xfer[1].addr = client->addr;
	xfer[1].flags = I2C_M_RD;
	xfer[1].len = len;
	xfer[1].buf = val;

	ret = mxt_i2c_transfer(client, xfer, 2);
	if (ret == 0)
		mxt_dump_xfer(&client->dev, __func__, reg, len, val);

	return ret;
}

static int __mxt_write_reg(struct i2c_client *client, u16 reg, u16 len,
			   const void *val)
{
	u8 *buf;
	size_t count;
	int ret;

	count = len + 2;
	buf = kmalloc(count, GFP_KERNEL);
	if (!buf)
		return -ENOMEM;

	buf[0] = reg & 0xff;
	buf[1] = (reg >> 8) & 0xff;
	memcpy(&buf[2], val, len);

	mxt_dump_xfer(&client->dev, __func__, reg, len, val);
	ret = mxt_i2c_send(client, buf, count);
	kfree(buf);
	return ret;
}

static int mxt_write_reg(struct i2c_client *client, u16 reg, u8 val)
{
	return __mxt_write_reg(client, reg, 1, &val);
}

static struct mxt_object *
mxt_get_object(struct mxt_data *data, u8 type)
{
	struct mxt_object *object;
	int i;

	for (i = 0; i < data->info.object_num; i++) {
		object = data->object_table + i;
		if (object->type == type)
			return object;
	}

	dev_err(&data->client->dev, "Invalid object type %d\n", type);
	return NULL;
}

static int mxt_read_num_messages(struct mxt_data *data, u8 *count)
{
	/* TODO: Optimization: read first message along with message count */
	return __mxt_read_reg(data->client, data->T44_address, 1, count);
}

static int mxt_read_messages(struct mxt_data *data, u8 count, u8 *buf)
{
	return __mxt_read_reg(data->client, data->T5_address,
			data->message_length * count, buf);
}

static int mxt_write_obj_instance(struct mxt_data *data, u8 type, u8 instance,
		u8 offset, u8 val)
{
	struct mxt_object *object;
	u16 reg;

	object = mxt_get_object(data, type);
	if (!object || offset >= mxt_obj_size(object) ||
	    instance >= mxt_obj_instances(object))
		return -EINVAL;

	reg = object->start_address + instance * mxt_obj_size(object) + offset;
	return mxt_write_reg(data->client, reg, val);
}

static int mxt_ensure_obj_instance(struct mxt_data *data, u8 type, u8 instance,
		u8 offset, u8 val)
{
	struct mxt_object *object;
	u16 reg;
	u8 current_val;
	int ret;

	object = mxt_get_object(data, type);
	if (!object || offset >= mxt_obj_size(object) ||
	    instance >= mxt_obj_instances(object))
		return -EINVAL;

	reg = object->start_address + instance * mxt_obj_size(object) + offset;

	ret = __mxt_read_reg(data->client, reg, 1, &current_val);
	if (ret)
		return -EINVAL;

	if (val != current_val) {
		ret = __mxt_write_reg(data->client, reg, 1, &val);
		if (ret)
			return -EINVAL;
	}

	return 0;
}

static int mxt_write_object(struct mxt_data *data, u8 type, u8 offset, u8 val)
{
	return mxt_write_obj_instance(data, type, 0, offset, val);
}

static int mxt_ensure_object(struct mxt_data *data, u8 type, u8 offset, u8 val)
{
	return mxt_ensure_obj_instance(data, type, 0, offset, val);
}

static int mxt_recalibrate(struct mxt_data *data)
{
	struct device *dev = &data->client->dev;
	int error;

	dev_dbg(dev, "Recalibration ...\n");
	error = mxt_write_object(data, MXT_GEN_COMMAND_T6,
				 MXT_COMMAND_CALIBRATE, 1);
	if (error)
		dev_err(dev, "Recalibration failed %d\n", error);
	else
		msleep(MXT_CAL_TIME);
	return error;
}

static void mxt_input_button(struct mxt_data *data, u8 *message)
{
	struct device *dev = &data->client->dev;
	struct input_dev *input = data->input_dev;
	u8 *payload = &message[1];
	bool button;
	int i;

	dev_dbg(dev, "GPIO Event :%X\n", payload[0]);
	if (!data->pdata) {
		/* Active-low switch */
		if (data->has_T100) {
			/* mXT336T GPIO bitmask is different */
			if (is_mxt_33x_t(data))
				button = !(payload[0] & (MXT_GPIO3_MASK >> 2));
			else
				button = !(payload[0] & MXT_GPIO2_MASK);
		} else {
			button = !(payload[0] & MXT_GPIO3_MASK);
		}
		input_report_key(input, BTN_LEFT, button);
		dev_dbg(dev, "Button state: %d\n", button);
		return;
	}

	/* Active-low switch */
	for (i = 0; i < MXT_NUM_GPIO; i++) {
		if (data->pdata->key_map[i] == KEY_RESERVED)
			continue;
		button = !(payload[0] & MXT_GPIO0_MASK << i);
		input_report_key(input, data->pdata->key_map[i], button);
		dev_dbg(dev, "Button state: %d\n", button);
	}
}

/*
 * Assume a circle touch contact and use the diameter as the touch major.
 * touch_pixels = touch_channels * (max_area_pixels / max_area_channels)
 * touch_pixels = pi * (touch_major / 2) ^ 2;
 */
static int get_touch_major_pixels(struct mxt_data *data, int touch_channels)
{
	int touch_pixels;

	if (data->max_area_channels == 0)
		return 0;

	touch_pixels = DIV_ROUND_CLOSEST(touch_channels * data->max_area_pixels,
					 data->max_area_channels);
	return int_sqrt(DIV_ROUND_CLOSEST(touch_pixels * 100, 314)) * 2;
}

static void mxt_handle_screen_status_report(struct mxt_data *data, u8 *message)
{
	struct device *dev = &data->client->dev;
	u8 *payload = &message[1];
	u8 status = payload[0];
	u8 num_reportable_touches = 0;
	int touch_area = 0;
	int antitouch_area = 0;
	int internal_tracking_area = 0;
	int next_index = 1;

	/* Process the values according to the internal sequence */
	if (data->T100_enabled_num_reportable_touches) {
		num_reportable_touches = payload[next_index];
		next_index += 1;
	}

	if (data->T100_enabled_touch_area) {
		touch_area = payload[next_index + 1] << 8 |
				payload[next_index];
		next_index += 2;
	}

	if (data->T100_enabled_antitouch_area) {
		antitouch_area = payload[next_index + 1] << 8 |
					payload[next_index];
		next_index += 2;
	}

	if (data->T100_enabled_internal_tracking_area) {
		internal_tracking_area = payload[next_index + 1] << 8 |
						payload[next_index];
		next_index += 2;
	}

	dev_dbg(dev,
		"Screen Status Report : status = %X, N=%X, T=%d, A=%d, I=%d\n",
		status, num_reportable_touches, touch_area, antitouch_area,
		internal_tracking_area);
}


static void mxt_input_touchevent(struct mxt_data *data, u8 *message, int id)
{
	struct device *dev = &data->client->dev;
	u8 *payload = &message[1];
	u8 status = payload[0];
	struct input_dev *input_dev = data->input_dev;
	int x;
	int y;
	int area;
	int pressure;
	int touch_major;
	int vector1, vector2;

	x = (payload[1] << 4) | ((payload[3] >> 4) & 0xf);
	y = (payload[2] << 4) | ((payload[3] & 0xf));
	if (data->max_x < 1024)
		x = x >> 2;
	if (data->max_y < 1024)
		y = y >> 2;

	area = payload[4];
	touch_major = get_touch_major_pixels(data, area);
	pressure = payload[5];

	/* The two vector components are 4-bit signed ints (2s complement) */
	vector1 = (signed)((signed char)payload[6]) >> 4;
	vector2 = (signed)((signed char)(payload[6] << 4)) >> 4;

	dev_dbg(dev,
		"[%u] %c%c%c%c%c%c%c%c x: %5u y: %5u area: %3u amp: %3u vector: [%d,%d]\n",
		id,
		(status & MXT_DETECT) ? 'D' : '.',
		(status & MXT_PRESS) ? 'P' : '.',
		(status & MXT_RELEASE) ? 'R' : '.',
		(status & MXT_MOVE) ? 'M' : '.',
		(status & MXT_VECTOR) ? 'V' : '.',
		(status & MXT_AMP) ? 'A' : '.',
		(status & MXT_SUPPRESS) ? 'S' : '.',
		(status & MXT_UNGRIP) ? 'U' : '.',
		x, y, area, pressure, vector1, vector2);

	input_mt_slot(input_dev, id);
	input_mt_report_slot_state(input_dev, MT_TOOL_FINGER,
				   status & MXT_DETECT);
	data->current_id[id] = status & MXT_DETECT;

	if (status & MXT_DETECT) {
		input_report_abs(input_dev, ABS_MT_POSITION_X, x);
		input_report_abs(input_dev, ABS_MT_POSITION_Y, y);
		input_report_abs(input_dev, ABS_MT_PRESSURE, pressure);
		input_report_abs(input_dev, ABS_MT_TOUCH_MAJOR, touch_major);
		/* TODO: Use vector to report ORIENTATION & TOUCH_MINOR */
	}
}

static void mxt_input_touchevent_T100(struct mxt_data *data, u8 *message)
{
	struct device *dev = &data->client->dev;
	struct input_dev *input_dev = data->input_dev;
	u8 reportid = message[0];
	u8 *payload = &message[1];
	u8 status = payload[0];
	u8 event = status & 0x0F;
	int id;
	int x, y;
	int area = 0;
	int pressure = 0;
	int touch_major = 0;
	int touch_peak = 0;
	int next_index = 1;
	int vector1 = 0, vector2 = 0;
	int touch_type;
	int distance;

	id = reportid - data->T100_reportid_min - 2;

	x = (payload[next_index+1] << 8) | payload[next_index];
	next_index += 2;
	y = (payload[next_index+1] << 8) | payload[next_index];
	next_index += 2;

	/* Keep the process sequence */
	if (data->T100_enabled_vector) {
		/* The two vector components are 4-bit signed ints */
		u8 values = payload[next_index];
		vector1 = (signed)((signed char)values) >> 4;
		vector2 = (signed)((signed char)(values << 4)) >> 4;
		next_index += 1;
	}

	if (data->T100_enabled_amplitude) {
		pressure = payload[next_index];
		next_index += 1;
	}

	if (data->T100_enabled_area) {
		area = payload[next_index];
		touch_major = get_touch_major_pixels(data, area);
		next_index += 1;
	}

	if (data->T100_enabled_peak) {
		touch_peak = payload[next_index];
		next_index += 1;
	}

	/*
	 * Currently there is no distance information for hovering,
	 * however, this can be used as hovering indication in user space.
	 */
	touch_type = ((payload[0] & 0x70) >> 4);
	if (touch_type == TOUCH_STATUS_TYPE_HOVERING) {
		distance = DISTANCE_HOVERING;
		pressure = 0;
	} else {
		distance = DISTANCE_ACTIVE_TOUCH;
		if (pressure == 0 && is_hovering_supported(data))
			pressure = 1;
	}

	dev_dbg(dev,
		"[%u] T%d%c %s x: %5u y: %5u a: %5u p: %5u m: %d v: [%d,%d]\n",
		id,
		touch_type,
		(status & TOUCH_STATUS_DETECT) ? 'D' : ' ',
		mxt_event_to_string(event),
		x, y, area, pressure, touch_major, vector1, vector2);

	data->current_id[id] = status & TOUCH_STATUS_DETECT;
	if (touch_type != TOUCH_STATUS_TYPE_STYLUS) {
		if (status & TOUCH_STATUS_DETECT) {
			if (event == TOUCH_STATUS_EVENT_MOVE ||
					event == TOUCH_STATUS_EVENT_DOWN ||
					event == TOUCH_STATUS_EVENT_UNSUP ||
					event == TOUCH_STATUS_EVENT_NO_EVENT) {
				input_mt_slot(input_dev, id);
				input_mt_report_slot_state(
					input_dev, MT_TOOL_FINGER, true);
				input_report_abs(input_dev,
						 ABS_MT_POSITION_X, x);
				input_report_abs(input_dev,
						 ABS_MT_POSITION_Y, y);
				input_report_abs(input_dev,
						 ABS_MT_PRESSURE, pressure);
				input_report_abs(input_dev,
						 ABS_MT_DISTANCE, distance);
				input_report_abs(input_dev,
						 ABS_MT_TOUCH_MAJOR,
						 touch_major);
			}
		} else {
			if (event == TOUCH_STATUS_EVENT_UP) {
				input_mt_slot(input_dev, id);
				input_mt_report_slot_state(input_dev,
							   MT_TOOL_FINGER,
							   false);
			} else if (event == TOUCH_STATUS_EVENT_SUP) {
				/*
				 * Suppressed touches will be reported as
				 * touches with maximum ABS_MT_TOUCH_MAJOR.
				 * The controller no longer reports suppressed
				 * touches, so we have to release the touch
				 * afterwards.
				 */
				int max = input_abs_get_max(input_dev,
							    ABS_MT_TOUCH_MAJOR);
				input_mt_slot(input_dev, id);
				input_report_abs(input_dev,
						 ABS_MT_TOUCH_MAJOR,
						 max);
				input_sync(input_dev);

				input_mt_report_slot_state(input_dev,
							   MT_TOOL_FINGER,
							   false);
			}
		}
	} else {
		input_mt_slot(input_dev, id);
		input_mt_report_slot_state(input_dev, MT_TOOL_FINGER, false);
	}
}

static unsigned mxt_extract_T6_csum(const u8 *csum)
{
	return csum[0] | (csum[1] << 8) | (csum[2] << 16);
}

static bool mxt_is_T9_message(struct mxt_data *data, u8 reportid)
{
	return (reportid >= data->T9_reportid_min &&
			reportid <= data->T9_reportid_max);
}

static bool mxt_is_T100_message(struct mxt_data *data, u8 reportid)
{
	return (reportid >= data->T100_reportid_min &&
			reportid <= data->T100_reportid_max);
}

static int mxt_proc_messages(struct mxt_data *data, u8 count, bool report)
{
	struct device *dev = &data->client->dev;
	bool update_input = false;
	u8 *message_buffer;
	int ret;
	u8 i;

	message_buffer = kcalloc(count, data->message_length, GFP_KERNEL);
	if (!message_buffer)
		return -ENOMEM;

	ret = mxt_read_messages(data, count, message_buffer);
	if (ret) {
		dev_err(dev, "Failed to read %u messages (%d).\n", count, ret);
		goto out;
	}
	if (!report)
		goto out;

	/* There could be a race condition for entering BL mode,
	 * it is a sanity check.
	 */
	if (!data->input_dev)
		goto out;

	for (i = 0; i < count; i++) {
		u8 *msg = &message_buffer[i * data->message_length];
		u8 reportid = msg[0];
		mxt_dump_message(dev, msg);

		if (reportid == data->T6_reportid) {
			const u8 *payload = &msg[1];
			u8 status = payload[0];
			data->config_csum = mxt_extract_T6_csum(&payload[1]);
			dev_info(dev, "Status: %02x Config Checksum: %06x\n",
				 status, data->config_csum);
			if (status == 0x00)
				complete(&data->auto_cal_completion);
		} else if (mxt_is_T9_message(data, reportid)) {
			int id = reportid - data->T9_reportid_min;
			mxt_input_touchevent(data, msg, id);
			update_input = true;
		} else if (reportid == data->T19_reportid) {
			mxt_input_button(data, msg);
			update_input = true;
			data->T19_status = msg[1];
		} else if (mxt_is_T100_message(data, reportid)) {
			/* check SCRSTATUS */
			if (reportid == data->T100_reportid_min) {
				/* Screen Status Report */
				mxt_handle_screen_status_report(data, msg);
			} else if (reportid == (data->T100_reportid_min + 1)) {
				/* skip reserved report id */
				continue;
			} else {
				mxt_input_touchevent_T100(data, msg);
				update_input = true;
			}
		}
	}

	if (update_input) {
		input_mt_report_pointer_emulation(data->input_dev,
						  data->is_tp);
		input_sync(data->input_dev);
	}

out:
	kfree(message_buffer);
	return ret;
}

static int mxt_handle_messages(struct mxt_data *data, bool report)
{
	struct device *dev = &data->client->dev;
	int ret;
	u8 count;

	ret = mxt_read_num_messages(data, &count);
	if (ret) {
		dev_err(dev, "Failed to read message count (%d).\n", ret);
		return ret;
	}

	if (count > 0)
		ret = mxt_proc_messages(data, count, report);

	return ret;
}

static int mxt_enter_bl(struct mxt_data *data)
{
	struct i2c_client *client = data->client;
	struct device *dev = &client->dev;
	int ret;

	disable_irq(data->irq);

	if (data->input_dev) {
		input_unregister_device(data->input_dev);
		data->input_dev = NULL;
	}

	enable_irq(data->irq);
	/* Clean up message queue in device */
	mxt_handle_messages(data, false);

	disable_irq(data->irq);


	/* Change to the bootloader mode */
	ret = mxt_write_object(data, MXT_GEN_COMMAND_T6,
			       MXT_COMMAND_RESET, MXT_BOOT_VALUE);
	if (ret) {
		dev_err(dev, "Failed to change to bootloader mode %d.\n", ret);
		enable_irq(data->irq);
		return ret;
	}

	/* Change to slave address of bootloader */
	client->addr = mxt_lookup_bootloader_address(data);

	init_completion(&data->bl_completion);
	enable_irq(data->irq);

	/* Wait for CHG assert to indicate successful reset into bootloader */
	ret = mxt_wait_for_chg(data, MXT_RESET_TIME);
	if (ret) {
		dev_err(dev, "Failed waiting for reset to bootloader %d.\n",
			ret);
		client->addr = mxt_lookup_appmode_address(data);
		return ret;
	}
	return 0;
}

static void mxt_exit_bl(struct mxt_data *data)
{
	struct i2c_client *client = data->client;
	struct device *dev = &client->dev;
	int error;

	init_completion(&data->bl_completion);

	/* Wait for reset */
	mxt_wait_for_chg(data, MXT_FWRESET_TIME);

	disable_irq(data->irq);
	client->addr = mxt_lookup_appmode_address(data);

	mxt_free_object_table(data);

	error = mxt_initialize(data);
	if (error) {
		dev_err(dev, "Failed to initialize on exit bl. error = %d\n",
			error);
		return;
	}

	error = mxt_input_dev_create(data);
	if (error) {
		dev_err(dev, "Create input dev failed after init. error = %d\n",
			error);
		return;
	}

	error = mxt_handle_messages(data, false);
	if (error)
		dev_err(dev, "Failed to clear CHG after init. error = %d\n",
			error);
	enable_irq(data->irq);
}

static irqreturn_t mxt_interrupt(int irq, void *dev_id)
{
	struct mxt_data *data = dev_id;
	struct device *dev = &data->client->dev;
	char *envp[] = {"ERROR=1", NULL};
	int ret;

	if (mxt_in_bootloader(data)) {
		/* bootloader state transition completion */
		complete(&data->bl_completion);
	} else {
		ret = mxt_handle_messages(data, true);
		if (ret) {
			dev_err(dev, "Handling message fails in IRQ, %d.\n",
				ret);
			kobject_uevent_env(&dev->kobj, KOBJ_CHANGE, envp);
		}
	}
	return IRQ_HANDLED;
}

static int mxt_apply_pdata_config(struct mxt_data *data)
{
	const struct mxt_platform_data *pdata = data->pdata;
	struct mxt_object *object;
	struct device *dev = &data->client->dev;
	int index = 0;
	int i, size;
	int ret;

	if (!pdata->config) {
		dev_info(dev, "No cfg data defined, skipping reg init\n");
		return 0;
	}

	for (i = 0; i < data->info.object_num; i++) {
		object = data->object_table + i;

		if (!mxt_object_writable(object->type))
			continue;

		size = mxt_obj_size(object) * mxt_obj_instances(object);
		if (index + size > pdata->config_length) {
			dev_err(dev, "Not enough config data!\n");
			return -EINVAL;
		}

		ret = __mxt_write_reg(data->client, object->start_address,
				size, &pdata->config[index]);
		if (ret)
			return ret;
		index += size;
	}

	return 0;
}

static int mxt_handle_pdata(struct mxt_data *data)
{
	const struct mxt_platform_data *pdata = data->pdata;
	struct device *dev = &data->client->dev;
	u8 voltage;
	int ret;

	if (!pdata) {
		dev_info(dev, "No platform data provided\n");
		return 0;
	}

	if (pdata->is_tp)
		data->is_tp = true;

	ret = mxt_apply_pdata_config(data);
	if (ret)
		return ret;

	/* Set touchscreen lines */
	mxt_write_object(data, MXT_TOUCH_MULTI_T9, MXT_TOUCH_XSIZE,
			pdata->x_line);
	mxt_write_object(data, MXT_TOUCH_MULTI_T9, MXT_TOUCH_YSIZE,
			pdata->y_line);

	/* Set touchscreen orient */
	mxt_write_object(data, MXT_TOUCH_MULTI_T9, MXT_TOUCH_ORIENT,
			pdata->orient);

	/* Set touchscreen burst length */
	mxt_write_object(data, MXT_TOUCH_MULTI_T9,
			MXT_TOUCH_BLEN, pdata->blen);

	/* Set touchscreen threshold */
	mxt_write_object(data, MXT_TOUCH_MULTI_T9,
			MXT_TOUCH_TCHTHR, pdata->threshold);

	/* Set touchscreen resolution */
	mxt_write_object(data, MXT_TOUCH_MULTI_T9,
			MXT_TOUCH_XRANGE_LSB, (pdata->x_size - 1) & 0xff);
	mxt_write_object(data, MXT_TOUCH_MULTI_T9,
			MXT_TOUCH_XRANGE_MSB, (pdata->x_size - 1) >> 8);
	mxt_write_object(data, MXT_TOUCH_MULTI_T9,
			MXT_TOUCH_YRANGE_LSB, (pdata->y_size - 1) & 0xff);
	mxt_write_object(data, MXT_TOUCH_MULTI_T9,
			MXT_TOUCH_YRANGE_MSB, (pdata->y_size - 1) >> 8);

	/* Set touchscreen voltage */
	if (pdata->voltage) {
		if (pdata->voltage < MXT_VOLTAGE_DEFAULT) {
			voltage = (MXT_VOLTAGE_DEFAULT - pdata->voltage) /
				MXT_VOLTAGE_STEP;
			voltage = 0xff - voltage + 1;
		} else
			voltage = (pdata->voltage - MXT_VOLTAGE_DEFAULT) /
				MXT_VOLTAGE_STEP;

		mxt_write_object(data, MXT_SPT_CTECONFIG_T28,
				MXT_CTE_VOLTAGE, voltage);
	}

	/* Backup to memory */
	ret = mxt_write_object(data, MXT_GEN_COMMAND_T6,
			       MXT_COMMAND_BACKUPNV, MXT_BACKUP_VALUE);
	if (ret)
		return ret;
	msleep(MXT_BACKUP_TIME);

	return 0;
}

/* Update 24-bit CRC with two new bytes of data */
static u32 crc24_step(u32 crc, u8 byte1, u8 byte2)
{
	const u32 crcpoly = 0x80001b;
	u16 data = byte1 | (byte2 << 8);
	u32 result = data ^ (crc << 1);

	/* XOR result with crcpoly if bit 25 is set (overflow occurred) */
	if (result & 0x01000000)
		result ^= crcpoly;

	return result & 0x00ffffff;
}

static u32 crc24(u32 crc, const u8 *data, size_t len)
{
	size_t i;

	for (i = 0; i < len - 1; i += 2)
		crc = crc24_step(crc, data[i], data[i + 1]);

	/* If there were an odd number of bytes pad with 0 */
	if (i < len)
		crc = crc24_step(crc, data[i], 0);

	return crc;
}

static int mxt_verify_info_block_csum(struct mxt_data *data)
{
	struct i2c_client *client = data->client;
	struct device *dev = &client->dev;
	size_t object_table_size, info_block_size;
	u32 crc = 0;
	u8 *info_block;
	int ret = 0;

	object_table_size = data->info.object_num * MXT_OBJECT_SIZE;
	info_block_size = sizeof(data->info) + object_table_size;
	info_block = kmalloc(info_block_size, GFP_KERNEL);
	if (!info_block)
		return -ENOMEM;

	/*
	 * Information Block CRC is computed over both ID info and Object Table
	 * So concat them in a temporary buffer, before computing CRC.
	 * TODO: refactor how the info block is read from the device such
	 * that it ends up in a single buffer and this copy is not needed.
	 */
	memcpy(info_block, &data->info, sizeof(data->info));
	memcpy(&info_block[sizeof(data->info)], data->object_table,
			object_table_size);

	crc = crc24(crc, info_block, info_block_size);

	if (crc != data->info_csum) {
		dev_err(dev, "Information Block CRC mismatch: %06x != %06x\n",
			data->info_csum, crc);
		ret = -EINVAL;
	}

	kfree(info_block);
	return ret;
}

static int mxt_get_info(struct mxt_data *data)
{
	struct i2c_client *client = data->client;
	struct mxt_info *info = &data->info;
	int error;

	/* Read 7-byte info block starting at address 0 */
	error = __mxt_read_reg(client, MXT_INFO, sizeof(*info), info);
	if (error)
		return error;

	return 0;
}

static void mxt_free_object_table(struct mxt_data *data)
{
	if (data->object_table) {
		devm_kfree(&data->client->dev, data->object_table);
		data->object_table = NULL;
	}

	if (data->current_id) {
		devm_kfree(&data->client->dev, data->current_id);
		data->current_id = NULL;
	}

	data->object_table = NULL;
	data->T6_reportid = 0;
	data->T9_reportid_min = 0;
	data->T9_reportid_max = 0;
	data->T19_reportid = 0;
	data->T100_reportid_min = 0;
	data->T100_reportid_max = 0;
	data->num_touchids = 0;
}

static int mxt_get_object_table(struct mxt_data *data)
{
	struct i2c_client *client = data->client;
	struct device *dev = &data->client->dev;
	size_t table_size;
	int error;
	int i;
	u8 reportid;
	u8 csum[3];

	/* Start by zapping old contents, if any. */
	mxt_free_object_table(data);

	table_size = data->info.object_num * sizeof(struct mxt_object);

	data->object_table = devm_kzalloc(dev, table_size, GFP_KERNEL);
	if (!data->object_table) {
		dev_err(&client->dev, "Failed to allocate memory\n");
		return -ENOMEM;
	}

	error = __mxt_read_reg(client, MXT_OBJECT_START, table_size,
			data->object_table);
	if (error)
		return error;

	/*
	 * Read Information Block checksum from 3 bytes immediately following
	 * info block
	 */
	error = __mxt_read_reg(client, MXT_OBJECT_START + table_size,
			sizeof(csum), csum);
	if (error)
		return error;

	data->info_csum = csum[0] | (csum[1] << 8) | (csum[2] << 16);
	dev_info(dev, "Information Block Checksum = %06x\n", data->info_csum);

	error = mxt_verify_info_block_csum(data);
	if (error)
		return error;

	/* Valid Report IDs start counting from 1 */
	reportid = 1;
	for (i = 0; i < data->info.object_num; i++) {
		struct mxt_object *object = data->object_table + i;
		u8 min_id, max_id;

		le16_to_cpus(&object->start_address);

		if (object->num_report_ids) {
			min_id = reportid;
			reportid += object->num_report_ids *
					mxt_obj_instances(object);
			max_id = reportid - 1;
		} else {
			min_id = 0;
			max_id = 0;
		}

		dev_dbg(&data->client->dev,
			"Type %2d Start %3d Size %3zu Instances %2zu ReportIDs %3u : %3u\n",
			object->type, object->start_address,
			mxt_obj_size(object), mxt_obj_instances(object),
			min_id, max_id);

		switch (object->type) {
		case MXT_GEN_MESSAGE_T5:
			data->T5_address = object->start_address;
			data->message_length = mxt_obj_size(object) - 1;
			break;
		case MXT_GEN_COMMAND_T6:
			data->T6_reportid = min_id;
			break;
		case MXT_TOUCH_MULTI_T9:
<<<<<<< HEAD
			data->T9_reportid_min = min_id;
			data->T9_reportid_max = max_id;
			data->num_touchids = object->num_report_ids;
			data->has_T9 = true;
=======
			data->multitouch = MXT_TOUCH_MULTI_T9;
			/* Only handle messages from first T9 instance */
			data->T9_reportid_min = min_id;
			data->T9_reportid_max = min_id +
						object->num_report_ids - 1;
			data->num_touchids = object->num_report_ids;
			break;
		case MXT_SPT_MESSAGECOUNT_T44:
			data->T44_address = object->start_address;
>>>>>>> d9560919
			break;
		case MXT_SPT_GPIOPWM_T19:
			data->T19_reportid = min_id;
			break;
		case MXT_SPT_MESSAGECOUNT_T44:
			data->T44_address = object->start_address;
			break;
		case MXT_TOUCH_MULTITOUCHSCREEN_T100:
			data->T100_reportid_min = min_id;
			data->T100_reportid_max = max_id;
			data->num_touchids = object->num_report_ids - 2;
			data->has_T100 = true;
			break;
		}
	}

	data->current_id = devm_kcalloc(dev,
					data->num_touchids,
					sizeof(*data->current_id),
					GFP_KERNEL);
	if (!data->current_id)
		return -ENOMEM;

	return 0;
}

static int mxt_initialize(struct mxt_data *data)
{
	struct i2c_client *client = data->client;
	struct mxt_info *info = &data->info;
	int error;

	error = mxt_get_info(data);
	if (error)
		return error;

	/* Get object table information */
	error = mxt_get_object_table(data);
	if (error)
		return error;

	/* Apply config from platform data */
	error = mxt_handle_pdata(data);
	if (error)
		return error;

	/* Soft reset */
	error = mxt_write_object(data, MXT_GEN_COMMAND_T6,
				 MXT_COMMAND_RESET, 1);
	if (error)
		return error;

	msleep(MXT_RESET_TIME);

	dev_info(&client->dev,
			"Family ID: %u Variant ID: %u Major.Minor.Build: %u.%u.%02X\n",
			info->family_id, info->variant_id, info->version >> 4,
			info->version & 0xf, info->build);

	dev_info(&client->dev,
			"Matrix X Size: %u Matrix Y Size: %u Object Num: %u\n",
			info->matrix_xsize, info->matrix_ysize,
			info->object_num);

	mxt_save_power_config(data);
	mxt_save_aux_regs(data);
	mxt_stop(data);

	error = mxt_get_config_from_chip(data);
	if (error) {
		dev_err(&client->dev,
			"Failed to fetch config from chip: %d\n", error);
		return error;
	}

	return 0;
}

static int mxt_update_setting_T100(struct mxt_data *data)
{
	struct i2c_client *client = data->client;
	struct mxt_object *T100;
	u8 srcaux, tchaux;
	int ret;

	T100 = mxt_get_object(data, MXT_TOUCH_MULTITOUCHSCREEN_T100);
	if (!T100)
		return -EINVAL;

	/* Get SRCAUX Setting */
	ret = __mxt_read_reg(client, T100->start_address + MXT_T100_SCRAUX,
			1, &srcaux);
	if (ret)
		return ret;
	data->T100_enabled_num_reportable_touches =
			(srcaux & MXT_T100_SRCAUX_NUMRPTTCH);
	data->T100_enabled_touch_area = (srcaux & MXT_T100_SRCAUX_TCHAREA);
	data->T100_enabled_antitouch_area = (srcaux & MXT_T100_SRCAUX_ATCHAREA);
	data->T100_enabled_internal_tracking_area =
			(srcaux & MXT_T100_SRCAUX_INTTHRAREA);

	/* Get TCHAUX Setting */
	ret = __mxt_read_reg(client, T100->start_address + MXT_T100_TCHAUX,
			 1, &tchaux);
	if (ret)
		return ret;
	data->T100_enabled_vector = (tchaux & MXT_T100_TCHAUX_VECT);
	data->T100_enabled_amplitude = (tchaux & MXT_T100_TCHAUX_AMPL);
	data->T100_enabled_area = (tchaux & MXT_T100_TCHAUX_AREA);
	data->T100_enabled_peak = (tchaux & MXT_T100_TCHAUX_PEAK);

	dev_info(&client->dev, "T100 Config: SCRAUX : %X, TCHAUX : %X",
		 srcaux, tchaux);

	return 0;
}

static int mxt_calc_resolution_T100(struct mxt_data *data)
{
	struct i2c_client *client = data->client;
	u8 orient;
	__le16 xyrange[2];
	unsigned int max_x, max_y;
	u8 xylines[2];
	int ret;

	struct mxt_object *T100 = mxt_get_object(
		data, MXT_TOUCH_MULTITOUCHSCREEN_T100);
	if (!T100)
		return -EINVAL;

	/* Get touchscreen resolution */
	ret = __mxt_read_reg(client, T100->start_address + MXT_T100_XRANGE,
			2, &xyrange[0]);
	if (ret)
		return ret;

	ret = __mxt_read_reg(client, T100->start_address + MXT_T100_YRANGE,
			2, &xyrange[1]);
	if (ret)
		return ret;

	ret = __mxt_read_reg(client, T100->start_address + MXT_T100_CFG1,
			1, &orient);
	if (ret)
		return ret;

	ret = __mxt_read_reg(client, T100->start_address + MXT_T100_XSIZE,
			1, &xylines[0]);
	if (ret)
		return ret;

	ret = __mxt_read_reg(client, T100->start_address + MXT_T100_YSIZE,
			1, &xylines[1]);
	if (ret)
		return ret;

	/* TODO: Read the TCHAUX field and save the VECT/AMPL/AREA config. */

	max_x = le16_to_cpu(xyrange[0]);
	max_y = le16_to_cpu(xyrange[1]);

	if (max_x == 0)
		max_x = 1023;

	if (max_y == 0)
		max_y = 1023;

	if (orient & MXT_T100_CFG_SWITCHXY) {
		data->max_x = max_y;
		data->max_y = max_x;
	} else {
		data->max_x = max_x;
		data->max_y = max_y;
	}

	data->max_area_pixels = max_x * max_y;
	data->max_area_channels = xylines[0] * xylines[1];

	dev_info(&client->dev,
		 "T100 Config: XSIZE %u, YSIZE %u, XLINE %u, YLINE %u",
		 max_x, max_y, xylines[0], xylines[1]);

	return 0;
}

static int mxt_calc_resolution_T9(struct mxt_data *data)
{
	struct i2c_client *client = data->client;
	u8 orient;
	__le16 xyrange[2];
	unsigned int max_x, max_y;
	u8 xylines[2];
	int ret;

	struct mxt_object *T9 = mxt_get_object(data, MXT_TOUCH_MULTI_T9);
	if (T9 == NULL)
		return -EINVAL;

	/* Get touchscreen resolution */
	ret = __mxt_read_reg(client, T9->start_address + MXT_TOUCH_XRANGE_LSB,
			4, xyrange);
	if (ret)
		return ret;

	ret = __mxt_read_reg(client, T9->start_address + MXT_TOUCH_ORIENT,
			1, &orient);
	if (ret)
		return ret;

	ret = __mxt_read_reg(client, T9->start_address + MXT_TOUCH_XSIZE,
			2, xylines);
	if (ret)
		return ret;

	max_x = le16_to_cpu(xyrange[0]);
	max_y = le16_to_cpu(xyrange[1]);

	if (orient & MXT_XY_SWITCH) {
		data->max_x = max_y;
		data->max_y = max_x;
	} else {
		data->max_x = max_x;
		data->max_y = max_y;
	}

	data->max_area_pixels = max_x * max_y;
	data->max_area_channels = xylines[0] * xylines[1];

	dev_info(&client->dev,
		 "T9 Config: XSIZE %u, YSIZE %u, XLINE %u, YLINE %u",
		 max_x, max_y, xylines[0], xylines[1]);

	return 0;
}

/*
 * Atmel Raw Config File Format
 *
 * The first four lines of the raw config file contain:
 *  1) Version
 *  2) Chip ID Information (first 7 bytes of device memory)
 *  3) Chip Information Block 24-bit CRC Checksum
 *  4) Chip Configuration 24-bit CRC Checksum
 *
 * The rest of the file consists of one line per object instance:
 *   <TYPE> <INSTANCE> <SIZE> <CONTENTS>
 *
 *  <TYPE> - 2-byte object type as hex
 *  <INSTANCE> - 2-byte object instance number as hex
 *  <SIZE> - 2-byte object size as hex
 *  <CONTENTS> - array of <SIZE> 1-byte hex values
 */
static int mxt_cfg_verify_hdr(struct mxt_data *data, char **config)
{
	struct i2c_client *client = data->client;
	struct device *dev = &client->dev;
	struct mxt_info info;
	char *token;
	int ret = 0;
	u32 crc;

	/* Process the first four lines of the file*/
	/* 1) Version */
	token = strsep(config, "\n");
	dev_info(dev, "Config File: Version = %s\n", token ?: "<null>");
	if (!token ||
	    strncmp(token, MXT_CONFIG_VERSION, strlen(MXT_CONFIG_VERSION))) {
		dev_err(dev, "Invalid config file: Bad Version\n");
		return -EINVAL;
	}

	/* 2) Chip ID */
	token = strsep(config, "\n");
	if (!token) {
		dev_err(dev, "Invalid config file: No Chip ID\n");
		return -EINVAL;
	}
	ret = sscanf(token, "%hhx %hhx %hhx %hhx %hhx %hhx %hhx",
		     &info.family_id, &info.variant_id,
		     &info.version, &info.build, &info.matrix_xsize,
		     &info.matrix_ysize, &info.object_num);
	dev_info(dev, "Config File: Chip ID = %02x %02x %02x %02x %02x %02x %02x\n",
		info.family_id, info.variant_id, info.version, info.build,
		info.matrix_xsize, info.matrix_ysize, info.object_num);
	if (ret != 7 ||
	    info.family_id != data->info.family_id ||
	    info.variant_id != data->info.variant_id ||
	    info.version != data->info.version ||
	    info.build != data->info.build ||
	    info.object_num != data->info.object_num) {
		dev_err(dev, "Invalid config file: Chip ID info mismatch\n");
		dev_err(dev, "Chip Info: %02x %02x %02x %02x %02x %02x %02x\n",
			data->info.family_id, data->info.variant_id,
			data->info.version, data->info.build,
			data->info.matrix_xsize, data->info.matrix_ysize,
			data->info.object_num);
		return -EINVAL;
	}

	/* 3) Info Block CRC */
	token = strsep(config, "\n");
	if (!token) {
		dev_err(dev, "Invalid config file: No Info Block CRC\n");
		return -EINVAL;
	}

	if (info.matrix_xsize != data->info.matrix_xsize ||
	    info.matrix_ysize != data->info.matrix_ysize) {
		/*
		 * Matrix xsize and ysize depend on the state of T46 byte 1
		 * for the XY Mode. A mismatch is possible due to
		 * a corrupted register set. The config update should proceed
		 * to correct the problem. In this condition, the info block
		 * CRC check should be skipped.
		 */
		dev_info(dev, "Matrix Xsize and Ysize mismatch. Updating.\n");
		dev_info(dev, "Chip Info: %02x %02x %02x %02x %02x %02x %02x\n",
			 data->info.family_id, data->info.variant_id,
			 data->info.version, data->info.build,
			 data->info.matrix_xsize, data->info.matrix_ysize,
			 data->info.object_num);
		goto config_crc;
	}

	ret = sscanf(token, "%x", &crc);
	if (ret != 1 || crc != data->info_csum) {
		dev_err(dev, "Config File: Info Block CRC = %06x, info_csum = %06x\n",
			 crc, data->info_csum);
		dev_err(dev, "Invalid config file: Bad Info Block CRC\n");
		return -EINVAL;
	}

config_crc:
	/* 4) Config CRC */
	/*
	 * Parse but don't verify against current config;
	 * TODO: Verify against CRC of rest of file?
	 */
	token = strsep(config, "\n");
	if (!token) {
		dev_err(dev, "Invalid config file: No Config CRC\n");
		return -EINVAL;
	}
	ret = sscanf(token, "%x", &crc);
	dev_info(dev, "Config File: Config CRC = %06x\n", crc);
	if (ret != 1) {
		dev_err(dev, "Invalid config file: Bad Config CRC\n");
		return -EINVAL;
	}

	return 0;
}

static int mxt_cfg_proc_line(struct mxt_data *data, const char *line,
			     struct list_head *cfg_list)
{
	struct i2c_client *client = data->client;
	struct device *dev = &client->dev;
	int ret;
	u16 type, instance, size;
	int len;
	struct mxt_cfg_file_line *cfg_line;
	struct mxt_object *object;
	u8 *content;
	size_t i;

	ret = sscanf(line, "%hx %hx %hx%n", &type, &instance, &size, &len);
	/* Skip unparseable lines */
	if (ret < 3)
		return 0;
	/* Only support 1-byte types */
	if (type > 0xff) {
		dev_err(dev, "Invalid type = %X\n", type);
		return -EINVAL;
	}

	/* Supplied object MUST be a valid instance and match object size */
	object = mxt_get_object(data, type);
	if (!object) {
		dev_err(dev, "Can't get object\n");
		return -EINVAL;
	}

	if (instance > mxt_obj_instances(object)) {
		dev_err(dev, "Too many instances.  Type=%x (%u > %zu)\n",
			type, instance, mxt_obj_instances(object));
		return -EINVAL;
	}

	if (size != mxt_obj_size(object)) {
		dev_err(dev, "Incorrect obect size. Type=%x (%u != %zu)\n",
			type, size, mxt_obj_size(object));
		return -EINVAL;
	}

	content = kmalloc(size, GFP_KERNEL);
	if (!content)
		return -ENOMEM;

	for (i = 0; i < size; i++) {
		line += len;
		ret = sscanf(line, "%hhx%n", &content[i], &len);
		if (ret < 1) {
			ret = -EINVAL;
			goto free_content;
		}
	}

	cfg_line = kzalloc(sizeof(*cfg_line), GFP_KERNEL);
	if (!cfg_line) {
		ret = -ENOMEM;
		goto free_content;
	}
	INIT_LIST_HEAD(&cfg_line->list);
	cfg_line->addr = object->start_address +
		instance * mxt_obj_size(object);
	cfg_line->size = mxt_obj_size(object);
	cfg_line->content = content;
	list_add_tail(&cfg_line->list, cfg_list);

	return 0;

free_content:
	kfree(content);
	return ret;
}

static int mxt_cfg_proc_data(struct mxt_data *data, char **config)
{
	struct i2c_client *client = data->client;
	struct device *dev = &client->dev;
	char *line;
	int ret = 0;
	struct list_head cfg_lines;
	struct mxt_cfg_file_line *cfg_line, *cfg_line_tmp;

	INIT_LIST_HEAD(&cfg_lines);

	while ((line = strsep(config, "\n"))) {
		ret = mxt_cfg_proc_line(data, line, &cfg_lines);
		if (ret < 0)
			goto free_objects;
	}

	list_for_each_entry(cfg_line, &cfg_lines, list) {
		dev_dbg(dev, "Addr = %u Size = %u\n",
			cfg_line->addr, cfg_line->size);
		print_hex_dump(KERN_DEBUG, "atmel_mxt_ts: ", DUMP_PREFIX_OFFSET,
			       16, 1, cfg_line->content, cfg_line->size, false);

		ret = __mxt_write_reg(client, cfg_line->addr, cfg_line->size,
				cfg_line->content);
		if (ret)
			break;
	}

free_objects:
	list_for_each_entry_safe(cfg_line, cfg_line_tmp, &cfg_lines, list) {
		list_del(&cfg_line->list);
		kfree(cfg_line->content);
		kfree(cfg_line);
	}
	return ret;
}

static int mxt_load_config(struct mxt_data *data, const struct firmware *fw)
{
	struct device *dev = &data->client->dev;
	int ret, ret2;
	char *cfg_copy = NULL;
	char *running;

	ret = mutex_lock_interruptible(&data->fw_mutex);
	if (ret)
		return ret;

	/* Make a mutable, '\0'-terminated copy of the config file */
	cfg_copy = kmalloc(fw->size + 1, GFP_KERNEL);
	if (!cfg_copy) {
		ret = -ENOMEM;
		goto err_alloc_copy;
	}
	memcpy(cfg_copy, fw->data, fw->size);
	cfg_copy[fw->size] = '\0';

	/* Verify config file header (after which running points to data) */
	running = cfg_copy;
	ret = mxt_cfg_verify_hdr(data, &running);
	if (ret) {
		dev_err(dev, "Error verifying config header (%d)\n", ret);
		goto free_cfg_copy;
	}

	disable_irq(data->irq);

	if (data->input_dev) {
		input_unregister_device(data->input_dev);
		data->input_dev = NULL;
	}

	/* Write configuration */
	ret = mxt_cfg_proc_data(data, &running);
	if (ret) {
		dev_err(dev, "Error writing config file (%d)\n", ret);
		goto register_input_dev;
	}

	/* Backup nvram */
	ret = mxt_write_object(data, MXT_GEN_COMMAND_T6,
			       MXT_COMMAND_BACKUPNV,
			       MXT_BACKUP_VALUE);
	if (ret) {
		dev_err(dev, "Error backup to nvram (%d)\n", ret);
		goto register_input_dev;
	}
	msleep(MXT_BACKUP_TIME);

	/* Reset device */
	ret = mxt_write_object(data, MXT_GEN_COMMAND_T6,
			       MXT_COMMAND_RESET, 1);
	if (ret) {
		dev_err(dev, "Error resetting device (%d)\n", ret);
		goto register_input_dev;
	}
	msleep(MXT_RESET_TIME);

	mxt_save_power_config(data);
	mxt_save_aux_regs(data);
	mxt_stop(data);

register_input_dev:
	ret2 = mxt_get_config_from_chip(data);
	if (ret2) {
		dev_err(dev, "Failed to fetch config from chip (%d)\n", ret2);
		ret = ret2;
	}

	ret2 = mxt_input_dev_create(data);
	if (ret2) {
		dev_err(dev, "Error creating input_dev (%d)\n", ret2);
		ret = ret2;
	}

	/* Clear message buffer */
	ret2 = mxt_handle_messages(data, true);
	if (ret2) {
		dev_err(dev, "Error clearing msg buffer (%d)\n", ret2);
		ret = ret2;
	}

	enable_irq(data->irq);
free_cfg_copy:
	kfree(cfg_copy);
err_alloc_copy:
	mutex_unlock(&data->fw_mutex);
	return ret;
}

/*
 * Helper function for performing a T6 diagnostic command
 */
static int mxt_T6_diag_cmd(struct mxt_data *data, struct mxt_object *T6,
			   u8 cmd)
{
	int ret;
	u16 addr = T6->start_address + MXT_COMMAND_DIAGNOSTIC;

	ret = mxt_write_reg(data->client, addr, cmd);
	if (ret)
		return ret;

	/*
	 * Poll T6.diag until it returns 0x00, which indicates command has
	 * completed.
	 */
	while (cmd != 0) {
		ret = __mxt_read_reg(data->client, addr, 1, &cmd);
		if (ret)
			return ret;
	}
	return 0;
}

/*
 * SysFS Helper function for reading DELTAS and REFERENCE values for T37 object
 *
 * For both modes, a T37_buf is allocated to stores matrix_xsize * matrix_ysize
 * 2-byte (little-endian) values, which are returned to userspace unmodified.
 *
 * It is left to userspace to parse the 2-byte values.
 * - deltas are signed 2's complement 2-byte little-endian values.
 *     s32 delta = (b[0] + (b[1] << 8));
 * - refs are signed 'offset binary' 2-byte little-endian values, with offset
 *   value 0x4000:
 *     s32 ref = (b[0] + (b[1] << 8)) - 0x4000;
 */
static ssize_t mxt_T37_fetch(struct mxt_data *data, u8 mode)
{
	struct mxt_object *T6, *T37;
	u8 *obuf;
	ssize_t ret = 0;
	size_t i;
	size_t T37_buf_size, num_pages;
	size_t pos;

	if (!data || !data->object_table)
		return -ENODEV;

	T6 = mxt_get_object(data, MXT_GEN_COMMAND_T6);
	T37 = mxt_get_object(data, MXT_DEBUG_DIAGNOSTIC_T37);
	if (!T6 || mxt_obj_size(T6) < 6 || !T37 || mxt_obj_size(T37) < 3) {
		dev_err(&data->client->dev, "Invalid T6 or T37 object\n");
		return -ENODEV;
	}

	/* Something has gone wrong if T37_buf is already allocated */
	if (data->T37_buf)
		return -EINVAL;

	T37_buf_size = data->info.matrix_xsize * data->info.matrix_ysize *
		       sizeof(__le16);
	data->T37_buf_size = T37_buf_size;
	data->T37_buf = kmalloc(data->T37_buf_size, GFP_KERNEL);
	if (!data->T37_buf)
		return -ENOMEM;

	/* Temporary buffer used to fetch one T37 page */
	obuf = kmalloc(mxt_obj_size(T37), GFP_KERNEL);
	if (!obuf)
		return -ENOMEM;

	disable_irq(data->irq);
	num_pages = DIV_ROUND_UP(T37_buf_size, mxt_obj_size(T37) - 2);
	pos = 0;
	for (i = 0; i < num_pages; i++) {
		u8 cmd;
		size_t chunk_len;

		/* For first page, send mode as cmd, otherwise PageUp */
		cmd = (i == 0) ? mode : MXT_T6_CMD_PAGE_UP;
		ret = mxt_T6_diag_cmd(data, T6, cmd);
		if (ret)
			goto err_free_T37_buf;

		ret = __mxt_read_reg(data->client, T37->start_address,
				mxt_obj_size(T37), obuf);
		if (ret)
			goto err_free_T37_buf;

		/* Verify first two bytes are current mode and page # */
		if (obuf[0] != mode) {
			dev_err(&data->client->dev,
				"Unexpected mode (%u != %u)\n", obuf[0], mode);
			ret = -EIO;
			goto err_free_T37_buf;
		}

		if (obuf[1] != i) {
			dev_err(&data->client->dev,
				"Unexpected page (%u != %zu)\n", obuf[1], i);
			ret = -EIO;
			goto err_free_T37_buf;
		}

		/*
		 * Copy the data portion of the page, or however many bytes are
		 * left, whichever is less.
		 */
		chunk_len = min(mxt_obj_size(T37) - 2, T37_buf_size - pos);
		memcpy(&data->T37_buf[pos], &obuf[2], chunk_len);
		pos += chunk_len;
	}

	goto out;

err_free_T37_buf:
	kfree(data->T37_buf);
	data->T37_buf = NULL;
	data->T37_buf_size = 0;
out:
	kfree(obuf);
	enable_irq(data->irq);
	return ret ?: 0;
}

static int mxt_update_file_name(struct device *dev, char** file_name,
				const char *buf, size_t count)
{
	char *new_file_name;

	/* Simple sanity check */
	if (count > 64) {
		dev_warn(dev, "File name too long\n");
		return -EINVAL;
	}

	/* FIXME: devm_kmemdup() when available */
	new_file_name = devm_kmalloc(dev, count + 1, GFP_KERNEL);
	if (!new_file_name) {
		dev_warn(dev, "no memory\n");
		return -ENOMEM;
	}

	memcpy(new_file_name, buf, count + 1);

	/* Echo into the sysfs entry may append newline at the end of buf */
	if (new_file_name[count - 1] == '\n')
		count--;

	new_file_name[count] = '\0';

	if (*file_name)
		devm_kfree(dev, *file_name);

	*file_name = new_file_name;

	return 0;
}

static ssize_t mxt_backupnv_store(struct device *dev,
				  struct device_attribute *attr,
				  const char *buf, size_t count)
{
	struct mxt_data *data = dev_get_drvdata(dev);
	int ret;

	/* Backup non-volatile memory */
	ret = mxt_write_object(data, MXT_GEN_COMMAND_T6,
			       MXT_COMMAND_BACKUPNV, MXT_BACKUP_VALUE);
	if (ret)
		return ret;
	msleep(MXT_BACKUP_TIME);

	return count;
}

static ssize_t mxt_calibrate_store(struct device *dev,
				   struct device_attribute *attr,
				   const char *buf, size_t count)
{
	struct mxt_data *data = dev_get_drvdata(dev);
	int ret;

	disable_irq(data->irq);
	ret = mxt_recalibrate(data);
	enable_irq(data->irq);
	return ret ?: count;
}

static ssize_t mxt_config_csum_show(struct device *dev,
				    struct device_attribute *attr, char *buf)
{
	struct mxt_data *data = dev_get_drvdata(dev);
	return scnprintf(buf, PAGE_SIZE, "%06x\n", data->config_csum);
}

static ssize_t mxt_config_file_show(struct device *dev,
				    struct device_attribute *attr, char *buf)
{
	struct mxt_data *data = dev_get_drvdata(dev);
	return scnprintf(buf, PAGE_SIZE, "%s\n", data->config_file);
}

static ssize_t mxt_config_file_store(struct device *dev,
				     struct device_attribute *attr,
				     const char *buf, size_t count)
{
	struct mxt_data *data = dev_get_drvdata(dev);
	int ret;

	ret = mxt_update_file_name(dev, &data->config_file, buf, count);
	return ret ? ret : count;
}

static ssize_t mxt_fw_file_show(struct device *dev,
				struct device_attribute *attr, char *buf)
{
	struct mxt_data *data = dev_get_drvdata(dev);
	return scnprintf(buf, PAGE_SIZE, "%s\n", data->fw_file);
}

static ssize_t mxt_fw_file_store(struct device *dev,
				 struct device_attribute *attr,
				 const char *buf, size_t count)
{
	struct mxt_data *data = dev_get_drvdata(dev);
	int ret;

	ret = mxt_update_file_name(dev, &data->fw_file, buf, count);
	if (ret)
		return ret;

	return count;
}

/* Firmware Version is returned as Major.Minor.Build */
static ssize_t mxt_fw_version_show(struct device *dev,
				   struct device_attribute *attr, char *buf)
{
	struct mxt_data *data = dev_get_drvdata(dev);
	struct mxt_info *info = &data->info;
	return scnprintf(buf, PAGE_SIZE, "%u.%u.%02X\n",
			 info->version >> 4, info->version & 0xf, info->build);
}

/* Hardware Version is returned as FamilyID.VariantID */
static ssize_t mxt_hw_version_show(struct device *dev,
				   struct device_attribute *attr, char *buf)
{
	struct mxt_data *data = dev_get_drvdata(dev);
	struct mxt_info *info = &data->info;
	return scnprintf(buf, PAGE_SIZE, "%u.%u\n",
			 info->family_id, info->variant_id);
}

static ssize_t mxt_info_csum_show(struct device *dev,
				  struct device_attribute *attr, char *buf)
{
	struct mxt_data *data = dev_get_drvdata(dev);
	return scnprintf(buf, PAGE_SIZE, "%06x\n", data->info_csum);
}

/* Matrix Size is <MatrixSizeX> <MatrixSizeY> */
static ssize_t mxt_matrix_size_show(struct device *dev,
				    struct device_attribute *attr, char *buf)
{
	struct mxt_data *data = dev_get_drvdata(dev);
	struct mxt_info *info = &data->info;
	return scnprintf(buf, PAGE_SIZE, "%u %u\n",
			 info->matrix_xsize, info->matrix_ysize);
}

static ssize_t mxt_object_store(struct device *dev,
				struct device_attribute *attr,
				const char *buf, size_t count)
{
	struct mxt_data *data = dev_get_drvdata(dev);
	int ret;
	u32 param;
	u8 type, instance, offset, val;

	ret = kstrtou32(buf, 16, &param);
	if (ret < 0)
		return -EINVAL;

	/*
	 * Byte Write Command is encoded in 32-bit word: TTIIOOVV:
	 * <Type> <Instance> <Offset> <Value>
	 */
	type = (param & 0xff000000) >> 24;
	instance = (param & 0x00ff0000) >> 16;
	offset = (param & 0x0000ff00) >> 8;
	val = param & 0x000000ff;

	ret = mxt_write_obj_instance(data, type, instance, offset, val);
	if (ret)
		return ret;

	return count;
}

static ssize_t mxt_update_config_store(struct device *dev,
				       struct device_attribute *attr,
				       const char *buf, size_t count)
{
	struct i2c_client *client = to_i2c_client(dev);
	struct mxt_data *data = i2c_get_clientdata(client);
	const struct firmware *fw;
	int error;

	error = request_firmware(&fw, data->config_file, dev);
	if (error) {
		dev_err(dev, "Unable to open config file %s, %d\n",
			data->config_file, error);
		return error;
	}

	dev_info(dev, "Using config file %s (size = %zu)\n",
		 data->config_file, fw->size);

	error = mxt_load_config(data, fw);
	if (error)
		dev_err(dev, "The config update failed (%d)\n", error);
	else
		dev_dbg(dev, "The config update succeeded\n");

	release_firmware(fw);
	return error ?: count;
}

static int mxt_load_fw(struct mxt_data *data, const struct firmware *fw)
{
	struct i2c_client *client = data->client;
	struct device *dev = &client->dev;
	unsigned int frame_size;
	unsigned int pos = 0;
	int ret;

	ret = mutex_lock_interruptible(&data->fw_mutex);
	if (ret)
		return ret;

	if (!mxt_in_bootloader(data)) {
		ret = mxt_enter_bl(data);
		if (ret) {
			dev_err(dev, "Failed to enter bootloader, %d.\n", ret);
			goto out;
		}
	}

	ret = mxt_check_bootloader(data, MXT_WAITING_BOOTLOAD_CMD);
	if (ret) {
		dev_err(dev, "Checking WAITING_BOOTLOAD_CMD failed, %d\n", ret);
		goto out;
	}

	init_completion(&data->bl_completion);

	/* Unlock bootloader */
	ret = mxt_unlock_bootloader(client);
	if (ret) {
		dev_err(dev, "Unlock bootloader failed, %d\n", ret);
		goto out;
	}

	while (pos < fw->size) {
		ret = mxt_check_bootloader(data, MXT_WAITING_FRAME_DATA);
		if (ret) {
			dev_err(dev, "Checking WAITING_FRAME_DATE failed, %d\n",
				ret);
			goto out;
		}

		frame_size = ((*(fw->data + pos) << 8) | *(fw->data + pos + 1));

		/* We should add 2 at frame size as the the firmware data is not
		 * included the CRC bytes.
		 */
		frame_size += 2;

		/* Write one frame to device */
		ret = mxt_fw_write(client, fw->data + pos, frame_size);
		if (ret) {
			dev_err(dev, "Writing frame to device failed, %d\n",
				ret);
			goto out;
		}

		ret = mxt_check_bootloader(data, MXT_FRAME_CRC_PASS);
		if (ret) {
			dev_err(dev, "Checking FRAME_CRC_PASS failed, %d\n",
				ret);
			goto out;
		}

		pos += frame_size;

		dev_dbg(dev, "Updated %d bytes / %zd bytes\n", pos, fw->size);
	}

	/* Device exits bl mode to app mode only if successful */
	mxt_exit_bl(data);

out:
	mutex_unlock(&data->fw_mutex);
	return ret;
}

static ssize_t mxt_update_fw_store(struct device *dev,
				   struct device_attribute *attr,
				   const char *buf, size_t count)
{
	struct i2c_client *client = to_i2c_client(dev);
	struct mxt_data *data = i2c_get_clientdata(client);
	const struct firmware *fw;
	char *envp[] = {"ERROR=1", NULL};
	int error;

	error = request_firmware(&fw, data->fw_file, dev);
	if (error) {
		dev_err(dev, "Unable to open firmware %s: %d\n",
			data->fw_file, error);
		return error;
	}

	error = mxt_load_fw(data, fw);
	if (error) {
		dev_err(dev, "The firmware update failed(%d)\n", error);
		kobject_uevent_env(&dev->kobj, KOBJ_CHANGE, envp);
	} else {
		dev_dbg(dev, "The firmware update succeeded\n");
	}

	release_firmware(fw);
	return error ?: count;
}

static ssize_t mxt_suspend_acq_interval_ms_show(struct device *dev,
						struct device_attribute *attr,
						char *buf)
{
	struct mxt_data *data = dev_get_drvdata(dev);
	u8 interval_reg = data->suspend_acq_interval;
	u8 interval_ms = (interval_reg == 255) ? 0 : interval_reg;
	return scnprintf(buf, PAGE_SIZE, "%u\n", interval_ms);
}

static ssize_t mxt_suspend_acq_interval_ms_store(struct device *dev,
						 struct device_attribute *attr,
						 const char *buf, size_t count)
{
	struct mxt_data *data = dev_get_drvdata(dev);
	int ret;
	u32 param;

	ret = kstrtou32(buf, 10, &param);
	if (ret < 0)
		return -EINVAL;

	/* 0 ms inteval means "free run" */
	if (param == 0)
		param = 255;
	/* 254 ms is the largest interval */
	else if (param > 254)
		param = 254;

	data->suspend_acq_interval = param;
	return count;
}

static ssize_t mxt_force_T19_report(struct device *dev,
				    struct device_attribute *attr,
				    const char *buf, size_t count)
{
	struct mxt_data *data = dev_get_drvdata(dev);
	struct i2c_client *client = data->client;
	int ret;
	u8 T19_ctrl = 0;

	ret = __mxt_read_reg(client, MXT_SPT_GPIOPWM_T19, 1, &T19_ctrl);
	if (ret)
		return ret;
	/* Force T19 to report status */
	T19_ctrl = T19_ctrl | 0x04;
	ret = mxt_write_object(data, MXT_SPT_GPIOPWM_T19, 0, T19_ctrl);
	return ret ?: count;
}

static ssize_t mxt_T19_status_show(struct device *dev,
				   struct device_attribute *attr, char *buf)
{
	struct mxt_data *data = dev_get_drvdata(dev);

	return scnprintf(buf, PAGE_SIZE, "%02x\n", data->T19_status);
}

static DEVICE_ATTR(backupnv, S_IWUSR, NULL, mxt_backupnv_store);
static DEVICE_ATTR(calibrate, S_IWUSR, NULL, mxt_calibrate_store);
static DEVICE_ATTR(config_csum, S_IRUGO, mxt_config_csum_show, NULL);
static DEVICE_ATTR(config_file, S_IRUGO | S_IWUSR, mxt_config_file_show,
		   mxt_config_file_store);
static DEVICE_ATTR(fw_file, S_IRUGO | S_IWUSR, mxt_fw_file_show,
		   mxt_fw_file_store);
static DEVICE_ATTR(fw_version, S_IRUGO, mxt_fw_version_show, NULL);
static DEVICE_ATTR(hw_version, S_IRUGO, mxt_hw_version_show, NULL);
static DEVICE_ATTR(info_csum, S_IRUGO, mxt_info_csum_show, NULL);
static DEVICE_ATTR(matrix_size, S_IRUGO, mxt_matrix_size_show, NULL);
static DEVICE_ATTR(object, S_IWUSR, NULL, mxt_object_store);
static DEVICE_ATTR(update_config, S_IWUSR, NULL, mxt_update_config_store);
static DEVICE_ATTR(update_fw, S_IWUSR, NULL, mxt_update_fw_store);
static DEVICE_ATTR(suspend_acq_interval_ms, S_IRUGO | S_IWUSR,
		   mxt_suspend_acq_interval_ms_show,
		   mxt_suspend_acq_interval_ms_store);
static DEVICE_ATTR(T19_status, S_IRUGO | S_IWUSR, mxt_T19_status_show,
		   mxt_force_T19_report);

static struct attribute *mxt_attrs[] = {
	&dev_attr_backupnv.attr,
	&dev_attr_calibrate.attr,
	&dev_attr_config_csum.attr,
	&dev_attr_config_file.attr,
	&dev_attr_fw_file.attr,
	&dev_attr_fw_version.attr,
	&dev_attr_hw_version.attr,
	&dev_attr_info_csum.attr,
	&dev_attr_matrix_size.attr,
	&dev_attr_object.attr,
	&dev_attr_update_config.attr,
	&dev_attr_update_fw.attr,
	&dev_attr_T19_status.attr,
	NULL
};

static const struct attribute_group mxt_attr_group = {
	.attrs = mxt_attrs,
};

static struct attribute *mxt_power_attrs[] = {
	&dev_attr_suspend_acq_interval_ms.attr,
	NULL
};

static const struct attribute_group mxt_power_attr_group = {
	.name = power_group_name,
	.attrs = mxt_power_attrs,
};

/*
 **************************************************************
 * debugfs helper functions
 **************************************************************
*/

/*
 * Print the formatted string into the end of string |*str| which has size
 * |*str_size|. Extra space will be allocated to hold the formatted string
 * and |*str_size| will be updated accordingly.
 */
static int mxt_asprintf(char **str, size_t *str_size, const char *fmt, ...)
{
	unsigned int len;
	va_list ap, aq;
	int ret;
	char *str_tmp;

	va_start(ap, fmt);
	va_copy(aq, ap);
	len = vsnprintf(NULL, 0, fmt, aq);
	va_end(aq);

	str_tmp = krealloc(*str, *str_size + len + 1, GFP_KERNEL);
	if (str_tmp == NULL)
		return -ENOMEM;

	*str = str_tmp;

	ret = vsnprintf(*str + *str_size, len + 1, fmt, ap);
	va_end(ap);

	if (ret != len)
		return -EINVAL;

	*str_size += len;

	return 0;
}

static int mxt_instance_fetch(char **str, size_t *count,
		struct mxt_object *object, int instance, const u8 *val)
{
	int i;
	int ret;

	if (mxt_obj_instances(object) > 1) {
		ret = mxt_asprintf(str, count, "Instance: %zu\n", instance);
		if (ret)
			return ret;
	}

	for (i = 0; i < mxt_obj_size(object); i++) {
		ret = mxt_asprintf(str, count,
				"\t[%2zu]: %02x (%d)\n", i, val[i], val[i]);
		if (ret)
			return ret;
	}

	return 0;
}

static int mxt_object_fetch(struct mxt_data *data)
{
	struct mxt_object *object;
	size_t count = 0;
	size_t i, j;
	int ret = 0;
	char *str = NULL;
	u8 *obuf;

	if (data->object_str)
		return -EINVAL;

	/* Pre-allocate buffer large enough to hold max sized object. */
	obuf = kmalloc(256, GFP_KERNEL);
	if (!obuf)
		return -ENOMEM;

	for (i = 0; i < data->info.object_num; i++) {
		object = data->object_table + i;

		if (!mxt_object_readable(object->type))
			continue;

		ret = mxt_asprintf(&str, &count, "\nT%u\n", object->type);
		if (ret)
			goto err;

		for (j = 0; j < mxt_obj_instances(object); j++) {
			u16 size = mxt_obj_size(object);
			u16 addr = object->start_address + j * size;

			ret = __mxt_read_reg(data->client, addr, size, obuf);
			if (ret)
				goto done;

			ret = mxt_instance_fetch(&str, &count, object, j, obuf);
			if (ret)
				goto err;
		}
	}

	goto done;

err:
	kfree(str);
	str = NULL;
	count = 0;
done:
	data->object_str = str;
	data->object_str_size = count;
	kfree(obuf);
	return ret;
}

/*
 **************************************************************
 * debugfs interface
 **************************************************************
*/
static int mxt_debugfs_T37_open(struct inode *inode, struct file *file)
{
	struct mxt_data *mxt = inode->i_private;
	int ret;
	u8 cmd;

	if (file->f_path.dentry == mxt->dentry_deltas)
		cmd = MXT_T6_CMD_DELTAS;
	else if (file->f_path.dentry == mxt->dentry_refs)
		cmd = MXT_T6_CMD_REFS;
	else if (file->f_path.dentry == mxt->dentry_self_deltas)
		cmd = MXT_T6_CMD_SELF_DELTAS;
	else if (file->f_path.dentry == mxt->dentry_self_refs)
		cmd = MXT_T6_CMD_SELF_REFS;
	else
		return -EINVAL;

	/* Only allow one T37 debugfs file to be opened at a time */
	ret = mutex_lock_interruptible(&mxt->T37_buf_mutex);
	if (ret)
		return ret;

	if (!i2c_use_client(mxt->client)) {
		ret = -ENODEV;
		goto err_unlock;
	}

	/* Fetch all T37 pages into mxt->T37_buf */
	ret = mxt_T37_fetch(mxt, cmd);
	if (ret)
		goto err_release;

	file->private_data = mxt;

	return 0;

err_release:
	i2c_release_client(mxt->client);
err_unlock:
	mutex_unlock(&mxt->T37_buf_mutex);
	return ret;
}

static int mxt_debugfs_T37_release(struct inode *inode, struct file *file)
{
	struct mxt_data *mxt = file->private_data;

	file->private_data = NULL;

	kfree(mxt->T37_buf);
	mxt->T37_buf = NULL;
	mxt->T37_buf_size = 0;

	i2c_release_client(mxt->client);
	mutex_unlock(&mxt->T37_buf_mutex);

	return 0;
}


/* Return some bytes from the buffered T37 object, starting from *ppos */
static ssize_t mxt_debugfs_T37_read(struct file *file, char __user *buffer,
				    size_t count, loff_t *ppos)
{
	struct mxt_data *mxt = file->private_data;

	if (!mxt->T37_buf)
		return -ENODEV;

	if (*ppos >= mxt->T37_buf_size)
		return 0;

	if (count + *ppos > mxt->T37_buf_size)
		count = mxt->T37_buf_size - *ppos;

	if (copy_to_user(buffer, &mxt->T37_buf[*ppos], count))
		return -EFAULT;

	*ppos += count;

	return count;
}

static const struct file_operations mxt_debugfs_T37_fops = {
	.owner = THIS_MODULE,
	.open = mxt_debugfs_T37_open,
	.release = mxt_debugfs_T37_release,
	.read = mxt_debugfs_T37_read
};

static int mxt_debugfs_object_open(struct inode *inode, struct file *file)
{
	struct mxt_data *mxt = inode->i_private;
	int ret;

	/* Only allow one object debugfs file to be opened at a time */
	ret = mutex_lock_interruptible(&mxt->object_str_mutex);
	if (ret)
		return ret;

	if (!i2c_use_client(mxt->client)) {
		ret = -ENODEV;
		goto err_object_unlock;
	}

	ret = mxt_object_fetch(mxt);
	if (ret)
		goto err_object_i2c_release;
	file->private_data = mxt;

	return 0;

err_object_i2c_release:
	i2c_release_client(mxt->client);
err_object_unlock:
	mutex_unlock(&mxt->object_str_mutex);
	return ret;
}

static int mxt_debugfs_object_release(struct inode *inode, struct file *file)
{
	struct mxt_data *mxt = file->private_data;
	file->private_data = NULL;

	kfree(mxt->object_str);
	mxt->object_str = NULL;
	mxt->object_str_size = 0;

	i2c_release_client(mxt->client);
	mutex_unlock(&mxt->object_str_mutex);

	return 0;
}

static ssize_t mxt_debugfs_object_read(struct file *file, char __user* buffer,
				   size_t count, loff_t *ppos)
{
	struct mxt_data *mxt = file->private_data;
	if (!mxt->object_str)
		return -ENODEV;

	if (*ppos >= mxt->object_str_size)
		return 0;

	if (count + *ppos > mxt->object_str_size)
		count = mxt->object_str_size - *ppos;

	if (copy_to_user(buffer, &mxt->object_str[*ppos], count))
		return -EFAULT;

	*ppos += count;

	return count;
}

static const struct file_operations mxt_debugfs_object_fops = {
	.owner = THIS_MODULE,
	.open = mxt_debugfs_object_open,
	.release = mxt_debugfs_object_release,
	.read = mxt_debugfs_object_read,
};

static int mxt_debugfs_init(struct mxt_data *mxt)
{
	struct device *dev = &mxt->client->dev;

	if (!mxt_debugfs_root)
		return -ENODEV;

	mxt->dentry_dev = debugfs_create_dir(kobject_name(&dev->kobj),
					     mxt_debugfs_root);

	if (!mxt->dentry_dev)
		return -ENODEV;

	mutex_init(&mxt->T37_buf_mutex);

	mxt->dentry_deltas = debugfs_create_file("deltas", S_IRUSR,
						 mxt->dentry_dev, mxt,
						 &mxt_debugfs_T37_fops);
	mxt->dentry_refs = debugfs_create_file("refs", S_IRUSR,
					       mxt->dentry_dev, mxt,
					       &mxt_debugfs_T37_fops);
	if (is_hovering_supported(mxt)) {
		mxt->dentry_self_deltas =
			debugfs_create_file("self_deltas", S_IRUSR,
					    mxt->dentry_dev, mxt,
					    &mxt_debugfs_T37_fops);
		mxt->dentry_self_refs =
			debugfs_create_file("self_refs", S_IRUSR,
					    mxt->dentry_dev, mxt,
					    &mxt_debugfs_T37_fops);
	}
	mutex_init(&mxt->object_str_mutex);

	mxt->dentry_object = debugfs_create_file("object", S_IRUGO,
						 mxt->dentry_dev, mxt,
						 &mxt_debugfs_object_fops);
	return 0;
}

static void mxt_debugfs_remove(struct mxt_data *mxt)
{
	if (mxt->dentry_dev) {
		debugfs_remove_recursive(mxt->dentry_dev);
		mutex_destroy(&mxt->object_str_mutex);
		kfree(mxt->object_str);
		mutex_destroy(&mxt->T37_buf_mutex);
		kfree(mxt->T37_buf);
	}
}

static int mxt_save_regs(struct mxt_data *data, u8 type, u8 instance,
			 u8 offset, u8 *val, u16 size)
{
	struct mxt_object *object;
	u16 addr;
	int ret;

	object = mxt_get_object(data, type);
	if (!object)
		return -EINVAL;

	addr = object->start_address + instance * mxt_obj_size(object) + offset;
	ret = __mxt_read_reg(data->client, addr, size, val);
	if (ret)
		return -EINVAL;

	return 0;
}

static int mxt_set_regs(struct mxt_data *data, u8 type, u8 instance,
			u8 offset, const u8 *val, u16 size)
{
	struct mxt_object *object;
	u16 addr;
	int ret;

	object = mxt_get_object(data, type);
	if (!object)
		return -EINVAL;

	addr = object->start_address + instance * mxt_obj_size(object) + offset;
	ret = __mxt_write_reg(data->client, addr, size, val);
	if (ret)
		return -EINVAL;

	return 0;
}

static void mxt_save_power_config(struct mxt_data *data)
{
	struct device *dev = &data->client->dev;
	int ret;

	/* Save 3 bytes T7 Power config */
	ret = mxt_save_regs(data, MXT_GEN_POWER_T7, 0, 0,
			    data->T7_config, sizeof(data->T7_config));
	if (ret)
		dev_err(dev, "Save T7 Power config failed, %d\n", ret);

	data->T7_config_valid = (ret == 0);
}

static void mxt_restore_power_config(struct mxt_data *data)
{
	struct device *dev = &data->client->dev;
	int ret;

	if (data->T7_config_valid) {
		ret = mxt_set_regs(data, MXT_GEN_POWER_T7, 0, 0,
				   data->T7_config, sizeof(data->T7_config));
		if (ret)
			dev_err(dev, "Set T7 power config failed, %d\n", ret);
	} else {
		static const u8 fallback_T7_config[] = {
			FALLBACK_MXT_POWER_IDLEACQINT,
			FALLBACK_MXT_POWER_ACTVACQINT,
			FALLBACK_MXT_POWER_ACTV2IDLETO
		};

		dev_err(dev, "No T7 values found, setting to fallback value\n");
		ret = mxt_set_regs(data, MXT_GEN_POWER_T7, 0, 0,
				   fallback_T7_config,
				   sizeof(fallback_T7_config));
		if (ret)
			dev_err(dev, "Set T7 to fallbacks failed, %d\n", ret);
	}
}

static void mxt_save_aux_regs(struct mxt_data *data)
{
	struct device *dev = &data->client->dev;
	int ret;

	if (is_hovering_supported(data)) {
		/* Save 1 byte T101 Ctrl config */
		ret = mxt_save_regs(data, MXT_SPT_TOUCHSCREENHOVER_T101, 0, 0,
				    &data->T101_ctrl, 1);
		if (ret)
			dev_err(dev, "Save T101 ctrl config failed, %d\n", ret);
		data->T101_ctrl_valid = (ret == 0);
	}

	ret = mxt_save_regs(data, MXT_PROCI_TOUCHSUPPRESSION_T42, 0, 0,
			    &data->T42_ctrl, 1);
	if (ret)
		dev_err(dev, "Save T42 ctrl config failed, %d\n", ret);
	data->T42_ctrl_valid = (ret == 0);

	ret = mxt_save_regs(data, MXT_SPT_GPIOPWM_T19, 0, 0,
			    &data->T19_ctrl, 1);
	if (ret)
		dev_err(dev, "Save T19 ctrl config failed, %d\n", ret);
	data->T19_ctrl_valid = (ret == 0);
}

static void mxt_restore_aux_regs(struct mxt_data *data)
{
	struct device *dev = &data->client->dev;
	int ret;

	/* Restore the T42 ctrl to before-suspend value */
	if (data->T42_ctrl_valid) {
		ret = mxt_set_regs(data, MXT_PROCI_TOUCHSUPPRESSION_T42, 0, 0,
				   &data->T42_ctrl, 1);
		if (ret)
			dev_err(dev, "Set T42 ctrl failed, %d\n", ret);
	}

	/* Restore the T19 ctrl to before-suspend value */
	if (data->T19_ctrl_valid) {
		ret = mxt_set_regs(data, MXT_SPT_GPIOPWM_T19, 0, 0,
				   &data->T19_ctrl, 1);
		if (ret)
			dev_err(dev, "Set T19 ctrl failed, %d\n", ret);
	}

	if (is_hovering_supported(data) && data->T101_ctrl_valid) {
		ret = mxt_set_regs(data, MXT_SPT_TOUCHSCREENHOVER_T101, 0, 0,
				   &data->T101_ctrl, 1);
		if (ret)
			dev_err(dev, "Set T101 ctrl config failed, %d\n", ret);
	}
}

static void mxt_deep_sleep(struct mxt_data *data)
{
	static const u8 T7_config_deepsleep[3] = { 0x00, 0x00, 0x00 };
	int error;

	error = mxt_set_regs(data, MXT_GEN_POWER_T7, 0, 0,
			     T7_config_deepsleep, sizeof(T7_config_deepsleep));
	if (error)
		dev_err(&data->client->dev,
			"Set T7 Power config (deep sleep) failed: %d\n",
			error);
}

static void mxt_start(struct mxt_data *data)
{
	if (data->has_T100)
		mxt_ensure_object(data, MXT_TOUCH_MULTITOUCHSCREEN_T100,
				  MXT_T100_CTRL, MXT_TOUCH_CTRL_OPERATIONAL);

	mxt_restore_power_config(data);

	/* Enable touch reporting */
	if (data->has_T9)
		mxt_write_object(data, MXT_TOUCH_MULTI_T9, MXT_TOUCH_CTRL,
				 MXT_TOUCH_CTRL_OPERATIONAL);
}

static void mxt_stop(struct mxt_data *data)
{
	mxt_deep_sleep(data);

	/* Disable touch reporting */
	if (data->has_T9)
		mxt_write_object(data, MXT_TOUCH_MULTI_T9, MXT_TOUCH_CTRL,
				 MXT_TOUCH_CTRL_OFF);
}

static int mxt_input_open(struct input_dev *dev)
{
	struct mxt_data *data = input_get_drvdata(dev);

	if (!dev->inhibited) {
		disable_irq(data->client->irq);
		mxt_start(data);
		enable_irq(data->client->irq);
	}

	return 0;
}

static void mxt_input_close(struct input_dev *dev)
{
	struct mxt_data *data = input_get_drvdata(dev);

	if (!dev->inhibited) {
		disable_irq(data->client->irq);
		mxt_stop(data);
		enable_irq(data->client->irq);
	}
}

static int mxt_input_inhibit(struct input_dev *input)
{
	struct mxt_data *data = input_get_drvdata(input);
	struct device *dev = &data->client->dev;

	dev_dbg(dev, "inhibit\n");

	if (input->users) {
		disable_irq(data->client->irq);
		mxt_save_aux_regs(data);
		mxt_stop(data);
		enable_irq(data->client->irq);
	}

	return 0;
}

static int mxt_input_uninhibit(struct input_dev *input)
{
	struct mxt_data *data = input_get_drvdata(input);
	struct device *dev = &data->client->dev;
	int error;

	dev_dbg(dev, "uninhibit\n");

	if (!input->users)
		return 0;

	disable_irq(data->client->irq);

	/* Read all pending messages so that CHG line can be de-asserted */
	error = mxt_handle_messages(data, false);
	if (error)
		dev_warn(dev,
			 "error while clearing pending messages when un-inhibiting: %d\n",
			 error);

	mxt_release_all_fingers(data);

	mxt_restore_aux_regs(data);
	mxt_start(data);

	/*
	 * As hovering is supported in mXT33xT series, an extra calibration is
	 * required to reflect environment change especially for sensitive SC
	 * deltas when system resumes from suspend/idle.
	 */
	if (is_mxt_33x_t(data))
		mxt_recalibrate(data);

	enable_irq(data->client->irq);

	return 0;
}

static int mxt_get_config_from_chip(struct mxt_data *data)
{
	int error;

	error = data->has_T9 ? mxt_calc_resolution_T9(data) :
			       mxt_calc_resolution_T100(data);
	if (error)
		return error;

	/* Update T100 settings */
	if (data->has_T100) {
		error = mxt_update_setting_T100(data);
		if (error)
			return error;
	}

	return 0;
}

static int mxt_input_dev_create(struct mxt_data *data)
{
	const struct mxt_platform_data *pdata = data->pdata;
	struct input_dev *input_dev;
	int error;
	int max_area_channels;
	int max_touch_major;

	/* Don't need to register input_dev in bl mode */
	if (mxt_in_bootloader(data))
		return 0;

	/* Clear the existing one if it exists */
	if (data->input_dev) {
		input_unregister_device(data->input_dev);
		data->input_dev = NULL;
	}

	input_dev = devm_input_allocate_device(&data->client->dev);
	if (!input_dev)
		return -ENOMEM;

	input_dev->name = (data->is_tp) ? "Atmel maXTouch Touchpad" :
					  "Atmel maXTouch Touchscreen";
	input_dev->phys = data->phys;
	input_dev->id.bustype = BUS_I2C;
	input_dev->dev.parent = &data->client->dev;
	input_dev->open = mxt_input_open;
	input_dev->close = mxt_input_close;
	input_dev->inhibit = mxt_input_inhibit;
	input_dev->uninhibit = mxt_input_uninhibit;

	__set_bit(EV_ABS, input_dev->evbit);
	__set_bit(EV_KEY, input_dev->evbit);
	__set_bit(BTN_TOUCH, input_dev->keybit);

	if (data->is_tp) {
		int i;
		__set_bit(INPUT_PROP_POINTER, input_dev->propbit);
		__set_bit(INPUT_PROP_BUTTONPAD, input_dev->propbit);

		if (!pdata)
			__set_bit(BTN_LEFT, input_dev->keybit);
		for (i = 0; i < MXT_NUM_GPIO; i++)
			if (pdata && pdata->key_map[i] != KEY_RESERVED)
				__set_bit(pdata->key_map[i], input_dev->keybit);

		__set_bit(BTN_TOOL_FINGER, input_dev->keybit);
		__set_bit(BTN_TOOL_DOUBLETAP, input_dev->keybit);
		__set_bit(BTN_TOOL_TRIPLETAP, input_dev->keybit);
		__set_bit(BTN_TOOL_QUADTAP, input_dev->keybit);
		__set_bit(BTN_TOOL_QUINTTAP, input_dev->keybit);

		input_abs_set_res(input_dev, ABS_X, MXT_PIXELS_PER_MM);
		input_abs_set_res(input_dev, ABS_Y, MXT_PIXELS_PER_MM);
		input_abs_set_res(input_dev, ABS_MT_POSITION_X,
				  MXT_PIXELS_PER_MM);
		input_abs_set_res(input_dev, ABS_MT_POSITION_Y,
				  MXT_PIXELS_PER_MM);
	}

	/* For single touch */
	input_set_abs_params(input_dev, ABS_X,
			     0, data->max_x, 0, 0);
	input_set_abs_params(input_dev, ABS_Y,
			     0, data->max_y, 0, 0);
	input_set_abs_params(input_dev, ABS_PRESSURE,
			     0, 255, 0, 0);
	input_abs_set_res(input_dev, ABS_X, MXT_PIXELS_PER_MM);
	input_abs_set_res(input_dev, ABS_Y, MXT_PIXELS_PER_MM);

	/* For multi touch */
	error = input_mt_init_slots(input_dev, data->num_touchids, 0);
	if (error)
		goto err_free_input_dev;

	max_area_channels = min(255U, data->max_area_channels);
	max_touch_major = get_touch_major_pixels(data, max_area_channels);
	input_set_abs_params(input_dev, ABS_MT_TOUCH_MAJOR,
			     0, max_touch_major, 0, 0);
	input_set_abs_params(input_dev, ABS_MT_POSITION_X,
			     0, data->max_x, 0, 0);
	input_set_abs_params(input_dev, ABS_MT_POSITION_Y,
			     0, data->max_y, 0, 0);
	input_set_abs_params(input_dev, ABS_MT_PRESSURE,
			     0, 255, 0, 0);
	input_set_abs_params(input_dev, ABS_MT_DISTANCE,
			     DISTANCE_ACTIVE_TOUCH, DISTANCE_HOVERING, 0, 0);
	input_abs_set_res(input_dev, ABS_MT_POSITION_X, MXT_PIXELS_PER_MM);
	input_abs_set_res(input_dev, ABS_MT_POSITION_Y, MXT_PIXELS_PER_MM);

	input_set_drvdata(input_dev, data);

	error = input_register_device(input_dev);
	if (error)
		goto err_free_input_dev;

	data->input_dev = input_dev;
	return 0;

err_free_input_dev:

	/*
	 * Even though input device is managed we free it on error
	 * because next time mxt_input_dev_create() is called it
	 * would not know if device is fully registered or not and
	 * if it should be unregistered or freed.
	 */
	input_free_device(input_dev);
	return error;
}

static int mxt_power_on(struct mxt_data *data)
{
	int error;

	/*
	 * If we do not have reset gpio assume platform firmware
	 * controls regulators and does power them on for us.
	 */
	if (IS_ERR_OR_NULL(data->reset_gpio))
		return 0;

	gpiod_set_value_cansleep(data->reset_gpio, 1);

	error = regulator_enable(data->vdd);
	if (error) {
		dev_err(&data->client->dev,
			"failed to enable vdd regulator: %d\n",
			error);
		goto release_reset_gpio;
	}

	error = regulator_enable(data->avdd);
	if (error) {
		dev_err(&data->client->dev,
			"failed to enable avdd regulator: %d\n",
			error);
		regulator_disable(data->vdd);
		goto release_reset_gpio;
	}

release_reset_gpio:
	gpiod_set_value_cansleep(data->reset_gpio, 0);
	if (error)
		return error;

	msleep(MXT_POWERON_DELAY);

	return 0;
}

static void mxt_power_off(void *_data)
{
	struct mxt_data *data = _data;

	if (!IS_ERR_OR_NULL(data->reset_gpio)) {
		/*
		 * Activate reset gpio to prevent leakage through the
		 * pin once we shut off power to the controller.
		 */
		gpiod_set_value_cansleep(data->reset_gpio, 1);
		regulator_disable(data->avdd);
		regulator_disable(data->vdd);
	}
}

static int mxt_check_device_present(struct i2c_client *client)
{
	union i2c_smbus_data dummy;
	unsigned short orig_addr = client->addr;

	do {
		if (i2c_smbus_xfer(client->adapter, client->addr,
				   0, I2C_SMBUS_READ, 0, I2C_SMBUS_BYTE,
				   &dummy) == 0)
			return 0;

		/*
		 * FIXME: This is basically a hack to cope with device tree
		 * or ACPI specifying given address but device coming up in
		 * bootloader mode and using another address. We can't do what
		 * we did earlier and define 2-nd device at alternate address
		 * as they will both try to grab reset gpio and clash, so we
		 * hack around it here.
		 * Note that we do not know family ID yet, so we need to try
		 * both bootloader addresses.
		 */
		switch (client->addr) {
		case 0x4a:
		case 0x4b:
			client->addr -= 0x24;
			break;

		case 0x27:
		case 0x26:
			if (orig_addr == 0x4a || orig_addr == 0x4b) {
				/* Try 0x24 or 0x25 */
				client->addr -= 2;
				break;
			}
			/* Fall through */

		default:
			return -ENXIO;
		}
	} while (1);
}

static void mxt_cleanup_fs(void *_data)
{
	struct mxt_data *data = _data;
	struct i2c_client *client = data->client;

	if (data->debugfs_initialized)
		mxt_debugfs_remove(data);

	if (data->power_sysfs_group_merged)
		sysfs_unmerge_group(&client->dev.kobj, &mxt_power_attr_group);

	if (data->sysfs_group_created)
		sysfs_remove_group(&client->dev.kobj, &mxt_attr_group);
}

static int mxt_probe(struct i2c_client *client,
		const struct i2c_device_id *id)
{
	const struct mxt_platform_data *pdata = dev_get_platdata(&client->dev);
	struct mxt_data *data;
	unsigned long irqflags;
	int error;

	data = devm_kzalloc(&client->dev, sizeof(struct mxt_data), GFP_KERNEL);
	if (!data) {
		dev_err(&client->dev, "Failed to allocate memory\n");
		return -ENOMEM;
	}

	if (id)
		data->is_tp = !strcmp(id->name, "atmel_mxt_tp");
#ifdef CONFIG_ACPI
	else {
		/*
		 * Check the ACPI device ID to determine if this device
		 * is a touchpad because i2c_device_id is NULL when probed
		 * from the ACPI device id table.
		 */
		struct acpi_device *adev;
		acpi_status status;
		status = acpi_bus_get_device(ACPI_HANDLE(&client->dev), &adev);
		if (ACPI_SUCCESS(status))
			data->is_tp = !strncmp(dev_name(&adev->dev),
					       "ATML0000", 8);
	}
#endif
	data->client = client;
	i2c_set_clientdata(client, data);

	snprintf(data->phys, sizeof(data->phys), "i2c-%u-%04x/input0",
		 client->adapter->nr, client->addr);

	data->pdata = pdata;
	data->irq = client->irq;

	mutex_init(&data->fw_mutex);

	init_completion(&data->bl_completion);
	init_completion(&data->auto_cal_completion);

	data->suspend_acq_interval = MXT_SUSPEND_ACQINT_VALUE;

	data->vdd = devm_regulator_get(&client->dev, "vdd");
	if (IS_ERR(data->vdd)) {
		error = PTR_ERR(data->vdd);
		if (error != -EPROBE_DEFER)
			dev_err(&client->dev,
				"Failed to get 'vdd' regulator: %d\n",
				error);
		return error;
	}

	data->avdd = devm_regulator_get(&client->dev, "avdd");
	if (IS_ERR(data->avdd)) {
		error = PTR_ERR(data->avdd);
		if (error != -EPROBE_DEFER)
			dev_err(&client->dev,
				"Failed to get 'avdd' regulator: %d\n",
				error);
		return error;
	}

	data->reset_gpio = devm_gpiod_get(&client->dev, "atmel,reset",
					  GPIOD_OUT_LOW);
	if (IS_ERR(data->reset_gpio)) {
		error = PTR_ERR(data->reset_gpio);

		/*
		 * On Chromebooks vendors like to source touch panels from
		 * different vendors, but they are connected to the same
		 * regulators/GPIO pin. The drivers also use asynchronous
		 * probing, which means that more than one driver will
		 * attempt to claim the reset line. If we find it busy,
		 * let's try again later.
		 */
		if (error == -EBUSY) {
			dev_info(&client->dev,
				 "reset gpio is busy, deferring probe\n");
			return -EPROBE_DEFER;
		}

		if (error == -EPROBE_DEFER)
			return error;

		if (error != -ENOENT && error != -ENOSYS) {
			dev_err(&client->dev,
				"failed to get reset gpio: %d\n",
				error);
			return error;
		}
	}

	error = mxt_power_on(data);
	if (error)
		return error;

	error = devm_add_action(&client->dev, mxt_power_off, data);
	if (error) {
		dev_err(&client->dev,
			"failed to install power off action: %d\n", error);
		mxt_power_off(data);
		return error;
	}

	error = mxt_check_device_present(client);
	if (error)
		return error;

	error = mxt_update_file_name(&client->dev, &data->fw_file, MXT_FW_NAME,
				     strlen(MXT_FW_NAME));
	if (error)
		return error;

	error = mxt_update_file_name(&client->dev, &data->config_file,
				     MXT_CONFIG_NAME, strlen(MXT_CONFIG_NAME));
	if (error)
		return error;

	if (mxt_in_bootloader(data)) {
		dev_warn(&client->dev, "device in bootloader at probe\n");
	} else {
		error = mxt_initialize(data);
		if (error)
			return error;

	}

	/* Default to falling edge if no platform data provided */
	irqflags = data->pdata ? data->pdata->irqflags : IRQF_TRIGGER_FALLING;
	error = devm_request_threaded_irq(&client->dev, client->irq,
					  NULL, mxt_interrupt,
					  irqflags | IRQF_ONESHOT,
					  client->name, data);
	if (error) {
		dev_err(&client->dev, "failed to register interrupt: %d\n",
			error);
		return error;
	}

	/*
	 * Force the device to report back status so we can cache the device
	 * config checksum.
	 */
	error = mxt_write_object(data, MXT_GEN_COMMAND_T6,
				 MXT_COMMAND_REPORTALL, 1);
	if (error)
		dev_warn(&client->dev, "error making device report status.\n");

	if (!mxt_in_bootloader(data)) {
		error = mxt_input_dev_create(data);
		if (error)
			return error;

		error = mxt_handle_messages(data, true);
		if (error)
			return error;
	}

	error = devm_add_action(&client->dev, mxt_cleanup_fs, data);
	if (error) {
		dev_err(&client->dev,
			"failed to add cleanup fs action: %d\n",
			error);
		return error;
	}

	error = sysfs_create_group(&client->dev.kobj, &mxt_attr_group);
	if (error) {
		dev_err(&client->dev, "error creating sysfs entries.\n");
		return error;
	} else {
		data->sysfs_group_created = true;
	}

	error = sysfs_merge_group(&client->dev.kobj, &mxt_power_attr_group);
	if (error)
		dev_warn(&client->dev, "error merging power sysfs entries.\n");
	else
		data->power_sysfs_group_merged = true;

	error = mxt_debugfs_init(data);
	if (error)
		dev_warn(&client->dev, "error creating debugfs entries.\n");
	else
		data->debugfs_initialized = true;

	device_set_wakeup_enable(&client->dev, false);

	return 0;
}

static void __maybe_unused mxt_suspend_enable_T9(struct mxt_data *data)
{
	struct device *dev = &data->client->dev;
	u8 T9_ctrl;
	int error;
	bool will_recalibrate;

	error = mxt_save_regs(data, MXT_TOUCH_MULTI_T9, 0, 0,
			      &T9_ctrl, 1);
	if (error) {
		dev_err(dev, "Get T9 ctrl config failed, %d\n", error);
		return;
	}

	dev_dbg(dev, "Current T9_Ctrl is %x\n", T9_ctrl);

	/*
	 * If the ENABLE bit is toggled, there will be auto-calibration msg.
	 * We will have to clear this msg before going into suspend otherwise
	 * it will wake up the device immediately
	 */
	will_recalibrate = !(T9_ctrl & MXT_TOUCH_CTRL_ENABLE);
	if (will_recalibrate)
		init_completion(&data->auto_cal_completion);

	/* Enable T9 object (ENABLE and REPORT) */
	T9_ctrl = MXT_TOUCH_CTRL_ENABLE | MXT_TOUCH_CTRL_RPTEN;
	error = mxt_set_regs(data, MXT_TOUCH_MULTI_T9, 0, 0,
			     &T9_ctrl, 1);
	if (error) {
		dev_err(dev, "Set T9 ctrl config failed, %d\n", error);
		return;
	}

	if (will_recalibrate) {
		error = wait_for_completion_timeout(&data->auto_cal_completion,
						    msecs_to_jiffies(350));
		if (error <= 0)
			dev_err(dev, "Wait for auto cal completion failed.\n");
	}
}

static void __maybe_unused mxt_idle_sleep(struct mxt_data *data)
{
	u8 T7_config_idle[] = {
		data->suspend_acq_interval, data->suspend_acq_interval, 0x00
	};
	int error;

	error = mxt_set_regs(data, MXT_GEN_POWER_T7, 0, 0,
			     T7_config_idle, sizeof(T7_config_idle));
	if (error)
		dev_err(&data->client->dev,
			"Set T7 Power config (idle) failed: %d\n", error);
}

static int __maybe_unused mxt_suspend(struct device *dev)
{
	struct i2c_client *client = to_i2c_client(dev);
	struct mxt_data *data = i2c_get_clientdata(client);
	struct input_dev *input_dev;
	int ret;

	/*
	 * fw_mutex protects, as part of firmware/config update procedures,
	 * device transitions to and form bootloader mode and also
	 * teardown and [re-]creation of input device.
	 */
	ret = mutex_lock_interruptible(&data->fw_mutex);
	if (ret)
		return ret;

	if (mxt_in_bootloader(data))
		goto out;

	/*
	 * Even if device is not in bootloader mode we may not have
	 * input device created (no memory or something else). While
	 * we might do something smart with the power in such case, is
	 * should be not common occurrence so let's treat it the same
	 * as when device is in bootloader mode and just exit.
	 */
	input_dev = data->input_dev;
	if (!input_dev)
		goto out;

	/*
	 * Note that holding mutex here is not strictly necessary
	 * if inhibit/uninhibit/open/close can only be invoked by
	 * userspace activity (as they currently are) and not from
	 * within the kernel, since userspace is stunned during
	 * system suspend transition. But to be protected against
	 * possible future changes we are taking the mutex anyway.
	 */
	mutex_lock(&input_dev->mutex);

	disable_irq(data->irq);

	if (input_dev->inhibited)
		goto out_unlock_input;

	mxt_save_aux_regs(data);

	/*
	 *  For tpads, save T42 and T19 ctrl registers if may wakeup,
	 *  enable large object suppression, and disable button wake.
	 *  This will prevent a lid close from acting as a wake source.
	 */
	if (data->is_tp && device_may_wakeup(dev)) {
		u8 T42_sleep = 0x01;
		u8 T19_sleep = 0x00;
		u8 T101_sleep = 0x00;

		/* Enable Large Object Suppression */
		ret = mxt_set_regs(data, MXT_PROCI_TOUCHSUPPRESSION_T42, 0, 0,
				   &T42_sleep, 1);
		if (ret)
			dev_err(dev, "Set T42 ctrl failed, %d\n", ret);

		/* Disable Touchpad Button via GPIO */
		ret = mxt_set_regs(data, MXT_SPT_GPIOPWM_T19, 0, 0,
				   &T19_sleep, 1);
		if (ret)
			dev_err(dev, "Set T19 ctrl failed, %d\n", ret);

		/* Disable Hover, if supported */
		if (is_hovering_supported(data) &&
		    data->T101_ctrl_valid &&
		    data->T101_ctrl != T101_sleep) {
			unsigned long timeout = msecs_to_jiffies(350);

			init_completion(&data->auto_cal_completion);
			enable_irq(data->irq);

			ret = mxt_set_regs(data, MXT_SPT_TOUCHSCREENHOVER_T101,
					   0, 0, &T101_sleep, 1);
			if (ret)
				dev_err(dev, "Set T101 ctrl failed, %d\n", ret);

			ret = wait_for_completion_interruptible_timeout(
					&data->auto_cal_completion, timeout);
			if (ret <= 0)
				dev_err(dev,
					"Wait for cal completion failed.\n");
			disable_irq(data->irq);
		}
	} else {
		data->T42_ctrl_valid = data->T19_ctrl_valid = false;
	}

	if (device_may_wakeup(dev)) {
		mxt_idle_sleep(data);

		/*
		 * If we allow wakeup from touch, we have to enable T9 so
		 * that IRQ will be generated.
		 */
		if (data->has_T9)
			mxt_suspend_enable_T9(data);

		/* Enable wake from IRQ */
		data->irq_wake = (enable_irq_wake(data->irq) == 0);
	} else if (input_dev->users) {
		mxt_stop(data);
	}

out_unlock_input:
	mutex_unlock(&input_dev->mutex);
out:
	mutex_unlock(&data->fw_mutex);
	/*
	 * Shut off the controller unless it is supposed to be
	 * a wakeup source. Note that we do not use data->irq_wake
	 * as a condition here because enable_irq_wake() does fail
	 * on some ACPI systems which still get woken up properly
	 * because of platform magic.
	 */
	if (!device_may_wakeup(dev))
		mxt_power_off(data);

	return 0;
}

static int __maybe_unused mxt_resume(struct device *dev)
{
	struct i2c_client *client = to_i2c_client(dev);
	struct mxt_data *data = i2c_get_clientdata(client);
	struct input_dev *input_dev = data->input_dev;
	int ret = 0;

	if (data->irq_wake) {
		disable_irq_wake(data->irq);
		data->irq_wake = false;
	}

	if (!device_may_wakeup(dev)) {
		/*
		 * If the controller was not a wake up source
		 * it was powered off and we need to power it on
		 * again.
		 */
		ret = mxt_power_on(data);
		if (ret)
			return ret;
	}

	ret = mutex_lock_interruptible(&data->fw_mutex);
	if (ret)
		return ret;

	if (mxt_in_bootloader(data))
		goto out;

	input_dev = data->input_dev;
	if (!input_dev)
		goto out;

	mutex_lock(&input_dev->mutex);

	/*
	 * Process any pending message so that CHG line can be
	 * de-asserted
	 */
	ret = mxt_handle_messages(data, false);
	if (ret)
		dev_err(dev, "Handling message fails upon resume, %d\n", ret);

	if (input_dev->inhibited || !input_dev->users) {
		/*
		 * If device was indeed powered off in suspend then after
		 * powering it on it is normal operating mode and we need
		 * to put it to sleep.
		 */
		mxt_stop(data);
	} else {
		mxt_release_all_fingers(data);
		mxt_restore_aux_regs(data);
		mxt_start(data);

		/* Recalibration in case of environment change */
		if (!device_may_wakeup(dev) || is_mxt_33x_t(data))
			mxt_recalibrate(data);
	}

	enable_irq(data->irq);

	mutex_unlock(&input_dev->mutex);
out:
	mutex_unlock(&data->fw_mutex);
	return 0;
}

static SIMPLE_DEV_PM_OPS(mxt_pm_ops, mxt_suspend, mxt_resume);

static const struct i2c_device_id mxt_id[] = {
	{ "qt602240_ts", 0 },
	{ "atmel_mxt_ts", 0 },
	{ "atmel_mxt_tp", 0 },
	{ "mXT224", 0 },
	{ }
};
MODULE_DEVICE_TABLE(i2c, mxt_id);

#ifdef CONFIG_ACPI
static const struct acpi_device_id mxt_acpi_id[] = {
	{ "ATML0000", 0 }, /* Touchpad */
	{ "ATML0001", 0 }, /* Touchscreen */
	{ }
};
MODULE_DEVICE_TABLE(acpi, mxt_acpi_id);
#endif

static struct i2c_driver mxt_driver = {
	.driver = {
		.name	= "atmel_mxt_ts",
		.owner	= THIS_MODULE,
		.pm	= &mxt_pm_ops,
		.acpi_match_table = ACPI_PTR(mxt_acpi_id),
		.probe_type = PROBE_PREFER_ASYNCHRONOUS,
	},
	.probe		= mxt_probe,
	.id_table	= mxt_id,
};

static int __init mxt_init(void)
{
	/* Create a global debugfs root for all atmel_mxt_ts devices */
	mxt_debugfs_root = debugfs_create_dir(mxt_driver.driver.name, NULL);
	if (mxt_debugfs_root == ERR_PTR(-ENODEV))
		mxt_debugfs_root = NULL;

	return i2c_add_driver(&mxt_driver);
}

static void __exit mxt_exit(void)
{
	if (mxt_debugfs_root)
		debugfs_remove_recursive(mxt_debugfs_root);

	i2c_del_driver(&mxt_driver);
}

module_init(mxt_init);
module_exit(mxt_exit);

/* Module information */
MODULE_AUTHOR("Joonyoung Shim <jy0922.shim@samsung.com>");
MODULE_DESCRIPTION("Atmel maXTouch Touchscreen driver");
MODULE_LICENSE("GPL");<|MERGE_RESOLUTION|>--- conflicted
+++ resolved
@@ -1878,22 +1878,12 @@
 			data->T6_reportid = min_id;
 			break;
 		case MXT_TOUCH_MULTI_T9:
-<<<<<<< HEAD
-			data->T9_reportid_min = min_id;
-			data->T9_reportid_max = max_id;
-			data->num_touchids = object->num_report_ids;
-			data->has_T9 = true;
-=======
-			data->multitouch = MXT_TOUCH_MULTI_T9;
 			/* Only handle messages from first T9 instance */
 			data->T9_reportid_min = min_id;
 			data->T9_reportid_max = min_id +
 						object->num_report_ids - 1;
 			data->num_touchids = object->num_report_ids;
-			break;
-		case MXT_SPT_MESSAGECOUNT_T44:
-			data->T44_address = object->start_address;
->>>>>>> d9560919
+			data->has_T9 = true;
 			break;
 		case MXT_SPT_GPIOPWM_T19:
 			data->T19_reportid = min_id;
