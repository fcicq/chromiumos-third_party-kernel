#
# Input misc drivers configuration
#
menuconfig INPUT_MISC
	bool "Miscellaneous devices"
	help
	  Say Y here, and a list of miscellaneous input drivers will be displayed.
	  Everything that didn't fit into the other categories is here. This option
	  doesn't affect the kernel.

	  If unsure, say Y.

if INPUT_MISC

config INPUT_PCSPKR
	tristate "PC Speaker support"
	depends on PCSPKR_PLATFORM
	help
	  Say Y here if you want the standard PC Speaker to be used for
	  bells and whistles.

	  If unsure, say Y.

	  To compile this driver as a module, choose M here: the
	  module will be called pcspkr.

config INPUT_SPARCSPKR
	tristate "SPARC Speaker support"
	depends on PCI && SPARC64
	help
	  Say Y here if you want the standard Speaker on Sparc PCI systems
	  to be used for bells and whistles.

	  If unsure, say Y.

	  To compile this driver as a module, choose M here: the
	  module will be called sparcspkr.

config INPUT_M68K_BEEP
	tristate "M68k Beeper support"
	depends on M68K

config INPUT_APANEL
	tristate "Fujitsu Lifebook Application Panel buttons"
	depends on X86 && I2C && LEDS_CLASS
	select INPUT_POLLDEV
	select CHECK_SIGNATURE
	help
	 Say Y here for support of the Application Panel buttons, used on
	 Fujitsu Lifebook. These are attached to the mainboard through
	 an SMBus interface managed by the I2C Intel ICH (i801) driver,
	 which you should also build for this kernel.

	 To compile this driver as a module, choose M here: the module will
	 be called apanel.

config INPUT_IXP4XX_BEEPER
	tristate "IXP4XX Beeper support"
	depends on ARCH_IXP4XX
	help
	  If you say yes here, you can connect a beeper to the
	  ixp4xx gpio pins. This is used by the LinkSys NSLU2.

	  If unsure, say Y.

	  To compile this driver as a module, choose M here: the
	  module will be called ixp4xx-beeper.

config INPUT_COBALT_BTNS
	tristate "Cobalt button interface"
	depends on MIPS_COBALT
	select INPUT_POLLDEV
	help
	  Say Y here if you want to support MIPS Cobalt button interface.

	  To compile this driver as a module, choose M here: the
	  module will be called cobalt_btns.

config INPUT_WISTRON_BTNS
	tristate "x86 Wistron laptop button interface"
	depends on X86 && !X86_64
	select INPUT_POLLDEV
	select NEW_LEDS
	select LEDS_CLASS
	select CHECK_SIGNATURE
	help
	  Say Y here for support of Wistron laptop button interfaces, used on
	  laptops of various brands, including Acer and Fujitsu-Siemens. If
	  available, mail and wifi LEDs will be controllable via /sys/class/leds.

	  To compile this driver as a module, choose M here: the module will
	  be called wistron_btns.

config INPUT_ATLAS_BTNS
	tristate "x86 Atlas button interface"
	depends on X86 && ACPI
	help
	  Say Y here for support of Atlas wallmount touchscreen buttons.
	  The events will show up as scancodes F1 through F9 via evdev.

	  To compile this driver as a module, choose M here: the module will
	  be called atlas_btns.

config INPUT_ATI_REMOTE
	tristate "ATI / X10 USB RF remote control"
	depends on USB_ARCH_HAS_HCD
	select USB
	help
	  Say Y here if you want to use an ATI or X10 "Lola" USB remote control.
	  These are RF remotes with USB receivers.
	  The ATI remote comes with many of ATI's All-In-Wonder video cards.
	  The X10 "Lola" remote is available at:
	     <http://www.x10.com/products/lola_sg1.htm>
	  This driver provides mouse pointer, left and right mouse buttons,
	  and maps all the other remote buttons to keypress events.

	  To compile this driver as a module, choose M here: the module will be
	  called ati_remote.

config INPUT_ATI_REMOTE2
	tristate "ATI / Philips USB RF remote control"
	depends on USB_ARCH_HAS_HCD
	select USB
	help
	  Say Y here if you want to use an ATI or Philips USB RF remote control.
	  These are RF remotes with USB receivers.
	  ATI Remote Wonder II comes with some ATI's All-In-Wonder video cards
	  and is also available as a separate product.
	  This driver provides mouse pointer, left and right mouse buttons,
	  and maps all the other remote buttons to keypress events.

	  To compile this driver as a module, choose M here: the module will be
	  called ati_remote2.

config INPUT_KEYSPAN_REMOTE
	tristate "Keyspan DMR USB remote control (EXPERIMENTAL)"
	depends on EXPERIMENTAL
	depends on USB_ARCH_HAS_HCD
	select USB
	help
	  Say Y here if you want to use a Keyspan DMR USB remote control.
	  Currently only the UIA-11 type of receiver has been tested.  The tag
	  on the receiver that connects to the USB port should have a P/N that
	  will tell you what type of DMR you have.  The UIA-10 type is not
	  supported at this time.  This driver maps all buttons to keypress
	  events.

	  To compile this driver as a module, choose M here: the module will
	  be called keyspan_remote.

config INPUT_POWERMATE
	tristate "Griffin PowerMate and Contour Jog support"
	depends on USB_ARCH_HAS_HCD
	select USB
	help
	  Say Y here if you want to use Griffin PowerMate or Contour Jog devices.
	  These are aluminum dials which can measure clockwise and anticlockwise
	  rotation.  The dial also acts as a pushbutton.  The base contains an LED
	  which can be instructed to pulse or to switch to a particular intensity.

	  You can download userspace tools from
	  <http://sowerbutts.com/powermate/>.

	  To compile this driver as a module, choose M here: the
	  module will be called powermate.

config INPUT_YEALINK
	tristate "Yealink usb-p1k voip phone"
	depends on EXPERIMENTAL
	depends on USB_ARCH_HAS_HCD
	select USB
	help
	  Say Y here if you want to enable keyboard and LCD functions of the
	  Yealink usb-p1k usb phones. The audio part is enabled by the generic
	  usb sound driver, so you might want to enable that as well.

	  For information about how to use these additional functions, see
	  <file:Documentation/input/yealink.txt>.

	  To compile this driver as a module, choose M here: the module will be
	  called yealink.

config INPUT_CM109
	tristate "C-Media CM109 USB I/O Controller"
	depends on EXPERIMENTAL
	depends on USB_ARCH_HAS_HCD
	select USB
	help
	  Say Y here if you want to enable keyboard and buzzer functions of the
	  C-Media CM109 usb phones. The audio part is enabled by the generic
	  usb sound driver, so you might want to enable that as well.

	  To compile this driver as a module, choose M here: the module will be
	  called cm109.

config INPUT_TWL4030_PWRBUTTON
	tristate "TWL4030 Power button Driver"
	depends on TWL4030_CORE
	help
	  Say Y here if you want to enable power key reporting via the
	  TWL4030 family of chips.

	  To compile this driver as a module, choose M here. The module will
	  be called twl4030_pwrbutton.

config INPUT_UINPUT
	tristate "User level driver support"
	help
	  Say Y here if you want to support user level drivers for input
	  subsystem accessible under char device 10:223 - /dev/input/uinput.

	  To compile this driver as a module, choose M here: the
	  module will be called uinput.

config INPUT_SGI_BTNS
	tristate "SGI Indy/O2 volume button interface"
	depends on SGI_IP22 || SGI_IP32
	select INPUT_POLLDEV
	help
	  Say Y here if you want to support SGI Indy/O2 volume button interface.

	  To compile this driver as a module, choose M here: the
	  module will be called sgi_btns.

config INPUT_GPIO
	tristate "GPIO driver support"
	help
	  Say Y here if you want to support gpio based keys, wheels etc...

config HP_SDC_RTC
	tristate "HP SDC Real Time Clock"
	depends on (GSC || HP300) && SERIO
	select HP_SDC
	help
	  Say Y here if you want to support the built-in real time clock
	  of the HP SDC controller.

config INPUT_PCF50633_PMU
	tristate "PCF50633 PMU events"
	depends on MFD_PCF50633
	help
	 Say Y to include support for delivering  PMU events via  input
	 layer on NXP PCF50633.

<<<<<<< HEAD
config INPUT_GPIO_ROTARY_ENCODER
	tristate "Rotary encoders connected to GPIO pins"
	depends on GPIOLIB && GENERIC_GPIO
	help
	  Say Y here to add support for rotary encoders connected to GPIO lines.
	  Check file:Documentation/input/rotary-encoder.txt for more
	  information.

	  To compile this driver as a module, choose M here: the
	  module will be called rotary_encoder.

config INPUT_RB532_BUTTON
	tristate "Mikrotik Routerboard 532 button interface"
	depends on MIKROTIK_RB532
	depends on GPIOLIB && GENERIC_GPIO
	select INPUT_POLLDEV
	help
	  Say Y here if you want support for the S1 button built into
	  Mikrotik's Routerboard 532.

	  To compile this driver as a module, choose M here: the
	  module will be called rb532_button.

config INPUT_DM355EVM
	tristate "TI DaVinci DM355 EVM Keypad and IR Remote"
	depends on MFD_DM355EVM_MSP
	help
	  Supports the pushbuttons and IR remote used with
	  the DM355 EVM board.

	  To compile this driver as a module, choose M here: the
	  module will be called dm355evm_keys.
=======
config INPUT_KEYCHORD
	tristate "Key chord input driver support"
	help
	  Say Y here if you want to enable the key chord driver
	  accessible at /dev/keychord.  This driver can be used
	  for receiving notifications when client specified key
	  combinations are pressed.

	  To compile this driver as a module, choose M here: the
	  module will be called keychord.

config INPUT_TEGRA_ODM_ACCEL
	boolean "Accelerometer for NVIDIA Tegra ODM kit"
	depends on ARCH_TEGRA && MACH_TEGRA_GENERIC
	help
	  Say Y here if you want to enable an accelerometer input device node
	  using the NVIDIA Tegra ODM kit accelerometer adaptation interface

config INPUT_TEGRA_ODM_SCROLL
	boolean "Scrollwheel for NVIDIA Tegra ODM kit"
	depends on ARCH_TEGRA && MACH_TEGRA_GENERIC
	help
	  Say Y here if you want to enable a scrollwheel input device node
	  using the NVIDIA Tegra ODM kit scrollwheel adaptation interface

>>>>>>> 538ca3af
endif<|MERGE_RESOLUTION|>--- conflicted
+++ resolved
@@ -242,7 +242,6 @@
 	 Say Y to include support for delivering  PMU events via  input
 	 layer on NXP PCF50633.
 
-<<<<<<< HEAD
 config INPUT_GPIO_ROTARY_ENCODER
 	tristate "Rotary encoders connected to GPIO pins"
 	depends on GPIOLIB && GENERIC_GPIO
@@ -275,7 +274,7 @@
 
 	  To compile this driver as a module, choose M here: the
 	  module will be called dm355evm_keys.
-=======
+
 config INPUT_KEYCHORD
 	tristate "Key chord input driver support"
 	help
@@ -301,5 +300,4 @@
 	  Say Y here if you want to enable a scrollwheel input device node
 	  using the NVIDIA Tegra ODM kit scrollwheel adaptation interface
 
->>>>>>> 538ca3af
 endif