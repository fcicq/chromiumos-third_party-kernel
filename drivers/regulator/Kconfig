menuconfig REGULATOR
	bool "Voltage and Current Regulator Support"
	help
	  Generic Voltage and Current Regulator support.

	  This framework is designed to provide a generic interface to voltage
	  and current regulators within the Linux kernel. It's intended to
	  provide voltage and current control to client or consumer drivers and
	  also provide status information to user space applications through a
	  sysfs interface.

	  The intention is to allow systems to dynamically control regulator
	  output in order to save power and prolong battery life. This applies
	  to both voltage regulators (where voltage output is controllable) and
	  current sinks (where current output is controllable).

	  This framework safely compiles out if not selected so that client
	  drivers can still be used in systems with no software controllable
	  regulators.

	  If unsure, say no.


if REGULATOR

config REGULATOR_DEBUG
	bool "Regulator debug support"
	help
	  Say yes here to enable debugging support.

config REGULATOR_DUMMY
	bool "Provide a dummy regulator if regulator lookups fail"
	help
	  If this option is enabled then when a regulator lookup fails
	  and the board has not specified that it has provided full
	  constraints the regulator core will provide an always
	  enabled dummy regulator, allowing consumer drivers to continue.

	  A warning will be generated when this substitution is done.

config REGULATOR_FIXED_VOLTAGE
	tristate "Fixed voltage regulator support"
	help
	  This driver provides support for fixed voltage regulators,
	  useful for systems which use a combination of software
	  managed regulators and simple non-configurable regulators.

config REGULATOR_VIRTUAL_CONSUMER
	tristate "Virtual regulator consumer support"
	help
	  This driver provides a virtual consumer for the voltage and
	  current regulator API which provides sysfs controls for
	  configuring the supplies requested.  This is mainly useful
	  for test purposes.

	  If unsure, say no.

config REGULATOR_USERSPACE_CONSUMER
	tristate "Userspace regulator consumer support"
	help
	  There are some classes of devices that are controlled entirely
	  from user space. Userspace consumer driver provides ability to
	  control power supplies for such devices.

	  If unsure, say no.

config REGULATOR_GPIO
	tristate "GPIO regulator support"
	depends on GPIOLIB
	help
	  This driver provides support for regulators that can be
	  controlled via gpios.
	  It is capable of supporting current and voltage regulators
	  and the platform has to provide a mapping of GPIO-states
	  to target volts/amps.

config REGULATOR_AD5398
	tristate "Analog Devices AD5398/AD5821 regulators"
	depends on I2C
	help
	  This driver supports AD5398 and AD5821 current regulator chips.
	  If building into module, its name is ad5398.ko.

config REGULATOR_AAT2870
	tristate "AnalogicTech AAT2870 Regulators"
	depends on MFD_AAT2870_CORE
	help
	  If you have a AnalogicTech AAT2870 say Y to enable the
	  regulator driver.

config REGULATOR_ARIZONA
	tristate "Wolfson Arizona class devices"
	depends on MFD_ARIZONA
	depends on SND_SOC
	help
	  Support for the regulators found on Wolfson Arizona class
	  devices.

<<<<<<< HEAD
config REGULATOR_CROS_EC_TPS65090
	tristate "Chromeos EC regulator"
	depends on MFD_CROS_EC
	help
	  Provides simple access to TPS65090 behind Chromeos EC.  Presently
	  only enables FET switch control.
=======
config REGULATOR_AS3722
	tristate "AMS AS3722 PMIC Regulators"
	depends on MFD_AS3722
	help
	  This driver provides support for the voltage regulators on the
	  AS3722 PMIC. This will enable support for all the software
	  controllable DCDC/LDO regulators.
>>>>>>> da4348d3

config REGULATOR_DA903X
	tristate "Dialog Semiconductor DA9030/DA9034 regulators"
	depends on PMIC_DA903X
	help
	  Say y here to support the BUCKs and LDOs regulators found on
	  Dialog Semiconductor DA9030/DA9034 PMIC.

config REGULATOR_DA9052
	tristate "Dialog Semiconductor DA9052/DA9053 regulators"
	depends on PMIC_DA9052
	help
	  This driver supports the voltage regulators of DA9052-BC and
	  DA9053-AA/Bx PMIC.

config REGULATOR_DA9055
	tristate "Dialog Semiconductor DA9055 regulators"
	depends on MFD_DA9055
	help
	  Say y here to support the BUCKs and LDOs regulators found on
	  Dialog Semiconductor DA9055 PMIC.

	  This driver can also be built as a module. If so, the module
	  will be called da9055-regulator.

config REGULATOR_FAN53555
	tristate "Fairchild FAN53555 Regulator"
	depends on I2C
	select REGMAP_I2C
	help
	  This driver supports Fairchild FAN53555 Digitally Programmable
	  TinyBuck Regulator. The FAN53555 is a step-down switching voltage
	  regulator that delivers a digitally programmable output from an
	  input voltage supply of 2.5V to 5.5V. The output voltage is
	  programmed through an I2C interface.

config REGULATOR_ANATOP
	tristate "Freescale i.MX on-chip ANATOP LDO regulators"
	depends on MFD_SYSCON
	help
	  Say y here to support Freescale i.MX on-chip ANATOP LDOs
	  regulators. It is recommended that this option be
	  enabled on i.MX6 platform.

config REGULATOR_MC13XXX_CORE
	tristate

config REGULATOR_MC13783
	tristate "Freescale MC13783 regulator driver"
	depends on MFD_MC13783
	select REGULATOR_MC13XXX_CORE
	help
	  Say y here to support the regulators found on the Freescale MC13783
	  PMIC.

config REGULATOR_MC13892
	tristate "Freescale MC13892 regulator driver"
	depends on MFD_MC13XXX
	select REGULATOR_MC13XXX_CORE
	help
	  Say y here to support the regulators found on the Freescale MC13892
	  PMIC.

config REGULATOR_ISL6271A
	tristate "Intersil ISL6271A Power regulator"
	depends on I2C
	help
	  This driver supports ISL6271A voltage regulator chip.

config REGULATOR_88PM8607
	bool "Marvell 88PM8607 Power regulators"
	depends on MFD_88PM860X=y
	help
	  This driver supports 88PM8607 voltage regulator chips.

config REGULATOR_MAX1586
	tristate "Maxim 1586/1587 voltage regulator"
	depends on I2C
	help
	  This driver controls a Maxim 1586 or 1587 voltage output
	  regulator via I2C bus. The provided regulator is suitable
	  for PXA27x chips to control VCC_CORE and VCC_USIM voltages.

config REGULATOR_MAX8649
	tristate "Maxim 8649 voltage regulator"
	depends on I2C
	select REGMAP_I2C
	help
	  This driver controls a Maxim 8649 voltage output regulator via
	  I2C bus.

config REGULATOR_MAX8660
	tristate "Maxim 8660/8661 voltage regulator"
	depends on I2C
	help
	  This driver controls a Maxim 8660/8661 voltage output
	  regulator via I2C bus.

config REGULATOR_MAX8907
	tristate "Maxim 8907 voltage regulator"
	depends on MFD_MAX8907
	help
	  This driver controls a Maxim 8907 voltage output regulator
	  via I2C bus. The provided regulator is suitable for Tegra
	  chip to control Step-Down DC-DC and LDOs.

config REGULATOR_MAX8925
	tristate "Maxim MAX8925 Power Management IC"
	depends on MFD_MAX8925
	help
	  Say y here to support the voltage regulaltor of Maxim MAX8925 PMIC.

config REGULATOR_MAX8952
	tristate "Maxim MAX8952 Power Management IC"
	depends on I2C
	help
	  This driver controls a Maxim 8952 voltage output regulator
	  via I2C bus. Maxim 8952 has one voltage output and supports 4 DVS
	  modes ranging from 0.77V to 1.40V by 0.01V steps.

config REGULATOR_MAX8973
	tristate "Maxim MAX8973 voltage regulator "
	depends on I2C
	select REGMAP_I2C
	help
	  The MAXIM MAX8973 high-efficiency. three phase, DC-DC step-down
	  switching regulator delievers up to 9A of output current. Each
	  phase operates at a 2MHz fixed frequency with a 120 deg shift
	  from the adjacent phase, allowing the use of small magnetic component.

config REGULATOR_MAX8997
	tristate "Maxim 8997/8966 regulator"
	depends on MFD_MAX8997
	help
	  This driver controls a Maxim 8997/8966 regulator
	  via I2C bus. The provided regulator is suitable for S5PC110,
	  S5PV210, and Exynos-4 chips to control VCC_CORE and
	  VCC_USIM voltages.

config REGULATOR_MAX8998
	tristate "Maxim 8998 voltage regulator"
	depends on MFD_MAX8998
	help
	  This driver controls a Maxim 8998 voltage output regulator
	  via I2C bus. The provided regulator is suitable for S3C6410
	  and S5PC1XX chips to control VCC_CORE and VCC_USIM voltages.

config REGULATOR_MAX77686
	tristate "Maxim 77686 regulator"
	depends on MFD_MAX77686
	help
	  This driver controls a Maxim 77686 regulator
	  via I2C bus. The provided regulator is suitable for
	  Exynos-4 chips to control VARM and VINT voltages.

config REGULATOR_PCAP
	tristate "Motorola PCAP2 regulator driver"
	depends on EZX_PCAP
	help
	 This driver provides support for the voltage regulators of the
	 PCAP2 PMIC.

config REGULATOR_LP3971
	tristate "National Semiconductors LP3971 PMIC regulator driver"
	depends on I2C
	help
	 Say Y here to support the voltage regulators and convertors
	 on National Semiconductors LP3971 PMIC

config REGULATOR_LP3972
	tristate "National Semiconductors LP3972 PMIC regulator driver"
	depends on I2C
	help
	 Say Y here to support the voltage regulators and convertors
	 on National Semiconductors LP3972 PMIC

config REGULATOR_LP872X
	bool "TI/National Semiconductor LP8720/LP8725 voltage regulators"
	depends on I2C=y
	select REGMAP_I2C
	help
	  This driver supports LP8720/LP8725 PMIC

config REGULATOR_LP8755
	tristate "TI LP8755 High Performance PMU driver"
	depends on I2C
	select REGMAP_I2C
	help
	  This driver supports LP8755 High Performance PMU driver. This
	  chip contains six step-down DC/DC converters which can support
	  9 mode multiphase configuration.

config REGULATOR_LP8788
	bool "TI LP8788 Power Regulators"
	depends on MFD_LP8788
	help
	  This driver supports LP8788 voltage regulator chip.

config REGULATOR_PCF50633
	tristate "NXP PCF50633 regulator driver"
	depends on MFD_PCF50633
	help
	 Say Y here to support the voltage regulators and convertors
	 on PCF50633

config REGULATOR_RC5T583
	tristate "RICOH RC5T583 Power regulators"
	depends on MFD_RC5T583
	help
	  Select this option to enable the power regulator of RICOH
	  PMIC RC5T583.
	  This driver supports the control of different power rails of device
	  through regulator interface. The device supports multiple DCDC/LDO
	  outputs which can be controlled by i2c communication.

config REGULATOR_S2MPS11
	tristate "Samsung S2MPS11 voltage regulator"
	depends on MFD_SEC_CORE
	help
	 This driver supports a Samsung S2MPS11 voltage output regulator
	 via I2C bus. S2MPS11 is comprised of high efficient Buck converters
	 including Dual-Phase Buck converter, Buck-Boost converter, various LDOs.

config REGULATOR_S5M8767
	tristate "Samsung S5M8767A voltage regulator"
	depends on MFD_SEC_CORE
	help
	 This driver supports a Samsung S5M8767A voltage output regulator
	 via I2C bus. S5M8767A have 9 Bucks and 28 LDOs output and
	 supports DVS mode with 8bits of output voltage control.

config REGULATOR_AB3100
	tristate "ST-Ericsson AB3100 Regulator functions"
	depends on AB3100_CORE
	default y if AB3100_CORE
	help
	 These regulators correspond to functionality in the
	 AB3100 analog baseband dealing with power regulators
	 for the system.

config REGULATOR_AB8500
	bool "ST-Ericsson AB8500 Power Regulators"
	depends on AB8500_CORE
	help
	  This driver supports the regulators found on the ST-Ericsson mixed
	  signal AB8500 PMIC

config REGULATOR_DBX500_PRCMU
	bool

config REGULATOR_DB8500_PRCMU
	bool "ST-Ericsson DB8500 Voltage Domain Regulators"
	depends on MFD_DB8500_PRCMU
	select REGULATOR_DBX500_PRCMU
	help
	  This driver supports the voltage domain regulators controlled by the
	  DB8500 PRCMU

config REGULATOR_PALMAS
	tristate "TI Palmas PMIC Regulators"
	depends on MFD_PALMAS
	help
	  If you wish to control the regulators on the Palmas series of
	  chips say Y here. This will enable support for all the software
	  controllable SMPS/LDO regulators.

	  The regulators available on Palmas series chips vary depending
	  on the muxing. This is handled automatically in the driver by
	  reading the mux info from OTP.

config REGULATOR_TPS51632
	tristate "TI TPS51632 Power Regulator"
	depends on I2C
	select REGMAP_I2C
	help
	  This driver supports TPS51632 voltage regulator chip.
	  The TPS51632 is 3-2-1 Phase D-Cap+ Step Down Driverless Controller
	  with Serial VID control and DVFS.
	  The voltage output can be configure through I2C interface or PWM
	  interface.

config REGULATOR_TPS6105X
	tristate "TI TPS6105X Power regulators"
	depends on TPS6105X
	default y if TPS6105X
	help
	  This driver supports TPS61050/TPS61052 voltage regulator chips.
	  It is a single boost converter primarily for white LEDs and
	  audio amplifiers.

config REGULATOR_TPS62360
	tristate "TI TPS6236x Power Regulator"
	depends on I2C
	select REGMAP_I2C
	help
	  This driver supports TPS6236x voltage regulator chip. This
	  regulator is meant for processor core supply. This chip is
	  high-frequency synchronous step down dc-dc converter optimized
	  for battery-powered portable applications.

config REGULATOR_TPS65023
	tristate "TI TPS65023 Power regulators"
	depends on I2C
	select REGMAP_I2C
	help
	  This driver supports TPS65023 voltage regulator chips. TPS65023 provides
	  three step-down converters and two general-purpose LDO voltage regulators.
	  It supports TI's software based Class-2 SmartReflex implementation.

config REGULATOR_TPS6507X
	tristate "TI TPS6507X Power regulators"
	depends on I2C
	help
	  This driver supports TPS6507X voltage regulator chips. TPS6507X provides
	  three step-down converters and two general-purpose LDO voltage regulators.
	  It supports TI's software based Class-2 SmartReflex implementation.

config REGULATOR_TPS65090
	tristate "TI TPS65090 Power regulator"
	depends on MFD_TPS65090
	help
	  This driver provides support for the voltage regulators on the
	  TI TPS65090 PMIC.

config REGULATOR_TPS65217
	tristate "TI TPS65217 Power regulators"
	depends on MFD_TPS65217
	help
	  This driver supports TPS65217 voltage regulator chips. TPS65217
	  provides three step-down converters and four general-purpose LDO
	  voltage regulators. It supports software based voltage control
	  for different voltage domains

config REGULATOR_TPS6524X
	tristate "TI TPS6524X Power regulators"
	depends on SPI
	help
	  This driver supports TPS6524X voltage regulator chips. TPS6524X
	  provides three step-down converters and two general-purpose LDO
	  voltage regulators.  This device is interfaced using a customized
	  serial interface currently supported on the sequencer serial
	  port controller.

config REGULATOR_TPS6586X
	tristate "TI TPS6586X Power regulators"
	depends on MFD_TPS6586X
	help
	  This driver supports TPS6586X voltage regulator chips.

config REGULATOR_TPS65910
	tristate "TI TPS65910/TPS65911 Power Regulators"
	depends on MFD_TPS65910
	help
	  This driver supports TPS65910/TPS65911 voltage regulator chips.

config REGULATOR_TPS65912
	tristate "TI TPS65912 Power regulator"
	depends on (MFD_TPS65912_I2C || MFD_TPS65912_SPI)
	help
	    This driver supports TPS65912 voltage regulator chip.

config REGULATOR_TPS80031
	tristate "TI TPS80031/TPS80032 power regualtor driver"
	depends on MFD_TPS80031
	help
	  TPS80031/ TPS80032 Fully Integrated Power Management with Power
	  Path and Battery Charger. It has 5 configurable step-down
	  converters, 11 general purpose LDOs, VBUS generator and digital
	  output to control regulators.

config REGULATOR_TWL4030
	bool "TI TWL4030/TWL5030/TWL6030/TPS659x0 PMIC"
	depends on TWL4030_CORE
	help
	  This driver supports the voltage regulators provided by
	  this family of companion chips.

config REGULATOR_VEXPRESS
	tristate "Versatile Express regulators"
	depends on VEXPRESS_CONFIG
	help
	  This driver provides support for voltage regulators available
	  on the ARM Ltd's Versatile Express platform.

config REGULATOR_WM831X
	tristate "Wolfson Microelectronics WM831x PMIC regulators"
	depends on MFD_WM831X
	help
	  Support the voltage and current regulators of the WM831x series
	  of PMIC devices.

config REGULATOR_WM8350
	tristate "Wolfson Microelectronics WM8350 AudioPlus PMIC"
	depends on MFD_WM8350
	help
	  This driver provides support for the voltage and current regulators
	  of the WM8350 AudioPlus PMIC.

config REGULATOR_WM8400
	tristate "Wolfson Microelectronics WM8400 AudioPlus PMIC"
	depends on MFD_WM8400
	help
	  This driver provides support for the voltage regulators of the
	  WM8400 AudioPlus PMIC.

config REGULATOR_WM8994
	tristate "Wolfson Microelectronics WM8994 CODEC"
	depends on MFD_WM8994
	help
	  This driver provides support for the voltage regulators on the
	  WM8994 CODEC.

config REGULATOR_AS3711
	tristate "AS3711 PMIC"
	depends on MFD_AS3711
	help
	  This driver provides support for the voltage regulators on the
	  AS3711 PMIC

endif
<|MERGE_RESOLUTION|>--- conflicted
+++ resolved
@@ -96,14 +96,13 @@
 	  Support for the regulators found on Wolfson Arizona class
 	  devices.
 
-<<<<<<< HEAD
 config REGULATOR_CROS_EC_TPS65090
 	tristate "Chromeos EC regulator"
 	depends on MFD_CROS_EC
 	help
 	  Provides simple access to TPS65090 behind Chromeos EC.  Presently
 	  only enables FET switch control.
-=======
+
 config REGULATOR_AS3722
 	tristate "AMS AS3722 PMIC Regulators"
 	depends on MFD_AS3722
@@ -111,7 +110,6 @@
 	  This driver provides support for the voltage regulators on the
 	  AS3722 PMIC. This will enable support for all the software
 	  controllable DCDC/LDO regulators.
->>>>>>> da4348d3
 
 config REGULATOR_DA903X
 	tristate "Dialog Semiconductor DA9030/DA9034 regulators"
