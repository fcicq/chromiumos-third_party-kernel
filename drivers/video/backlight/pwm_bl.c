/*
 * linux/drivers/video/backlight/pwm_bl.c
 *
 * simple PWM based backlight control, board code has to setup
 * 1) pin configuration so PWM waveforms can output
 * 2) platform_data being correctly configured
 *
 * This program is free software; you can redistribute it and/or modify
 * it under the terms of the GNU General Public License version 2 as
 * published by the Free Software Foundation.
 */

#include <linux/delay.h>
#include <linux/gpio/consumer.h>
#include <linux/gpio.h>
#include <linux/module.h>
#include <linux/kernel.h>
#include <linux/init.h>
#include <linux/platform_device.h>
#include <linux/fb.h>
#include <linux/backlight.h>
#include <linux/err.h>
#include <linux/pwm.h>
#include <linux/pwm_backlight.h>
#include <linux/regulator/consumer.h>
#include <linux/slab.h>

struct pwm_bl_data {
	struct pwm_device	*pwm;
	struct device		*dev;
	unsigned int		period;
	unsigned int		lth_brightness;
	unsigned int		*levels;
	bool			enabled;
	struct regulator	*power_supply;
	struct gpio_desc	*enable_gpio;
	unsigned int		scale;
	bool			legacy;
	unsigned int		post_pwm_on_delay;
	unsigned int		pwm_off_delay;
	int			(*notify)(struct device *,
					  int brightness);
	void			(*notify_after)(struct device *,
					int brightness);
	int			(*check_fb)(struct device *, struct fb_info *);
	void			(*exit)(struct device *);
};

static void pwm_backlight_power_on(struct pwm_bl_data *pb, int brightness)
{
	int err;

	if (pb->enabled)
		return;

	err = regulator_enable(pb->power_supply);
	if (err < 0)
		dev_err(pb->dev, "failed to enable power supply\n");

	pwm_enable(pb->pwm);

<<<<<<< HEAD
	if (pb->post_pwm_on_delay)
		msleep(pb->post_pwm_on_delay);

=======
>>>>>>> fa5941f4
	if (pb->enable_gpio)
		gpiod_set_value_cansleep(pb->enable_gpio, 1);

	pb->enabled = true;
}

static void pwm_backlight_power_off(struct pwm_bl_data *pb)
{
	if (!pb->enabled)
		return;

	if (pb->enable_gpio)
		gpiod_set_value_cansleep(pb->enable_gpio, 0);

<<<<<<< HEAD
	if (pb->pwm_off_delay)
		msleep(pb->pwm_off_delay);

=======
>>>>>>> fa5941f4
	pwm_config(pb->pwm, 0, pb->period);
	pwm_disable(pb->pwm);

	regulator_disable(pb->power_supply);
	pb->enabled = false;
}

static int compute_duty_cycle(struct pwm_bl_data *pb, int brightness)
{
	unsigned int lth = pb->lth_brightness;
	u64 duty_cycle;

	if (pb->levels)
		duty_cycle = pb->levels[brightness];
	else
		duty_cycle = brightness;

	duty_cycle *= pb->period - lth;
	do_div(duty_cycle, pb->scale);

	return duty_cycle + lth;
}

static int pwm_backlight_update_status(struct backlight_device *bl)
{
	struct pwm_bl_data *pb = bl_get_data(bl);
	int brightness = bl->props.brightness;
	int duty_cycle;

	if (bl->props.power != FB_BLANK_UNBLANK ||
	    bl->props.fb_blank != FB_BLANK_UNBLANK ||
	    bl->props.state & BL_CORE_FBBLANK)
		brightness = 0;

	if (pb->notify)
		brightness = pb->notify(pb->dev, brightness);

	if (brightness > 0) {
		duty_cycle = compute_duty_cycle(pb, brightness);
		pwm_config(pb->pwm, duty_cycle, pb->period);
		pwm_backlight_power_on(pb, brightness);
	} else
		pwm_backlight_power_off(pb);

	if (pb->notify_after)
		pb->notify_after(pb->dev, brightness);

	return 0;
}

static int pwm_backlight_check_fb(struct backlight_device *bl,
				  struct fb_info *info)
{
	struct pwm_bl_data *pb = bl_get_data(bl);

	return !pb->check_fb || pb->check_fb(pb->dev, info);
}

static const struct backlight_ops pwm_backlight_ops = {
	.update_status	= pwm_backlight_update_status,
	.check_fb	= pwm_backlight_check_fb,
};

#ifdef CONFIG_OF
#define PWM_LUMINANCE_SCALE	10000 /* luminance scale */

/* An integer based power function */
static u64 int_pow(u64 base, int exp)
{
	u64 result = 1;

	while (exp) {
		if (exp & 1)
			result *= base;
		exp >>= 1;
		base *= base;
	}

	return result;
}

/*
 * CIE lightness to PWM conversion.
 *
 * The CIE 1931 lightness formula is what actually describes how we perceive
 * light:
 *          Y = (L* / 902.3)           if L* ≤ 0.08856
 *          Y = ((L* + 16) / 116)^3    if L* > 0.08856
 *
 * Where Y is the luminance, the amount of light coming out of the screen, and
 * is a number between 0.0 and 1.0; and L* is the lightness, how bright a human
 * perceives the screen to be, and is a number between 0 and 100.
 *
 * The following function does the fixed point maths needed to implement the
 * above formula.
 */
static u64 cie1931(unsigned int lightness, unsigned int scale)
{
	u64 retval;

	lightness *= 100;
	if (lightness <= (8 * scale)) {
		retval = DIV_ROUND_CLOSEST_ULL(lightness * 10, 9023);
	} else {
		retval = int_pow((lightness + (16 * scale)) / 116, 3);
		retval = DIV_ROUND_CLOSEST_ULL(retval, (scale * scale));
	}

	return retval;
}

/*
 * Create a default correction table for PWM values to create linear brightness
 * for LED based backlights using the CIE1931 algorithm.
 */
static
int pwm_backlight_brightness_default(struct device *dev,
				     struct platform_pwm_backlight_data *data,
				     unsigned int period)
{
	unsigned int counter = 0;
	unsigned int i, n;
	u64 retval;

	/*
	 * Count the number of bits needed to represent the period number. The
	 * number of bits is used to calculate the number of levels used for the
	 * brightness-levels table, the purpose of this calculation is have a
	 * pre-computed table with enough levels to get linear brightness
	 * perception. The period is divided by the number of bits so for a
	 * 8-bit PWM we have 255 / 8 = 32 brightness levels or for a 16-bit PWM
	 * we have 65535 / 16 = 4096 brightness levels.
	 *
	 * Note that this method is based on empirical testing on different
	 * devices with PWM of 8 and 16 bits of resolution.
	 */
	n = period;
	while (n) {
		counter += n % 2;
		n >>= 1;
	}

	data->max_brightness = DIV_ROUND_UP(period, counter);
	data->levels = devm_kcalloc(dev, data->max_brightness,
				    sizeof(*data->levels), GFP_KERNEL);
	if (!data->levels)
		return -ENOMEM;

	/* Fill the table using the cie1931 algorithm */
	for (i = 0; i < data->max_brightness; i++) {
		retval = cie1931((i * PWM_LUMINANCE_SCALE) /
				 data->max_brightness, PWM_LUMINANCE_SCALE) *
				 period;
		retval = DIV_ROUND_CLOSEST_ULL(retval, PWM_LUMINANCE_SCALE);
		if (retval > UINT_MAX)
			return -EINVAL;
		data->levels[i] = (unsigned int)retval;
	}

	data->dft_brightness = data->max_brightness / 2;
	data->max_brightness--;

	return 0;
}

static int pwm_backlight_parse_dt(struct device *dev,
				  struct platform_pwm_backlight_data *data)
{
	struct device_node *node = dev->of_node;
	unsigned int num_levels = 0;
	unsigned int levels_count;
	unsigned int num_steps;
	struct property *prop;
	unsigned int *table;
	int length;
	u32 value;
	int ret;

	if (!node)
		return -ENODEV;

	memset(data, 0, sizeof(*data));

	/*
	 * Determine the number of brightness levels, if this property is not
	 * set a default table of brightness levels will be used.
	 */
	prop = of_find_property(node, "brightness-levels", &length);
	if (!prop)
		return 0;

	data->max_brightness = length / sizeof(u32);

	/* read brightness levels from DT property */
	if (data->max_brightness > 0) {
		size_t size = sizeof(*data->levels) * data->max_brightness;
		unsigned int i, j, n = 0;

		data->levels = devm_kzalloc(dev, size, GFP_KERNEL);
		if (!data->levels)
			return -ENOMEM;

		ret = of_property_read_u32_array(node, "brightness-levels",
						 data->levels,
						 data->max_brightness);
		if (ret < 0)
			return ret;

		ret = of_property_read_u32(node, "default-brightness-level",
					   &value);
		if (ret < 0)
			return ret;

		data->dft_brightness = value;

		/*
		 * This property is optional, if is set enables linear
		 * interpolation between each of the values of brightness levels
		 * and creates a new pre-computed table.
		 */
		of_property_read_u32(node, "num-interpolated-steps",
				     &num_steps);

		/*
		 * Make sure that there is at least two entries in the
		 * brightness-levels table, otherwise we can't interpolate
		 * between two points.
		 */
		if (num_steps) {
			if (data->max_brightness < 2) {
				dev_err(dev, "can't interpolate\n");
				return -EINVAL;
			}

			/*
			 * Recalculate the number of brightness levels, now
			 * taking in consideration the number of interpolated
			 * steps between two levels.
			 */
			for (i = 0; i < data->max_brightness - 1; i++) {
				if ((data->levels[i + 1] - data->levels[i]) /
				   num_steps)
					num_levels += num_steps;
				else
					num_levels++;
			}
			num_levels++;
			dev_dbg(dev, "new number of brightness levels: %d\n",
				num_levels);

			/*
			 * Create a new table of brightness levels with all the
			 * interpolated steps.
			 */
			size = sizeof(*table) * num_levels;
			table = devm_kzalloc(dev, size, GFP_KERNEL);
			if (!table)
				return -ENOMEM;

			/* Fill the interpolated table. */
			levels_count = 0;
			for (i = 0; i < data->max_brightness - 1; i++) {
				value = data->levels[i];
				n = (data->levels[i + 1] - value) / num_steps;
				if (n > 0) {
					for (j = 0; j < num_steps; j++) {
						table[levels_count] = value;
						value += n;
						levels_count++;
					}
				} else {
					table[levels_count] = data->levels[i];
					levels_count++;
				}
			}
			table[levels_count] = data->levels[i];

			/*
			 * As we use interpolation lets remove current
			 * brightness levels table and replace for the
			 * new interpolated table.
			 */
			devm_kfree(dev, data->levels);
			data->levels = table;

			/*
			 * Reassign max_brightness value to the new total number
			 * of brightness levels.
			 */
			data->max_brightness = num_levels;
		}

		data->max_brightness--;
	}

	/*
	 * These values are optional and set as 0 by default, the out values
	 * are modified only if a valid u32 value can be decoded.
	 */
	of_property_read_u32(node, "post-pwm-on-delay-ms",
			     &data->post_pwm_on_delay);
	of_property_read_u32(node, "pwm-off-delay-ms", &data->pwm_off_delay);

	data->enable_gpio = -EINVAL;
	return 0;
}

static const struct of_device_id pwm_backlight_of_match[] = {
	{ .compatible = "pwm-backlight" },
	{ }
};

MODULE_DEVICE_TABLE(of, pwm_backlight_of_match);
#else
static int pwm_backlight_parse_dt(struct device *dev,
				  struct platform_pwm_backlight_data *data)
{
	return -ENODEV;
}

static
int pwm_backlight_brightness_default(struct device *dev,
				     struct platform_pwm_backlight_data *data,
				     unsigned int period)
{
	return -ENODEV;
}
#endif

static int pwm_backlight_initial_power_state(const struct pwm_bl_data *pb)
{
	struct device_node *node = pb->dev->of_node;

	/* Not booted with device tree or no phandle link to the node */
	if (!node || !node->phandle)
		return FB_BLANK_UNBLANK;

	/*
	 * If the driver is probed from the device tree and there is a
	 * phandle link pointing to the backlight node, it is safe to
	 * assume that another driver will enable the backlight at the
	 * appropriate time. Therefore, if it is disabled, keep it so.
	 */

	/* if the enable GPIO is disabled, do not enable the backlight */
	if (pb->enable_gpio && gpiod_get_value_cansleep(pb->enable_gpio) == 0)
		return FB_BLANK_POWERDOWN;

	/* The regulator is disabled, do not enable the backlight */
	if (!regulator_is_enabled(pb->power_supply))
		return FB_BLANK_POWERDOWN;

	/* The PWM is disabled, keep it like this */
	if (!pwm_is_enabled(pb->pwm))
		return FB_BLANK_POWERDOWN;

	return FB_BLANK_UNBLANK;
}

static int pwm_backlight_probe(struct platform_device *pdev)
{
	struct platform_pwm_backlight_data *data = dev_get_platdata(&pdev->dev);
	struct platform_pwm_backlight_data defdata;
	struct backlight_properties props;
	struct backlight_device *bl;
	struct device_node *node = pdev->dev.of_node;
	struct pwm_bl_data *pb;
	struct pwm_state state;
	struct pwm_args pargs;
	unsigned int i;
	int ret;

	if (!data) {
		ret = pwm_backlight_parse_dt(&pdev->dev, &defdata);
		if (ret < 0) {
			dev_err(&pdev->dev, "failed to find platform data\n");
			return ret;
		}

		data = &defdata;
	}

	if (data->init) {
		ret = data->init(&pdev->dev);
		if (ret < 0)
			return ret;
	}

	pb = devm_kzalloc(&pdev->dev, sizeof(*pb), GFP_KERNEL);
	if (!pb) {
		ret = -ENOMEM;
		goto err_alloc;
	}

	pb->notify = data->notify;
	pb->notify_after = data->notify_after;
	pb->check_fb = data->check_fb;
	pb->exit = data->exit;
	pb->dev = &pdev->dev;
	pb->enabled = false;
	pb->post_pwm_on_delay = data->post_pwm_on_delay;
	pb->pwm_off_delay = data->pwm_off_delay;

	pb->enable_gpio = devm_gpiod_get_optional(&pdev->dev, "enable",
						  GPIOD_ASIS);
	if (IS_ERR(pb->enable_gpio)) {
		ret = PTR_ERR(pb->enable_gpio);
		goto err_alloc;
	}

	/*
	 * Compatibility fallback for drivers still using the integer GPIO
	 * platform data. Must go away soon.
	 */
	if (!pb->enable_gpio && gpio_is_valid(data->enable_gpio)) {
		ret = devm_gpio_request_one(&pdev->dev, data->enable_gpio,
					    GPIOF_OUT_INIT_HIGH, "enable");
		if (ret < 0) {
			dev_err(&pdev->dev, "failed to request GPIO#%d: %d\n",
				data->enable_gpio, ret);
			goto err_alloc;
		}

		pb->enable_gpio = gpio_to_desc(data->enable_gpio);
	}

	/*
	 * If the GPIO is not known to be already configured as output, that
	 * is, if gpiod_get_direction returns either 1 or -EINVAL, change the
	 * direction to output and set the GPIO as active.
	 * Do not force the GPIO to active when it was already output as it
	 * could cause backlight flickering or we would enable the backlight too
	 * early. Leave the decision of the initial backlight state for later.
	 */
	if (pb->enable_gpio &&
	    gpiod_get_direction(pb->enable_gpio) != 0)
		gpiod_direction_output(pb->enable_gpio, 1);

	pb->power_supply = devm_regulator_get(&pdev->dev, "power");
	if (IS_ERR(pb->power_supply)) {
		ret = PTR_ERR(pb->power_supply);
		goto err_alloc;
	}

	pb->pwm = devm_pwm_get(&pdev->dev, NULL);
	if (IS_ERR(pb->pwm) && PTR_ERR(pb->pwm) != -EPROBE_DEFER && !node) {
		dev_err(&pdev->dev, "unable to request PWM, trying legacy API\n");
		pb->legacy = true;
		pb->pwm = pwm_request(data->pwm_id, "pwm-backlight");
	}

	if (IS_ERR(pb->pwm)) {
		ret = PTR_ERR(pb->pwm);
		if (ret != -EPROBE_DEFER)
			dev_err(&pdev->dev, "unable to request PWM\n");
		goto err_alloc;
	}

	dev_dbg(&pdev->dev, "got pwm for backlight\n");

	if (!data->levels) {
		/* Get the PWM period (in nanoseconds) */
		pwm_get_state(pb->pwm, &state);

		ret = pwm_backlight_brightness_default(&pdev->dev, data,
						       state.period);
		if (ret < 0) {
			dev_err(&pdev->dev,
				"failed to setup default brightness table\n");
			goto err_alloc;
		}
	}

	for (i = 0; i <= data->max_brightness; i++) {
		if (data->levels[i] > pb->scale)
			pb->scale = data->levels[i];

		pb->levels = data->levels;
	}

	/*
	 * FIXME: pwm_apply_args() should be removed when switching to
	 * the atomic PWM API.
	 */
	pwm_apply_args(pb->pwm);

	/*
	 * The DT case will set the pwm_period_ns field to 0 and store the
	 * period, parsed from the DT, in the PWM device. For the non-DT case,
	 * set the period from platform data if it has not already been set
	 * via the PWM lookup table.
	 */
	pwm_get_args(pb->pwm, &pargs);
	pb->period = pargs.period;
	if (!pb->period && (data->pwm_period_ns > 0))
		pb->period = data->pwm_period_ns;

	pb->lth_brightness = data->lth_brightness * (pb->period / pb->scale);

	memset(&props, 0, sizeof(struct backlight_properties));
	props.type = BACKLIGHT_RAW;
	props.max_brightness = data->max_brightness;
	bl = backlight_device_register(dev_name(&pdev->dev), &pdev->dev, pb,
				       &pwm_backlight_ops, &props);
	if (IS_ERR(bl)) {
		dev_err(&pdev->dev, "failed to register backlight\n");
		ret = PTR_ERR(bl);
		if (pb->legacy)
			pwm_free(pb->pwm);
		goto err_alloc;
	}

	if (data->dft_brightness > data->max_brightness) {
		dev_warn(&pdev->dev,
			 "invalid default brightness level: %u, using %u\n",
			 data->dft_brightness, data->max_brightness);
		data->dft_brightness = data->max_brightness;
	}

	bl->props.brightness = data->dft_brightness;
	bl->props.power = pwm_backlight_initial_power_state(pb);
	backlight_update_status(bl);

	platform_set_drvdata(pdev, bl);
	return 0;

err_alloc:
	if (data->exit)
		data->exit(&pdev->dev);
	return ret;
}

static int pwm_backlight_remove(struct platform_device *pdev)
{
	struct backlight_device *bl = platform_get_drvdata(pdev);
	struct pwm_bl_data *pb = bl_get_data(bl);

	backlight_device_unregister(bl);
	pwm_backlight_power_off(pb);

	if (pb->exit)
		pb->exit(&pdev->dev);
	if (pb->legacy)
		pwm_free(pb->pwm);

	return 0;
}

static void pwm_backlight_shutdown(struct platform_device *pdev)
{
	struct backlight_device *bl = platform_get_drvdata(pdev);
	struct pwm_bl_data *pb = bl_get_data(bl);

	pwm_backlight_power_off(pb);
}

#ifdef CONFIG_PM_SLEEP
static int pwm_backlight_suspend(struct device *dev)
{
	struct backlight_device *bl = dev_get_drvdata(dev);
	struct pwm_bl_data *pb = bl_get_data(bl);

	if (pb->notify)
		pb->notify(pb->dev, 0);

	pwm_backlight_power_off(pb);

	if (pb->notify_after)
		pb->notify_after(pb->dev, 0);

	return 0;
}

static int pwm_backlight_resume(struct device *dev)
{
	struct backlight_device *bl = dev_get_drvdata(dev);

	backlight_update_status(bl);

	return 0;
}
#endif

static const struct dev_pm_ops pwm_backlight_pm_ops = {
#ifdef CONFIG_PM_SLEEP
	.suspend = pwm_backlight_suspend,
	.resume = pwm_backlight_resume,
	.poweroff = pwm_backlight_suspend,
	.restore = pwm_backlight_resume,
#endif
};

static struct platform_driver pwm_backlight_driver = {
	.driver		= {
		.name		= "pwm-backlight",
		.pm		= &pwm_backlight_pm_ops,
		.of_match_table	= of_match_ptr(pwm_backlight_of_match),
	},
	.probe		= pwm_backlight_probe,
	.remove		= pwm_backlight_remove,
	.shutdown	= pwm_backlight_shutdown,
};

module_platform_driver(pwm_backlight_driver);

MODULE_DESCRIPTION("PWM based Backlight Driver");
MODULE_LICENSE("GPL");
MODULE_ALIAS("platform:pwm-backlight");<|MERGE_RESOLUTION|>--- conflicted
+++ resolved
@@ -59,12 +59,9 @@
 
 	pwm_enable(pb->pwm);
 
-<<<<<<< HEAD
 	if (pb->post_pwm_on_delay)
 		msleep(pb->post_pwm_on_delay);
 
-=======
->>>>>>> fa5941f4
 	if (pb->enable_gpio)
 		gpiod_set_value_cansleep(pb->enable_gpio, 1);
 
@@ -79,12 +76,9 @@
 	if (pb->enable_gpio)
 		gpiod_set_value_cansleep(pb->enable_gpio, 0);
 
-<<<<<<< HEAD
 	if (pb->pwm_off_delay)
 		msleep(pb->pwm_off_delay);
 
-=======
->>>>>>> fa5941f4
 	pwm_config(pb->pwm, 0, pb->period);
 	pwm_disable(pb->pwm);
 
