/*
 * Copyright © 2008 Intel Corporation
 * Copyright © 2016 Collabora Ltd
 *
 * Permission is hereby granted, free of charge, to any person obtaining a
 * copy of this software and associated documentation files (the "Software"),
 * to deal in the Software without restriction, including without limitation
 * the rights to use, copy, modify, merge, publish, distribute, sublicense,
 * and/or sell copies of the Software, and to permit persons to whom the
 * Software is furnished to do so, subject to the following conditions:
 *
 * The above copyright notice and this permission notice (including the next
 * paragraph) shall be included in all copies or substantial portions of the
 * Software.
 *
 * THE SOFTWARE IS PROVIDED "AS IS", WITHOUT WARRANTY OF ANY KIND, EXPRESS OR
 * IMPLIED, INCLUDING BUT NOT LIMITED TO THE WARRANTIES OF MERCHANTABILITY,
 * FITNESS FOR A PARTICULAR PURPOSE AND NONINFRINGEMENT.  IN NO EVENT SHALL
 * THE AUTHORS OR COPYRIGHT HOLDERS BE LIABLE FOR ANY CLAIM, DAMAGES OR OTHER
 * LIABILITY, WHETHER IN AN ACTION OF CONTRACT, TORT OR OTHERWISE, ARISING
 * FROM, OUT OF OR IN CONNECTION WITH THE SOFTWARE OR THE USE OR OTHER DEALINGS
 * IN THE SOFTWARE.
 *
 * Based on code from the i915 driver.
 * Original author: Damien Lespiau <damien.lespiau@intel.com>
 *
 */

#include <linux/circ_buf.h>
#include <linux/ctype.h>
#include <linux/debugfs.h>
#include <drm/drmP.h>
#include "drm_internal.h"

/**
 * DOC: CRC ABI
 *
 * DRM device drivers can provide to userspace CRC information of each frame as
 * it reached a given hardware component (a CRC sampling "source").
 *
 * Userspace can control generation of CRCs in a given CRTC by writing to the
 * file dri/0/crtc-N/crc/control in debugfs, with N being the index of the CRTC.
 * Accepted values are source names (which are driver-specific) and the "auto"
 * keyword, which will let the driver select a default source of frame CRCs
 * for this CRTC.
 *
 * Once frame CRC generation is enabled, userspace can capture them by reading
 * the dri/0/crtc-N/crc/data file. Each line in that file contains the frame
 * number in the first field and then a number of unsigned integer fields
 * containing the CRC data. Fields are separated by a single space and the number
 * of CRC fields is source-specific.
 *
 * Note that though in some cases the CRC is computed in a specified way and on
 * the frame contents as supplied by userspace (eDP 1.3), in general the CRC
 * computation is performed in an unspecified way and on frame contents that have
 * been already processed in also an unspecified way and thus userspace cannot
 * rely on being able to generate matching CRC values for the frame contents that
 * it submits. In this general case, the maximum userspace can do is to compare
 * the reported CRCs of frames that should have the same contents.
 *
 * On the driver side the implementation effort is minimal, drivers only need to
 * implement &drm_crtc_funcs.set_crc_source. The debugfs files are automatically
 * set up if that vfunc is set. CRC samples need to be captured in the driver by
 * calling drm_crtc_add_crc_entry().
 */

static int crc_control_show(struct seq_file *m, void *data)
{
	struct drm_crtc *crtc = m->private;

	seq_printf(m, "%s\n", crtc->crc.source);

	return 0;
}

static int crc_control_open(struct inode *inode, struct file *file)
{
	struct drm_crtc *crtc = inode->i_private;

	return single_open(file, crc_control_show, crtc);
}

static ssize_t crc_control_write(struct file *file, const char __user *ubuf,
				 size_t len, loff_t *offp)
{
	struct seq_file *m = file->private_data;
	struct drm_crtc *crtc = m->private;
	struct drm_crtc_crc *crc = &crtc->crc;
	char *source;

	if (len == 0)
		return 0;

	if (len > PAGE_SIZE - 1) {
		DRM_DEBUG_KMS("Expected < %lu bytes into crtc crc control\n",
			      PAGE_SIZE);
		return -E2BIG;
	}

	source = memdup_user_nul(ubuf, len);
	if (IS_ERR(source))
		return PTR_ERR(source);

	if (source[len] == '\n')
		source[len] = '\0';

	spin_lock_irq(&crc->lock);

	if (crc->opened) {
		spin_unlock_irq(&crc->lock);
		kfree(source);
		return -EBUSY;
	}

	kfree(crc->source);
	crc->source = source;

	spin_unlock_irq(&crc->lock);

	*offp += len;
	return len;
}

static const struct file_operations drm_crtc_crc_control_fops = {
	.owner = THIS_MODULE,
	.open = crc_control_open,
	.read = seq_read,
	.llseek = seq_lseek,
	.release = single_release,
	.write = crc_control_write
};

static int crtc_crc_data_count(struct drm_crtc_crc *crc)
{
	assert_spin_locked(&crc->lock);
	return CIRC_CNT(crc->head, crc->tail, DRM_CRC_ENTRIES_NR);
}

static void crtc_crc_cleanup(struct drm_crtc_crc *crc)
{
	kfree(crc->entries);
	crc->overflow = false;
	crc->entries = NULL;
	crc->head = 0;
	crc->tail = 0;
	crc->values_cnt = 0;
	crc->opened = false;
}

static int crtc_crc_open(struct inode *inode, struct file *filep)
{
	struct drm_crtc *crtc = inode->i_private;
	struct drm_crtc_crc *crc = &crtc->crc;
	struct drm_crtc_crc_entry *entries = NULL;
	size_t values_cnt;
	int ret = 0;

	if (drm_drv_uses_atomic_modeset(crtc->dev)) {
		ret = drm_modeset_lock_single_interruptible(&crtc->mutex);
		if (ret)
			return ret;

		if (!crtc->state->active)
			ret = -EIO;
		drm_modeset_unlock(&crtc->mutex);

		if (ret)
			return ret;
	}

	spin_lock_irq(&crc->lock);
	if (!crc->opened)
		crc->opened = true;
	else
		ret = -EBUSY;
	spin_unlock_irq(&crc->lock);

	if (ret)
		return ret;

	ret = crtc->funcs->set_crc_source(crtc, crc->source, &values_cnt);
	if (ret)
		goto err;

	if (WARN_ON(values_cnt > DRM_MAX_CRC_NR)) {
		ret = -EINVAL;
		goto err_disable;
	}

	if (WARN_ON(values_cnt == 0)) {
		ret = -EINVAL;
		goto err_disable;
	}

	entries = kcalloc(DRM_CRC_ENTRIES_NR, sizeof(*entries), GFP_KERNEL);
	if (!entries) {
		ret = -ENOMEM;
		goto err_disable;
	}

	spin_lock_irq(&crc->lock);
	crc->entries = entries;
	crc->values_cnt = values_cnt;

	/*
	 * Only return once we got a first frame, so userspace doesn't have to
	 * guess when this particular piece of HW will be ready to start
	 * generating CRCs.
	 */
	ret = wait_event_interruptible_lock_irq(crc->wq,
						crtc_crc_data_count(crc),
						crc->lock);
	spin_unlock_irq(&crc->lock);

	if (ret)
		goto err_disable;

	return 0;

err_disable:
	crtc->funcs->set_crc_source(crtc, NULL, &values_cnt);
err:
	spin_lock_irq(&crc->lock);
	crtc_crc_cleanup(crc);
	spin_unlock_irq(&crc->lock);
	return ret;
}

static int crtc_crc_release(struct inode *inode, struct file *filep)
{
	struct drm_crtc *crtc = filep->f_inode->i_private;
	struct drm_crtc_crc *crc = &crtc->crc;
	size_t values_cnt;

	crtc->funcs->set_crc_source(crtc, NULL, &values_cnt);

	spin_lock_irq(&crc->lock);
	crtc_crc_cleanup(crc);
	spin_unlock_irq(&crc->lock);

	return 0;
}

/*
 * 1 frame field of 10 chars plus a number of CRC fields of 10 chars each, space
 * separated, with a newline at the end and null-terminated.
 */
#define LINE_LEN(values_cnt)	(10 + 11 * values_cnt + 1 + 1)
#define MAX_LINE_LEN		(LINE_LEN(DRM_MAX_CRC_NR))

static ssize_t crtc_crc_read(struct file *filep, char __user *user_buf,
			     size_t count, loff_t *pos)
{
	struct drm_crtc *crtc = filep->f_inode->i_private;
	struct drm_crtc_crc *crc = &crtc->crc;
	struct drm_crtc_crc_entry *entry;
	char buf[MAX_LINE_LEN];
	int ret, i;

	spin_lock_irq(&crc->lock);

	if (!crc->source) {
		spin_unlock_irq(&crc->lock);
		return 0;
	}

	/* Nothing to read? */
	while (crtc_crc_data_count(crc) == 0) {
		if (filep->f_flags & O_NONBLOCK) {
			spin_unlock_irq(&crc->lock);
			return -EAGAIN;
		}

		ret = wait_event_interruptible_lock_irq(crc->wq,
							crtc_crc_data_count(crc),
							crc->lock);
		if (ret) {
			spin_unlock_irq(&crc->lock);
			return ret;
		}
	}

	/* We know we have an entry to be read */
	entry = &crc->entries[crc->tail];

	if (count < LINE_LEN(crc->values_cnt)) {
		spin_unlock_irq(&crc->lock);
		return -EINVAL;
	}

	BUILD_BUG_ON_NOT_POWER_OF_2(DRM_CRC_ENTRIES_NR);
	crc->tail = (crc->tail + 1) & (DRM_CRC_ENTRIES_NR - 1);

	spin_unlock_irq(&crc->lock);

	if (entry->has_frame_counter)
		sprintf(buf, "0x%08x", entry->frame);
	else
		sprintf(buf, "XXXXXXXXXX");

	for (i = 0; i < crc->values_cnt; i++)
		sprintf(buf + 10 + i * 11, " 0x%08x", entry->crcs[i]);
	sprintf(buf + 10 + crc->values_cnt * 11, "\n");

	if (copy_to_user(user_buf, buf, LINE_LEN(crc->values_cnt)))
		return -EFAULT;

	return LINE_LEN(crc->values_cnt);
}

static unsigned int crtc_crc_poll(struct file *file, poll_table *wait)
{
	struct drm_crtc *crtc = file->f_inode->i_private;
	struct drm_crtc_crc *crc = &crtc->crc;
	unsigned ret;

	poll_wait(file, &crc->wq, wait);

	spin_lock_irq(&crc->lock);
	if (crc->source && crtc_crc_data_count(crc))
		ret = POLLIN | POLLRDNORM;
	else
		ret = 0;
	spin_unlock_irq(&crc->lock);

	return ret;
}

static const struct file_operations drm_crtc_crc_data_fops = {
	.owner = THIS_MODULE,
	.open = crtc_crc_open,
	.read = crtc_crc_read,
	.poll = crtc_crc_poll,
	.release = crtc_crc_release,
};

int drm_debugfs_crtc_crc_add(struct drm_crtc *crtc)
{
	struct dentry *crc_ent, *ent;

	if (!crtc->funcs->set_crc_source)
		return 0;

	crc_ent = debugfs_create_dir("crc", crtc->debugfs_entry);
	if (!crc_ent)
		return -ENOMEM;

	ent = debugfs_create_file("control", S_IRUGO, crc_ent, crtc,
				  &drm_crtc_crc_control_fops);
	if (!ent)
		goto error;

	ent = debugfs_create_file("data", S_IRUGO, crc_ent, crtc,
				  &drm_crtc_crc_data_fops);
	if (!ent)
		goto error;

	return 0;

error:
	debugfs_remove_recursive(crc_ent);

	return -ENOMEM;
}

/**
 * drm_crtc_add_crc_entry - Add entry with CRC information for a frame
 * @crtc: CRTC to which the frame belongs
 * @has_frame: whether this entry has a frame number to go with
 * @frame: number of the frame these CRCs are about
 * @crcs: array of CRC values, with length matching #drm_crtc_crc.values_cnt
 *
 * For each frame, the driver polls the source of CRCs for new data and calls
 * this function to add them to the buffer from where userspace reads.
 */
int drm_crtc_add_crc_entry(struct drm_crtc *crtc, bool has_frame,
			   uint32_t frame, uint32_t *crcs)
{
	struct drm_crtc_crc *crc = &crtc->crc;
	struct drm_crtc_crc_entry *entry;
	int head, tail;
	unsigned long flags;

	spin_lock_irqsave(&crc->lock, flags);

	/* Caller may not have noticed yet that userspace has stopped reading */
	if (!crc->entries) {
		spin_unlock_irqrestore(&crc->lock, flags);
		return -EINVAL;
	}

	head = crc->head;
	tail = crc->tail;

	if (CIRC_SPACE(head, tail, DRM_CRC_ENTRIES_NR) < 1) {
		bool was_overflow = crc->overflow;

		crc->overflow = true;
<<<<<<< HEAD
		spin_unlock(&crc->lock);
=======
		spin_unlock_irqrestore(&crc->lock, flags);
>>>>>>> 10d6aa56

		if (!was_overflow)
			DRM_ERROR("Overflow of CRC buffer, userspace reads too slow.\n");

		return -ENOBUFS;
	}

	entry = &crc->entries[head];
	entry->frame = frame;
	entry->has_frame_counter = has_frame;
	memcpy(&entry->crcs, crcs, sizeof(*crcs) * crc->values_cnt);

	head = (head + 1) & (DRM_CRC_ENTRIES_NR - 1);
	crc->head = head;

	spin_unlock_irqrestore(&crc->lock, flags);

	wake_up_interruptible(&crc->wq);

	return 0;
}
EXPORT_SYMBOL_GPL(drm_crtc_add_crc_entry);<|MERGE_RESOLUTION|>--- conflicted
+++ resolved
@@ -396,11 +396,7 @@
 		bool was_overflow = crc->overflow;
 
 		crc->overflow = true;
-<<<<<<< HEAD
-		spin_unlock(&crc->lock);
-=======
 		spin_unlock_irqrestore(&crc->lock, flags);
->>>>>>> 10d6aa56
 
 		if (!was_overflow)
 			DRM_ERROR("Overflow of CRC buffer, userspace reads too slow.\n");
