/*
 * Copyright © 2008-2015 Intel Corporation
 *
 * Permission is hereby granted, free of charge, to any person obtaining a
 * copy of this software and associated documentation files (the "Software"),
 * to deal in the Software without restriction, including without limitation
 * the rights to use, copy, modify, merge, publish, distribute, sublicense,
 * and/or sell copies of the Software, and to permit persons to whom the
 * Software is furnished to do so, subject to the following conditions:
 *
 * The above copyright notice and this permission notice (including the next
 * paragraph) shall be included in all copies or substantial portions of the
 * Software.
 *
 * THE SOFTWARE IS PROVIDED "AS IS", WITHOUT WARRANTY OF ANY KIND, EXPRESS OR
 * IMPLIED, INCLUDING BUT NOT LIMITED TO THE WARRANTIES OF MERCHANTABILITY,
 * FITNESS FOR A PARTICULAR PURPOSE AND NONINFRINGEMENT.  IN NO EVENT SHALL
 * THE AUTHORS OR COPYRIGHT HOLDERS BE LIABLE FOR ANY CLAIM, DAMAGES OR OTHER
 * LIABILITY, WHETHER IN AN ACTION OF CONTRACT, TORT OR OTHERWISE, ARISING
 * FROM, OUT OF OR IN CONNECTION WITH THE SOFTWARE OR THE USE OR OTHER DEALINGS
 * IN THE SOFTWARE.
 *
 * Authors:
 *    Eric Anholt <eric@anholt.net>
 *
 */

#include <drm/drmP.h>
#include <drm/drm_vma_manager.h>
#include <drm/i915_drm.h>
#include "i915_drv.h"
#include "i915_gem_clflush.h"
#include "i915_vgpu.h"
#include "i915_trace.h"
#include "intel_drv.h"
#include "intel_frontbuffer.h"
#include "intel_mocs.h"
#include <linux/dma-fence-array.h>
#include <linux/kthread.h>
#include <linux/reservation.h>
#include <linux/shmem_fs.h>
#include <linux/slab.h>
#include <linux/stop_machine.h>
#include <linux/swap.h>
#include <linux/pci.h>
#include <linux/dma-buf.h>

static void i915_gem_flush_free_objects(struct drm_i915_private *i915);

static bool cpu_write_needs_clflush(struct drm_i915_gem_object *obj)
{
	if (obj->cache_dirty)
		return false;

	if (!(obj->cache_coherent & I915_BO_CACHE_COHERENT_FOR_WRITE))
		return true;

	return obj->pin_display;
}

static int
insert_mappable_node(struct i915_ggtt *ggtt,
                     struct drm_mm_node *node, u32 size)
{
	memset(node, 0, sizeof(*node));
	return drm_mm_insert_node_in_range(&ggtt->base.mm, node,
					   size, 0, I915_COLOR_UNEVICTABLE,
					   0, ggtt->mappable_end,
					   DRM_MM_INSERT_LOW);
}

static void
remove_mappable_node(struct drm_mm_node *node)
{
	drm_mm_remove_node(node);
}

/* some bookkeeping */
static void i915_gem_info_add_obj(struct drm_i915_private *dev_priv,
				  u64 size)
{
	spin_lock(&dev_priv->mm.object_stat_lock);
	dev_priv->mm.object_count++;
	dev_priv->mm.object_memory += size;
	spin_unlock(&dev_priv->mm.object_stat_lock);
}

static void i915_gem_info_remove_obj(struct drm_i915_private *dev_priv,
				     u64 size)
{
	spin_lock(&dev_priv->mm.object_stat_lock);
	dev_priv->mm.object_count--;
	dev_priv->mm.object_memory -= size;
	spin_unlock(&dev_priv->mm.object_stat_lock);
}

static int
i915_gem_wait_for_error(struct i915_gpu_error *error)
{
	int ret;

	might_sleep();

	/*
	 * Only wait 10 seconds for the gpu reset to complete to avoid hanging
	 * userspace. If it takes that long something really bad is going on and
	 * we should simply try to bail out and fail as gracefully as possible.
	 */
	ret = wait_event_interruptible_timeout(error->reset_queue,
					       !i915_reset_backoff(error),
					       I915_RESET_TIMEOUT);
	if (ret == 0) {
		DRM_ERROR("Timed out waiting for the gpu reset to complete\n");
		return -EIO;
	} else if (ret < 0) {
		return ret;
	} else {
		return 0;
	}
}

int i915_mutex_lock_interruptible(struct drm_device *dev)
{
	struct drm_i915_private *dev_priv = to_i915(dev);
	int ret;

	ret = i915_gem_wait_for_error(&dev_priv->gpu_error);
	if (ret)
		return ret;

	ret = mutex_lock_interruptible(&dev->struct_mutex);
	if (ret)
		return ret;

	return 0;
}

int
i915_gem_get_aperture_ioctl(struct drm_device *dev, void *data,
			    struct drm_file *file)
{
	struct drm_i915_private *dev_priv = to_i915(dev);
	struct i915_ggtt *ggtt = &dev_priv->ggtt;
	struct drm_i915_gem_get_aperture *args = data;
	struct i915_vma *vma;
	u64 pinned;

	pinned = ggtt->base.reserved;
	mutex_lock(&dev->struct_mutex);
	list_for_each_entry(vma, &ggtt->base.active_list, vm_link)
		if (i915_vma_is_pinned(vma))
			pinned += vma->node.size;
	list_for_each_entry(vma, &ggtt->base.inactive_list, vm_link)
		if (i915_vma_is_pinned(vma))
			pinned += vma->node.size;
	mutex_unlock(&dev->struct_mutex);

	args->aper_size = ggtt->base.total;
	args->aper_available_size = args->aper_size - pinned;

	return 0;
}

static struct sg_table *
i915_gem_object_get_pages_phys(struct drm_i915_gem_object *obj)
{
	struct address_space *mapping = obj->base.filp->f_mapping;
	drm_dma_handle_t *phys;
	struct sg_table *st;
	struct scatterlist *sg;
	char *vaddr;
	int i;

	if (WARN_ON(i915_gem_object_needs_bit17_swizzle(obj)))
		return ERR_PTR(-EINVAL);

	/* Always aligning to the object size, allows a single allocation
	 * to handle all possible callers, and given typical object sizes,
	 * the alignment of the buddy allocation will naturally match.
	 */
	phys = drm_pci_alloc(obj->base.dev,
			     roundup_pow_of_two(obj->base.size),
			     roundup_pow_of_two(obj->base.size));
	if (!phys)
		return ERR_PTR(-ENOMEM);

	vaddr = phys->vaddr;
	for (i = 0; i < obj->base.size / PAGE_SIZE; i++) {
		struct page *page;
		char *src;

		page = shmem_read_mapping_page(mapping, i);
		if (IS_ERR(page)) {
			st = ERR_CAST(page);
			goto err_phys;
		}

		src = kmap_atomic(page);
		memcpy(vaddr, src, PAGE_SIZE);
		drm_clflush_virt_range(vaddr, PAGE_SIZE);
		kunmap_atomic(src);

		put_page(page);
		vaddr += PAGE_SIZE;
	}

	i915_gem_chipset_flush(to_i915(obj->base.dev));

	st = kmalloc(sizeof(*st), GFP_KERNEL);
	if (!st) {
		st = ERR_PTR(-ENOMEM);
		goto err_phys;
	}

	if (sg_alloc_table(st, 1, GFP_KERNEL)) {
		kfree(st);
		st = ERR_PTR(-ENOMEM);
		goto err_phys;
	}

	sg = st->sgl;
	sg->offset = 0;
	sg->length = obj->base.size;

	sg_dma_address(sg) = phys->busaddr;
	sg_dma_len(sg) = obj->base.size;

	obj->phys_handle = phys;
	return st;

err_phys:
	drm_pci_free(obj->base.dev, phys);
	return st;
}

static void __start_cpu_write(struct drm_i915_gem_object *obj)
{
	obj->base.read_domains = I915_GEM_DOMAIN_CPU;
	obj->base.write_domain = I915_GEM_DOMAIN_CPU;
	if (cpu_write_needs_clflush(obj))
		obj->cache_dirty = true;
}

static void
__i915_gem_object_release_shmem(struct drm_i915_gem_object *obj,
				struct sg_table *pages,
				bool needs_clflush)
{
	GEM_BUG_ON(obj->mm.madv == __I915_MADV_PURGED);

	if (obj->mm.madv == I915_MADV_DONTNEED)
		obj->mm.dirty = false;

	if (needs_clflush &&
	    (obj->base.read_domains & I915_GEM_DOMAIN_CPU) == 0 &&
	    !(obj->cache_coherent & I915_BO_CACHE_COHERENT_FOR_READ))
		drm_clflush_sg(pages);

	__start_cpu_write(obj);
}

static void
i915_gem_object_put_pages_phys(struct drm_i915_gem_object *obj,
			       struct sg_table *pages)
{
	__i915_gem_object_release_shmem(obj, pages, false);

	if (obj->mm.dirty) {
		struct address_space *mapping = obj->base.filp->f_mapping;
		char *vaddr = obj->phys_handle->vaddr;
		int i;

		for (i = 0; i < obj->base.size / PAGE_SIZE; i++) {
			struct page *page;
			char *dst;

			page = shmem_read_mapping_page(mapping, i);
			if (IS_ERR(page))
				continue;

			dst = kmap_atomic(page);
			drm_clflush_virt_range(vaddr, PAGE_SIZE);
			memcpy(dst, vaddr, PAGE_SIZE);
			kunmap_atomic(dst);

			set_page_dirty(page);
			if (obj->mm.madv == I915_MADV_WILLNEED)
				mark_page_accessed(page);
			put_page(page);
			vaddr += PAGE_SIZE;
		}
		obj->mm.dirty = false;
	}

	sg_free_table(pages);
	kfree(pages);

	drm_pci_free(obj->base.dev, obj->phys_handle);
}

static void
i915_gem_object_release_phys(struct drm_i915_gem_object *obj)
{
	i915_gem_object_unpin_pages(obj);
}

static const struct drm_i915_gem_object_ops i915_gem_phys_ops = {
	.get_pages = i915_gem_object_get_pages_phys,
	.put_pages = i915_gem_object_put_pages_phys,
	.release = i915_gem_object_release_phys,
};

static const struct drm_i915_gem_object_ops i915_gem_object_ops;

int i915_gem_object_unbind(struct drm_i915_gem_object *obj)
{
	struct i915_vma *vma;
	LIST_HEAD(still_in_list);
	int ret;

	lockdep_assert_held(&obj->base.dev->struct_mutex);

	/* Closed vma are removed from the obj->vma_list - but they may
	 * still have an active binding on the object. To remove those we
	 * must wait for all rendering to complete to the object (as unbinding
	 * must anyway), and retire the requests.
	 */
	ret = i915_gem_object_set_to_cpu_domain(obj, false);
	if (ret)
		return ret;

	while ((vma = list_first_entry_or_null(&obj->vma_list,
					       struct i915_vma,
					       obj_link))) {
		list_move_tail(&vma->obj_link, &still_in_list);
		ret = i915_vma_unbind(vma);
		if (ret)
			break;
	}
	list_splice(&still_in_list, &obj->vma_list);

	return ret;
}

static long
i915_gem_object_wait_fence(struct dma_fence *fence,
			   unsigned int flags,
			   long timeout,
			   struct intel_rps_client *rps_client)
{
	struct drm_i915_gem_request *rq;

	BUILD_BUG_ON(I915_WAIT_INTERRUPTIBLE != 0x1);

	if (test_bit(DMA_FENCE_FLAG_SIGNALED_BIT, &fence->flags))
		return timeout;

	if (!dma_fence_is_i915(fence))
		return dma_fence_wait_timeout(fence,
					      flags & I915_WAIT_INTERRUPTIBLE,
					      timeout);

	rq = to_request(fence);
	if (i915_gem_request_completed(rq))
		goto out;

	/* This client is about to stall waiting for the GPU. In many cases
	 * this is undesirable and limits the throughput of the system, as
	 * many clients cannot continue processing user input/output whilst
	 * blocked. RPS autotuning may take tens of milliseconds to respond
	 * to the GPU load and thus incurs additional latency for the client.
	 * We can circumvent that by promoting the GPU frequency to maximum
	 * before we wait. This makes the GPU throttle up much more quickly
	 * (good for benchmarks and user experience, e.g. window animations),
	 * but at a cost of spending more power processing the workload
	 * (bad for battery). Not all clients even want their results
	 * immediately and for them we should just let the GPU select its own
	 * frequency to maximise efficiency. To prevent a single client from
	 * forcing the clocks too high for the whole system, we only allow
	 * each client to waitboost once in a busy period.
	 */
	if (rps_client) {
		if (INTEL_GEN(rq->i915) >= 6)
			gen6_rps_boost(rq, rps_client);
		else
			rps_client = NULL;
	}

	timeout = i915_wait_request(rq, flags, timeout);

out:
	if (flags & I915_WAIT_LOCKED && i915_gem_request_completed(rq))
		i915_gem_request_retire_upto(rq);

	return timeout;
}

static long
i915_gem_object_wait_reservation(struct reservation_object *resv,
				 unsigned int flags,
				 long timeout,
				 struct intel_rps_client *rps_client)
{
	unsigned int seq = __read_seqcount_begin(&resv->seq);
	struct dma_fence *excl;
	bool prune_fences = false;

	if (flags & I915_WAIT_ALL) {
		struct dma_fence **shared;
		unsigned int count, i;
		int ret;

		ret = reservation_object_get_fences_rcu(resv,
							&excl, &count, &shared);
		if (ret)
			return ret;

		for (i = 0; i < count; i++) {
			timeout = i915_gem_object_wait_fence(shared[i],
							     flags, timeout,
							     rps_client);
			if (timeout < 0)
				break;

			dma_fence_put(shared[i]);
		}

		for (; i < count; i++)
			dma_fence_put(shared[i]);
		kfree(shared);

		prune_fences = count && timeout >= 0;
	} else {
		excl = reservation_object_get_excl_rcu(resv);
	}

	if (excl && timeout >= 0) {
		timeout = i915_gem_object_wait_fence(excl, flags, timeout,
						     rps_client);
		prune_fences = timeout >= 0;
	}

	dma_fence_put(excl);

	/* Oportunistically prune the fences iff we know they have *all* been
	 * signaled and that the reservation object has not been changed (i.e.
	 * no new fences have been added).
	 */
	if (prune_fences && !__read_seqcount_retry(&resv->seq, seq)) {
		if (reservation_object_trylock(resv)) {
			if (!__read_seqcount_retry(&resv->seq, seq))
				reservation_object_add_excl_fence(resv, NULL);
			reservation_object_unlock(resv);
		}
	}

	return timeout;
}

static void __fence_set_priority(struct dma_fence *fence, int prio)
{
	struct drm_i915_gem_request *rq;
	struct intel_engine_cs *engine;

	if (!dma_fence_is_i915(fence))
		return;

	rq = to_request(fence);
	engine = rq->engine;
	if (!engine->schedule)
		return;

	engine->schedule(rq, prio);
}

static void fence_set_priority(struct dma_fence *fence, int prio)
{
	/* Recurse once into a fence-array */
	if (dma_fence_is_array(fence)) {
		struct dma_fence_array *array = to_dma_fence_array(fence);
		int i;

		for (i = 0; i < array->num_fences; i++)
			__fence_set_priority(array->fences[i], prio);
	} else {
		__fence_set_priority(fence, prio);
	}
}

int
i915_gem_object_wait_priority(struct drm_i915_gem_object *obj,
			      unsigned int flags,
			      int prio)
{
	struct dma_fence *excl;

	if (flags & I915_WAIT_ALL) {
		struct dma_fence **shared;
		unsigned int count, i;
		int ret;

		ret = reservation_object_get_fences_rcu(obj->resv,
							&excl, &count, &shared);
		if (ret)
			return ret;

		for (i = 0; i < count; i++) {
			fence_set_priority(shared[i], prio);
			dma_fence_put(shared[i]);
		}

		kfree(shared);
	} else {
		excl = reservation_object_get_excl_rcu(obj->resv);
	}

	if (excl) {
		fence_set_priority(excl, prio);
		dma_fence_put(excl);
	}
	return 0;
}

/**
 * Waits for rendering to the object to be completed
 * @obj: i915 gem object
 * @flags: how to wait (under a lock, for all rendering or just for writes etc)
 * @timeout: how long to wait
 * @rps: client (user process) to charge for any waitboosting
 */
int
i915_gem_object_wait(struct drm_i915_gem_object *obj,
		     unsigned int flags,
		     long timeout,
		     struct intel_rps_client *rps_client)
{
	might_sleep();
#if IS_ENABLED(CONFIG_LOCKDEP)
	GEM_BUG_ON(debug_locks &&
		   !!lockdep_is_held(&obj->base.dev->struct_mutex) !=
		   !!(flags & I915_WAIT_LOCKED));
#endif
	GEM_BUG_ON(timeout < 0);

	timeout = i915_gem_object_wait_reservation(obj->resv,
						   flags, timeout,
						   rps_client);
	return timeout < 0 ? timeout : 0;
}

static struct intel_rps_client *to_rps_client(struct drm_file *file)
{
	struct drm_i915_file_private *fpriv = file->driver_priv;

	return &fpriv->rps_client;
}

static int
i915_gem_phys_pwrite(struct drm_i915_gem_object *obj,
		     struct drm_i915_gem_pwrite *args,
		     struct drm_file *file)
{
	void *vaddr = obj->phys_handle->vaddr + args->offset;
	char __user *user_data = u64_to_user_ptr(args->data_ptr);

	/* We manually control the domain here and pretend that it
	 * remains coherent i.e. in the GTT domain, like shmem_pwrite.
	 */
	intel_fb_obj_invalidate(obj, ORIGIN_CPU);
	if (copy_from_user(vaddr, user_data, args->size))
		return -EFAULT;

	drm_clflush_virt_range(vaddr, args->size);
	i915_gem_chipset_flush(to_i915(obj->base.dev));

	intel_fb_obj_flush(obj, ORIGIN_CPU);
	return 0;
}

void *i915_gem_object_alloc(struct drm_i915_private *dev_priv)
{
	return kmem_cache_zalloc(dev_priv->objects, GFP_KERNEL);
}

void i915_gem_object_free(struct drm_i915_gem_object *obj)
{
	struct drm_i915_private *dev_priv = to_i915(obj->base.dev);
	kmem_cache_free(dev_priv->objects, obj);
}

static int
i915_gem_create(struct drm_file *file,
		struct drm_i915_private *dev_priv,
		uint64_t size,
		uint32_t *handle_p)
{
	struct drm_i915_gem_object *obj;
	int ret;
	u32 handle;

	size = roundup(size, PAGE_SIZE);
	if (size == 0)
		return -EINVAL;

	/* Allocate the new object */
	obj = i915_gem_object_create(dev_priv, size);
	if (IS_ERR(obj))
		return PTR_ERR(obj);

	ret = drm_gem_handle_create(file, &obj->base, &handle);
	/* drop reference from allocate - handle holds it now */
	i915_gem_object_put(obj);
	if (ret)
		return ret;

	*handle_p = handle;
	return 0;
}

int
i915_gem_dumb_create(struct drm_file *file,
		     struct drm_device *dev,
		     struct drm_mode_create_dumb *args)
{
	/* have to work out size/pitch and return them */
	args->pitch = ALIGN(args->width * DIV_ROUND_UP(args->bpp, 8), 64);
	args->size = args->pitch * args->height;
	return i915_gem_create(file, to_i915(dev),
			       args->size, &args->handle);
}

static bool gpu_write_needs_clflush(struct drm_i915_gem_object *obj)
{
	return !(obj->cache_level == I915_CACHE_NONE ||
		 obj->cache_level == I915_CACHE_WT);
}

/**
 * Creates a new mm object and returns a handle to it.
 * @dev: drm device pointer
 * @data: ioctl data blob
 * @file: drm file pointer
 */
int
i915_gem_create_ioctl(struct drm_device *dev, void *data,
		      struct drm_file *file)
{
	struct drm_i915_private *dev_priv = to_i915(dev);
	struct drm_i915_gem_create *args = data;

	i915_gem_flush_free_objects(dev_priv);

	return i915_gem_create(file, dev_priv,
			       args->size, &args->handle);
}

static inline enum fb_op_origin
fb_write_origin(struct drm_i915_gem_object *obj, unsigned int domain)
{
	return (domain == I915_GEM_DOMAIN_GTT ?
		obj->frontbuffer_ggtt_origin : ORIGIN_CPU);
}

void i915_gem_flush_ggtt_writes(struct drm_i915_private *dev_priv)
{
	/*
	 * No actual flushing is required for the GTT write domain for reads
	 * from the GTT domain. Writes to it "immediately" go to main memory
	 * as far as we know, so there's no chipset flush. It also doesn't
	 * land in the GPU render cache.
	 *
	 * However, we do have to enforce the order so that all writes through
	 * the GTT land before any writes to the device, such as updates to
	 * the GATT itself.
	 *
	 * We also have to wait a bit for the writes to land from the GTT.
	 * An uncached read (i.e. mmio) seems to be ideal for the round-trip
	 * timing. This issue has only been observed when switching quickly
	 * between GTT writes and CPU reads from inside the kernel on recent hw,
	 * and it appears to only affect discrete GTT blocks (i.e. on LLC
	 * system agents we cannot reproduce this behaviour, until Cannonlake
	 * that was!).
	 */

	wmb();

	intel_runtime_pm_get(dev_priv);
	spin_lock_irq(&dev_priv->uncore.lock);

	POSTING_READ_FW(RING_HEAD(RENDER_RING_BASE));

	spin_unlock_irq(&dev_priv->uncore.lock);
	intel_runtime_pm_put(dev_priv);
}

static void
flush_write_domain(struct drm_i915_gem_object *obj, unsigned int flush_domains)
{
	struct drm_i915_private *dev_priv = to_i915(obj->base.dev);
	struct i915_vma *vma;

	if (!(obj->base.write_domain & flush_domains))
		return;

	switch (obj->base.write_domain) {
	case I915_GEM_DOMAIN_GTT:
<<<<<<< HEAD
		i915_gem_flush_ggtt_writes(dev_priv);
=======
		if (!HAS_LLC(dev_priv)) {
			intel_runtime_pm_get(dev_priv);
			spin_lock_irq(&dev_priv->uncore.lock);
			POSTING_READ_FW(RING_HEAD(dev_priv->engine[RCS]->mmio_base));
			spin_unlock_irq(&dev_priv->uncore.lock);
			intel_runtime_pm_put(dev_priv);
		}
>>>>>>> 50961e48

		intel_fb_obj_flush(obj,
				   fb_write_origin(obj, I915_GEM_DOMAIN_GTT));

		list_for_each_entry(vma, &obj->vma_list, obj_link) {
			if (!i915_vma_is_ggtt(vma))
				break;

			if (vma->iomap)
				continue;

			i915_vma_unset_ggtt_write(vma);
		}
		break;

	case I915_GEM_DOMAIN_CPU:
		i915_gem_clflush_object(obj, I915_CLFLUSH_SYNC);
		break;

	case I915_GEM_DOMAIN_RENDER:
		if (gpu_write_needs_clflush(obj))
			obj->cache_dirty = true;
		break;
	}

	obj->base.write_domain = 0;
}

static inline int
__copy_to_user_swizzled(char __user *cpu_vaddr,
			const char *gpu_vaddr, int gpu_offset,
			int length)
{
	int ret, cpu_offset = 0;

	while (length > 0) {
		int cacheline_end = ALIGN(gpu_offset + 1, 64);
		int this_length = min(cacheline_end - gpu_offset, length);
		int swizzled_gpu_offset = gpu_offset ^ 64;

		ret = __copy_to_user(cpu_vaddr + cpu_offset,
				     gpu_vaddr + swizzled_gpu_offset,
				     this_length);
		if (ret)
			return ret + length;

		cpu_offset += this_length;
		gpu_offset += this_length;
		length -= this_length;
	}

	return 0;
}

static inline int
__copy_from_user_swizzled(char *gpu_vaddr, int gpu_offset,
			  const char __user *cpu_vaddr,
			  int length)
{
	int ret, cpu_offset = 0;

	while (length > 0) {
		int cacheline_end = ALIGN(gpu_offset + 1, 64);
		int this_length = min(cacheline_end - gpu_offset, length);
		int swizzled_gpu_offset = gpu_offset ^ 64;

		ret = __copy_from_user(gpu_vaddr + swizzled_gpu_offset,
				       cpu_vaddr + cpu_offset,
				       this_length);
		if (ret)
			return ret + length;

		cpu_offset += this_length;
		gpu_offset += this_length;
		length -= this_length;
	}

	return 0;
}

/*
 * Pins the specified object's pages and synchronizes the object with
 * GPU accesses. Sets needs_clflush to non-zero if the caller should
 * flush the object from the CPU cache.
 */
int i915_gem_obj_prepare_shmem_read(struct drm_i915_gem_object *obj,
				    unsigned int *needs_clflush)
{
	int ret;

	lockdep_assert_held(&obj->base.dev->struct_mutex);

	*needs_clflush = 0;
	if (!i915_gem_object_has_struct_page(obj))
		return -ENODEV;

	ret = i915_gem_object_wait(obj,
				   I915_WAIT_INTERRUPTIBLE |
				   I915_WAIT_LOCKED,
				   MAX_SCHEDULE_TIMEOUT,
				   NULL);
	if (ret)
		return ret;

	ret = i915_gem_object_pin_pages(obj);
	if (ret)
		return ret;

	if (obj->cache_coherent & I915_BO_CACHE_COHERENT_FOR_READ ||
	    !static_cpu_has(X86_FEATURE_CLFLUSH)) {
		ret = i915_gem_object_set_to_cpu_domain(obj, false);
		if (ret)
			goto err_unpin;
		else
			goto out;
	}

	flush_write_domain(obj, ~I915_GEM_DOMAIN_CPU);

	/* If we're not in the cpu read domain, set ourself into the gtt
	 * read domain and manually flush cachelines (if required). This
	 * optimizes for the case when the gpu will dirty the data
	 * anyway again before the next pread happens.
	 */
	if (!obj->cache_dirty &&
	    !(obj->base.read_domains & I915_GEM_DOMAIN_CPU))
		*needs_clflush = CLFLUSH_BEFORE;

out:
	/* return with the pages pinned */
	return 0;

err_unpin:
	i915_gem_object_unpin_pages(obj);
	return ret;
}

int i915_gem_obj_prepare_shmem_write(struct drm_i915_gem_object *obj,
				     unsigned int *needs_clflush)
{
	int ret;

	lockdep_assert_held(&obj->base.dev->struct_mutex);

	*needs_clflush = 0;
	if (!i915_gem_object_has_struct_page(obj))
		return -ENODEV;

	ret = i915_gem_object_wait(obj,
				   I915_WAIT_INTERRUPTIBLE |
				   I915_WAIT_LOCKED |
				   I915_WAIT_ALL,
				   MAX_SCHEDULE_TIMEOUT,
				   NULL);
	if (ret)
		return ret;

	ret = i915_gem_object_pin_pages(obj);
	if (ret)
		return ret;

	if (obj->cache_coherent & I915_BO_CACHE_COHERENT_FOR_WRITE ||
	    !static_cpu_has(X86_FEATURE_CLFLUSH)) {
		ret = i915_gem_object_set_to_cpu_domain(obj, true);
		if (ret)
			goto err_unpin;
		else
			goto out;
	}

	flush_write_domain(obj, ~I915_GEM_DOMAIN_CPU);

	/* If we're not in the cpu write domain, set ourself into the
	 * gtt write domain and manually flush cachelines (as required).
	 * This optimizes for the case when the gpu will use the data
	 * right away and we therefore have to clflush anyway.
	 */
	if (!obj->cache_dirty) {
		*needs_clflush |= CLFLUSH_AFTER;

		/*
		 * Same trick applies to invalidate partially written
		 * cachelines read before writing.
		 */
		if (!(obj->base.read_domains & I915_GEM_DOMAIN_CPU))
			*needs_clflush |= CLFLUSH_BEFORE;
	}

out:
	intel_fb_obj_invalidate(obj, ORIGIN_CPU);
	obj->mm.dirty = true;
	/* return with the pages pinned */
	return 0;

err_unpin:
	i915_gem_object_unpin_pages(obj);
	return ret;
}

static void
shmem_clflush_swizzled_range(char *addr, unsigned long length,
			     bool swizzled)
{
	if (unlikely(swizzled)) {
		unsigned long start = (unsigned long) addr;
		unsigned long end = (unsigned long) addr + length;

		/* For swizzling simply ensure that we always flush both
		 * channels. Lame, but simple and it works. Swizzled
		 * pwrite/pread is far from a hotpath - current userspace
		 * doesn't use it at all. */
		start = round_down(start, 128);
		end = round_up(end, 128);

		drm_clflush_virt_range((void *)start, end - start);
	} else {
		drm_clflush_virt_range(addr, length);
	}

}

/* Only difference to the fast-path function is that this can handle bit17
 * and uses non-atomic copy and kmap functions. */
static int
shmem_pread_slow(struct page *page, int offset, int length,
		 char __user *user_data,
		 bool page_do_bit17_swizzling, bool needs_clflush)
{
	char *vaddr;
	int ret;

	vaddr = kmap(page);
	if (needs_clflush)
		shmem_clflush_swizzled_range(vaddr + offset, length,
					     page_do_bit17_swizzling);

	if (page_do_bit17_swizzling)
		ret = __copy_to_user_swizzled(user_data, vaddr, offset, length);
	else
		ret = __copy_to_user(user_data, vaddr + offset, length);
	kunmap(page);

	return ret ? - EFAULT : 0;
}

static int
shmem_pread(struct page *page, int offset, int length, char __user *user_data,
	    bool page_do_bit17_swizzling, bool needs_clflush)
{
	int ret;

	ret = -ENODEV;
	if (!page_do_bit17_swizzling) {
		char *vaddr = kmap_atomic(page);

		if (needs_clflush)
			drm_clflush_virt_range(vaddr + offset, length);
		ret = __copy_to_user_inatomic(user_data, vaddr + offset, length);
		kunmap_atomic(vaddr);
	}
	if (ret == 0)
		return 0;

	return shmem_pread_slow(page, offset, length, user_data,
				page_do_bit17_swizzling, needs_clflush);
}

static int
i915_gem_shmem_pread(struct drm_i915_gem_object *obj,
		     struct drm_i915_gem_pread *args)
{
	char __user *user_data;
	u64 remain;
	unsigned int obj_do_bit17_swizzling;
	unsigned int needs_clflush;
	unsigned int idx, offset;
	int ret;

	obj_do_bit17_swizzling = 0;
	if (i915_gem_object_needs_bit17_swizzle(obj))
		obj_do_bit17_swizzling = BIT(17);

	ret = mutex_lock_interruptible(&obj->base.dev->struct_mutex);
	if (ret)
		return ret;

	ret = i915_gem_obj_prepare_shmem_read(obj, &needs_clflush);
	mutex_unlock(&obj->base.dev->struct_mutex);
	if (ret)
		return ret;

	remain = args->size;
	user_data = u64_to_user_ptr(args->data_ptr);
	offset = offset_in_page(args->offset);
	for (idx = args->offset >> PAGE_SHIFT; remain; idx++) {
		struct page *page = i915_gem_object_get_page(obj, idx);
		int length;

		length = remain;
		if (offset + length > PAGE_SIZE)
			length = PAGE_SIZE - offset;

		ret = shmem_pread(page, offset, length, user_data,
				  page_to_phys(page) & obj_do_bit17_swizzling,
				  needs_clflush);
		if (ret)
			break;

		remain -= length;
		user_data += length;
		offset = 0;
	}

	i915_gem_obj_finish_shmem_access(obj);
	return ret;
}

static inline bool
gtt_user_read(struct io_mapping *mapping,
	      loff_t base, int offset,
	      char __user *user_data, int length)
{
	void __iomem *vaddr;
	unsigned long unwritten;

	/* We can use the cpu mem copy function because this is X86. */
	vaddr = io_mapping_map_atomic_wc(mapping, base);
	unwritten = __copy_to_user_inatomic(user_data,
					    (void __force *)vaddr + offset,
					    length);
	io_mapping_unmap_atomic(vaddr);
	if (unwritten) {
		vaddr = io_mapping_map_wc(mapping, base, PAGE_SIZE);
		unwritten = copy_to_user(user_data,
					 (void __force *)vaddr + offset,
					 length);
		io_mapping_unmap(vaddr);
	}
	return unwritten;
}

static int
i915_gem_gtt_pread(struct drm_i915_gem_object *obj,
		   const struct drm_i915_gem_pread *args)
{
	struct drm_i915_private *i915 = to_i915(obj->base.dev);
	struct i915_ggtt *ggtt = &i915->ggtt;
	struct drm_mm_node node;
	struct i915_vma *vma;
	void __user *user_data;
	u64 remain, offset;
	int ret;

	ret = mutex_lock_interruptible(&i915->drm.struct_mutex);
	if (ret)
		return ret;

	intel_runtime_pm_get(i915);
	vma = i915_gem_object_ggtt_pin(obj, NULL, 0, 0,
				       PIN_MAPPABLE | PIN_NONBLOCK);
	if (!IS_ERR(vma)) {
		node.start = i915_ggtt_offset(vma);
		node.allocated = false;
		ret = i915_vma_put_fence(vma);
		if (ret) {
			i915_vma_unpin(vma);
			vma = ERR_PTR(ret);
		}
	}
	if (IS_ERR(vma)) {
		ret = insert_mappable_node(ggtt, &node, PAGE_SIZE);
		if (ret)
			goto out_unlock;
		GEM_BUG_ON(!node.allocated);
	}

	ret = i915_gem_object_set_to_gtt_domain(obj, false);
	if (ret)
		goto out_unpin;

	mutex_unlock(&i915->drm.struct_mutex);

	user_data = u64_to_user_ptr(args->data_ptr);
	remain = args->size;
	offset = args->offset;

	while (remain > 0) {
		/* Operation in this page
		 *
		 * page_base = page offset within aperture
		 * page_offset = offset within page
		 * page_length = bytes to copy for this page
		 */
		u32 page_base = node.start;
		unsigned page_offset = offset_in_page(offset);
		unsigned page_length = PAGE_SIZE - page_offset;
		page_length = remain < page_length ? remain : page_length;
		if (node.allocated) {
			wmb();
			ggtt->base.insert_page(&ggtt->base,
					       i915_gem_object_get_dma_address(obj, offset >> PAGE_SHIFT),
					       node.start, I915_CACHE_NONE, 0);
			wmb();
		} else {
			page_base += offset & PAGE_MASK;
		}

		if (gtt_user_read(&ggtt->mappable, page_base, page_offset,
				  user_data, page_length)) {
			ret = -EFAULT;
			break;
		}

		remain -= page_length;
		user_data += page_length;
		offset += page_length;
	}

	mutex_lock(&i915->drm.struct_mutex);
out_unpin:
	if (node.allocated) {
		wmb();
		ggtt->base.clear_range(&ggtt->base,
				       node.start, node.size);
		remove_mappable_node(&node);
	} else {
		i915_vma_unpin(vma);
	}
out_unlock:
	intel_runtime_pm_put(i915);
	mutex_unlock(&i915->drm.struct_mutex);

	return ret;
}

/**
 * Reads data from the object referenced by handle.
 * @dev: drm device pointer
 * @data: ioctl data blob
 * @file: drm file pointer
 *
 * On error, the contents of *data are undefined.
 */
int
i915_gem_pread_ioctl(struct drm_device *dev, void *data,
		     struct drm_file *file)
{
	struct drm_i915_gem_pread *args = data;
	struct drm_i915_gem_object *obj;
	int ret;

	if (args->size == 0)
		return 0;

	if (!access_ok(VERIFY_WRITE,
		       u64_to_user_ptr(args->data_ptr),
		       args->size))
		return -EFAULT;

	obj = i915_gem_object_lookup(file, args->handle);
	if (!obj)
		return -ENOENT;

	/* Bounds check source.  */
	if (range_overflows_t(u64, args->offset, args->size, obj->base.size)) {
		ret = -EINVAL;
		goto out;
	}

	trace_i915_gem_object_pread(obj, args->offset, args->size);

	ret = i915_gem_object_wait(obj,
				   I915_WAIT_INTERRUPTIBLE,
				   MAX_SCHEDULE_TIMEOUT,
				   to_rps_client(file));
	if (ret)
		goto out;

	ret = i915_gem_object_pin_pages(obj);
	if (ret)
		goto out;

	ret = i915_gem_shmem_pread(obj, args);
	if (ret == -EFAULT || ret == -ENODEV)
		ret = i915_gem_gtt_pread(obj, args);

	i915_gem_object_unpin_pages(obj);
out:
	i915_gem_object_put(obj);
	return ret;
}

/* This is the fast write path which cannot handle
 * page faults in the source data
 */

static inline bool
ggtt_write(struct io_mapping *mapping,
	   loff_t base, int offset,
	   char __user *user_data, int length)
{
	void __iomem *vaddr;
	unsigned long unwritten;

	/* We can use the cpu mem copy function because this is X86. */
	vaddr = io_mapping_map_atomic_wc(mapping, base);
	unwritten = __copy_from_user_inatomic_nocache((void __force *)vaddr + offset,
						      user_data, length);
	io_mapping_unmap_atomic(vaddr);
	if (unwritten) {
		vaddr = io_mapping_map_wc(mapping, base, PAGE_SIZE);
		unwritten = copy_from_user((void __force *)vaddr + offset,
					   user_data, length);
		io_mapping_unmap(vaddr);
	}

	return unwritten;
}

/**
 * This is the fast pwrite path, where we copy the data directly from the
 * user into the GTT, uncached.
 * @obj: i915 GEM object
 * @args: pwrite arguments structure
 */
static int
i915_gem_gtt_pwrite_fast(struct drm_i915_gem_object *obj,
			 const struct drm_i915_gem_pwrite *args)
{
	struct drm_i915_private *i915 = to_i915(obj->base.dev);
	struct i915_ggtt *ggtt = &i915->ggtt;
	struct drm_mm_node node;
	struct i915_vma *vma;
	u64 remain, offset;
	void __user *user_data;
	int ret;

	ret = mutex_lock_interruptible(&i915->drm.struct_mutex);
	if (ret)
		return ret;

	intel_runtime_pm_get(i915);
	vma = i915_gem_object_ggtt_pin(obj, NULL, 0, 0,
				       PIN_MAPPABLE | PIN_NONBLOCK);
	if (!IS_ERR(vma)) {
		node.start = i915_ggtt_offset(vma);
		node.allocated = false;
		ret = i915_vma_put_fence(vma);
		if (ret) {
			i915_vma_unpin(vma);
			vma = ERR_PTR(ret);
		}
	}
	if (IS_ERR(vma)) {
		ret = insert_mappable_node(ggtt, &node, PAGE_SIZE);
		if (ret)
			goto out_unlock;
		GEM_BUG_ON(!node.allocated);
	}

	ret = i915_gem_object_set_to_gtt_domain(obj, true);
	if (ret)
		goto out_unpin;

	mutex_unlock(&i915->drm.struct_mutex);

	intel_fb_obj_invalidate(obj, ORIGIN_CPU);

	user_data = u64_to_user_ptr(args->data_ptr);
	offset = args->offset;
	remain = args->size;
	while (remain) {
		/* Operation in this page
		 *
		 * page_base = page offset within aperture
		 * page_offset = offset within page
		 * page_length = bytes to copy for this page
		 */
		u32 page_base = node.start;
		unsigned int page_offset = offset_in_page(offset);
		unsigned int page_length = PAGE_SIZE - page_offset;
		page_length = remain < page_length ? remain : page_length;
		if (node.allocated) {
			wmb(); /* flush the write before we modify the GGTT */
			ggtt->base.insert_page(&ggtt->base,
					       i915_gem_object_get_dma_address(obj, offset >> PAGE_SHIFT),
					       node.start, I915_CACHE_NONE, 0);
			wmb(); /* flush modifications to the GGTT (insert_page) */
		} else {
			page_base += offset & PAGE_MASK;
		}
		/* If we get a fault while copying data, then (presumably) our
		 * source page isn't available.  Return the error and we'll
		 * retry in the slow path.
		 * If the object is non-shmem backed, we retry again with the
		 * path that handles page fault.
		 */
		if (ggtt_write(&ggtt->mappable, page_base, page_offset,
			       user_data, page_length)) {
			ret = -EFAULT;
			break;
		}

		remain -= page_length;
		user_data += page_length;
		offset += page_length;
	}
	intel_fb_obj_flush(obj, ORIGIN_CPU);

	mutex_lock(&i915->drm.struct_mutex);
out_unpin:
	if (node.allocated) {
		wmb();
		ggtt->base.clear_range(&ggtt->base,
				       node.start, node.size);
		remove_mappable_node(&node);
	} else {
		i915_vma_unpin(vma);
	}
out_unlock:
	intel_runtime_pm_put(i915);
	mutex_unlock(&i915->drm.struct_mutex);
	return ret;
}

static int
shmem_pwrite_slow(struct page *page, int offset, int length,
		  char __user *user_data,
		  bool page_do_bit17_swizzling,
		  bool needs_clflush_before,
		  bool needs_clflush_after)
{
	char *vaddr;
	int ret;

	vaddr = kmap(page);
	if (unlikely(needs_clflush_before || page_do_bit17_swizzling))
		shmem_clflush_swizzled_range(vaddr + offset, length,
					     page_do_bit17_swizzling);
	if (page_do_bit17_swizzling)
		ret = __copy_from_user_swizzled(vaddr, offset, user_data,
						length);
	else
		ret = __copy_from_user(vaddr + offset, user_data, length);
	if (needs_clflush_after)
		shmem_clflush_swizzled_range(vaddr + offset, length,
					     page_do_bit17_swizzling);
	kunmap(page);

	return ret ? -EFAULT : 0;
}

/* Per-page copy function for the shmem pwrite fastpath.
 * Flushes invalid cachelines before writing to the target if
 * needs_clflush_before is set and flushes out any written cachelines after
 * writing if needs_clflush is set.
 */
static int
shmem_pwrite(struct page *page, int offset, int len, char __user *user_data,
	     bool page_do_bit17_swizzling,
	     bool needs_clflush_before,
	     bool needs_clflush_after)
{
	int ret;

	ret = -ENODEV;
	if (!page_do_bit17_swizzling) {
		char *vaddr = kmap_atomic(page);

		if (needs_clflush_before)
			drm_clflush_virt_range(vaddr + offset, len);
		ret = __copy_from_user_inatomic(vaddr + offset, user_data, len);
		if (needs_clflush_after)
			drm_clflush_virt_range(vaddr + offset, len);

		kunmap_atomic(vaddr);
	}
	if (ret == 0)
		return ret;

	return shmem_pwrite_slow(page, offset, len, user_data,
				 page_do_bit17_swizzling,
				 needs_clflush_before,
				 needs_clflush_after);
}

static int
i915_gem_shmem_pwrite(struct drm_i915_gem_object *obj,
		      const struct drm_i915_gem_pwrite *args)
{
	struct drm_i915_private *i915 = to_i915(obj->base.dev);
	void __user *user_data;
	u64 remain;
	unsigned int obj_do_bit17_swizzling;
	unsigned int partial_cacheline_write;
	unsigned int needs_clflush;
	unsigned int offset, idx;
	int ret;

	ret = mutex_lock_interruptible(&i915->drm.struct_mutex);
	if (ret)
		return ret;

	ret = i915_gem_obj_prepare_shmem_write(obj, &needs_clflush);
	mutex_unlock(&i915->drm.struct_mutex);
	if (ret)
		return ret;

	obj_do_bit17_swizzling = 0;
	if (i915_gem_object_needs_bit17_swizzle(obj))
		obj_do_bit17_swizzling = BIT(17);

	/* If we don't overwrite a cacheline completely we need to be
	 * careful to have up-to-date data by first clflushing. Don't
	 * overcomplicate things and flush the entire patch.
	 */
	partial_cacheline_write = 0;
	if (needs_clflush & CLFLUSH_BEFORE)
		partial_cacheline_write = boot_cpu_data.x86_clflush_size - 1;

	user_data = u64_to_user_ptr(args->data_ptr);
	remain = args->size;
	offset = offset_in_page(args->offset);
	for (idx = args->offset >> PAGE_SHIFT; remain; idx++) {
		struct page *page = i915_gem_object_get_page(obj, idx);
		int length;

		length = remain;
		if (offset + length > PAGE_SIZE)
			length = PAGE_SIZE - offset;

		ret = shmem_pwrite(page, offset, length, user_data,
				   page_to_phys(page) & obj_do_bit17_swizzling,
				   (offset | length) & partial_cacheline_write,
				   needs_clflush & CLFLUSH_AFTER);
		if (ret)
			break;

		remain -= length;
		user_data += length;
		offset = 0;
	}

	intel_fb_obj_flush(obj, ORIGIN_CPU);
	i915_gem_obj_finish_shmem_access(obj);
	return ret;
}

/**
 * Writes data to the object referenced by handle.
 * @dev: drm device
 * @data: ioctl data blob
 * @file: drm file
 *
 * On error, the contents of the buffer that were to be modified are undefined.
 */
int
i915_gem_pwrite_ioctl(struct drm_device *dev, void *data,
		      struct drm_file *file)
{
	struct drm_i915_gem_pwrite *args = data;
	struct drm_i915_gem_object *obj;
	int ret;

	if (args->size == 0)
		return 0;

	if (!access_ok(VERIFY_READ,
		       u64_to_user_ptr(args->data_ptr),
		       args->size))
		return -EFAULT;

	obj = i915_gem_object_lookup(file, args->handle);
	if (!obj)
		return -ENOENT;

	/* Bounds check destination. */
	if (range_overflows_t(u64, args->offset, args->size, obj->base.size)) {
		ret = -EINVAL;
		goto err;
	}

	trace_i915_gem_object_pwrite(obj, args->offset, args->size);

	ret = -ENODEV;
	if (obj->ops->pwrite)
		ret = obj->ops->pwrite(obj, args);
	if (ret != -ENODEV)
		goto err;

	ret = i915_gem_object_wait(obj,
				   I915_WAIT_INTERRUPTIBLE |
				   I915_WAIT_ALL,
				   MAX_SCHEDULE_TIMEOUT,
				   to_rps_client(file));
	if (ret)
		goto err;

	ret = i915_gem_object_pin_pages(obj);
	if (ret)
		goto err;

	ret = -EFAULT;
	/* We can only do the GTT pwrite on untiled buffers, as otherwise
	 * it would end up going through the fenced access, and we'll get
	 * different detiling behavior between reading and writing.
	 * pread/pwrite currently are reading and writing from the CPU
	 * perspective, requiring manual detiling by the client.
	 */
	if (!i915_gem_object_has_struct_page(obj) ||
	    cpu_write_needs_clflush(obj))
		/* Note that the gtt paths might fail with non-page-backed user
		 * pointers (e.g. gtt mappings when moving data between
		 * textures). Fallback to the shmem path in that case.
		 */
		ret = i915_gem_gtt_pwrite_fast(obj, args);

	if (ret == -EFAULT || ret == -ENOSPC) {
		if (obj->phys_handle)
			ret = i915_gem_phys_pwrite(obj, args, file);
		else
			ret = i915_gem_shmem_pwrite(obj, args);
	}

	i915_gem_object_unpin_pages(obj);
err:
	i915_gem_object_put(obj);
	return ret;
}

static void i915_gem_object_bump_inactive_ggtt(struct drm_i915_gem_object *obj)
{
	struct drm_i915_private *i915;
	struct list_head *list;
	struct i915_vma *vma;

	list_for_each_entry(vma, &obj->vma_list, obj_link) {
		if (!i915_vma_is_ggtt(vma))
			break;

		if (i915_vma_is_active(vma))
			continue;

		if (!drm_mm_node_allocated(&vma->node))
			continue;

		list_move_tail(&vma->vm_link, &vma->vm->inactive_list);
	}

	i915 = to_i915(obj->base.dev);
	list = obj->bind_count ? &i915->mm.bound_list : &i915->mm.unbound_list;
	list_move_tail(&obj->global_link, list);
}

/**
 * Called when user space prepares to use an object with the CPU, either
 * through the mmap ioctl's mapping or a GTT mapping.
 * @dev: drm device
 * @data: ioctl data blob
 * @file: drm file
 */
int
i915_gem_set_domain_ioctl(struct drm_device *dev, void *data,
			  struct drm_file *file)
{
	struct drm_i915_gem_set_domain *args = data;
	struct drm_i915_gem_object *obj;
	uint32_t read_domains = args->read_domains;
	uint32_t write_domain = args->write_domain;
	int err;

	/* Only handle setting domains to types used by the CPU. */
	if ((write_domain | read_domains) & I915_GEM_GPU_DOMAINS)
		return -EINVAL;

	/* Having something in the write domain implies it's in the read
	 * domain, and only that read domain.  Enforce that in the request.
	 */
	if (write_domain != 0 && read_domains != write_domain)
		return -EINVAL;

	obj = i915_gem_object_lookup(file, args->handle);
	if (!obj)
		return -ENOENT;

	/* Try to flush the object off the GPU without holding the lock.
	 * We will repeat the flush holding the lock in the normal manner
	 * to catch cases where we are gazumped.
	 */
	err = i915_gem_object_wait(obj,
				   I915_WAIT_INTERRUPTIBLE |
				   (write_domain ? I915_WAIT_ALL : 0),
				   MAX_SCHEDULE_TIMEOUT,
				   to_rps_client(file));
	if (err)
		goto out;

	/* Flush and acquire obj->pages so that we are coherent through
	 * direct access in memory with previous cached writes through
	 * shmemfs and that our cache domain tracking remains valid.
	 * For example, if the obj->filp was moved to swap without us
	 * being notified and releasing the pages, we would mistakenly
	 * continue to assume that the obj remained out of the CPU cached
	 * domain.
	 */
	err = i915_gem_object_pin_pages(obj);
	if (err)
		goto out;

	err = i915_mutex_lock_interruptible(dev);
	if (err)
		goto out_unpin;

	if (read_domains & I915_GEM_DOMAIN_WC)
		err = i915_gem_object_set_to_wc_domain(obj, write_domain);
	else if (read_domains & I915_GEM_DOMAIN_GTT)
		err = i915_gem_object_set_to_gtt_domain(obj, write_domain);
	else
		err = i915_gem_object_set_to_cpu_domain(obj, write_domain);

	/* And bump the LRU for this access */
	i915_gem_object_bump_inactive_ggtt(obj);

	mutex_unlock(&dev->struct_mutex);

	if (write_domain != 0)
		intel_fb_obj_invalidate(obj,
					fb_write_origin(obj, write_domain));

out_unpin:
	i915_gem_object_unpin_pages(obj);
out:
	i915_gem_object_put(obj);
	return err;
}

/**
 * Called when user space has done writes to this buffer
 * @dev: drm device
 * @data: ioctl data blob
 * @file: drm file
 */
int
i915_gem_sw_finish_ioctl(struct drm_device *dev, void *data,
			 struct drm_file *file)
{
	struct drm_i915_gem_sw_finish *args = data;
	struct drm_i915_gem_object *obj;

	obj = i915_gem_object_lookup(file, args->handle);
	if (!obj)
		return -ENOENT;

	/* Pinned buffers may be scanout, so flush the cache */
	i915_gem_object_flush_if_display(obj);
	i915_gem_object_put(obj);

	return 0;
}

/**
 * i915_gem_mmap_ioctl - Maps the contents of an object, returning the address
 *			 it is mapped to.
 * @dev: drm device
 * @data: ioctl data blob
 * @file: drm file
 *
 * While the mapping holds a reference on the contents of the object, it doesn't
 * imply a ref on the object itself.
 *
 * IMPORTANT:
 *
 * DRM driver writers who look a this function as an example for how to do GEM
 * mmap support, please don't implement mmap support like here. The modern way
 * to implement DRM mmap support is with an mmap offset ioctl (like
 * i915_gem_mmap_gtt) and then using the mmap syscall on the DRM fd directly.
 * That way debug tooling like valgrind will understand what's going on, hiding
 * the mmap call in a driver private ioctl will break that. The i915 driver only
 * does cpu mmaps this way because we didn't know better.
 */
int
i915_gem_mmap_ioctl(struct drm_device *dev, void *data,
		    struct drm_file *file)
{
	struct drm_i915_gem_mmap *args = data;
	struct drm_i915_gem_object *obj;
	unsigned long addr;

	if (args->flags & ~(I915_MMAP_WC))
		return -EINVAL;

	if (args->flags & I915_MMAP_WC && !boot_cpu_has(X86_FEATURE_PAT))
		return -ENODEV;

	obj = i915_gem_object_lookup(file, args->handle);
	if (!obj)
		return -ENOENT;

	/* prime objects have no backing filp to GEM mmap
	 * pages from.
	 */
	if (!obj->base.filp) {
		i915_gem_object_put(obj);
		return -EINVAL;
	}

	addr = vm_mmap(obj->base.filp, 0, args->size,
		       PROT_READ | PROT_WRITE, MAP_SHARED,
		       args->offset);
	if (args->flags & I915_MMAP_WC) {
		struct mm_struct *mm = current->mm;
		struct vm_area_struct *vma;

		if (down_write_killable(&mm->mmap_sem)) {
			i915_gem_object_put(obj);
			return -EINTR;
		}
		vma = find_vma(mm, addr);
		if (vma)
			vma->vm_page_prot =
				pgprot_writecombine(vm_get_page_prot(vma->vm_flags));
		else
			addr = -ENOMEM;
		up_write(&mm->mmap_sem);

		/* This may race, but that's ok, it only gets set */
		WRITE_ONCE(obj->frontbuffer_ggtt_origin, ORIGIN_CPU);
	}
	i915_gem_object_put(obj);
	if (IS_ERR((void *)addr))
		return addr;

	args->addr_ptr = (uint64_t) addr;

	return 0;
}

static unsigned int tile_row_pages(struct drm_i915_gem_object *obj)
{
	return i915_gem_object_get_tile_row_size(obj) >> PAGE_SHIFT;
}

/**
 * i915_gem_mmap_gtt_version - report the current feature set for GTT mmaps
 *
 * A history of the GTT mmap interface:
 *
 * 0 - Everything had to fit into the GTT. Both parties of a memcpy had to
 *     aligned and suitable for fencing, and still fit into the available
 *     mappable space left by the pinned display objects. A classic problem
 *     we called the page-fault-of-doom where we would ping-pong between
 *     two objects that could not fit inside the GTT and so the memcpy
 *     would page one object in at the expense of the other between every
 *     single byte.
 *
 * 1 - Objects can be any size, and have any compatible fencing (X Y, or none
 *     as set via i915_gem_set_tiling() [DRM_I915_GEM_SET_TILING]). If the
 *     object is too large for the available space (or simply too large
 *     for the mappable aperture!), a view is created instead and faulted
 *     into userspace. (This view is aligned and sized appropriately for
 *     fenced access.)
 *
 * 2 - Recognise WC as a separate cache domain so that we can flush the
 *     delayed writes via GTT before performing direct access via WC.
 *
 * Restrictions:
 *
 *  * snoopable objects cannot be accessed via the GTT. It can cause machine
 *    hangs on some architectures, corruption on others. An attempt to service
 *    a GTT page fault from a snoopable object will generate a SIGBUS.
 *
 *  * the object must be able to fit into RAM (physical memory, though no
 *    limited to the mappable aperture).
 *
 *
 * Caveats:
 *
 *  * a new GTT page fault will synchronize rendering from the GPU and flush
 *    all data to system memory. Subsequent access will not be synchronized.
 *
 *  * all mappings are revoked on runtime device suspend.
 *
 *  * there are only 8, 16 or 32 fence registers to share between all users
 *    (older machines require fence register for display and blitter access
 *    as well). Contention of the fence registers will cause the previous users
 *    to be unmapped and any new access will generate new page faults.
 *
 *  * running out of memory while servicing a fault may generate a SIGBUS,
 *    rather than the expected SIGSEGV.
 */
int i915_gem_mmap_gtt_version(void)
{
	return 2;
}

static inline struct i915_ggtt_view
compute_partial_view(struct drm_i915_gem_object *obj,
		     pgoff_t page_offset,
		     unsigned int chunk)
{
	struct i915_ggtt_view view;

	if (i915_gem_object_is_tiled(obj))
		chunk = roundup(chunk, tile_row_pages(obj));

	view.type = I915_GGTT_VIEW_PARTIAL;
	view.partial.offset = rounddown(page_offset, chunk);
	view.partial.size =
		min_t(unsigned int, chunk,
		      (obj->base.size >> PAGE_SHIFT) - view.partial.offset);

	/* If the partial covers the entire object, just create a normal VMA. */
	if (chunk >= obj->base.size >> PAGE_SHIFT)
		view.type = I915_GGTT_VIEW_NORMAL;

	return view;
}

/**
 * i915_gem_fault - fault a page into the GTT
 * @vmf: fault info
 *
 * The fault handler is set up by drm_gem_mmap() when a object is GTT mapped
 * from userspace.  The fault handler takes care of binding the object to
 * the GTT (if needed), allocating and programming a fence register (again,
 * only if needed based on whether the old reg is still valid or the object
 * is tiled) and inserting a new PTE into the faulting process.
 *
 * Note that the faulting process may involve evicting existing objects
 * from the GTT and/or fence registers to make room.  So performance may
 * suffer if the GTT working set is large or there are few fence registers
 * left.
 *
 * The current feature set supported by i915_gem_fault() and thus GTT mmaps
 * is exposed via I915_PARAM_MMAP_GTT_VERSION (see i915_gem_mmap_gtt_version).
 */
int i915_gem_fault(struct vm_fault *vmf)
{
#define MIN_CHUNK_PAGES ((1 << 20) >> PAGE_SHIFT) /* 1 MiB */
	struct vm_area_struct *area = vmf->vma;
	struct drm_i915_gem_object *obj = to_intel_bo(area->vm_private_data);
	struct drm_device *dev = obj->base.dev;
	struct drm_i915_private *dev_priv = to_i915(dev);
	struct i915_ggtt *ggtt = &dev_priv->ggtt;
	bool write = !!(vmf->flags & FAULT_FLAG_WRITE);
	struct i915_vma *vma;
	pgoff_t page_offset;
	unsigned int flags;
	int ret;

	/* We don't use vmf->pgoff since that has the fake offset */
	page_offset = (vmf->address - area->vm_start) >> PAGE_SHIFT;

	trace_i915_gem_object_fault(obj, page_offset, true, write);

	/* Try to flush the object off the GPU first without holding the lock.
	 * Upon acquiring the lock, we will perform our sanity checks and then
	 * repeat the flush holding the lock in the normal manner to catch cases
	 * where we are gazumped.
	 */
	ret = i915_gem_object_wait(obj,
				   I915_WAIT_INTERRUPTIBLE,
				   MAX_SCHEDULE_TIMEOUT,
				   NULL);
	if (ret)
		goto err;

	ret = i915_gem_object_pin_pages(obj);
	if (ret)
		goto err;

	intel_runtime_pm_get(dev_priv);

	ret = i915_mutex_lock_interruptible(dev);
	if (ret)
		goto err_rpm;

	/* Access to snoopable pages through the GTT is incoherent. */
	if (obj->cache_level != I915_CACHE_NONE && !HAS_LLC(dev_priv)) {
		ret = -EFAULT;
		goto err_unlock;
	}

	/* If the object is smaller than a couple of partial vma, it is
	 * not worth only creating a single partial vma - we may as well
	 * clear enough space for the full object.
	 */
	flags = PIN_MAPPABLE;
	if (obj->base.size > 2 * MIN_CHUNK_PAGES << PAGE_SHIFT)
		flags |= PIN_NONBLOCK | PIN_NONFAULT;

	/* Now pin it into the GTT as needed */
	vma = i915_gem_object_ggtt_pin(obj, NULL, 0, 0, flags);
	if (IS_ERR(vma)) {
		/* Use a partial view if it is bigger than available space */
		struct i915_ggtt_view view =
			compute_partial_view(obj, page_offset, MIN_CHUNK_PAGES);

		/* Userspace is now writing through an untracked VMA, abandon
		 * all hope that the hardware is able to track future writes.
		 */
		obj->frontbuffer_ggtt_origin = ORIGIN_CPU;

		vma = i915_gem_object_ggtt_pin(obj, &view, 0, 0, PIN_MAPPABLE);
	}
	if (IS_ERR(vma)) {
		ret = PTR_ERR(vma);
		goto err_unlock;
	}

	ret = i915_gem_object_set_to_gtt_domain(obj, write);
	if (ret)
		goto err_unpin;

	ret = i915_vma_pin_fence(vma);
	if (ret)
		goto err_unpin;

	/* Finally, remap it using the new GTT offset */
	ret = remap_io_mapping(area,
			       area->vm_start + (vma->ggtt_view.partial.offset << PAGE_SHIFT),
			       (ggtt->mappable_base + vma->node.start) >> PAGE_SHIFT,
			       min_t(u64, vma->size, area->vm_end - area->vm_start),
			       &ggtt->mappable);
	if (ret)
		goto err_fence;

	/* Mark as being mmapped into userspace for later revocation */
	assert_rpm_wakelock_held(dev_priv);
	if (!i915_vma_set_userfault(vma) && !obj->userfault_count++)
		list_add(&obj->userfault_link, &dev_priv->mm.userfault_list);
	GEM_BUG_ON(!obj->userfault_count);

	i915_vma_set_ggtt_write(vma);

err_fence:
	i915_vma_unpin_fence(vma);
err_unpin:
	__i915_vma_unpin(vma);
err_unlock:
	mutex_unlock(&dev->struct_mutex);
err_rpm:
	intel_runtime_pm_put(dev_priv);
	i915_gem_object_unpin_pages(obj);
err:
	switch (ret) {
	case -EIO:
		/*
		 * We eat errors when the gpu is terminally wedged to avoid
		 * userspace unduly crashing (gl has no provisions for mmaps to
		 * fail). But any other -EIO isn't ours (e.g. swap in failure)
		 * and so needs to be reported.
		 */
		if (!i915_terminally_wedged(&dev_priv->gpu_error)) {
			ret = VM_FAULT_SIGBUS;
			break;
		}
	case -EAGAIN:
		/*
		 * EAGAIN means the gpu is hung and we'll wait for the error
		 * handler to reset everything when re-faulting in
		 * i915_mutex_lock_interruptible.
		 */
	case 0:
	case -ERESTARTSYS:
	case -EINTR:
	case -EBUSY:
		/*
		 * EBUSY is ok: this just means that another thread
		 * already did the job.
		 */
		ret = VM_FAULT_NOPAGE;
		break;
	case -ENOMEM:
		ret = VM_FAULT_OOM;
		break;
	case -ENOSPC:
	case -EFAULT:
		ret = VM_FAULT_SIGBUS;
		break;
	default:
		WARN_ONCE(ret, "unhandled error in i915_gem_fault: %i\n", ret);
		ret = VM_FAULT_SIGBUS;
		break;
	}
	return ret;
}

static void __i915_gem_object_release_mmap(struct drm_i915_gem_object *obj)
{
	struct i915_vma *vma;

	GEM_BUG_ON(!obj->userfault_count);

	obj->userfault_count = 0;
	list_del(&obj->userfault_link);
	drm_vma_node_unmap(&obj->base.vma_node,
			   obj->base.dev->anon_inode->i_mapping);

	list_for_each_entry(vma, &obj->vma_list, obj_link) {
		if (!i915_vma_is_ggtt(vma))
			break;

		i915_vma_unset_userfault(vma);
	}
}

/**
 * i915_gem_release_mmap - remove physical page mappings
 * @obj: obj in question
 *
 * Preserve the reservation of the mmapping with the DRM core code, but
 * relinquish ownership of the pages back to the system.
 *
 * It is vital that we remove the page mapping if we have mapped a tiled
 * object through the GTT and then lose the fence register due to
 * resource pressure. Similarly if the object has been moved out of the
 * aperture, than pages mapped into userspace must be revoked. Removing the
 * mapping will then trigger a page fault on the next user access, allowing
 * fixup by i915_gem_fault().
 */
void
i915_gem_release_mmap(struct drm_i915_gem_object *obj)
{
	struct drm_i915_private *i915 = to_i915(obj->base.dev);

	/* Serialisation between user GTT access and our code depends upon
	 * revoking the CPU's PTE whilst the mutex is held. The next user
	 * pagefault then has to wait until we release the mutex.
	 *
	 * Note that RPM complicates somewhat by adding an additional
	 * requirement that operations to the GGTT be made holding the RPM
	 * wakeref.
	 */
	lockdep_assert_held(&i915->drm.struct_mutex);
	intel_runtime_pm_get(i915);

	if (!obj->userfault_count)
		goto out;

	__i915_gem_object_release_mmap(obj);

	/* Ensure that the CPU's PTE are revoked and there are not outstanding
	 * memory transactions from userspace before we return. The TLB
	 * flushing implied above by changing the PTE above *should* be
	 * sufficient, an extra barrier here just provides us with a bit
	 * of paranoid documentation about our requirement to serialise
	 * memory writes before touching registers / GSM.
	 */
	wmb();

out:
	intel_runtime_pm_put(i915);
}

void i915_gem_runtime_suspend(struct drm_i915_private *dev_priv)
{
	struct drm_i915_gem_object *obj, *on;
	int i;

	/*
	 * Only called during RPM suspend. All users of the userfault_list
	 * must be holding an RPM wakeref to ensure that this can not
	 * run concurrently with themselves (and use the struct_mutex for
	 * protection between themselves).
	 */

	list_for_each_entry_safe(obj, on,
				 &dev_priv->mm.userfault_list, userfault_link)
		__i915_gem_object_release_mmap(obj);

	/* The fence will be lost when the device powers down. If any were
	 * in use by hardware (i.e. they are pinned), we should not be powering
	 * down! All other fences will be reacquired by the user upon waking.
	 */
	for (i = 0; i < dev_priv->num_fence_regs; i++) {
		struct drm_i915_fence_reg *reg = &dev_priv->fence_regs[i];

		/* Ideally we want to assert that the fence register is not
		 * live at this point (i.e. that no piece of code will be
		 * trying to write through fence + GTT, as that both violates
		 * our tracking of activity and associated locking/barriers,
		 * but also is illegal given that the hw is powered down).
		 *
		 * Previously we used reg->pin_count as a "liveness" indicator.
		 * That is not sufficient, and we need a more fine-grained
		 * tool if we want to have a sanity check here.
		 */

		if (!reg->vma)
			continue;

		GEM_BUG_ON(i915_vma_has_userfault(reg->vma));
		reg->dirty = true;
	}
}

static int i915_gem_object_create_mmap_offset(struct drm_i915_gem_object *obj)
{
	struct drm_i915_private *dev_priv = to_i915(obj->base.dev);
	int err;

	err = drm_gem_create_mmap_offset(&obj->base);
	if (likely(!err))
		return 0;

	/* Attempt to reap some mmap space from dead objects */
	do {
		err = i915_gem_wait_for_idle(dev_priv, I915_WAIT_INTERRUPTIBLE);
		if (err)
			break;

		i915_gem_drain_freed_objects(dev_priv);
		err = drm_gem_create_mmap_offset(&obj->base);
		if (!err)
			break;

	} while (flush_delayed_work(&dev_priv->gt.retire_work));

	return err;
}

static void i915_gem_object_free_mmap_offset(struct drm_i915_gem_object *obj)
{
	drm_gem_free_mmap_offset(&obj->base);
}

int
i915_gem_mmap_gtt(struct drm_file *file,
		  struct drm_device *dev,
		  uint32_t handle,
		  uint64_t *offset)
{
	struct drm_i915_gem_object *obj;
	int ret;

	obj = i915_gem_object_lookup(file, handle);
	if (!obj)
		return -ENOENT;

	ret = i915_gem_object_create_mmap_offset(obj);
	if (ret == 0)
		*offset = drm_vma_node_offset_addr(&obj->base.vma_node);

	i915_gem_object_put(obj);
	return ret;
}

/**
 * i915_gem_mmap_gtt_ioctl - prepare an object for GTT mmap'ing
 * @dev: DRM device
 * @data: GTT mapping ioctl data
 * @file: GEM object info
 *
 * Simply returns the fake offset to userspace so it can mmap it.
 * The mmap call will end up in drm_gem_mmap(), which will set things
 * up so we can get faults in the handler above.
 *
 * The fault handler will take care of binding the object into the GTT
 * (since it may have been evicted to make room for something), allocating
 * a fence register, and mapping the appropriate aperture address into
 * userspace.
 */
int
i915_gem_mmap_gtt_ioctl(struct drm_device *dev, void *data,
			struct drm_file *file)
{
	struct drm_i915_gem_mmap_gtt *args = data;

	return i915_gem_mmap_gtt(file, dev, args->handle, &args->offset);
}

/* Immediately discard the backing storage */
static void
i915_gem_object_truncate(struct drm_i915_gem_object *obj)
{
	i915_gem_object_free_mmap_offset(obj);

	if (obj->base.filp == NULL)
		return;

	/* Our goal here is to return as much of the memory as
	 * is possible back to the system as we are called from OOM.
	 * To do this we must instruct the shmfs to drop all of its
	 * backing pages, *now*.
	 */
	shmem_truncate_range(file_inode(obj->base.filp), 0, (loff_t)-1);
	obj->mm.madv = __I915_MADV_PURGED;
	obj->mm.pages = ERR_PTR(-EFAULT);
}

/* Try to discard unwanted pages */
void __i915_gem_object_invalidate(struct drm_i915_gem_object *obj)
{
	struct address_space *mapping;

	lockdep_assert_held(&obj->mm.lock);
	GEM_BUG_ON(obj->mm.pages);

	switch (obj->mm.madv) {
	case I915_MADV_DONTNEED:
		i915_gem_object_truncate(obj);
	case __I915_MADV_PURGED:
		return;
	}

	if (obj->base.filp == NULL)
		return;

	mapping = obj->base.filp->f_mapping,
	invalidate_mapping_pages(mapping, 0, (loff_t)-1);
}

static void
i915_gem_object_put_pages_gtt(struct drm_i915_gem_object *obj,
			      struct sg_table *pages)
{
	struct sgt_iter sgt_iter;
	struct page *page;

	__i915_gem_object_release_shmem(obj, pages, true);

	i915_gem_gtt_finish_pages(obj, pages);

	if (i915_gem_object_needs_bit17_swizzle(obj))
		i915_gem_object_save_bit_17_swizzle(obj, pages);

	for_each_sgt_page(page, sgt_iter, pages) {
		if (obj->mm.dirty)
			set_page_dirty(page);

		if (obj->mm.madv == I915_MADV_WILLNEED)
			mark_page_accessed(page);

		put_page(page);
	}
	obj->mm.dirty = false;

	sg_free_table(pages);
	kfree(pages);
}

static void __i915_gem_object_reset_page_iter(struct drm_i915_gem_object *obj)
{
	struct radix_tree_iter iter;
	void __rcu **slot;

	rcu_read_lock();
	radix_tree_for_each_slot(slot, &obj->mm.get_page.radix, &iter, 0)
		radix_tree_delete(&obj->mm.get_page.radix, iter.index);
	rcu_read_unlock();
}

void __i915_gem_object_put_pages(struct drm_i915_gem_object *obj,
				 enum i915_mm_subclass subclass)
{
	struct sg_table *pages;

	if (i915_gem_object_has_pinned_pages(obj))
		return;

	GEM_BUG_ON(obj->bind_count);
	if (!READ_ONCE(obj->mm.pages))
		return;

	/* May be called by shrinker from within get_pages() (on another bo) */
	mutex_lock_nested(&obj->mm.lock, subclass);
	if (unlikely(atomic_read(&obj->mm.pages_pin_count)))
		goto unlock;

	/* ->put_pages might need to allocate memory for the bit17 swizzle
	 * array, hence protect them from being reaped by removing them from gtt
	 * lists early. */
	pages = fetch_and_zero(&obj->mm.pages);
	GEM_BUG_ON(!pages);

	if (obj->mm.mapping) {
		void *ptr;

		ptr = page_mask_bits(obj->mm.mapping);
		if (is_vmalloc_addr(ptr))
			vunmap(ptr);
		else
			kunmap(kmap_to_page(ptr));

		obj->mm.mapping = NULL;
	}

	__i915_gem_object_reset_page_iter(obj);

	if (!IS_ERR(pages))
		obj->ops->put_pages(obj, pages);

unlock:
	mutex_unlock(&obj->mm.lock);
}

static bool i915_sg_trim(struct sg_table *orig_st)
{
	struct sg_table new_st;
	struct scatterlist *sg, *new_sg;
	unsigned int i;

	if (orig_st->nents == orig_st->orig_nents)
		return false;

	if (sg_alloc_table(&new_st, orig_st->nents, GFP_KERNEL | __GFP_NOWARN))
		return false;

	new_sg = new_st.sgl;
	for_each_sg(orig_st->sgl, sg, orig_st->nents, i) {
		sg_set_page(new_sg, sg_page(sg), sg->length, 0);
		/* called before being DMA mapped, no need to copy sg->dma_* */
		new_sg = sg_next(new_sg);
	}
	GEM_BUG_ON(new_sg); /* Should walk exactly nents and hit the end */

	sg_free_table(orig_st);

	*orig_st = new_st;
	return true;
}

static struct sg_table *
i915_gem_object_get_pages_gtt(struct drm_i915_gem_object *obj)
{
	struct drm_i915_private *dev_priv = to_i915(obj->base.dev);
	const unsigned long page_count = obj->base.size / PAGE_SIZE;
	unsigned long i;
	struct address_space *mapping;
	struct sg_table *st;
	struct scatterlist *sg;
	struct sgt_iter sgt_iter;
	struct page *page;
	unsigned long last_pfn = 0;	/* suppress gcc warning */
	unsigned int max_segment = i915_sg_segment_size();
	gfp_t noreclaim;
	int ret;

	/* Assert that the object is not currently in any GPU domain. As it
	 * wasn't in the GTT, there shouldn't be any way it could have been in
	 * a GPU cache
	 */
	GEM_BUG_ON(obj->base.read_domains & I915_GEM_GPU_DOMAINS);
	GEM_BUG_ON(obj->base.write_domain & I915_GEM_GPU_DOMAINS);

	st = kmalloc(sizeof(*st), GFP_KERNEL);
	if (st == NULL)
		return ERR_PTR(-ENOMEM);

rebuild_st:
	if (sg_alloc_table(st, page_count, GFP_KERNEL)) {
		kfree(st);
		return ERR_PTR(-ENOMEM);
	}

	/* Get the list of pages out of our struct file.  They'll be pinned
	 * at this point until we release them.
	 *
	 * Fail silently without starting the shrinker
	 */
	mapping = obj->base.filp->f_mapping;
	noreclaim = mapping_gfp_constraint(mapping, ~__GFP_RECLAIM);
	noreclaim |= __GFP_NORETRY | __GFP_NOWARN;

	sg = st->sgl;
	st->nents = 0;
	for (i = 0; i < page_count; i++) {
		const unsigned int shrink[] = {
			I915_SHRINK_BOUND | I915_SHRINK_UNBOUND | I915_SHRINK_PURGEABLE,
			0,
		}, *s = shrink;
		gfp_t gfp = noreclaim;

		do {
			page = shmem_read_mapping_page_gfp(mapping, i, gfp);
			if (likely(!IS_ERR(page)))
				break;

			if (!*s) {
				ret = PTR_ERR(page);
				goto err_sg;
			}

			i915_gem_shrink(dev_priv, 2 * page_count, NULL, *s++);
			cond_resched();

			/* We've tried hard to allocate the memory by reaping
			 * our own buffer, now let the real VM do its job and
			 * go down in flames if truly OOM.
			 *
			 * However, since graphics tend to be disposable,
			 * defer the oom here by reporting the ENOMEM back
			 * to userspace.
			 */
			if (!*s) {
				/* reclaim and warn, but no oom */
				gfp = mapping_gfp_mask(mapping);

				/* Our bo are always dirty and so we require
				 * kswapd to reclaim our pages (direct reclaim
				 * does not effectively begin pageout of our
				 * buffers on its own). However, direct reclaim
				 * only waits for kswapd when under allocation
				 * congestion. So as a result __GFP_RECLAIM is
				 * unreliable and fails to actually reclaim our
				 * dirty pages -- unless you try over and over
				 * again with !__GFP_NORETRY. However, we still
				 * want to fail this allocation rather than
				 * trigger the out-of-memory killer and for
				 * this we want __GFP_RETRY_MAYFAIL.
				 */
				gfp |= __GFP_RETRY_MAYFAIL;
			}
		} while (1);

		if (!i ||
		    sg->length >= max_segment ||
		    page_to_pfn(page) != last_pfn + 1) {
			if (i)
				sg = sg_next(sg);
			st->nents++;
			sg_set_page(sg, page, PAGE_SIZE, 0);
		} else {
			sg->length += PAGE_SIZE;
		}
		last_pfn = page_to_pfn(page);

		/* Check that the i965g/gm workaround works. */
		WARN_ON((gfp & __GFP_DMA32) && (last_pfn >= 0x00100000UL));
	}
	if (sg) /* loop terminated early; short sg table */
		sg_mark_end(sg);

	/* Trim unused sg entries to avoid wasting memory. */
	i915_sg_trim(st);

	ret = i915_gem_gtt_prepare_pages(obj, st);
	if (ret) {
		/* DMA remapping failed? One possible cause is that
		 * it could not reserve enough large entries, asking
		 * for PAGE_SIZE chunks instead may be helpful.
		 */
		if (max_segment > PAGE_SIZE) {
			for_each_sgt_page(page, sgt_iter, st)
				put_page(page);
			sg_free_table(st);

			max_segment = PAGE_SIZE;
			goto rebuild_st;
		} else {
			dev_warn(&dev_priv->drm.pdev->dev,
				 "Failed to DMA remap %lu pages\n",
				 page_count);
			goto err_pages;
		}
	}

	if (i915_gem_object_needs_bit17_swizzle(obj))
		i915_gem_object_do_bit_17_swizzle(obj, st);

	return st;

err_sg:
	sg_mark_end(sg);
err_pages:
	for_each_sgt_page(page, sgt_iter, st)
		put_page(page);
	sg_free_table(st);
	kfree(st);

	/* shmemfs first checks if there is enough memory to allocate the page
	 * and reports ENOSPC should there be insufficient, along with the usual
	 * ENOMEM for a genuine allocation failure.
	 *
	 * We use ENOSPC in our driver to mean that we have run out of aperture
	 * space and so want to translate the error from shmemfs back to our
	 * usual understanding of ENOMEM.
	 */
	if (ret == -ENOSPC)
		ret = -ENOMEM;

	return ERR_PTR(ret);
}

void __i915_gem_object_set_pages(struct drm_i915_gem_object *obj,
				 struct sg_table *pages)
{
	lockdep_assert_held(&obj->mm.lock);

	obj->mm.get_page.sg_pos = pages->sgl;
	obj->mm.get_page.sg_idx = 0;

	obj->mm.pages = pages;

	if (i915_gem_object_is_tiled(obj) &&
	    to_i915(obj->base.dev)->quirks & QUIRK_PIN_SWIZZLED_PAGES) {
		GEM_BUG_ON(obj->mm.quirked);
		__i915_gem_object_pin_pages(obj);
		obj->mm.quirked = true;
	}
}

static int ____i915_gem_object_get_pages(struct drm_i915_gem_object *obj)
{
	struct sg_table *pages;

	if (unlikely(obj->mm.madv != I915_MADV_WILLNEED)) {
		DRM_DEBUG("Attempting to obtain a purgeable object\n");
		return -EFAULT;
	}

	pages = obj->ops->get_pages(obj);
	if (unlikely(IS_ERR(pages)))
		return PTR_ERR(pages);

	__i915_gem_object_set_pages(obj, pages);
	return 0;
}

/* Ensure that the associated pages are gathered from the backing storage
 * and pinned into our object. i915_gem_object_pin_pages() may be called
 * multiple times before they are released by a single call to
 * i915_gem_object_unpin_pages() - once the pages are no longer referenced
 * either as a result of memory pressure (reaping pages under the shrinker)
 * or as the object is itself released.
 */
int __i915_gem_object_get_pages(struct drm_i915_gem_object *obj)
{
	int err;

	err = mutex_lock_interruptible(&obj->mm.lock);
	if (err)
		return err;

	if (unlikely(IS_ERR_OR_NULL(obj->mm.pages))) {
		GEM_BUG_ON(i915_gem_object_has_pinned_pages(obj));

		err = ____i915_gem_object_get_pages(obj);
		if (err)
			goto unlock;

		smp_mb__before_atomic();
	}
	atomic_inc(&obj->mm.pages_pin_count);

unlock:
	mutex_unlock(&obj->mm.lock);
	return err;
}

/* The 'mapping' part of i915_gem_object_pin_map() below */
static void *i915_gem_object_map(const struct drm_i915_gem_object *obj,
				 enum i915_map_type type)
{
	unsigned long n_pages = obj->base.size >> PAGE_SHIFT;
	struct sg_table *sgt = obj->mm.pages;
	struct sgt_iter sgt_iter;
	struct page *page;
	struct page *stack_pages[32];
	struct page **pages = stack_pages;
	unsigned long i = 0;
	pgprot_t pgprot;
	void *addr;

	/* A single page can always be kmapped */
	if (n_pages == 1 && type == I915_MAP_WB)
		return kmap(sg_page(sgt->sgl));

	if (n_pages > ARRAY_SIZE(stack_pages)) {
		/* Too big for stack -- allocate temporary array instead */
		pages = kvmalloc_array(n_pages, sizeof(*pages), GFP_KERNEL);
		if (!pages)
			return NULL;
	}

	for_each_sgt_page(page, sgt_iter, sgt)
		pages[i++] = page;

	/* Check that we have the expected number of pages */
	GEM_BUG_ON(i != n_pages);

	switch (type) {
	default:
		MISSING_CASE(type);
		/* fallthrough to use PAGE_KERNEL anyway */
	case I915_MAP_WB:
		pgprot = PAGE_KERNEL;
		break;
	case I915_MAP_WC:
		pgprot = pgprot_writecombine(PAGE_KERNEL_IO);
		break;
	}
	addr = vmap(pages, n_pages, 0, pgprot);

	if (pages != stack_pages)
		kvfree(pages);

	return addr;
}

/* get, pin, and map the pages of the object into kernel space */
void *i915_gem_object_pin_map(struct drm_i915_gem_object *obj,
			      enum i915_map_type type)
{
	enum i915_map_type has_type;
	bool pinned;
	void *ptr;
	int ret;

	GEM_BUG_ON(!i915_gem_object_has_struct_page(obj));

	ret = mutex_lock_interruptible(&obj->mm.lock);
	if (ret)
		return ERR_PTR(ret);

	pinned = !(type & I915_MAP_OVERRIDE);
	type &= ~I915_MAP_OVERRIDE;

	if (!atomic_inc_not_zero(&obj->mm.pages_pin_count)) {
		if (unlikely(IS_ERR_OR_NULL(obj->mm.pages))) {
			GEM_BUG_ON(i915_gem_object_has_pinned_pages(obj));

			ret = ____i915_gem_object_get_pages(obj);
			if (ret)
				goto err_unlock;

			smp_mb__before_atomic();
		}
		atomic_inc(&obj->mm.pages_pin_count);
		pinned = false;
	}
	GEM_BUG_ON(!obj->mm.pages);

	ptr = page_unpack_bits(obj->mm.mapping, &has_type);
	if (ptr && has_type != type) {
		if (pinned) {
			ret = -EBUSY;
			goto err_unpin;
		}

		if (is_vmalloc_addr(ptr))
			vunmap(ptr);
		else
			kunmap(kmap_to_page(ptr));

		ptr = obj->mm.mapping = NULL;
	}

	if (!ptr) {
		ptr = i915_gem_object_map(obj, type);
		if (!ptr) {
			ret = -ENOMEM;
			goto err_unpin;
		}

		obj->mm.mapping = page_pack_bits(ptr, type);
	}

out_unlock:
	mutex_unlock(&obj->mm.lock);
	return ptr;

err_unpin:
	atomic_dec(&obj->mm.pages_pin_count);
err_unlock:
	ptr = ERR_PTR(ret);
	goto out_unlock;
}

static int
i915_gem_object_pwrite_gtt(struct drm_i915_gem_object *obj,
			   const struct drm_i915_gem_pwrite *arg)
{
	struct address_space *mapping = obj->base.filp->f_mapping;
	char __user *user_data = u64_to_user_ptr(arg->data_ptr);
	u64 remain, offset;
	unsigned int pg;

	/* Before we instantiate/pin the backing store for our use, we
	 * can prepopulate the shmemfs filp efficiently using a write into
	 * the pagecache. We avoid the penalty of instantiating all the
	 * pages, important if the user is just writing to a few and never
	 * uses the object on the GPU, and using a direct write into shmemfs
	 * allows it to avoid the cost of retrieving a page (either swapin
	 * or clearing-before-use) before it is overwritten.
	 */
	if (READ_ONCE(obj->mm.pages))
		return -ENODEV;

	if (obj->mm.madv != I915_MADV_WILLNEED)
		return -EFAULT;

	/* Before the pages are instantiated the object is treated as being
	 * in the CPU domain. The pages will be clflushed as required before
	 * use, and we can freely write into the pages directly. If userspace
	 * races pwrite with any other operation; corruption will ensue -
	 * that is userspace's prerogative!
	 */

	remain = arg->size;
	offset = arg->offset;
	pg = offset_in_page(offset);

	do {
		unsigned int len, unwritten;
		struct page *page;
		void *data, *vaddr;
		int err;

		len = PAGE_SIZE - pg;
		if (len > remain)
			len = remain;

		err = pagecache_write_begin(obj->base.filp, mapping,
					    offset, len, 0,
					    &page, &data);
		if (err < 0)
			return err;

		vaddr = kmap(page);
		unwritten = copy_from_user(vaddr + pg, user_data, len);
		kunmap(page);

		err = pagecache_write_end(obj->base.filp, mapping,
					  offset, len, len - unwritten,
					  page, data);
		if (err < 0)
			return err;

		if (unwritten)
			return -EFAULT;

		remain -= len;
		user_data += len;
		offset += len;
		pg = 0;
	} while (remain);

	return 0;
}

static bool ban_context(const struct i915_gem_context *ctx,
			unsigned int score)
{
	return (i915_gem_context_is_bannable(ctx) &&
		score >= CONTEXT_SCORE_BAN_THRESHOLD);
}

static void i915_gem_context_mark_guilty(struct i915_gem_context *ctx)
{
	unsigned int score;
	bool banned;

	atomic_inc(&ctx->guilty_count);

	score = atomic_add_return(CONTEXT_SCORE_GUILTY, &ctx->ban_score);
	banned = ban_context(ctx, score);
	DRM_DEBUG_DRIVER("context %s marked guilty (score %d) banned? %s\n",
			 ctx->name, score, yesno(banned));
	if (!banned)
		return;

	i915_gem_context_set_banned(ctx);
	if (!IS_ERR_OR_NULL(ctx->file_priv)) {
		atomic_inc(&ctx->file_priv->context_bans);
		DRM_DEBUG_DRIVER("client %s has had %d context banned\n",
				 ctx->name, atomic_read(&ctx->file_priv->context_bans));
	}
}

static void i915_gem_context_mark_innocent(struct i915_gem_context *ctx)
{
	atomic_inc(&ctx->active_count);
}

struct drm_i915_gem_request *
i915_gem_find_active_request(struct intel_engine_cs *engine)
{
	struct drm_i915_gem_request *request, *active = NULL;
	unsigned long flags;

	/* We are called by the error capture and reset at a random
	 * point in time. In particular, note that neither is crucially
	 * ordered with an interrupt. After a hang, the GPU is dead and we
	 * assume that no more writes can happen (we waited long enough for
	 * all writes that were in transaction to be flushed) - adding an
	 * extra delay for a recent interrupt is pointless. Hence, we do
	 * not need an engine->irq_seqno_barrier() before the seqno reads.
	 */
	spin_lock_irqsave(&engine->timeline->lock, flags);
	list_for_each_entry(request, &engine->timeline->requests, link) {
		if (__i915_gem_request_completed(request,
						 request->global_seqno))
			continue;

		GEM_BUG_ON(request->engine != engine);
		GEM_BUG_ON(test_bit(DMA_FENCE_FLAG_SIGNALED_BIT,
				    &request->fence.flags));

		active = request;
		break;
	}
	spin_unlock_irqrestore(&engine->timeline->lock, flags);

	return active;
}

static bool engine_stalled(struct intel_engine_cs *engine)
{
	if (!engine->hangcheck.stalled)
		return false;

	/* Check for possible seqno movement after hang declaration */
	if (engine->hangcheck.seqno != intel_engine_get_seqno(engine)) {
		DRM_DEBUG_DRIVER("%s pardoned\n", engine->name);
		return false;
	}

	return true;
}

/*
 * Ensure irq handler finishes, and not run again.
 * Also return the active request so that we only search for it once.
 */
struct drm_i915_gem_request *
i915_gem_reset_prepare_engine(struct intel_engine_cs *engine)
{
	struct drm_i915_gem_request *request = NULL;

	/* Prevent the signaler thread from updating the request
	 * state (by calling dma_fence_signal) as we are processing
	 * the reset. The write from the GPU of the seqno is
	 * asynchronous and the signaler thread may see a different
	 * value to us and declare the request complete, even though
	 * the reset routine have picked that request as the active
	 * (incomplete) request. This conflict is not handled
	 * gracefully!
	 */
	kthread_park(engine->breadcrumbs.signaler);

	/* Prevent request submission to the hardware until we have
	 * completed the reset in i915_gem_reset_finish(). If a request
	 * is completed by one engine, it may then queue a request
	 * to a second via its engine->irq_tasklet *just* as we are
	 * calling engine->init_hw() and also writing the ELSP.
	 * Turning off the engine->irq_tasklet until the reset is over
	 * prevents the race.
	 */
	tasklet_kill(&engine->execlists.irq_tasklet);
	tasklet_disable(&engine->execlists.irq_tasklet);

	if (engine->irq_seqno_barrier)
		engine->irq_seqno_barrier(engine);

	request = i915_gem_find_active_request(engine);
	if (request && request->fence.error == -EIO)
		request = ERR_PTR(-EIO); /* Previous reset failed! */

	return request;
}

int i915_gem_reset_prepare(struct drm_i915_private *dev_priv)
{
	struct intel_engine_cs *engine;
	struct drm_i915_gem_request *request;
	enum intel_engine_id id;
	int err = 0;

	for_each_engine(engine, dev_priv, id) {
		request = i915_gem_reset_prepare_engine(engine);
		if (IS_ERR(request)) {
			err = PTR_ERR(request);
			continue;
		}

		engine->hangcheck.active_request = request;
	}

	i915_gem_revoke_fences(dev_priv);

	return err;
}

static void skip_request(struct drm_i915_gem_request *request)
{
	void *vaddr = request->ring->vaddr;
	u32 head;

	/* As this request likely depends on state from the lost
	 * context, clear out all the user operations leaving the
	 * breadcrumb at the end (so we get the fence notifications).
	 */
	head = request->head;
	if (request->postfix < head) {
		memset(vaddr + head, 0, request->ring->size - head);
		head = 0;
	}
	memset(vaddr + head, 0, request->postfix - head);

	dma_fence_set_error(&request->fence, -EIO);
}

static void engine_skip_context(struct drm_i915_gem_request *request)
{
	struct intel_engine_cs *engine = request->engine;
	struct i915_gem_context *hung_ctx = request->ctx;
	struct intel_timeline *timeline;
	unsigned long flags;

	timeline = i915_gem_context_lookup_timeline(hung_ctx, engine);

	spin_lock_irqsave(&engine->timeline->lock, flags);
	spin_lock(&timeline->lock);

	list_for_each_entry_continue(request, &engine->timeline->requests, link)
		if (request->ctx == hung_ctx)
			skip_request(request);

	list_for_each_entry(request, &timeline->requests, link)
		skip_request(request);

	spin_unlock(&timeline->lock);
	spin_unlock_irqrestore(&engine->timeline->lock, flags);
}

/* Returns the request if it was guilty of the hang */
static struct drm_i915_gem_request *
i915_gem_reset_request(struct intel_engine_cs *engine,
		       struct drm_i915_gem_request *request)
{
	/* The guilty request will get skipped on a hung engine.
	 *
	 * Users of client default contexts do not rely on logical
	 * state preserved between batches so it is safe to execute
	 * queued requests following the hang. Non default contexts
	 * rely on preserved state, so skipping a batch loses the
	 * evolution of the state and it needs to be considered corrupted.
	 * Executing more queued batches on top of corrupted state is
	 * risky. But we take the risk by trying to advance through
	 * the queued requests in order to make the client behaviour
	 * more predictable around resets, by not throwing away random
	 * amount of batches it has prepared for execution. Sophisticated
	 * clients can use gem_reset_stats_ioctl and dma fence status
	 * (exported via sync_file info ioctl on explicit fences) to observe
	 * when it loses the context state and should rebuild accordingly.
	 *
	 * The context ban, and ultimately the client ban, mechanism are safety
	 * valves if client submission ends up resulting in nothing more than
	 * subsequent hangs.
	 */

	if (engine_stalled(engine)) {
		i915_gem_context_mark_guilty(request->ctx);
		skip_request(request);

		/* If this context is now banned, skip all pending requests. */
		if (i915_gem_context_is_banned(request->ctx))
			engine_skip_context(request);
	} else {
		/*
		 * Since this is not the hung engine, it may have advanced
		 * since the hang declaration. Double check by refinding
		 * the active request at the time of the reset.
		 */
		request = i915_gem_find_active_request(engine);
		if (request) {
			i915_gem_context_mark_innocent(request->ctx);
			dma_fence_set_error(&request->fence, -EAGAIN);

			/* Rewind the engine to replay the incomplete rq */
			spin_lock_irq(&engine->timeline->lock);
			request = list_prev_entry(request, link);
			if (&request->link == &engine->timeline->requests)
				request = NULL;
			spin_unlock_irq(&engine->timeline->lock);
		}
	}

	return request;
}

void i915_gem_reset_engine(struct intel_engine_cs *engine,
			   struct drm_i915_gem_request *request)
{
	engine->irq_posted = 0;

	if (request)
		request = i915_gem_reset_request(engine, request);

	if (request) {
		DRM_DEBUG_DRIVER("resetting %s to restart from tail of request 0x%x\n",
				 engine->name, request->global_seqno);
	}

	/* Setup the CS to resume from the breadcrumb of the hung request */
	engine->reset_hw(engine, request);
}

void i915_gem_reset(struct drm_i915_private *dev_priv)
{
	struct intel_engine_cs *engine;
	enum intel_engine_id id;

	lockdep_assert_held(&dev_priv->drm.struct_mutex);

	i915_gem_retire_requests(dev_priv);

	for_each_engine(engine, dev_priv, id) {
		struct i915_gem_context *ctx;

		i915_gem_reset_engine(engine, engine->hangcheck.active_request);
		ctx = fetch_and_zero(&engine->last_retired_context);
		if (ctx)
			engine->context_unpin(engine, ctx);
	}

	i915_gem_restore_fences(dev_priv);

	if (dev_priv->gt.awake) {
		intel_sanitize_gt_powersave(dev_priv);
		intel_enable_gt_powersave(dev_priv);
		if (INTEL_GEN(dev_priv) >= 6)
			gen6_rps_busy(dev_priv);
	}
}

void i915_gem_reset_finish_engine(struct intel_engine_cs *engine)
{
	tasklet_enable(&engine->execlists.irq_tasklet);
	kthread_unpark(engine->breadcrumbs.signaler);
}

void i915_gem_reset_finish(struct drm_i915_private *dev_priv)
{
	struct intel_engine_cs *engine;
	enum intel_engine_id id;

	lockdep_assert_held(&dev_priv->drm.struct_mutex);

	for_each_engine(engine, dev_priv, id) {
		engine->hangcheck.active_request = NULL;
		i915_gem_reset_finish_engine(engine);
	}
}

static void nop_submit_request(struct drm_i915_gem_request *request)
{
	unsigned long flags;

	GEM_BUG_ON(!i915_terminally_wedged(&request->i915->gpu_error));
	dma_fence_set_error(&request->fence, -EIO);

	spin_lock_irqsave(&request->engine->timeline->lock, flags);
	__i915_gem_request_submit(request);
	intel_engine_init_global_seqno(request->engine, request->global_seqno);
	spin_unlock_irqrestore(&request->engine->timeline->lock, flags);
}

static void engine_set_wedged(struct intel_engine_cs *engine)
{
	/* We need to be sure that no thread is running the old callback as
	 * we install the nop handler (otherwise we would submit a request
	 * to hardware that will never complete). In order to prevent this
	 * race, we wait until the machine is idle before making the swap
	 * (using stop_machine()).
	 */
	engine->submit_request = nop_submit_request;

	/* Mark all executing requests as skipped */
	engine->cancel_requests(engine);

	/* Mark all pending requests as complete so that any concurrent
	 * (lockless) lookup doesn't try and wait upon the request as we
	 * reset it.
	 */
	intel_engine_init_global_seqno(engine,
				       intel_engine_last_submit(engine));
}

static int __i915_gem_set_wedged_BKL(void *data)
{
	struct drm_i915_private *i915 = data;
	struct intel_engine_cs *engine;
	enum intel_engine_id id;

	for_each_engine(engine, i915, id)
		engine_set_wedged(engine);

	set_bit(I915_WEDGED, &i915->gpu_error.flags);
	wake_up_all(&i915->gpu_error.reset_queue);

	return 0;
}

void i915_gem_set_wedged(struct drm_i915_private *dev_priv)
{
	stop_machine(__i915_gem_set_wedged_BKL, dev_priv, NULL);
}

bool i915_gem_unset_wedged(struct drm_i915_private *i915)
{
	struct i915_gem_timeline *tl;
	int i;

	lockdep_assert_held(&i915->drm.struct_mutex);
	if (!test_bit(I915_WEDGED, &i915->gpu_error.flags))
		return true;

	/* Before unwedging, make sure that all pending operations
	 * are flushed and errored out - we may have requests waiting upon
	 * third party fences. We marked all inflight requests as EIO, and
	 * every execbuf since returned EIO, for consistency we want all
	 * the currently pending requests to also be marked as EIO, which
	 * is done inside our nop_submit_request - and so we must wait.
	 *
	 * No more can be submitted until we reset the wedged bit.
	 */
	list_for_each_entry(tl, &i915->gt.timelines, link) {
		for (i = 0; i < ARRAY_SIZE(tl->engine); i++) {
			struct drm_i915_gem_request *rq;

			rq = i915_gem_active_peek(&tl->engine[i].last_request,
						  &i915->drm.struct_mutex);
			if (!rq)
				continue;

			/* We can't use our normal waiter as we want to
			 * avoid recursively trying to handle the current
			 * reset. The basic dma_fence_default_wait() installs
			 * a callback for dma_fence_signal(), which is
			 * triggered by our nop handler (indirectly, the
			 * callback enables the signaler thread which is
			 * woken by the nop_submit_request() advancing the seqno
			 * and when the seqno passes the fence, the signaler
			 * then signals the fence waking us up).
			 */
			if (dma_fence_default_wait(&rq->fence, true,
						   MAX_SCHEDULE_TIMEOUT) < 0)
				return false;
		}
	}

	/* Undo nop_submit_request. We prevent all new i915 requests from
	 * being queued (by disallowing execbuf whilst wedged) so having
	 * waited for all active requests above, we know the system is idle
	 * and do not have to worry about a thread being inside
	 * engine->submit_request() as we swap over. So unlike installing
	 * the nop_submit_request on reset, we can do this from normal
	 * context and do not require stop_machine().
	 */
	intel_engines_reset_default_submission(i915);
	i915_gem_contexts_lost(i915);

	smp_mb__before_atomic(); /* complete takeover before enabling execbuf */
	clear_bit(I915_WEDGED, &i915->gpu_error.flags);

	return true;
}

static void
i915_gem_retire_work_handler(struct work_struct *work)
{
	struct drm_i915_private *dev_priv =
		container_of(work, typeof(*dev_priv), gt.retire_work.work);
	struct drm_device *dev = &dev_priv->drm;

	/* Come back later if the device is busy... */
	if (mutex_trylock(&dev->struct_mutex)) {
		i915_gem_retire_requests(dev_priv);
		mutex_unlock(&dev->struct_mutex);
	}

	/* Keep the retire handler running until we are finally idle.
	 * We do not need to do this test under locking as in the worst-case
	 * we queue the retire worker once too often.
	 */
	if (READ_ONCE(dev_priv->gt.awake)) {
		i915_queue_hangcheck(dev_priv);
		queue_delayed_work(dev_priv->wq,
				   &dev_priv->gt.retire_work,
				   round_jiffies_up_relative(HZ));
	}
}

static void
i915_gem_idle_work_handler(struct work_struct *work)
{
	struct drm_i915_private *dev_priv =
		container_of(work, typeof(*dev_priv), gt.idle_work.work);
	struct drm_device *dev = &dev_priv->drm;
	bool rearm_hangcheck;

	if (!READ_ONCE(dev_priv->gt.awake))
		return;

	/*
	 * Wait for last execlists context complete, but bail out in case a
	 * new request is submitted.
	 */
	wait_for(intel_engines_are_idle(dev_priv), 10);
	if (READ_ONCE(dev_priv->gt.active_requests))
		return;

	rearm_hangcheck =
		cancel_delayed_work_sync(&dev_priv->gpu_error.hangcheck_work);

	if (!mutex_trylock(&dev->struct_mutex)) {
		/* Currently busy, come back later */
		mod_delayed_work(dev_priv->wq,
				 &dev_priv->gt.idle_work,
				 msecs_to_jiffies(50));
		goto out_rearm;
	}

	/*
	 * New request retired after this work handler started, extend active
	 * period until next instance of the work.
	 */
	if (work_pending(work))
		goto out_unlock;

	if (dev_priv->gt.active_requests)
		goto out_unlock;

	if (wait_for(intel_engines_are_idle(dev_priv), 10))
		DRM_ERROR("Timeout waiting for engines to idle\n");

	intel_engines_park(dev_priv);
	i915_gem_timelines_mark_idle(dev_priv);

	GEM_BUG_ON(!dev_priv->gt.awake);
	dev_priv->gt.awake = false;
	rearm_hangcheck = false;

	if (INTEL_GEN(dev_priv) >= 6)
		gen6_rps_idle(dev_priv);
	intel_runtime_pm_put(dev_priv);
out_unlock:
	mutex_unlock(&dev->struct_mutex);

out_rearm:
	if (rearm_hangcheck) {
		GEM_BUG_ON(!dev_priv->gt.awake);
		i915_queue_hangcheck(dev_priv);
	}
}

void i915_gem_close_object(struct drm_gem_object *gem, struct drm_file *file)
{
	struct drm_i915_private *i915 = to_i915(gem->dev);
	struct drm_i915_gem_object *obj = to_intel_bo(gem);
	struct drm_i915_file_private *fpriv = file->driver_priv;
	struct i915_lut_handle *lut, *ln;

	mutex_lock(&i915->drm.struct_mutex);

	list_for_each_entry_safe(lut, ln, &obj->lut_list, obj_link) {
		struct i915_gem_context *ctx = lut->ctx;
		struct i915_vma *vma;

		GEM_BUG_ON(ctx->file_priv == ERR_PTR(-EBADF));
		if (ctx->file_priv != fpriv)
			continue;

		vma = radix_tree_delete(&ctx->handles_vma, lut->handle);

		GEM_BUG_ON(vma->obj != obj);

		/* We allow the process to have multiple handles to the same
		 * vma, in the same fd namespace, by virtue of flink/open.
		 */
		GEM_BUG_ON(!vma->open_count);
		if (!--vma->open_count && !i915_vma_is_ggtt(vma))
			i915_vma_close(vma);

		list_del(&lut->obj_link);
		list_del(&lut->ctx_link);

		kmem_cache_free(i915->luts, lut);
		__i915_gem_object_release_unless_active(obj);
	}

	mutex_unlock(&i915->drm.struct_mutex);
}

static unsigned long to_wait_timeout(s64 timeout_ns)
{
	if (timeout_ns < 0)
		return MAX_SCHEDULE_TIMEOUT;

	if (timeout_ns == 0)
		return 0;

	return nsecs_to_jiffies_timeout(timeout_ns);
}

/**
 * i915_gem_wait_ioctl - implements DRM_IOCTL_I915_GEM_WAIT
 * @dev: drm device pointer
 * @data: ioctl data blob
 * @file: drm file pointer
 *
 * Returns 0 if successful, else an error is returned with the remaining time in
 * the timeout parameter.
 *  -ETIME: object is still busy after timeout
 *  -ERESTARTSYS: signal interrupted the wait
 *  -ENONENT: object doesn't exist
 * Also possible, but rare:
 *  -EAGAIN: incomplete, restart syscall
 *  -ENOMEM: damn
 *  -ENODEV: Internal IRQ fail
 *  -E?: The add request failed
 *
 * The wait ioctl with a timeout of 0 reimplements the busy ioctl. With any
 * non-zero timeout parameter the wait ioctl will wait for the given number of
 * nanoseconds on an object becoming unbusy. Since the wait itself does so
 * without holding struct_mutex the object may become re-busied before this
 * function completes. A similar but shorter * race condition exists in the busy
 * ioctl
 */
int
i915_gem_wait_ioctl(struct drm_device *dev, void *data, struct drm_file *file)
{
	struct drm_i915_gem_wait *args = data;
	struct drm_i915_gem_object *obj;
	ktime_t start;
	long ret;

	if (args->flags != 0)
		return -EINVAL;

	obj = i915_gem_object_lookup(file, args->bo_handle);
	if (!obj)
		return -ENOENT;

	start = ktime_get();

	ret = i915_gem_object_wait(obj,
				   I915_WAIT_INTERRUPTIBLE | I915_WAIT_ALL,
				   to_wait_timeout(args->timeout_ns),
				   to_rps_client(file));

	if (args->timeout_ns > 0) {
		args->timeout_ns -= ktime_to_ns(ktime_sub(ktime_get(), start));
		if (args->timeout_ns < 0)
			args->timeout_ns = 0;

		/*
		 * Apparently ktime isn't accurate enough and occasionally has a
		 * bit of mismatch in the jiffies<->nsecs<->ktime loop. So patch
		 * things up to make the test happy. We allow up to 1 jiffy.
		 *
		 * This is a regression from the timespec->ktime conversion.
		 */
		if (ret == -ETIME && !nsecs_to_jiffies(args->timeout_ns))
			args->timeout_ns = 0;

		/* Asked to wait beyond the jiffie/scheduler precision? */
		if (ret == -ETIME && args->timeout_ns)
			ret = -EAGAIN;
	}

	i915_gem_object_put(obj);
	return ret;
}

static int wait_for_timeline(struct i915_gem_timeline *tl, unsigned int flags)
{
	int ret, i;

	for (i = 0; i < ARRAY_SIZE(tl->engine); i++) {
		ret = i915_gem_active_wait(&tl->engine[i].last_request, flags);
		if (ret)
			return ret;
	}

	return 0;
}

static int wait_for_engines(struct drm_i915_private *i915)
{
	if (wait_for(intel_engines_are_idle(i915), 50)) {
		DRM_ERROR("Failed to idle engines, declaring wedged!\n");
		i915_gem_set_wedged(i915);
		return -EIO;
	}

	return 0;
}

int i915_gem_wait_for_idle(struct drm_i915_private *i915, unsigned int flags)
{
	int ret;

	/* If the device is asleep, we have no requests outstanding */
	if (!READ_ONCE(i915->gt.awake))
		return 0;

	if (flags & I915_WAIT_LOCKED) {
		struct i915_gem_timeline *tl;

		lockdep_assert_held(&i915->drm.struct_mutex);

		list_for_each_entry(tl, &i915->gt.timelines, link) {
			ret = wait_for_timeline(tl, flags);
			if (ret)
				return ret;
		}

		i915_gem_retire_requests(i915);
		GEM_BUG_ON(i915->gt.active_requests);

		ret = wait_for_engines(i915);
	} else {
		ret = wait_for_timeline(&i915->gt.global_timeline, flags);
	}

	return ret;
}

static void __i915_gem_object_flush_for_display(struct drm_i915_gem_object *obj)
{
	/*
	 * We manually flush the CPU domain so that we can override and
	 * force the flush for the display, and perform it asyncrhonously.
	 */
	flush_write_domain(obj, ~I915_GEM_DOMAIN_CPU);
	if (obj->cache_dirty)
		i915_gem_clflush_object(obj, I915_CLFLUSH_FORCE);
	obj->base.write_domain = 0;
}

void i915_gem_object_flush_if_display(struct drm_i915_gem_object *obj)
{
	if (!READ_ONCE(obj->pin_display))
		return;

	mutex_lock(&obj->base.dev->struct_mutex);
	__i915_gem_object_flush_for_display(obj);
	mutex_unlock(&obj->base.dev->struct_mutex);
}

/**
 * Moves a single object to the WC read, and possibly write domain.
 * @obj: object to act on
 * @write: ask for write access or read only
 *
 * This function returns when the move is complete, including waiting on
 * flushes to occur.
 */
int
i915_gem_object_set_to_wc_domain(struct drm_i915_gem_object *obj, bool write)
{
	int ret;

	lockdep_assert_held(&obj->base.dev->struct_mutex);

	ret = i915_gem_object_wait(obj,
				   I915_WAIT_INTERRUPTIBLE |
				   I915_WAIT_LOCKED |
				   (write ? I915_WAIT_ALL : 0),
				   MAX_SCHEDULE_TIMEOUT,
				   NULL);
	if (ret)
		return ret;

	if (obj->base.write_domain == I915_GEM_DOMAIN_WC)
		return 0;

	/* Flush and acquire obj->pages so that we are coherent through
	 * direct access in memory with previous cached writes through
	 * shmemfs and that our cache domain tracking remains valid.
	 * For example, if the obj->filp was moved to swap without us
	 * being notified and releasing the pages, we would mistakenly
	 * continue to assume that the obj remained out of the CPU cached
	 * domain.
	 */
	ret = i915_gem_object_pin_pages(obj);
	if (ret)
		return ret;

	flush_write_domain(obj, ~I915_GEM_DOMAIN_WC);

	/* Serialise direct access to this object with the barriers for
	 * coherent writes from the GPU, by effectively invalidating the
	 * WC domain upon first access.
	 */
	if ((obj->base.read_domains & I915_GEM_DOMAIN_WC) == 0)
		mb();

	/* It should now be out of any other write domains, and we can update
	 * the domain values for our changes.
	 */
	GEM_BUG_ON((obj->base.write_domain & ~I915_GEM_DOMAIN_WC) != 0);
	obj->base.read_domains |= I915_GEM_DOMAIN_WC;
	if (write) {
		obj->base.read_domains = I915_GEM_DOMAIN_WC;
		obj->base.write_domain = I915_GEM_DOMAIN_WC;
		obj->mm.dirty = true;
	}

	i915_gem_object_unpin_pages(obj);
	return 0;
}

/**
 * Moves a single object to the GTT read, and possibly write domain.
 * @obj: object to act on
 * @write: ask for write access or read only
 *
 * This function returns when the move is complete, including waiting on
 * flushes to occur.
 */
int
i915_gem_object_set_to_gtt_domain(struct drm_i915_gem_object *obj, bool write)
{
	int ret;

	lockdep_assert_held(&obj->base.dev->struct_mutex);

	ret = i915_gem_object_wait(obj,
				   I915_WAIT_INTERRUPTIBLE |
				   I915_WAIT_LOCKED |
				   (write ? I915_WAIT_ALL : 0),
				   MAX_SCHEDULE_TIMEOUT,
				   NULL);
	if (ret)
		return ret;

	if (obj->base.write_domain == I915_GEM_DOMAIN_GTT)
		return 0;

	/* Flush and acquire obj->pages so that we are coherent through
	 * direct access in memory with previous cached writes through
	 * shmemfs and that our cache domain tracking remains valid.
	 * For example, if the obj->filp was moved to swap without us
	 * being notified and releasing the pages, we would mistakenly
	 * continue to assume that the obj remained out of the CPU cached
	 * domain.
	 */
	ret = i915_gem_object_pin_pages(obj);
	if (ret)
		return ret;

	flush_write_domain(obj, ~I915_GEM_DOMAIN_GTT);

	/* Serialise direct access to this object with the barriers for
	 * coherent writes from the GPU, by effectively invalidating the
	 * GTT domain upon first access.
	 */
	if ((obj->base.read_domains & I915_GEM_DOMAIN_GTT) == 0)
		mb();

	/* It should now be out of any other write domains, and we can update
	 * the domain values for our changes.
	 */
	GEM_BUG_ON((obj->base.write_domain & ~I915_GEM_DOMAIN_GTT) != 0);
	obj->base.read_domains |= I915_GEM_DOMAIN_GTT;
	if (write) {
		obj->base.read_domains = I915_GEM_DOMAIN_GTT;
		obj->base.write_domain = I915_GEM_DOMAIN_GTT;
		obj->mm.dirty = true;
	}

	i915_gem_object_unpin_pages(obj);
	return 0;
}

/**
 * Changes the cache-level of an object across all VMA.
 * @obj: object to act on
 * @cache_level: new cache level to set for the object
 *
 * After this function returns, the object will be in the new cache-level
 * across all GTT and the contents of the backing storage will be coherent,
 * with respect to the new cache-level. In order to keep the backing storage
 * coherent for all users, we only allow a single cache level to be set
 * globally on the object and prevent it from being changed whilst the
 * hardware is reading from the object. That is if the object is currently
 * on the scanout it will be set to uncached (or equivalent display
 * cache coherency) and all non-MOCS GPU access will also be uncached so
 * that all direct access to the scanout remains coherent.
 */
int i915_gem_object_set_cache_level(struct drm_i915_gem_object *obj,
				    enum i915_cache_level cache_level)
{
	struct i915_vma *vma;
	int ret;

	lockdep_assert_held(&obj->base.dev->struct_mutex);

	if (obj->cache_level == cache_level)
		return 0;

	/* Inspect the list of currently bound VMA and unbind any that would
	 * be invalid given the new cache-level. This is principally to
	 * catch the issue of the CS prefetch crossing page boundaries and
	 * reading an invalid PTE on older architectures.
	 */
restart:
	list_for_each_entry(vma, &obj->vma_list, obj_link) {
		if (!drm_mm_node_allocated(&vma->node))
			continue;

		if (i915_vma_is_pinned(vma)) {
			DRM_DEBUG("can not change the cache level of pinned objects\n");
			return -EBUSY;
		}

		if (!i915_vma_is_closed(vma) &&
		    i915_gem_valid_gtt_space(vma, cache_level))
			continue;

		ret = i915_vma_unbind(vma);
		if (ret)
			return ret;

		/* As unbinding may affect other elements in the
		 * obj->vma_list (due to side-effects from retiring
		 * an active vma), play safe and restart the iterator.
		 */
		goto restart;
	}

	/* We can reuse the existing drm_mm nodes but need to change the
	 * cache-level on the PTE. We could simply unbind them all and
	 * rebind with the correct cache-level on next use. However since
	 * we already have a valid slot, dma mapping, pages etc, we may as
	 * rewrite the PTE in the belief that doing so tramples upon less
	 * state and so involves less work.
	 */
	if (obj->bind_count) {
		/* Before we change the PTE, the GPU must not be accessing it.
		 * If we wait upon the object, we know that all the bound
		 * VMA are no longer active.
		 */
		ret = i915_gem_object_wait(obj,
					   I915_WAIT_INTERRUPTIBLE |
					   I915_WAIT_LOCKED |
					   I915_WAIT_ALL,
					   MAX_SCHEDULE_TIMEOUT,
					   NULL);
		if (ret)
			return ret;

		if (!HAS_LLC(to_i915(obj->base.dev)) &&
		    cache_level != I915_CACHE_NONE) {
			/* Access to snoopable pages through the GTT is
			 * incoherent and on some machines causes a hard
			 * lockup. Relinquish the CPU mmaping to force
			 * userspace to refault in the pages and we can
			 * then double check if the GTT mapping is still
			 * valid for that pointer access.
			 */
			i915_gem_release_mmap(obj);

			/* As we no longer need a fence for GTT access,
			 * we can relinquish it now (and so prevent having
			 * to steal a fence from someone else on the next
			 * fence request). Note GPU activity would have
			 * dropped the fence as all snoopable access is
			 * supposed to be linear.
			 */
			list_for_each_entry(vma, &obj->vma_list, obj_link) {
				ret = i915_vma_put_fence(vma);
				if (ret)
					return ret;
			}
		} else {
			/* We either have incoherent backing store and
			 * so no GTT access or the architecture is fully
			 * coherent. In such cases, existing GTT mmaps
			 * ignore the cache bit in the PTE and we can
			 * rewrite it without confusing the GPU or having
			 * to force userspace to fault back in its mmaps.
			 */
		}

		list_for_each_entry(vma, &obj->vma_list, obj_link) {
			if (!drm_mm_node_allocated(&vma->node))
				continue;

			ret = i915_vma_bind(vma, cache_level, PIN_UPDATE);
			if (ret)
				return ret;
		}
	}

	list_for_each_entry(vma, &obj->vma_list, obj_link)
		vma->node.color = cache_level;
	i915_gem_object_set_cache_coherency(obj, cache_level);
	obj->cache_dirty = true; /* Always invalidate stale cachelines */

	return 0;
}

int i915_gem_get_caching_ioctl(struct drm_device *dev, void *data,
			       struct drm_file *file)
{
	struct drm_i915_gem_caching *args = data;
	struct drm_i915_gem_object *obj;
	int err = 0;

	rcu_read_lock();
	obj = i915_gem_object_lookup_rcu(file, args->handle);
	if (!obj) {
		err = -ENOENT;
		goto out;
	}

	switch (obj->cache_level) {
	case I915_CACHE_LLC:
	case I915_CACHE_L3_LLC:
		args->caching = I915_CACHING_CACHED;
		break;

	case I915_CACHE_WT:
		args->caching = I915_CACHING_DISPLAY;
		break;

	default:
		args->caching = I915_CACHING_NONE;
		break;
	}
out:
	rcu_read_unlock();
	return err;
}

int i915_gem_set_caching_ioctl(struct drm_device *dev, void *data,
			       struct drm_file *file)
{
	struct drm_i915_private *i915 = to_i915(dev);
	struct drm_i915_gem_caching *args = data;
	struct drm_i915_gem_object *obj;
	enum i915_cache_level level;
	int ret = 0;

	switch (args->caching) {
	case I915_CACHING_NONE:
		level = I915_CACHE_NONE;
		break;
	case I915_CACHING_CACHED:
		/*
		 * Due to a HW issue on BXT A stepping, GPU stores via a
		 * snooped mapping may leave stale data in a corresponding CPU
		 * cacheline, whereas normally such cachelines would get
		 * invalidated.
		 */
		if (!HAS_LLC(i915) && !HAS_SNOOP(i915))
			return -ENODEV;

		level = I915_CACHE_LLC;
		break;
	case I915_CACHING_DISPLAY:
		level = HAS_WT(i915) ? I915_CACHE_WT : I915_CACHE_NONE;
		break;
	default:
		return -EINVAL;
	}

	obj = i915_gem_object_lookup(file, args->handle);
	if (!obj)
		return -ENOENT;

	if (obj->cache_level == level)
		goto out;

	ret = i915_gem_object_wait(obj,
				   I915_WAIT_INTERRUPTIBLE,
				   MAX_SCHEDULE_TIMEOUT,
				   to_rps_client(file));
	if (ret)
		goto out;

	ret = i915_mutex_lock_interruptible(dev);
	if (ret)
		goto out;

	ret = i915_gem_object_set_cache_level(obj, level);
	mutex_unlock(&dev->struct_mutex);

out:
	i915_gem_object_put(obj);
	return ret;
}

/*
 * Prepare buffer for display plane (scanout, cursors, etc).
 * Can be called from an uninterruptible phase (modesetting) and allows
 * any flushes to be pipelined (for pageflips).
 */
struct i915_vma *
i915_gem_object_pin_to_display_plane(struct drm_i915_gem_object *obj,
				     u32 alignment,
				     const struct i915_ggtt_view *view)
{
	struct i915_vma *vma;
	int ret;

	lockdep_assert_held(&obj->base.dev->struct_mutex);

	/* Mark the pin_display early so that we account for the
	 * display coherency whilst setting up the cache domains.
	 */
	obj->pin_display++;

	/* The display engine is not coherent with the LLC cache on gen6.  As
	 * a result, we make sure that the pinning that is about to occur is
	 * done with uncached PTEs. This is lowest common denominator for all
	 * chipsets.
	 *
	 * However for gen6+, we could do better by using the GFDT bit instead
	 * of uncaching, which would allow us to flush all the LLC-cached data
	 * with that bit in the PTE to main memory with just one PIPE_CONTROL.
	 */
	ret = i915_gem_object_set_cache_level(obj,
					      HAS_WT(to_i915(obj->base.dev)) ?
					      I915_CACHE_WT : I915_CACHE_NONE);
	if (ret) {
		vma = ERR_PTR(ret);
		goto err_unpin_display;
	}

	/* As the user may map the buffer once pinned in the display plane
	 * (e.g. libkms for the bootup splash), we have to ensure that we
	 * always use map_and_fenceable for all scanout buffers. However,
	 * it may simply be too big to fit into mappable, in which case
	 * put it anyway and hope that userspace can cope (but always first
	 * try to preserve the existing ABI).
	 */
	vma = ERR_PTR(-ENOSPC);
	if (!view || view->type == I915_GGTT_VIEW_NORMAL)
		vma = i915_gem_object_ggtt_pin(obj, view, 0, alignment,
					       PIN_MAPPABLE | PIN_NONBLOCK);
	if (IS_ERR(vma)) {
		struct drm_i915_private *i915 = to_i915(obj->base.dev);
		unsigned int flags;

		/* Valleyview is definitely limited to scanning out the first
		 * 512MiB. Lets presume this behaviour was inherited from the
		 * g4x display engine and that all earlier gen are similarly
		 * limited. Testing suggests that it is a little more
		 * complicated than this. For example, Cherryview appears quite
		 * happy to scanout from anywhere within its global aperture.
		 */
		flags = 0;
		if (HAS_GMCH_DISPLAY(i915))
			flags = PIN_MAPPABLE;
		vma = i915_gem_object_ggtt_pin(obj, view, 0, alignment, flags);
	}
	if (IS_ERR(vma))
		goto err_unpin_display;

	vma->display_alignment = max_t(u64, vma->display_alignment, alignment);

	/* Treat this as an end-of-frame, like intel_user_framebuffer_dirty() */
	__i915_gem_object_flush_for_display(obj);
	intel_fb_obj_flush(obj, ORIGIN_DIRTYFB);

	/* It should now be out of any other write domains, and we can update
	 * the domain values for our changes.
	 */
	obj->base.read_domains |= I915_GEM_DOMAIN_GTT;

	return vma;

err_unpin_display:
	obj->pin_display--;
	return vma;
}

void
i915_gem_object_unpin_from_display_plane(struct i915_vma *vma)
{
	lockdep_assert_held(&vma->vm->i915->drm.struct_mutex);

	if (WARN_ON(vma->obj->pin_display == 0))
		return;

	if (--vma->obj->pin_display == 0)
		vma->display_alignment = I915_GTT_MIN_ALIGNMENT;

	/* Bump the LRU to try and avoid premature eviction whilst flipping  */
	i915_gem_object_bump_inactive_ggtt(vma->obj);

	i915_vma_unpin(vma);
}

/**
 * Moves a single object to the CPU read, and possibly write domain.
 * @obj: object to act on
 * @write: requesting write or read-only access
 *
 * This function returns when the move is complete, including waiting on
 * flushes to occur.
 */
int
i915_gem_object_set_to_cpu_domain(struct drm_i915_gem_object *obj, bool write)
{
	int ret;

	lockdep_assert_held(&obj->base.dev->struct_mutex);

	ret = i915_gem_object_wait(obj,
				   I915_WAIT_INTERRUPTIBLE |
				   I915_WAIT_LOCKED |
				   (write ? I915_WAIT_ALL : 0),
				   MAX_SCHEDULE_TIMEOUT,
				   NULL);
	if (ret)
		return ret;

	flush_write_domain(obj, ~I915_GEM_DOMAIN_CPU);

	/* Flush the CPU cache if it's still invalid. */
	if ((obj->base.read_domains & I915_GEM_DOMAIN_CPU) == 0) {
		i915_gem_clflush_object(obj, I915_CLFLUSH_SYNC);
		obj->base.read_domains |= I915_GEM_DOMAIN_CPU;
	}

	/* It should now be out of any other write domains, and we can update
	 * the domain values for our changes.
	 */
	GEM_BUG_ON(obj->base.write_domain & ~I915_GEM_DOMAIN_CPU);

	/* If we're writing through the CPU, then the GPU read domains will
	 * need to be invalidated at next use.
	 */
	if (write)
		__start_cpu_write(obj);

	return 0;
}

/* Throttle our rendering by waiting until the ring has completed our requests
 * emitted over 20 msec ago.
 *
 * Note that if we were to use the current jiffies each time around the loop,
 * we wouldn't escape the function with any frames outstanding if the time to
 * render a frame was over 20ms.
 *
 * This should get us reasonable parallelism between CPU and GPU but also
 * relatively low latency when blocking on a particular request to finish.
 */
static int
i915_gem_ring_throttle(struct drm_device *dev, struct drm_file *file)
{
	struct drm_i915_private *dev_priv = to_i915(dev);
	struct drm_i915_file_private *file_priv = file->driver_priv;
	unsigned long recent_enough = jiffies - DRM_I915_THROTTLE_JIFFIES;
	struct drm_i915_gem_request *request, *target = NULL;
	long ret;

	/* ABI: return -EIO if already wedged */
	if (i915_terminally_wedged(&dev_priv->gpu_error))
		return -EIO;

	spin_lock(&file_priv->mm.lock);
	list_for_each_entry(request, &file_priv->mm.request_list, client_link) {
		if (time_after_eq(request->emitted_jiffies, recent_enough))
			break;

		if (target) {
			list_del(&target->client_link);
			target->file_priv = NULL;
		}

		target = request;
	}
	if (target)
		i915_gem_request_get(target);
	spin_unlock(&file_priv->mm.lock);

	if (target == NULL)
		return 0;

	ret = i915_wait_request(target,
				I915_WAIT_INTERRUPTIBLE,
				MAX_SCHEDULE_TIMEOUT);
	i915_gem_request_put(target);

	return ret < 0 ? ret : 0;
}

struct i915_vma *
i915_gem_object_ggtt_pin(struct drm_i915_gem_object *obj,
			 const struct i915_ggtt_view *view,
			 u64 size,
			 u64 alignment,
			 u64 flags)
{
	struct drm_i915_private *dev_priv = to_i915(obj->base.dev);
	struct i915_address_space *vm = &dev_priv->ggtt.base;
	struct i915_vma *vma;
	int ret;

	lockdep_assert_held(&obj->base.dev->struct_mutex);

	vma = i915_vma_instance(obj, vm, view);
	if (unlikely(IS_ERR(vma)))
		return vma;

	if (i915_vma_misplaced(vma, size, alignment, flags)) {
		if (flags & PIN_NONBLOCK &&
		    (i915_vma_is_pinned(vma) || i915_vma_is_active(vma)))
			return ERR_PTR(-ENOSPC);

		if (flags & PIN_MAPPABLE) {
			/* If the required space is larger than the available
			 * aperture, we will not able to find a slot for the
			 * object and unbinding the object now will be in
			 * vain. Worse, doing so may cause us to ping-pong
			 * the object in and out of the Global GTT and
			 * waste a lot of cycles under the mutex.
			 */
			if (vma->fence_size > dev_priv->ggtt.mappable_end)
				return ERR_PTR(-E2BIG);

			/* If NONBLOCK is set the caller is optimistically
			 * trying to cache the full object within the mappable
			 * aperture, and *must* have a fallback in place for
			 * situations where we cannot bind the object. We
			 * can be a little more lax here and use the fallback
			 * more often to avoid costly migrations of ourselves
			 * and other objects within the aperture.
			 *
			 * Half-the-aperture is used as a simple heuristic.
			 * More interesting would to do search for a free
			 * block prior to making the commitment to unbind.
			 * That caters for the self-harm case, and with a
			 * little more heuristics (e.g. NOFAULT, NOEVICT)
			 * we could try to minimise harm to others.
			 */
			if (flags & PIN_NONBLOCK &&
			    vma->fence_size > dev_priv->ggtt.mappable_end / 2)
				return ERR_PTR(-ENOSPC);
		}

		WARN(i915_vma_is_pinned(vma),
		     "bo is already pinned in ggtt with incorrect alignment:"
		     " offset=%08x, req.alignment=%llx,"
		     " req.map_and_fenceable=%d, vma->map_and_fenceable=%d\n",
		     i915_ggtt_offset(vma), alignment,
		     !!(flags & PIN_MAPPABLE),
		     i915_vma_is_map_and_fenceable(vma));
		ret = i915_vma_unbind(vma);
		if (ret)
			return ERR_PTR(ret);
	}

	ret = i915_vma_pin(vma, size, alignment, flags | PIN_GLOBAL);
	if (ret)
		return ERR_PTR(ret);

	return vma;
}

static __always_inline unsigned int __busy_read_flag(unsigned int id)
{
	/* Note that we could alias engines in the execbuf API, but
	 * that would be very unwise as it prevents userspace from
	 * fine control over engine selection. Ahem.
	 *
	 * This should be something like EXEC_MAX_ENGINE instead of
	 * I915_NUM_ENGINES.
	 */
	BUILD_BUG_ON(I915_NUM_ENGINES > 16);
	return 0x10000 << id;
}

static __always_inline unsigned int __busy_write_id(unsigned int id)
{
	/* The uABI guarantees an active writer is also amongst the read
	 * engines. This would be true if we accessed the activity tracking
	 * under the lock, but as we perform the lookup of the object and
	 * its activity locklessly we can not guarantee that the last_write
	 * being active implies that we have set the same engine flag from
	 * last_read - hence we always set both read and write busy for
	 * last_write.
	 */
	return id | __busy_read_flag(id);
}

static __always_inline unsigned int
__busy_set_if_active(const struct dma_fence *fence,
		     unsigned int (*flag)(unsigned int id))
{
	struct drm_i915_gem_request *rq;

	/* We have to check the current hw status of the fence as the uABI
	 * guarantees forward progress. We could rely on the idle worker
	 * to eventually flush us, but to minimise latency just ask the
	 * hardware.
	 *
	 * Note we only report on the status of native fences.
	 */
	if (!dma_fence_is_i915(fence))
		return 0;

	/* opencode to_request() in order to avoid const warnings */
	rq = container_of(fence, struct drm_i915_gem_request, fence);
	if (i915_gem_request_completed(rq))
		return 0;

	return flag(rq->engine->uabi_id);
}

static __always_inline unsigned int
busy_check_reader(const struct dma_fence *fence)
{
	return __busy_set_if_active(fence, __busy_read_flag);
}

static __always_inline unsigned int
busy_check_writer(const struct dma_fence *fence)
{
	if (!fence)
		return 0;

	return __busy_set_if_active(fence, __busy_write_id);
}

int
i915_gem_busy_ioctl(struct drm_device *dev, void *data,
		    struct drm_file *file)
{
	struct drm_i915_gem_busy *args = data;
	struct drm_i915_gem_object *obj;
	struct reservation_object_list *list;
	unsigned int seq;
	int err;

	err = -ENOENT;
	rcu_read_lock();
	obj = i915_gem_object_lookup_rcu(file, args->handle);
	if (!obj)
		goto out;

	/* A discrepancy here is that we do not report the status of
	 * non-i915 fences, i.e. even though we may report the object as idle,
	 * a call to set-domain may still stall waiting for foreign rendering.
	 * This also means that wait-ioctl may report an object as busy,
	 * where busy-ioctl considers it idle.
	 *
	 * We trade the ability to warn of foreign fences to report on which
	 * i915 engines are active for the object.
	 *
	 * Alternatively, we can trade that extra information on read/write
	 * activity with
	 *	args->busy =
	 *		!reservation_object_test_signaled_rcu(obj->resv, true);
	 * to report the overall busyness. This is what the wait-ioctl does.
	 *
	 */
retry:
	seq = raw_read_seqcount(&obj->resv->seq);

	/* Translate the exclusive fence to the READ *and* WRITE engine */
	args->busy = busy_check_writer(rcu_dereference(obj->resv->fence_excl));

	/* Translate shared fences to READ set of engines */
	list = rcu_dereference(obj->resv->fence);
	if (list) {
		unsigned int shared_count = list->shared_count, i;

		for (i = 0; i < shared_count; ++i) {
			struct dma_fence *fence =
				rcu_dereference(list->shared[i]);

			args->busy |= busy_check_reader(fence);
		}
	}

	if (args->busy && read_seqcount_retry(&obj->resv->seq, seq))
		goto retry;

	err = 0;
out:
	rcu_read_unlock();
	return err;
}

int
i915_gem_throttle_ioctl(struct drm_device *dev, void *data,
			struct drm_file *file_priv)
{
	return i915_gem_ring_throttle(dev, file_priv);
}

int
i915_gem_madvise_ioctl(struct drm_device *dev, void *data,
		       struct drm_file *file_priv)
{
	struct drm_i915_private *dev_priv = to_i915(dev);
	struct drm_i915_gem_madvise *args = data;
	struct drm_i915_gem_object *obj;
	int err;

	switch (args->madv) {
	case I915_MADV_DONTNEED:
	case I915_MADV_WILLNEED:
	    break;
	default:
	    return -EINVAL;
	}

	obj = i915_gem_object_lookup(file_priv, args->handle);
	if (!obj)
		return -ENOENT;

	err = mutex_lock_interruptible(&obj->mm.lock);
	if (err)
		goto out;

	if (obj->mm.pages &&
	    i915_gem_object_is_tiled(obj) &&
	    dev_priv->quirks & QUIRK_PIN_SWIZZLED_PAGES) {
		if (obj->mm.madv == I915_MADV_WILLNEED) {
			GEM_BUG_ON(!obj->mm.quirked);
			__i915_gem_object_unpin_pages(obj);
			obj->mm.quirked = false;
		}
		if (args->madv == I915_MADV_WILLNEED) {
			GEM_BUG_ON(obj->mm.quirked);
			__i915_gem_object_pin_pages(obj);
			obj->mm.quirked = true;
		}
	}

	if (obj->mm.madv != __I915_MADV_PURGED)
		obj->mm.madv = args->madv;

	/* if the object is no longer attached, discard its backing storage */
	if (obj->mm.madv == I915_MADV_DONTNEED && !obj->mm.pages)
		i915_gem_object_truncate(obj);

	args->retained = obj->mm.madv != __I915_MADV_PURGED;
	mutex_unlock(&obj->mm.lock);

out:
	i915_gem_object_put(obj);
	return err;
}

static void
frontbuffer_retire(struct i915_gem_active *active,
		   struct drm_i915_gem_request *request)
{
	struct drm_i915_gem_object *obj =
		container_of(active, typeof(*obj), frontbuffer_write);

	intel_fb_obj_flush(obj, ORIGIN_CS);
}

void i915_gem_object_init(struct drm_i915_gem_object *obj,
			  const struct drm_i915_gem_object_ops *ops)
{
	mutex_init(&obj->mm.lock);

	INIT_LIST_HEAD(&obj->global_link);
	INIT_LIST_HEAD(&obj->vma_list);
	INIT_LIST_HEAD(&obj->lut_list);
	INIT_LIST_HEAD(&obj->batch_pool_link);

	obj->ops = ops;

	reservation_object_init(&obj->__builtin_resv);
	obj->resv = &obj->__builtin_resv;

	obj->frontbuffer_ggtt_origin = ORIGIN_GTT;
	init_request_active(&obj->frontbuffer_write, frontbuffer_retire);

	obj->mm.madv = I915_MADV_WILLNEED;
	INIT_RADIX_TREE(&obj->mm.get_page.radix, GFP_KERNEL | __GFP_NOWARN);
	mutex_init(&obj->mm.get_page.lock);

	i915_gem_info_add_obj(to_i915(obj->base.dev), obj->base.size);
}

static const struct drm_i915_gem_object_ops i915_gem_object_ops = {
	.flags = I915_GEM_OBJECT_HAS_STRUCT_PAGE |
		 I915_GEM_OBJECT_IS_SHRINKABLE,

	.get_pages = i915_gem_object_get_pages_gtt,
	.put_pages = i915_gem_object_put_pages_gtt,

	.pwrite = i915_gem_object_pwrite_gtt,
};

struct drm_i915_gem_object *
i915_gem_object_create(struct drm_i915_private *dev_priv, u64 size)
{
	struct drm_i915_gem_object *obj;
	struct address_space *mapping;
	unsigned int cache_level;
	gfp_t mask;
	int ret;

	/* There is a prevalence of the assumption that we fit the object's
	 * page count inside a 32bit _signed_ variable. Let's document this and
	 * catch if we ever need to fix it. In the meantime, if you do spot
	 * such a local variable, please consider fixing!
	 */
	if (size >> PAGE_SHIFT > INT_MAX)
		return ERR_PTR(-E2BIG);

	if (overflows_type(size, obj->base.size))
		return ERR_PTR(-E2BIG);

	obj = i915_gem_object_alloc(dev_priv);
	if (obj == NULL)
		return ERR_PTR(-ENOMEM);

	ret = drm_gem_object_init(&dev_priv->drm, &obj->base, size);
	if (ret)
		goto fail;

	mask = GFP_HIGHUSER | __GFP_RECLAIMABLE;
	if (IS_I965GM(dev_priv) || IS_I965G(dev_priv)) {
		/* 965gm cannot relocate objects above 4GiB. */
		mask &= ~__GFP_HIGHMEM;
		mask |= __GFP_DMA32;
	}

	mapping = obj->base.filp->f_mapping;
	mapping_set_gfp_mask(mapping, mask);
	GEM_BUG_ON(!(mapping_gfp_mask(mapping) & __GFP_RECLAIM));

	i915_gem_object_init(obj, &i915_gem_object_ops);

	obj->base.write_domain = I915_GEM_DOMAIN_CPU;
	obj->base.read_domains = I915_GEM_DOMAIN_CPU;

	if (HAS_LLC(dev_priv))
		/* On some devices, we can have the GPU use the LLC (the CPU
		 * cache) for about a 10% performance improvement
		 * compared to uncached.  Graphics requests other than
		 * display scanout are coherent with the CPU in
		 * accessing this cache.  This means in this mode we
		 * don't need to clflush on the CPU side, and on the
		 * GPU side we only need to flush internal caches to
		 * get data visible to the CPU.
		 *
		 * However, we maintain the display planes as UC, and so
		 * need to rebind when first used as such.
		 */
		cache_level = I915_CACHE_LLC;
	else
		cache_level = I915_CACHE_NONE;

	i915_gem_object_set_cache_coherency(obj, cache_level);

	trace_i915_gem_object_create(obj);

	return obj;

fail:
	i915_gem_object_free(obj);
	return ERR_PTR(ret);
}

static bool discard_backing_storage(struct drm_i915_gem_object *obj)
{
	/* If we are the last user of the backing storage (be it shmemfs
	 * pages or stolen etc), we know that the pages are going to be
	 * immediately released. In this case, we can then skip copying
	 * back the contents from the GPU.
	 */

	if (obj->mm.madv != I915_MADV_WILLNEED)
		return false;

	if (obj->base.filp == NULL)
		return true;

	/* At first glance, this looks racy, but then again so would be
	 * userspace racing mmap against close. However, the first external
	 * reference to the filp can only be obtained through the
	 * i915_gem_mmap_ioctl() which safeguards us against the user
	 * acquiring such a reference whilst we are in the middle of
	 * freeing the object.
	 */
	return atomic_long_read(&obj->base.filp->f_count) == 1;
}

static void __i915_gem_free_objects(struct drm_i915_private *i915,
				    struct llist_node *freed)
{
	struct drm_i915_gem_object *obj, *on;

	mutex_lock(&i915->drm.struct_mutex);
	intel_runtime_pm_get(i915);
	llist_for_each_entry(obj, freed, freed) {
		struct i915_vma *vma, *vn;

		trace_i915_gem_object_destroy(obj);

		GEM_BUG_ON(i915_gem_object_is_active(obj));
		list_for_each_entry_safe(vma, vn,
					 &obj->vma_list, obj_link) {
			GEM_BUG_ON(i915_vma_is_active(vma));
			vma->flags &= ~I915_VMA_PIN_MASK;
			i915_vma_close(vma);
		}
		GEM_BUG_ON(!list_empty(&obj->vma_list));
		GEM_BUG_ON(!RB_EMPTY_ROOT(&obj->vma_tree));

		list_del(&obj->global_link);
	}
	intel_runtime_pm_put(i915);
	mutex_unlock(&i915->drm.struct_mutex);

	cond_resched();

	llist_for_each_entry_safe(obj, on, freed, freed) {
		GEM_BUG_ON(obj->bind_count);
		GEM_BUG_ON(obj->userfault_count);
		GEM_BUG_ON(atomic_read(&obj->frontbuffer_bits));
		GEM_BUG_ON(!list_empty(&obj->lut_list));

		if (obj->ops->release)
			obj->ops->release(obj);

		if (WARN_ON(i915_gem_object_has_pinned_pages(obj)))
			atomic_set(&obj->mm.pages_pin_count, 0);
		__i915_gem_object_put_pages(obj, I915_MM_NORMAL);
		GEM_BUG_ON(obj->mm.pages);

		if (obj->base.import_attach)
			drm_prime_gem_destroy(&obj->base, NULL);

		reservation_object_fini(&obj->__builtin_resv);
		drm_gem_object_release(&obj->base);
		i915_gem_info_remove_obj(i915, obj->base.size);

		kfree(obj->bit_17);
		i915_gem_object_free(obj);
	}
}

static void i915_gem_flush_free_objects(struct drm_i915_private *i915)
{
	struct llist_node *freed;

	freed = llist_del_all(&i915->mm.free_list);
	if (unlikely(freed))
		__i915_gem_free_objects(i915, freed);
}

static void __i915_gem_free_work(struct work_struct *work)
{
	struct drm_i915_private *i915 =
		container_of(work, struct drm_i915_private, mm.free_work);
	struct llist_node *freed;

	/* All file-owned VMA should have been released by this point through
	 * i915_gem_close_object(), or earlier by i915_gem_context_close().
	 * However, the object may also be bound into the global GTT (e.g.
	 * older GPUs without per-process support, or for direct access through
	 * the GTT either for the user or for scanout). Those VMA still need to
	 * unbound now.
	 */

	while ((freed = llist_del_all(&i915->mm.free_list))) {
		__i915_gem_free_objects(i915, freed);
		if (need_resched())
			break;
	}
}

static void __i915_gem_free_object_rcu(struct rcu_head *head)
{
	struct drm_i915_gem_object *obj =
		container_of(head, typeof(*obj), rcu);
	struct drm_i915_private *i915 = to_i915(obj->base.dev);

	/* We can't simply use call_rcu() from i915_gem_free_object()
	 * as we need to block whilst unbinding, and the call_rcu
	 * task may be called from softirq context. So we take a
	 * detour through a worker.
	 */
	if (llist_add(&obj->freed, &i915->mm.free_list))
		schedule_work(&i915->mm.free_work);
}

void i915_gem_free_object(struct drm_gem_object *gem_obj)
{
	struct drm_i915_gem_object *obj = to_intel_bo(gem_obj);

	if (obj->mm.quirked)
		__i915_gem_object_unpin_pages(obj);

	if (discard_backing_storage(obj))
		obj->mm.madv = I915_MADV_DONTNEED;

	/* Before we free the object, make sure any pure RCU-only
	 * read-side critical sections are complete, e.g.
	 * i915_gem_busy_ioctl(). For the corresponding synchronized
	 * lookup see i915_gem_object_lookup_rcu().
	 */
	call_rcu(&obj->rcu, __i915_gem_free_object_rcu);
}

void __i915_gem_object_release_unless_active(struct drm_i915_gem_object *obj)
{
	lockdep_assert_held(&obj->base.dev->struct_mutex);

	if (!i915_gem_object_has_active_reference(obj) &&
	    i915_gem_object_is_active(obj))
		i915_gem_object_set_active_reference(obj);
	else
		i915_gem_object_put(obj);
}

static void assert_kernel_context_is_current(struct drm_i915_private *dev_priv)
{
	struct intel_engine_cs *engine;
	enum intel_engine_id id;

	for_each_engine(engine, dev_priv, id)
		GEM_BUG_ON(engine->last_retired_context &&
			   !i915_gem_context_is_kernel(engine->last_retired_context));
}

void i915_gem_sanitize(struct drm_i915_private *i915)
{
	if (i915_terminally_wedged(&i915->gpu_error)) {
		mutex_lock(&i915->drm.struct_mutex);
		i915_gem_unset_wedged(i915);
		mutex_unlock(&i915->drm.struct_mutex);
	}

	/*
	 * If we inherit context state from the BIOS or earlier occupants
	 * of the GPU, the GPU may be in an inconsistent state when we
	 * try to take over. The only way to remove the earlier state
	 * is by resetting. However, resetting on earlier gen is tricky as
	 * it may impact the display and we are uncertain about the stability
	 * of the reset, so this could be applied to even earlier gen.
	 */
	if (INTEL_GEN(i915) >= 5) {
		int reset = intel_gpu_reset(i915, ALL_ENGINES);
		WARN_ON(reset && reset != -ENODEV);
	}
}

int i915_gem_suspend(struct drm_i915_private *dev_priv)
{
	struct drm_device *dev = &dev_priv->drm;
	int ret;

	intel_runtime_pm_get(dev_priv);
	intel_suspend_gt_powersave(dev_priv);

	mutex_lock(&dev->struct_mutex);

	/* We have to flush all the executing contexts to main memory so
	 * that they can saved in the hibernation image. To ensure the last
	 * context image is coherent, we have to switch away from it. That
	 * leaves the dev_priv->kernel_context still active when
	 * we actually suspend, and its image in memory may not match the GPU
	 * state. Fortunately, the kernel_context is disposable and we do
	 * not rely on its state.
	 */
	ret = i915_gem_switch_to_kernel_context(dev_priv);
	if (ret)
		goto err_unlock;

	ret = i915_gem_wait_for_idle(dev_priv,
				     I915_WAIT_INTERRUPTIBLE |
				     I915_WAIT_LOCKED);
	if (ret && ret != -EIO)
		goto err_unlock;

	assert_kernel_context_is_current(dev_priv);
	i915_gem_contexts_lost(dev_priv);
	mutex_unlock(&dev->struct_mutex);

	intel_guc_suspend(dev_priv);

	cancel_delayed_work_sync(&dev_priv->gpu_error.hangcheck_work);
	cancel_delayed_work_sync(&dev_priv->gt.retire_work);

	/* As the idle_work is rearming if it detects a race, play safe and
	 * repeat the flush until it is definitely idle.
	 */
	while (flush_delayed_work(&dev_priv->gt.idle_work))
		;

	/* Assert that we sucessfully flushed all the work and
	 * reset the GPU back to its idle, low power state.
	 */
	WARN_ON(dev_priv->gt.awake);
	if (WARN_ON(!intel_engines_are_idle(dev_priv)))
		i915_gem_set_wedged(dev_priv); /* no hope, discard everything */

	/*
	 * Neither the BIOS, ourselves or any other kernel
	 * expects the system to be in execlists mode on startup,
	 * so we need to reset the GPU back to legacy mode. And the only
	 * known way to disable logical contexts is through a GPU reset.
	 *
	 * So in order to leave the system in a known default configuration,
	 * always reset the GPU upon unload and suspend. Afterwards we then
	 * clean up the GEM state tracking, flushing off the requests and
	 * leaving the system in a known idle state.
	 *
	 * Note that is of the upmost importance that the GPU is idle and
	 * all stray writes are flushed *before* we dismantle the backing
	 * storage for the pinned objects.
	 *
	 * However, since we are uncertain that resetting the GPU on older
	 * machines is a good idea, we don't - just in case it leaves the
	 * machine in an unusable condition.
	 */
	i915_gem_sanitize(dev_priv);

	intel_runtime_pm_put(dev_priv);
	return 0;

err_unlock:
	mutex_unlock(&dev->struct_mutex);
	intel_runtime_pm_put(dev_priv);
	return ret;
}

void i915_gem_resume(struct drm_i915_private *dev_priv)
{
	struct drm_device *dev = &dev_priv->drm;

	WARN_ON(dev_priv->gt.awake);

	mutex_lock(&dev->struct_mutex);
	i915_gem_restore_gtt_mappings(dev_priv);

	/* As we didn't flush the kernel context before suspend, we cannot
	 * guarantee that the context image is complete. So let's just reset
	 * it and start again.
	 */
	dev_priv->gt.resume(dev_priv);

	mutex_unlock(&dev->struct_mutex);
}

void i915_gem_init_swizzling(struct drm_i915_private *dev_priv)
{
	if (INTEL_GEN(dev_priv) < 5 ||
	    dev_priv->mm.bit_6_swizzle_x == I915_BIT_6_SWIZZLE_NONE)
		return;

	I915_WRITE(DISP_ARB_CTL, I915_READ(DISP_ARB_CTL) |
				 DISP_TILE_SURFACE_SWIZZLING);

	if (IS_GEN5(dev_priv))
		return;

	I915_WRITE(TILECTL, I915_READ(TILECTL) | TILECTL_SWZCTL);
	if (IS_GEN6(dev_priv))
		I915_WRITE(ARB_MODE, _MASKED_BIT_ENABLE(ARB_MODE_SWIZZLE_SNB));
	else if (IS_GEN7(dev_priv))
		I915_WRITE(ARB_MODE, _MASKED_BIT_ENABLE(ARB_MODE_SWIZZLE_IVB));
	else if (IS_GEN8(dev_priv))
		I915_WRITE(GAMTARBMODE, _MASKED_BIT_ENABLE(ARB_MODE_SWIZZLE_BDW));
	else
		BUG();
}

static void init_unused_ring(struct drm_i915_private *dev_priv, u32 base)
{
	I915_WRITE(RING_CTL(base), 0);
	I915_WRITE(RING_HEAD(base), 0);
	I915_WRITE(RING_TAIL(base), 0);
	I915_WRITE(RING_START(base), 0);
}

static void init_unused_rings(struct drm_i915_private *dev_priv)
{
	if (IS_I830(dev_priv)) {
		init_unused_ring(dev_priv, PRB1_BASE);
		init_unused_ring(dev_priv, SRB0_BASE);
		init_unused_ring(dev_priv, SRB1_BASE);
		init_unused_ring(dev_priv, SRB2_BASE);
		init_unused_ring(dev_priv, SRB3_BASE);
	} else if (IS_GEN2(dev_priv)) {
		init_unused_ring(dev_priv, SRB0_BASE);
		init_unused_ring(dev_priv, SRB1_BASE);
	} else if (IS_GEN3(dev_priv)) {
		init_unused_ring(dev_priv, PRB1_BASE);
		init_unused_ring(dev_priv, PRB2_BASE);
	}
}

static int __i915_gem_restart_engines(void *data)
{
	struct drm_i915_private *i915 = data;
	struct intel_engine_cs *engine;
	enum intel_engine_id id;
	int err;

	for_each_engine(engine, i915, id) {
		err = engine->init_hw(engine);
		if (err)
			return err;
	}

	return 0;
}

int i915_gem_init_hw(struct drm_i915_private *dev_priv)
{
	int ret;

	dev_priv->gt.last_init_time = ktime_get();

	/* Double layer security blanket, see i915_gem_init() */
	intel_uncore_forcewake_get(dev_priv, FORCEWAKE_ALL);

	if (HAS_EDRAM(dev_priv) && INTEL_GEN(dev_priv) < 9)
		I915_WRITE(HSW_IDICR, I915_READ(HSW_IDICR) | IDIHASHMSK(0xf));

	if (IS_HASWELL(dev_priv))
		I915_WRITE(MI_PREDICATE_RESULT_2, IS_HSW_GT3(dev_priv) ?
			   LOWER_SLICE_ENABLED : LOWER_SLICE_DISABLED);

	if (HAS_PCH_NOP(dev_priv)) {
		if (IS_IVYBRIDGE(dev_priv)) {
			u32 temp = I915_READ(GEN7_MSG_CTL);
			temp &= ~(WAIT_FOR_PCH_FLR_ACK | WAIT_FOR_PCH_RESET_ACK);
			I915_WRITE(GEN7_MSG_CTL, temp);
		} else if (INTEL_GEN(dev_priv) >= 7) {
			u32 temp = I915_READ(HSW_NDE_RSTWRN_OPT);
			temp &= ~RESET_PCH_HANDSHAKE_ENABLE;
			I915_WRITE(HSW_NDE_RSTWRN_OPT, temp);
		}
	}

	i915_gem_init_swizzling(dev_priv);

	/*
	 * At least 830 can leave some of the unused rings
	 * "active" (ie. head != tail) after resume which
	 * will prevent c3 entry. Makes sure all unused rings
	 * are totally idle.
	 */
	init_unused_rings(dev_priv);

	BUG_ON(!dev_priv->kernel_context);

	ret = i915_ppgtt_init_hw(dev_priv);
	if (ret) {
		DRM_ERROR("PPGTT enable HW failed %d\n", ret);
		goto out;
	}

	/* We can't enable contexts until all firmware is loaded */
	ret = intel_uc_init_hw(dev_priv);
	if (ret)
		goto out;

	/* Need to do basic initialisation of all rings first: */
	ret = __i915_gem_restart_engines(dev_priv);
	if (ret)
		goto out;

	intel_mocs_init_l3cc_table(dev_priv);

out:
	intel_uncore_forcewake_put(dev_priv, FORCEWAKE_ALL);
	return ret;
}

bool intel_sanitize_semaphores(struct drm_i915_private *dev_priv, int value)
{
	if (INTEL_INFO(dev_priv)->gen < 6)
		return false;

	/* TODO: make semaphores and Execlists play nicely together */
	if (i915_modparams.enable_execlists)
		return false;

	if (value >= 0)
		return value;

	/* Enable semaphores on SNB when IO remapping is off */
	if (IS_GEN6(dev_priv) && intel_vtd_active())
		return false;

	return true;
}

int i915_gem_init(struct drm_i915_private *dev_priv)
{
	int ret;

	mutex_lock(&dev_priv->drm.struct_mutex);

	dev_priv->mm.unordered_timeline = dma_fence_context_alloc(1);

	if (!i915_modparams.enable_execlists) {
		dev_priv->gt.resume = intel_legacy_submission_resume;
		dev_priv->gt.cleanup_engine = intel_engine_cleanup;
	} else {
		dev_priv->gt.resume = intel_lr_context_resume;
		dev_priv->gt.cleanup_engine = intel_logical_ring_cleanup;
	}

	/* This is just a security blanket to placate dragons.
	 * On some systems, we very sporadically observe that the first TLBs
	 * used by the CS may be stale, despite us poking the TLB reset. If
	 * we hold the forcewake during initialisation these problems
	 * just magically go away.
	 */
	intel_uncore_forcewake_get(dev_priv, FORCEWAKE_ALL);

	ret = i915_gem_init_userptr(dev_priv);
	if (ret)
		goto out_unlock;

	ret = i915_gem_init_ggtt(dev_priv);
	if (ret)
		goto out_unlock;

	ret = i915_gem_contexts_init(dev_priv);
	if (ret)
		goto out_unlock;

	ret = intel_engines_init(dev_priv);
	if (ret)
		goto out_unlock;

	ret = i915_gem_init_hw(dev_priv);
	if (ret == -EIO) {
		/* Allow engine initialisation to fail by marking the GPU as
		 * wedged. But we only want to do this where the GPU is angry,
		 * for all other failure, such as an allocation failure, bail.
		 */
		DRM_ERROR("Failed to initialize GPU, declaring it wedged\n");
		i915_gem_set_wedged(dev_priv);
		ret = 0;
	}

out_unlock:
	intel_uncore_forcewake_put(dev_priv, FORCEWAKE_ALL);
	mutex_unlock(&dev_priv->drm.struct_mutex);

	return ret;
}

void i915_gem_init_mmio(struct drm_i915_private *i915)
{
	i915_gem_sanitize(i915);
}

void
i915_gem_cleanup_engines(struct drm_i915_private *dev_priv)
{
	struct intel_engine_cs *engine;
	enum intel_engine_id id;

	for_each_engine(engine, dev_priv, id)
		dev_priv->gt.cleanup_engine(engine);
}

void
i915_gem_load_init_fences(struct drm_i915_private *dev_priv)
{
	int i;

	if (INTEL_INFO(dev_priv)->gen >= 7 && !IS_VALLEYVIEW(dev_priv) &&
	    !IS_CHERRYVIEW(dev_priv))
		dev_priv->num_fence_regs = 32;
	else if (INTEL_INFO(dev_priv)->gen >= 4 ||
		 IS_I945G(dev_priv) || IS_I945GM(dev_priv) ||
		 IS_G33(dev_priv) || IS_PINEVIEW(dev_priv))
		dev_priv->num_fence_regs = 16;
	else
		dev_priv->num_fence_regs = 8;

	if (intel_vgpu_active(dev_priv))
		dev_priv->num_fence_regs =
				I915_READ(vgtif_reg(avail_rs.fence_num));

	/* Initialize fence registers to zero */
	for (i = 0; i < dev_priv->num_fence_regs; i++) {
		struct drm_i915_fence_reg *fence = &dev_priv->fence_regs[i];

		fence->i915 = dev_priv;
		fence->id = i;
		list_add_tail(&fence->link, &dev_priv->mm.fence_list);
	}
	i915_gem_restore_fences(dev_priv);

	i915_gem_detect_bit_6_swizzle(dev_priv);
}

int
i915_gem_load_init(struct drm_i915_private *dev_priv)
{
	int err = -ENOMEM;

	dev_priv->objects = KMEM_CACHE(drm_i915_gem_object, SLAB_HWCACHE_ALIGN);
	if (!dev_priv->objects)
		goto err_out;

	dev_priv->vmas = KMEM_CACHE(i915_vma, SLAB_HWCACHE_ALIGN);
	if (!dev_priv->vmas)
		goto err_objects;

	dev_priv->luts = KMEM_CACHE(i915_lut_handle, 0);
	if (!dev_priv->luts)
		goto err_vmas;

	dev_priv->requests = KMEM_CACHE(drm_i915_gem_request,
					SLAB_HWCACHE_ALIGN |
					SLAB_RECLAIM_ACCOUNT |
					SLAB_TYPESAFE_BY_RCU);
	if (!dev_priv->requests)
		goto err_luts;

	dev_priv->dependencies = KMEM_CACHE(i915_dependency,
					    SLAB_HWCACHE_ALIGN |
					    SLAB_RECLAIM_ACCOUNT);
	if (!dev_priv->dependencies)
		goto err_requests;

	dev_priv->priorities = KMEM_CACHE(i915_priolist, SLAB_HWCACHE_ALIGN);
	if (!dev_priv->priorities)
		goto err_dependencies;

	mutex_lock(&dev_priv->drm.struct_mutex);
	INIT_LIST_HEAD(&dev_priv->gt.timelines);
	err = i915_gem_timeline_init__global(dev_priv);
	mutex_unlock(&dev_priv->drm.struct_mutex);
	if (err)
		goto err_priorities;

	INIT_WORK(&dev_priv->mm.free_work, __i915_gem_free_work);
	init_llist_head(&dev_priv->mm.free_list);
	INIT_LIST_HEAD(&dev_priv->mm.unbound_list);
	INIT_LIST_HEAD(&dev_priv->mm.bound_list);
	INIT_LIST_HEAD(&dev_priv->mm.fence_list);
	INIT_LIST_HEAD(&dev_priv->mm.userfault_list);
	INIT_DELAYED_WORK(&dev_priv->gt.retire_work,
			  i915_gem_retire_work_handler);
	INIT_DELAYED_WORK(&dev_priv->gt.idle_work,
			  i915_gem_idle_work_handler);
	init_waitqueue_head(&dev_priv->gpu_error.wait_queue);
	init_waitqueue_head(&dev_priv->gpu_error.reset_queue);

	atomic_set(&dev_priv->mm.bsd_engine_dispatch_index, 0);

	spin_lock_init(&dev_priv->fb_tracking.lock);

	return 0;

err_priorities:
	kmem_cache_destroy(dev_priv->priorities);
err_dependencies:
	kmem_cache_destroy(dev_priv->dependencies);
err_requests:
	kmem_cache_destroy(dev_priv->requests);
err_luts:
	kmem_cache_destroy(dev_priv->luts);
err_vmas:
	kmem_cache_destroy(dev_priv->vmas);
err_objects:
	kmem_cache_destroy(dev_priv->objects);
err_out:
	return err;
}

void i915_gem_load_cleanup(struct drm_i915_private *dev_priv)
{
	i915_gem_drain_freed_objects(dev_priv);
	WARN_ON(!llist_empty(&dev_priv->mm.free_list));
	WARN_ON(dev_priv->mm.object_count);

	mutex_lock(&dev_priv->drm.struct_mutex);
	i915_gem_timeline_fini(&dev_priv->gt.global_timeline);
	WARN_ON(!list_empty(&dev_priv->gt.timelines));
	mutex_unlock(&dev_priv->drm.struct_mutex);

	kmem_cache_destroy(dev_priv->priorities);
	kmem_cache_destroy(dev_priv->dependencies);
	kmem_cache_destroy(dev_priv->requests);
	kmem_cache_destroy(dev_priv->luts);
	kmem_cache_destroy(dev_priv->vmas);
	kmem_cache_destroy(dev_priv->objects);

	/* And ensure that our DESTROY_BY_RCU slabs are truly destroyed */
	rcu_barrier();
}

int i915_gem_freeze(struct drm_i915_private *dev_priv)
{
	/* Discard all purgeable objects, let userspace recover those as
	 * required after resuming.
	 */
	i915_gem_shrink_all(dev_priv);

	return 0;
}

int i915_gem_freeze_late(struct drm_i915_private *dev_priv)
{
	struct drm_i915_gem_object *obj;
	struct list_head *phases[] = {
		&dev_priv->mm.unbound_list,
		&dev_priv->mm.bound_list,
		NULL
	}, **p;

	/* Called just before we write the hibernation image.
	 *
	 * We need to update the domain tracking to reflect that the CPU
	 * will be accessing all the pages to create and restore from the
	 * hibernation, and so upon restoration those pages will be in the
	 * CPU domain.
	 *
	 * To make sure the hibernation image contains the latest state,
	 * we update that state just before writing out the image.
	 *
	 * To try and reduce the hibernation image, we manually shrink
	 * the objects as well, see i915_gem_freeze()
	 */

	i915_gem_shrink(dev_priv, -1UL, NULL, I915_SHRINK_UNBOUND);
	i915_gem_drain_freed_objects(dev_priv);

	mutex_lock(&dev_priv->drm.struct_mutex);
	for (p = phases; *p; p++) {
		list_for_each_entry(obj, *p, global_link)
			__start_cpu_write(obj);
	}
	mutex_unlock(&dev_priv->drm.struct_mutex);

	return 0;
}

void i915_gem_release(struct drm_device *dev, struct drm_file *file)
{
	struct drm_i915_file_private *file_priv = file->driver_priv;
	struct drm_i915_gem_request *request;

	/* Clean up our request list when the client is going away, so that
	 * later retire_requests won't dereference our soon-to-be-gone
	 * file_priv.
	 */
	spin_lock(&file_priv->mm.lock);
	list_for_each_entry(request, &file_priv->mm.request_list, client_link)
		request->file_priv = NULL;
	spin_unlock(&file_priv->mm.lock);
}

int i915_gem_open(struct drm_i915_private *i915, struct drm_file *file)
{
	struct drm_i915_file_private *file_priv;
	int ret;

	DRM_DEBUG("\n");

	file_priv = kzalloc(sizeof(*file_priv), GFP_KERNEL);
	if (!file_priv)
		return -ENOMEM;

	file->driver_priv = file_priv;
	file_priv->dev_priv = i915;
	file_priv->file = file;

	spin_lock_init(&file_priv->mm.lock);
	INIT_LIST_HEAD(&file_priv->mm.request_list);

	file_priv->bsd_engine = -1;

	ret = i915_gem_context_open(i915, file);
	if (ret)
		kfree(file_priv);

	return ret;
}

/**
 * i915_gem_track_fb - update frontbuffer tracking
 * @old: current GEM buffer for the frontbuffer slots
 * @new: new GEM buffer for the frontbuffer slots
 * @frontbuffer_bits: bitmask of frontbuffer slots
 *
 * This updates the frontbuffer tracking bits @frontbuffer_bits by clearing them
 * from @old and setting them in @new. Both @old and @new can be NULL.
 */
void i915_gem_track_fb(struct drm_i915_gem_object *old,
		       struct drm_i915_gem_object *new,
		       unsigned frontbuffer_bits)
{
	/* Control of individual bits within the mask are guarded by
	 * the owning plane->mutex, i.e. we can never see concurrent
	 * manipulation of individual bits. But since the bitfield as a whole
	 * is updated using RMW, we need to use atomics in order to update
	 * the bits.
	 */
	BUILD_BUG_ON(INTEL_FRONTBUFFER_BITS_PER_PIPE * I915_MAX_PIPES >
		     sizeof(atomic_t) * BITS_PER_BYTE);

	if (old) {
		WARN_ON(!(atomic_read(&old->frontbuffer_bits) & frontbuffer_bits));
		atomic_andnot(frontbuffer_bits, &old->frontbuffer_bits);
	}

	if (new) {
		WARN_ON(atomic_read(&new->frontbuffer_bits) & frontbuffer_bits);
		atomic_or(frontbuffer_bits, &new->frontbuffer_bits);
	}
}

/* Allocate a new GEM object and fill it with the supplied data */
struct drm_i915_gem_object *
i915_gem_object_create_from_data(struct drm_i915_private *dev_priv,
			         const void *data, size_t size)
{
	struct drm_i915_gem_object *obj;
	struct file *file;
	size_t offset;
	int err;

	obj = i915_gem_object_create(dev_priv, round_up(size, PAGE_SIZE));
	if (IS_ERR(obj))
		return obj;

	GEM_BUG_ON(obj->base.write_domain != I915_GEM_DOMAIN_CPU);

	file = obj->base.filp;
	offset = 0;
	do {
		unsigned int len = min_t(typeof(size), size, PAGE_SIZE);
		struct page *page;
		void *pgdata, *vaddr;

		err = pagecache_write_begin(file, file->f_mapping,
					    offset, len, 0,
					    &page, &pgdata);
		if (err < 0)
			goto fail;

		vaddr = kmap(page);
		memcpy(vaddr, data, len);
		kunmap(page);

		err = pagecache_write_end(file, file->f_mapping,
					  offset, len, len,
					  page, pgdata);
		if (err < 0)
			goto fail;

		size -= len;
		data += len;
		offset += len;
	} while (size);

	return obj;

fail:
	i915_gem_object_put(obj);
	return ERR_PTR(err);
}

struct scatterlist *
i915_gem_object_get_sg(struct drm_i915_gem_object *obj,
		       unsigned int n,
		       unsigned int *offset)
{
	struct i915_gem_object_page_iter *iter = &obj->mm.get_page;
	struct scatterlist *sg;
	unsigned int idx, count;

	might_sleep();
	GEM_BUG_ON(n >= obj->base.size >> PAGE_SHIFT);
	GEM_BUG_ON(!i915_gem_object_has_pinned_pages(obj));

	/* As we iterate forward through the sg, we record each entry in a
	 * radixtree for quick repeated (backwards) lookups. If we have seen
	 * this index previously, we will have an entry for it.
	 *
	 * Initial lookup is O(N), but this is amortized to O(1) for
	 * sequential page access (where each new request is consecutive
	 * to the previous one). Repeated lookups are O(lg(obj->base.size)),
	 * i.e. O(1) with a large constant!
	 */
	if (n < READ_ONCE(iter->sg_idx))
		goto lookup;

	mutex_lock(&iter->lock);

	/* We prefer to reuse the last sg so that repeated lookup of this
	 * (or the subsequent) sg are fast - comparing against the last
	 * sg is faster than going through the radixtree.
	 */

	sg = iter->sg_pos;
	idx = iter->sg_idx;
	count = __sg_page_count(sg);

	while (idx + count <= n) {
		unsigned long exception, i;
		int ret;

		/* If we cannot allocate and insert this entry, or the
		 * individual pages from this range, cancel updating the
		 * sg_idx so that on this lookup we are forced to linearly
		 * scan onwards, but on future lookups we will try the
		 * insertion again (in which case we need to be careful of
		 * the error return reporting that we have already inserted
		 * this index).
		 */
		ret = radix_tree_insert(&iter->radix, idx, sg);
		if (ret && ret != -EEXIST)
			goto scan;

		exception =
			RADIX_TREE_EXCEPTIONAL_ENTRY |
			idx << RADIX_TREE_EXCEPTIONAL_SHIFT;
		for (i = 1; i < count; i++) {
			ret = radix_tree_insert(&iter->radix, idx + i,
						(void *)exception);
			if (ret && ret != -EEXIST)
				goto scan;
		}

		idx += count;
		sg = ____sg_next(sg);
		count = __sg_page_count(sg);
	}

scan:
	iter->sg_pos = sg;
	iter->sg_idx = idx;

	mutex_unlock(&iter->lock);

	if (unlikely(n < idx)) /* insertion completed by another thread */
		goto lookup;

	/* In case we failed to insert the entry into the radixtree, we need
	 * to look beyond the current sg.
	 */
	while (idx + count <= n) {
		idx += count;
		sg = ____sg_next(sg);
		count = __sg_page_count(sg);
	}

	*offset = n - idx;
	return sg;

lookup:
	rcu_read_lock();

	sg = radix_tree_lookup(&iter->radix, n);
	GEM_BUG_ON(!sg);

	/* If this index is in the middle of multi-page sg entry,
	 * the radixtree will contain an exceptional entry that points
	 * to the start of that range. We will return the pointer to
	 * the base page and the offset of this page within the
	 * sg entry's range.
	 */
	*offset = 0;
	if (unlikely(radix_tree_exception(sg))) {
		unsigned long base =
			(unsigned long)sg >> RADIX_TREE_EXCEPTIONAL_SHIFT;

		sg = radix_tree_lookup(&iter->radix, base);
		GEM_BUG_ON(!sg);

		*offset = n - base;
	}

	rcu_read_unlock();

	return sg;
}

struct page *
i915_gem_object_get_page(struct drm_i915_gem_object *obj, unsigned int n)
{
	struct scatterlist *sg;
	unsigned int offset;

	GEM_BUG_ON(!i915_gem_object_has_struct_page(obj));

	sg = i915_gem_object_get_sg(obj, n, &offset);
	return nth_page(sg_page(sg), offset);
}

/* Like i915_gem_object_get_page(), but mark the returned page dirty */
struct page *
i915_gem_object_get_dirty_page(struct drm_i915_gem_object *obj,
			       unsigned int n)
{
	struct page *page;

	page = i915_gem_object_get_page(obj, n);
	if (!obj->mm.dirty)
		set_page_dirty(page);

	return page;
}

dma_addr_t
i915_gem_object_get_dma_address(struct drm_i915_gem_object *obj,
				unsigned long n)
{
	struct scatterlist *sg;
	unsigned int offset;

	sg = i915_gem_object_get_sg(obj, n, &offset);
	return sg_dma_address(sg) + (offset << PAGE_SHIFT);
}

int i915_gem_object_attach_phys(struct drm_i915_gem_object *obj, int align)
{
	struct sg_table *pages;
	int err;

	if (align > obj->base.size)
		return -EINVAL;

	if (obj->ops == &i915_gem_phys_ops)
		return 0;

	if (obj->ops != &i915_gem_object_ops)
		return -EINVAL;

	err = i915_gem_object_unbind(obj);
	if (err)
		return err;

	mutex_lock(&obj->mm.lock);

	if (obj->mm.madv != I915_MADV_WILLNEED) {
		err = -EFAULT;
		goto err_unlock;
	}

	if (obj->mm.quirked) {
		err = -EFAULT;
		goto err_unlock;
	}

	if (obj->mm.mapping) {
		err = -EBUSY;
		goto err_unlock;
	}

	pages = obj->mm.pages;
	obj->ops = &i915_gem_phys_ops;

	err = ____i915_gem_object_get_pages(obj);
	if (err)
		goto err_xfer;

	/* Perma-pin (until release) the physical set of pages */
	__i915_gem_object_pin_pages(obj);

	if (!IS_ERR_OR_NULL(pages))
		i915_gem_object_ops.put_pages(obj, pages);
	mutex_unlock(&obj->mm.lock);
	return 0;

err_xfer:
	obj->ops = &i915_gem_object_ops;
	obj->mm.pages = pages;
err_unlock:
	mutex_unlock(&obj->mm.lock);
	return err;
}

#if IS_ENABLED(CONFIG_DRM_I915_SELFTEST)
#include "selftests/scatterlist.c"
#include "selftests/mock_gem_device.c"
#include "selftests/huge_gem_object.c"
#include "selftests/i915_gem_object.c"
#include "selftests/i915_gem_coherency.c"
#endif<|MERGE_RESOLUTION|>--- conflicted
+++ resolved
@@ -704,17 +704,7 @@
 
 	switch (obj->base.write_domain) {
 	case I915_GEM_DOMAIN_GTT:
-<<<<<<< HEAD
 		i915_gem_flush_ggtt_writes(dev_priv);
-=======
-		if (!HAS_LLC(dev_priv)) {
-			intel_runtime_pm_get(dev_priv);
-			spin_lock_irq(&dev_priv->uncore.lock);
-			POSTING_READ_FW(RING_HEAD(dev_priv->engine[RCS]->mmio_base));
-			spin_unlock_irq(&dev_priv->uncore.lock);
-			intel_runtime_pm_put(dev_priv);
-		}
->>>>>>> 50961e48
 
 		intel_fb_obj_flush(obj,
 				   fb_write_origin(obj, I915_GEM_DOMAIN_GTT));
