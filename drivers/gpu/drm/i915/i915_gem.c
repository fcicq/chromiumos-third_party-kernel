/*
 * Copyright © 2008 Intel Corporation
 *
 * Permission is hereby granted, free of charge, to any person obtaining a
 * copy of this software and associated documentation files (the "Software"),
 * to deal in the Software without restriction, including without limitation
 * the rights to use, copy, modify, merge, publish, distribute, sublicense,
 * and/or sell copies of the Software, and to permit persons to whom the
 * Software is furnished to do so, subject to the following conditions:
 *
 * The above copyright notice and this permission notice (including the next
 * paragraph) shall be included in all copies or substantial portions of the
 * Software.
 *
 * THE SOFTWARE IS PROVIDED "AS IS", WITHOUT WARRANTY OF ANY KIND, EXPRESS OR
 * IMPLIED, INCLUDING BUT NOT LIMITED TO THE WARRANTIES OF MERCHANTABILITY,
 * FITNESS FOR A PARTICULAR PURPOSE AND NONINFRINGEMENT.  IN NO EVENT SHALL
 * THE AUTHORS OR COPYRIGHT HOLDERS BE LIABLE FOR ANY CLAIM, DAMAGES OR OTHER
 * LIABILITY, WHETHER IN AN ACTION OF CONTRACT, TORT OR OTHERWISE, ARISING
 * FROM, OUT OF OR IN CONNECTION WITH THE SOFTWARE OR THE USE OR OTHER DEALINGS
 * IN THE SOFTWARE.
 *
 * Authors:
 *    Eric Anholt <eric@anholt.net>
 *
 */

#include <drm/drmP.h>
#include <drm/drm_vma_manager.h>
#include <drm/i915_drm.h>
#include "i915_drv.h"
#include "i915_trace.h"
#include "intel_drv.h"
#include <linux/shmem_fs.h>
#include <linux/slab.h>
#include <linux/swap.h>
#include <linux/pci.h>
#include <linux/dma-buf.h>

static void i915_gem_object_flush_gtt_write_domain(struct drm_i915_gem_object *obj);
static void i915_gem_object_flush_cpu_write_domain(struct drm_i915_gem_object *obj,
						   bool force);
static __must_check int
i915_gem_object_wait_rendering(struct drm_i915_gem_object *obj,
			       bool readonly);
static __must_check int
i915_gem_object_bind_to_vm(struct drm_i915_gem_object *obj,
			   struct i915_address_space *vm,
			   unsigned alignment,
			   bool map_and_fenceable,
			   bool nonblocking);
static int i915_gem_phys_pwrite(struct drm_device *dev,
				struct drm_i915_gem_object *obj,
				struct drm_i915_gem_pwrite *args,
				struct drm_file *file);

static void i915_gem_write_fence(struct drm_device *dev, int reg,
				 struct drm_i915_gem_object *obj);
static void i915_gem_object_update_fence(struct drm_i915_gem_object *obj,
					 struct drm_i915_fence_reg *fence,
					 bool enable);

static int i915_gem_inactive_shrink(struct shrinker *shrinker,
				    struct shrink_control *sc);
static long i915_gem_purge(struct drm_i915_private *dev_priv, long target);
static void i915_gem_shrink_all(struct drm_i915_private *dev_priv);
static void i915_gem_object_truncate(struct drm_i915_gem_object *obj);

static bool cpu_cache_is_coherent(struct drm_device *dev,
				  enum i915_cache_level level)
{
	return HAS_LLC(dev) || level != I915_CACHE_NONE;
}

static bool cpu_write_needs_clflush(struct drm_i915_gem_object *obj)
{
	if (!cpu_cache_is_coherent(obj->base.dev, obj->cache_level))
		return true;

	return obj->pin_display;
}

static inline void i915_gem_object_fence_lost(struct drm_i915_gem_object *obj)
{
	if (obj->tiling_mode)
		i915_gem_release_mmap(obj);

	/* As we do not have an associated fence register, we will force
	 * a tiling change if we ever need to acquire one.
	 */
	obj->fence_dirty = false;
	obj->fence_reg = I915_FENCE_REG_NONE;
}

/* some bookkeeping */
static void i915_gem_info_add_obj(struct drm_i915_private *dev_priv,
				  size_t size)
{
	spin_lock(&dev_priv->mm.object_stat_lock);
	dev_priv->mm.object_count++;
	dev_priv->mm.object_memory += size;
	spin_unlock(&dev_priv->mm.object_stat_lock);
}

static void i915_gem_info_remove_obj(struct drm_i915_private *dev_priv,
				     size_t size)
{
	spin_lock(&dev_priv->mm.object_stat_lock);
	dev_priv->mm.object_count--;
	dev_priv->mm.object_memory -= size;
	spin_unlock(&dev_priv->mm.object_stat_lock);
}

static int
i915_gem_wait_for_error(struct i915_gpu_error *error)
{
	int ret;

#define EXIT_COND (!i915_reset_in_progress(error) || \
		   i915_terminally_wedged(error))
	if (EXIT_COND)
		return 0;

	/*
	 * Only wait 10 seconds for the gpu reset to complete to avoid hanging
	 * userspace. If it takes that long something really bad is going on and
	 * we should simply try to bail out and fail as gracefully as possible.
	 */
	ret = wait_event_interruptible_timeout(error->reset_queue,
					       EXIT_COND,
					       10*HZ);
	if (ret == 0) {
		DRM_ERROR("Timed out waiting for the gpu reset to complete\n");
		return -EIO;
	} else if (ret < 0) {
		return ret;
	}
#undef EXIT_COND

	return 0;
}

int i915_mutex_lock_interruptible(struct drm_device *dev)
{
	struct drm_i915_private *dev_priv = dev->dev_private;
	int ret;

	ret = i915_gem_wait_for_error(&dev_priv->gpu_error);
	if (ret)
		return ret;

	ret = mutex_lock_interruptible(&dev->struct_mutex);
	if (ret)
		return ret;

	WARN_ON(i915_verify_lists(dev));
	return 0;
}

static inline bool
i915_gem_object_is_inactive(struct drm_i915_gem_object *obj)
{
	return i915_gem_obj_bound_any(obj) && !obj->active;
}

int
i915_gem_init_ioctl(struct drm_device *dev, void *data,
		    struct drm_file *file)
{
	struct drm_i915_private *dev_priv = dev->dev_private;
	struct drm_i915_gem_init *args = data;

	if (drm_core_check_feature(dev, DRIVER_MODESET))
		return -ENODEV;

	if (args->gtt_start >= args->gtt_end ||
	    (args->gtt_end | args->gtt_start) & (PAGE_SIZE - 1))
		return -EINVAL;

	/* GEM with user mode setting was never supported on ilk and later. */
	if (INTEL_INFO(dev)->gen >= 5)
		return -ENODEV;

	mutex_lock(&dev->struct_mutex);
	i915_gem_setup_global_gtt(dev, args->gtt_start, args->gtt_end,
				  args->gtt_end);
	dev_priv->gtt.mappable_end = args->gtt_end;
	mutex_unlock(&dev->struct_mutex);

	return 0;
}

int
i915_gem_get_aperture_ioctl(struct drm_device *dev, void *data,
			    struct drm_file *file)
{
	struct drm_i915_private *dev_priv = dev->dev_private;
	struct drm_i915_gem_get_aperture *args = data;
	struct drm_i915_gem_object *obj;
	size_t pinned;

	pinned = 0;
	mutex_lock(&dev->struct_mutex);
	list_for_each_entry(obj, &dev_priv->mm.bound_list, global_list)
		if (obj->pin_count)
			pinned += i915_gem_obj_ggtt_size(obj);
	mutex_unlock(&dev->struct_mutex);

	args->aper_size = dev_priv->gtt.base.total;
	args->aper_available_size = args->aper_size - pinned;

	return 0;
}

void *i915_gem_object_alloc(struct drm_device *dev)
{
	struct drm_i915_private *dev_priv = dev->dev_private;
	return kmem_cache_zalloc(dev_priv->slab, GFP_KERNEL);
}

void i915_gem_object_free(struct drm_i915_gem_object *obj)
{
	struct drm_i915_private *dev_priv = obj->base.dev->dev_private;
	kmem_cache_free(dev_priv->slab, obj);
}

static int
i915_gem_create(struct drm_file *file,
		struct drm_device *dev,
		uint64_t size,
		uint32_t *handle_p)
{
	struct drm_i915_gem_object *obj;
	int ret;
	u32 handle;

	size = roundup(size, PAGE_SIZE);
	if (size == 0)
		return -EINVAL;

	/* Allocate the new object */
	obj = i915_gem_alloc_object(dev, size);
	if (obj == NULL)
		return -ENOMEM;

	ret = drm_gem_handle_create(file, &obj->base, &handle);
	/* drop reference from allocate - handle holds it now */
	drm_gem_object_unreference_unlocked(&obj->base);
	if (ret)
		return ret;

	*handle_p = handle;
	return 0;
}

int
i915_gem_dumb_create(struct drm_file *file,
		     struct drm_device *dev,
		     struct drm_mode_create_dumb *args)
{
	/* have to work out size/pitch and return them */
	args->pitch = ALIGN(args->width * ((args->bpp + 7) / 8), 64);
	args->size = args->pitch * args->height;
	return i915_gem_create(file, dev,
			       args->size, &args->handle);
}

/**
 * Creates a new mm object and returns a handle to it.
 */
int
i915_gem_create_ioctl(struct drm_device *dev, void *data,
		      struct drm_file *file)
{
	struct drm_i915_gem_create *args = data;

	return i915_gem_create(file, dev,
			       args->size, &args->handle);
}

static inline int
__copy_to_user_swizzled(char __user *cpu_vaddr,
			const char *gpu_vaddr, int gpu_offset,
			int length)
{
	int ret, cpu_offset = 0;

	while (length > 0) {
		int cacheline_end = ALIGN(gpu_offset + 1, 64);
		int this_length = min(cacheline_end - gpu_offset, length);
		int swizzled_gpu_offset = gpu_offset ^ 64;

		ret = __copy_to_user(cpu_vaddr + cpu_offset,
				     gpu_vaddr + swizzled_gpu_offset,
				     this_length);
		if (ret)
			return ret + length;

		cpu_offset += this_length;
		gpu_offset += this_length;
		length -= this_length;
	}

	return 0;
}

static inline int
__copy_from_user_swizzled(char *gpu_vaddr, int gpu_offset,
			  const char __user *cpu_vaddr,
			  int length)
{
	int ret, cpu_offset = 0;

	while (length > 0) {
		int cacheline_end = ALIGN(gpu_offset + 1, 64);
		int this_length = min(cacheline_end - gpu_offset, length);
		int swizzled_gpu_offset = gpu_offset ^ 64;

		ret = __copy_from_user(gpu_vaddr + swizzled_gpu_offset,
				       cpu_vaddr + cpu_offset,
				       this_length);
		if (ret)
			return ret + length;

		cpu_offset += this_length;
		gpu_offset += this_length;
		length -= this_length;
	}

	return 0;
}

/* Per-page copy function for the shmem pread fastpath.
 * Flushes invalid cachelines before reading the target if
 * needs_clflush is set. */
static int
shmem_pread_fast(struct page *page, int shmem_page_offset, int page_length,
		 char __user *user_data,
		 bool page_do_bit17_swizzling, bool needs_clflush)
{
	char *vaddr;
	int ret;

	if (unlikely(page_do_bit17_swizzling))
		return -EINVAL;

	vaddr = kmap_atomic(page);
	if (needs_clflush)
		drm_clflush_virt_range(vaddr + shmem_page_offset,
				       page_length);
	ret = __copy_to_user_inatomic(user_data,
				      vaddr + shmem_page_offset,
				      page_length);
	kunmap_atomic(vaddr);

	return ret ? -EFAULT : 0;
}

static void
shmem_clflush_swizzled_range(char *addr, unsigned long length,
			     bool swizzled)
{
	if (unlikely(swizzled)) {
		unsigned long start = (unsigned long) addr;
		unsigned long end = (unsigned long) addr + length;

		/* For swizzling simply ensure that we always flush both
		 * channels. Lame, but simple and it works. Swizzled
		 * pwrite/pread is far from a hotpath - current userspace
		 * doesn't use it at all. */
		start = round_down(start, 128);
		end = round_up(end, 128);

		drm_clflush_virt_range((void *)start, end - start);
	} else {
		drm_clflush_virt_range(addr, length);
	}

}

/* Only difference to the fast-path function is that this can handle bit17
 * and uses non-atomic copy and kmap functions. */
static int
shmem_pread_slow(struct page *page, int shmem_page_offset, int page_length,
		 char __user *user_data,
		 bool page_do_bit17_swizzling, bool needs_clflush)
{
	char *vaddr;
	int ret;

	vaddr = kmap(page);
	if (needs_clflush)
		shmem_clflush_swizzled_range(vaddr + shmem_page_offset,
					     page_length,
					     page_do_bit17_swizzling);

	if (page_do_bit17_swizzling)
		ret = __copy_to_user_swizzled(user_data,
					      vaddr, shmem_page_offset,
					      page_length);
	else
		ret = __copy_to_user(user_data,
				     vaddr + shmem_page_offset,
				     page_length);
	kunmap(page);

	return ret ? - EFAULT : 0;
}

static int
i915_gem_shmem_pread(struct drm_device *dev,
		     struct drm_i915_gem_object *obj,
		     struct drm_i915_gem_pread *args,
		     struct drm_file *file)
{
	char __user *user_data;
	ssize_t remain;
	loff_t offset;
	int shmem_page_offset, page_length, ret = 0;
	int obj_do_bit17_swizzling, page_do_bit17_swizzling;
	int prefaulted = 0;
	int needs_clflush = 0;
	struct sg_page_iter sg_iter;

	user_data = to_user_ptr(args->data_ptr);
	remain = args->size;

	obj_do_bit17_swizzling = i915_gem_object_needs_bit17_swizzle(obj);

	if (!(obj->base.read_domains & I915_GEM_DOMAIN_CPU)) {
		/* If we're not in the cpu read domain, set ourself into the gtt
		 * read domain and manually flush cachelines (if required). This
		 * optimizes for the case when the gpu will dirty the data
		 * anyway again before the next pread happens. */
		needs_clflush = !cpu_cache_is_coherent(dev, obj->cache_level);
		ret = i915_gem_object_wait_rendering(obj, true);
		if (ret)
			return ret;
	}

	ret = i915_gem_object_get_pages(obj);
	if (ret)
		return ret;

	i915_gem_object_pin_pages(obj);

	offset = args->offset;

	for_each_sg_page(obj->pages->sgl, &sg_iter, obj->pages->nents,
			 offset >> PAGE_SHIFT) {
		struct page *page = sg_page_iter_page(&sg_iter);

		if (remain <= 0)
			break;

		/* Operation in this page
		 *
		 * shmem_page_offset = offset within page in shmem file
		 * page_length = bytes to copy for this page
		 */
		shmem_page_offset = offset_in_page(offset);
		page_length = remain;
		if ((shmem_page_offset + page_length) > PAGE_SIZE)
			page_length = PAGE_SIZE - shmem_page_offset;

		page_do_bit17_swizzling = obj_do_bit17_swizzling &&
			(page_to_phys(page) & (1 << 17)) != 0;

		ret = shmem_pread_fast(page, shmem_page_offset, page_length,
				       user_data, page_do_bit17_swizzling,
				       needs_clflush);
		if (ret == 0)
			goto next_page;

		mutex_unlock(&dev->struct_mutex);

		if (likely(!i915_prefault_disable) && !prefaulted) {
			ret = fault_in_multipages_writeable(user_data, remain);
			/* Userspace is tricking us, but we've already clobbered
			 * its pages with the prefault and promised to write the
			 * data up to the first fault. Hence ignore any errors
			 * and just continue. */
			(void)ret;
			prefaulted = 1;
		}

		ret = shmem_pread_slow(page, shmem_page_offset, page_length,
				       user_data, page_do_bit17_swizzling,
				       needs_clflush);

		mutex_lock(&dev->struct_mutex);

next_page:
		mark_page_accessed(page);

		if (ret)
			goto out;

		remain -= page_length;
		user_data += page_length;
		offset += page_length;
	}

out:
	i915_gem_object_unpin_pages(obj);

	return ret;
}

/**
 * Reads data from the object referenced by handle.
 *
 * On error, the contents of *data are undefined.
 */
int
i915_gem_pread_ioctl(struct drm_device *dev, void *data,
		     struct drm_file *file)
{
	struct drm_i915_gem_pread *args = data;
	struct drm_i915_gem_object *obj;
	int ret = 0;

	if (args->size == 0)
		return 0;

	if (!access_ok(VERIFY_WRITE,
		       to_user_ptr(args->data_ptr),
		       args->size))
		return -EFAULT;

	ret = i915_mutex_lock_interruptible(dev);
	if (ret)
		return ret;

	obj = to_intel_bo(drm_gem_object_lookup(dev, file, args->handle));
	if (&obj->base == NULL) {
		ret = -ENOENT;
		goto unlock;
	}

	/* Bounds check source.  */
	if (args->offset > obj->base.size ||
	    args->size > obj->base.size - args->offset) {
		ret = -EINVAL;
		goto out;
	}

	/* prime objects have no backing filp to GEM pread/pwrite
	 * pages from.
	 */
	if (!obj->base.filp) {
		ret = -EINVAL;
		goto out;
	}

	trace_i915_gem_object_pread(obj, args->offset, args->size);

	ret = i915_gem_shmem_pread(dev, obj, args, file);

out:
	drm_gem_object_unreference(&obj->base);
unlock:
	mutex_unlock(&dev->struct_mutex);
	return ret;
}

/* This is the fast write path which cannot handle
 * page faults in the source data
 */

static inline int
fast_user_write(struct io_mapping *mapping,
		loff_t page_base, int page_offset,
		char __user *user_data,
		int length)
{
	void __iomem *vaddr_atomic;
	void *vaddr;
	unsigned long unwritten;

	vaddr_atomic = io_mapping_map_atomic_wc(mapping, page_base);
	/* We can use the cpu mem copy function because this is X86. */
	vaddr = (void __force*)vaddr_atomic + page_offset;
	unwritten = __copy_from_user_inatomic_nocache(vaddr,
						      user_data, length);
	io_mapping_unmap_atomic(vaddr_atomic);
	return unwritten;
}

/**
 * This is the fast pwrite path, where we copy the data directly from the
 * user into the GTT, uncached.
 */
static int
i915_gem_gtt_pwrite_fast(struct drm_device *dev,
			 struct drm_i915_gem_object *obj,
			 struct drm_i915_gem_pwrite *args,
			 struct drm_file *file)
{
	drm_i915_private_t *dev_priv = dev->dev_private;
	ssize_t remain;
	loff_t offset, page_base;
	char __user *user_data;
	int page_offset, page_length, ret;

	ret = i915_gem_obj_ggtt_pin(obj, 0, true, true);
	if (ret)
		goto out;

	ret = i915_gem_object_set_to_gtt_domain(obj, true);
	if (ret)
		goto out_unpin;

	ret = i915_gem_object_put_fence(obj);
	if (ret)
		goto out_unpin;

	user_data = to_user_ptr(args->data_ptr);
	remain = args->size;

	offset = i915_gem_obj_ggtt_offset(obj) + args->offset;

	while (remain > 0) {
		/* Operation in this page
		 *
		 * page_base = page offset within aperture
		 * page_offset = offset within page
		 * page_length = bytes to copy for this page
		 */
		page_base = offset & PAGE_MASK;
		page_offset = offset_in_page(offset);
		page_length = remain;
		if ((page_offset + remain) > PAGE_SIZE)
			page_length = PAGE_SIZE - page_offset;

		/* If we get a fault while copying data, then (presumably) our
		 * source page isn't available.  Return the error and we'll
		 * retry in the slow path.
		 */
		if (fast_user_write(dev_priv->gtt.mappable, page_base,
				    page_offset, user_data, page_length)) {
			ret = -EFAULT;
			goto out_unpin;
		}

		remain -= page_length;
		user_data += page_length;
		offset += page_length;
	}

out_unpin:
	i915_gem_object_unpin(obj);
out:
	return ret;
}

/* Per-page copy function for the shmem pwrite fastpath.
 * Flushes invalid cachelines before writing to the target if
 * needs_clflush_before is set and flushes out any written cachelines after
 * writing if needs_clflush is set. */
static int
shmem_pwrite_fast(struct page *page, int shmem_page_offset, int page_length,
		  char __user *user_data,
		  bool page_do_bit17_swizzling,
		  bool needs_clflush_before,
		  bool needs_clflush_after)
{
	char *vaddr;
	int ret;

	if (unlikely(page_do_bit17_swizzling))
		return -EINVAL;

	vaddr = kmap_atomic(page);
	if (needs_clflush_before)
		drm_clflush_virt_range(vaddr + shmem_page_offset,
				       page_length);
	ret = __copy_from_user_inatomic_nocache(vaddr + shmem_page_offset,
						user_data,
						page_length);
	if (needs_clflush_after)
		drm_clflush_virt_range(vaddr + shmem_page_offset,
				       page_length);
	kunmap_atomic(vaddr);

	return ret ? -EFAULT : 0;
}

/* Only difference to the fast-path function is that this can handle bit17
 * and uses non-atomic copy and kmap functions. */
static int
shmem_pwrite_slow(struct page *page, int shmem_page_offset, int page_length,
		  char __user *user_data,
		  bool page_do_bit17_swizzling,
		  bool needs_clflush_before,
		  bool needs_clflush_after)
{
	char *vaddr;
	int ret;

	vaddr = kmap(page);
	if (unlikely(needs_clflush_before || page_do_bit17_swizzling))
		shmem_clflush_swizzled_range(vaddr + shmem_page_offset,
					     page_length,
					     page_do_bit17_swizzling);
	if (page_do_bit17_swizzling)
		ret = __copy_from_user_swizzled(vaddr, shmem_page_offset,
						user_data,
						page_length);
	else
		ret = __copy_from_user(vaddr + shmem_page_offset,
				       user_data,
				       page_length);
	if (needs_clflush_after)
		shmem_clflush_swizzled_range(vaddr + shmem_page_offset,
					     page_length,
					     page_do_bit17_swizzling);
	kunmap(page);

	return ret ? -EFAULT : 0;
}

static int
i915_gem_shmem_pwrite(struct drm_device *dev,
		      struct drm_i915_gem_object *obj,
		      struct drm_i915_gem_pwrite *args,
		      struct drm_file *file)
{
	ssize_t remain;
	loff_t offset;
	char __user *user_data;
	int shmem_page_offset, page_length, ret = 0;
	int obj_do_bit17_swizzling, page_do_bit17_swizzling;
	int hit_slowpath = 0;
	int needs_clflush_after = 0;
	int needs_clflush_before = 0;
	struct sg_page_iter sg_iter;

	user_data = to_user_ptr(args->data_ptr);
	remain = args->size;

	obj_do_bit17_swizzling = i915_gem_object_needs_bit17_swizzle(obj);

	if (obj->base.write_domain != I915_GEM_DOMAIN_CPU) {
		/* If we're not in the cpu write domain, set ourself into the gtt
		 * write domain and manually flush cachelines (if required). This
		 * optimizes for the case when the gpu will use the data
		 * right away and we therefore have to clflush anyway. */
		needs_clflush_after = cpu_write_needs_clflush(obj);
		ret = i915_gem_object_wait_rendering(obj, false);
		if (ret)
			return ret;
	}
	/* Same trick applies to invalidate partially written cachelines read
	 * before writing. */
	if ((obj->base.read_domains & I915_GEM_DOMAIN_CPU) == 0)
		needs_clflush_before =
			!cpu_cache_is_coherent(dev, obj->cache_level);

	ret = i915_gem_object_get_pages(obj);
	if (ret)
		return ret;

	i915_gem_object_pin_pages(obj);

	offset = args->offset;
	obj->dirty = 1;

	for_each_sg_page(obj->pages->sgl, &sg_iter, obj->pages->nents,
			 offset >> PAGE_SHIFT) {
		struct page *page = sg_page_iter_page(&sg_iter);
		int partial_cacheline_write;

		if (remain <= 0)
			break;

		/* Operation in this page
		 *
		 * shmem_page_offset = offset within page in shmem file
		 * page_length = bytes to copy for this page
		 */
		shmem_page_offset = offset_in_page(offset);

		page_length = remain;
		if ((shmem_page_offset + page_length) > PAGE_SIZE)
			page_length = PAGE_SIZE - shmem_page_offset;

		/* If we don't overwrite a cacheline completely we need to be
		 * careful to have up-to-date data by first clflushing. Don't
		 * overcomplicate things and flush the entire patch. */
		partial_cacheline_write = needs_clflush_before &&
			((shmem_page_offset | page_length)
				& (boot_cpu_data.x86_clflush_size - 1));

		page_do_bit17_swizzling = obj_do_bit17_swizzling &&
			(page_to_phys(page) & (1 << 17)) != 0;

		ret = shmem_pwrite_fast(page, shmem_page_offset, page_length,
					user_data, page_do_bit17_swizzling,
					partial_cacheline_write,
					needs_clflush_after);
		if (ret == 0)
			goto next_page;

		hit_slowpath = 1;
		mutex_unlock(&dev->struct_mutex);
		ret = shmem_pwrite_slow(page, shmem_page_offset, page_length,
					user_data, page_do_bit17_swizzling,
					partial_cacheline_write,
					needs_clflush_after);

		mutex_lock(&dev->struct_mutex);

next_page:
		set_page_dirty(page);
		mark_page_accessed(page);

		if (ret)
			goto out;

		remain -= page_length;
		user_data += page_length;
		offset += page_length;
	}

out:
	i915_gem_object_unpin_pages(obj);

	if (hit_slowpath) {
		/*
		 * Fixup: Flush cpu caches in case we didn't flush the dirty
		 * cachelines in-line while writing and the object moved
		 * out of the cpu write domain while we've dropped the lock.
		 */
		if (!needs_clflush_after &&
		    obj->base.write_domain != I915_GEM_DOMAIN_CPU) {
			if (i915_gem_clflush_object(obj, obj->pin_display))
				i915_gem_chipset_flush(dev);
		}
	}

	if (needs_clflush_after)
		i915_gem_chipset_flush(dev);

	return ret;
}

/**
 * Writes data to the object referenced by handle.
 *
 * On error, the contents of the buffer that were to be modified are undefined.
 */
int
i915_gem_pwrite_ioctl(struct drm_device *dev, void *data,
		      struct drm_file *file)
{
	struct drm_i915_gem_pwrite *args = data;
	struct drm_i915_gem_object *obj;
	int ret;

	if (args->size == 0)
		return 0;

	if (!access_ok(VERIFY_READ,
		       to_user_ptr(args->data_ptr),
		       args->size))
		return -EFAULT;

	if (likely(!i915_prefault_disable)) {
		ret = fault_in_multipages_readable(to_user_ptr(args->data_ptr),
						   args->size);
		if (ret)
			return -EFAULT;
	}

	ret = i915_mutex_lock_interruptible(dev);
	if (ret)
		return ret;

	obj = to_intel_bo(drm_gem_object_lookup(dev, file, args->handle));
	if (&obj->base == NULL) {
		ret = -ENOENT;
		goto unlock;
	}

	/* Bounds check destination. */
	if (args->offset > obj->base.size ||
	    args->size > obj->base.size - args->offset) {
		ret = -EINVAL;
		goto out;
	}

	/* prime objects have no backing filp to GEM pread/pwrite
	 * pages from.
	 */
	if (!obj->base.filp) {
		ret = -EINVAL;
		goto out;
	}

	trace_i915_gem_object_pwrite(obj, args->offset, args->size);

	ret = -EFAULT;
	/* We can only do the GTT pwrite on untiled buffers, as otherwise
	 * it would end up going through the fenced access, and we'll get
	 * different detiling behavior between reading and writing.
	 * pread/pwrite currently are reading and writing from the CPU
	 * perspective, requiring manual detiling by the client.
	 */
	if (obj->phys_obj) {
		ret = i915_gem_phys_pwrite(dev, obj, args, file);
		goto out;
	}

	if (obj->tiling_mode == I915_TILING_NONE &&
	    obj->base.write_domain != I915_GEM_DOMAIN_CPU &&
	    cpu_write_needs_clflush(obj)) {
		ret = i915_gem_gtt_pwrite_fast(dev, obj, args, file);
		/* Note that the gtt paths might fail with non-page-backed user
		 * pointers (e.g. gtt mappings when moving data between
		 * textures). Fallback to the shmem path in that case. */
	}

	if (ret == -EFAULT || ret == -ENOSPC)
		ret = i915_gem_shmem_pwrite(dev, obj, args, file);

out:
	drm_gem_object_unreference(&obj->base);
unlock:
	mutex_unlock(&dev->struct_mutex);
	return ret;
}

int
i915_gem_check_wedge(struct i915_gpu_error *error,
		     bool interruptible)
{
	if (i915_reset_in_progress(error)) {
		/* Non-interruptible callers can't handle -EAGAIN, hence return
		 * -EIO unconditionally for these. */
		if (!interruptible)
			return -EIO;

		/* Recovery complete, but the reset failed ... */
		if (i915_terminally_wedged(error))
			return -EIO;

		return -EAGAIN;
	}

	return 0;
}

/*
 * Compare seqno against outstanding lazy request. Emit a request if they are
 * equal.
 */
static int
i915_gem_check_olr(struct intel_ring_buffer *ring, u32 seqno)
{
	int ret;

	BUG_ON(!mutex_is_locked(&ring->dev->struct_mutex));

	ret = 0;
	if (seqno == ring->outstanding_lazy_seqno)
		ret = i915_add_request(ring, NULL);

	return ret;
}

static void fake_irq(unsigned long data)
{
	wake_up_process((struct task_struct *)data);
}

static bool missed_irq(struct drm_i915_private *dev_priv,
		       struct intel_ring_buffer *ring)
{
	return test_bit(ring->id, &dev_priv->gpu_error.missed_irq_rings);
}

static bool can_wait_boost(struct drm_i915_file_private *file_priv)
{
	if (file_priv == NULL)
		return true;

	return !atomic_xchg(&file_priv->rps_wait_boost, true);
}

/**
 * __wait_seqno - wait until execution of seqno has finished
 * @ring: the ring expected to report seqno
 * @seqno: duh!
 * @reset_counter: reset sequence associated with the given seqno
 * @interruptible: do an interruptible wait (normally yes)
 * @timeout: in - how long to wait (NULL forever); out - how much time remaining
 *
 * Note: It is of utmost importance that the passed in seqno and reset_counter
 * values have been read by the caller in an smp safe manner. Where read-side
 * locks are involved, it is sufficient to read the reset_counter before
 * unlocking the lock that protects the seqno. For lockless tricks, the
 * reset_counter _must_ be read before, and an appropriate smp_rmb must be
 * inserted.
 *
 * Returns 0 if the seqno was found within the alloted time. Else returns the
 * errno with remaining time filled in timeout argument.
 */
static int __wait_seqno(struct intel_ring_buffer *ring, u32 seqno,
			unsigned reset_counter,
			bool interruptible,
			struct timespec *timeout,
			struct drm_i915_file_private *file_priv)
{
	drm_i915_private_t *dev_priv = ring->dev->dev_private;
	struct timespec before, now;
	DEFINE_WAIT(wait);
	long timeout_jiffies;
	int ret;

	WARN(dev_priv->pc8.irqs_disabled, "IRQs disabled\n");

	if (i915_seqno_passed(ring->get_seqno(ring, true), seqno))
		return 0;

	timeout_jiffies = timeout ? timespec_to_jiffies_timeout(timeout) : 1;

	if (dev_priv->info->gen >= 6 && can_wait_boost(file_priv)) {
		gen6_rps_boost(dev_priv);
		if (file_priv)
			mod_delayed_work(dev_priv->wq,
					 &file_priv->mm.idle_work,
					 msecs_to_jiffies(100));
	}

	if (!(dev_priv->gpu_error.test_irq_rings & intel_ring_flag(ring)) &&
	    WARN_ON(!ring->irq_get(ring)))
		return -ENODEV;

	/* Record current time in case interrupted by signal, or wedged */
	trace_i915_gem_request_wait_begin(ring, seqno);
	getrawmonotonic(&before);
	for (;;) {
		struct timer_list timer;
		unsigned long expire;

		prepare_to_wait(&ring->irq_queue, &wait,
				interruptible ? TASK_INTERRUPTIBLE : TASK_UNINTERRUPTIBLE);

		/* We need to check whether any gpu reset happened in between
		 * the caller grabbing the seqno and now ... */
		if (reset_counter != atomic_read(&dev_priv->gpu_error.reset_counter)) {
			/* ... but upgrade the -EAGAIN to an -EIO if the gpu
			 * is truely gone. */
			ret = i915_gem_check_wedge(&dev_priv->gpu_error, interruptible);
			if (ret == 0)
				ret = -EAGAIN;
			break;
		}

		if (i915_seqno_passed(ring->get_seqno(ring, false), seqno)) {
			ret = 0;
			break;
		}

		if (interruptible && signal_pending(current)) {
			ret = -ERESTARTSYS;
			break;
		}

		if (timeout_jiffies <= 0) {
			ret = -ETIME;
			break;
		}

		timer.function = NULL;
		if (timeout || missed_irq(dev_priv, ring)) {
			setup_timer_on_stack(&timer, fake_irq, (unsigned long)current);
			expire = jiffies + (missed_irq(dev_priv, ring) ? 1: timeout_jiffies);
			mod_timer(&timer, expire);
		}

		io_schedule();

		if (timeout)
			timeout_jiffies = expire - jiffies;

		if (timer.function) {
			del_singleshot_timer_sync(&timer);
			destroy_timer_on_stack(&timer);
		}
	}
	getrawmonotonic(&now);
	trace_i915_gem_request_wait_end(ring, seqno);

	ring->irq_put(ring);

	finish_wait(&ring->irq_queue, &wait);

	if (timeout) {
		struct timespec sleep_time = timespec_sub(now, before);
		*timeout = timespec_sub(*timeout, sleep_time);
		if (!timespec_valid(timeout)) /* i.e. negative time remains */
			set_normalized_timespec(timeout, 0, 0);
	}

	return ret;
}

/**
 * Waits for a sequence number to be signaled, and cleans up the
 * request and object lists appropriately for that event.
 */
int
i915_wait_seqno(struct intel_ring_buffer *ring, uint32_t seqno)
{
	struct drm_device *dev = ring->dev;
	struct drm_i915_private *dev_priv = dev->dev_private;
	bool interruptible = dev_priv->mm.interruptible;
	int ret;

	BUG_ON(!mutex_is_locked(&dev->struct_mutex));
	BUG_ON(seqno == 0);

	ret = i915_gem_check_wedge(&dev_priv->gpu_error, interruptible);
	if (ret)
		return ret;

	ret = i915_gem_check_olr(ring, seqno);
	if (ret)
		return ret;

	return __wait_seqno(ring, seqno,
			    atomic_read(&dev_priv->gpu_error.reset_counter),
			    interruptible, NULL, NULL);
}

static int
i915_gem_object_wait_rendering__tail(struct drm_i915_gem_object *obj,
				     struct intel_ring_buffer *ring)
{
	i915_gem_retire_requests_ring(ring);

	/* Manually manage the write flush as we may have not yet
	 * retired the buffer.
	 *
	 * Note that the last_write_seqno is always the earlier of
	 * the two (read/write) seqno, so if we haved successfully waited,
	 * we know we have passed the last write.
	 */
	obj->last_write_seqno = 0;
	obj->base.write_domain &= ~I915_GEM_GPU_DOMAINS;

	return 0;
}

/**
 * Ensures that all rendering to the object has completed and the object is
 * safe to unbind from the GTT or access from the CPU.
 */
static __must_check int
i915_gem_object_wait_rendering(struct drm_i915_gem_object *obj,
			       bool readonly)
{
	struct intel_ring_buffer *ring = obj->ring;
	u32 seqno;
	int ret;

	seqno = readonly ? obj->last_write_seqno : obj->last_read_seqno;
	if (seqno == 0)
		return 0;

	ret = i915_wait_seqno(ring, seqno);
	if (ret)
		return ret;

	return i915_gem_object_wait_rendering__tail(obj, ring);
}

/* A nonblocking variant of the above wait. This is a highly dangerous routine
 * as the object state may change during this call.
 */
static __must_check int
i915_gem_object_wait_rendering__nonblocking(struct drm_i915_gem_object *obj,
					    struct drm_file *file,
					    bool readonly)
{
	struct drm_device *dev = obj->base.dev;
	struct drm_i915_private *dev_priv = dev->dev_private;
	struct intel_ring_buffer *ring = obj->ring;
	unsigned reset_counter;
	u32 seqno;
	int ret;

	BUG_ON(!mutex_is_locked(&dev->struct_mutex));
	BUG_ON(!dev_priv->mm.interruptible);

	seqno = readonly ? obj->last_write_seqno : obj->last_read_seqno;
	if (seqno == 0)
		return 0;

	ret = i915_gem_check_wedge(&dev_priv->gpu_error, true);
	if (ret)
		return ret;

	ret = i915_gem_check_olr(ring, seqno);
	if (ret)
		return ret;

	reset_counter = atomic_read(&dev_priv->gpu_error.reset_counter);
	mutex_unlock(&dev->struct_mutex);
	ret = __wait_seqno(ring, seqno, reset_counter, true, NULL, file->driver_priv);
	mutex_lock(&dev->struct_mutex);
	if (ret)
		return ret;

	return i915_gem_object_wait_rendering__tail(obj, ring);
}

/**
 * Called when user space prepares to use an object with the CPU, either
 * through the mmap ioctl's mapping or a GTT mapping.
 */
int
i915_gem_set_domain_ioctl(struct drm_device *dev, void *data,
			  struct drm_file *file)
{
	struct drm_i915_gem_set_domain *args = data;
	struct drm_i915_gem_object *obj;
	uint32_t read_domains = args->read_domains;
	uint32_t write_domain = args->write_domain;
	int ret;

	/* Only handle setting domains to types used by the CPU. */
	if (write_domain & I915_GEM_GPU_DOMAINS)
		return -EINVAL;

	if (read_domains & I915_GEM_GPU_DOMAINS)
		return -EINVAL;

	/* Having something in the write domain implies it's in the read
	 * domain, and only that read domain.  Enforce that in the request.
	 */
	if (write_domain != 0 && read_domains != write_domain)
		return -EINVAL;

	ret = i915_mutex_lock_interruptible(dev);
	if (ret)
		return ret;

	obj = to_intel_bo(drm_gem_object_lookup(dev, file, args->handle));
	if (&obj->base == NULL) {
		ret = -ENOENT;
		goto unlock;
	}

	/* Try to flush the object off the GPU without holding the lock.
	 * We will repeat the flush holding the lock in the normal manner
	 * to catch cases where we are gazumped.
	 */
	ret = i915_gem_object_wait_rendering__nonblocking(obj, file, !write_domain);
	if (ret)
		goto unref;

	if (read_domains & I915_GEM_DOMAIN_GTT) {
		ret = i915_gem_object_set_to_gtt_domain(obj, write_domain != 0);

		/* Silently promote "you're not bound, there was nothing to do"
		 * to success, since the client was just asking us to
		 * make sure everything was done.
		 */
		if (ret == -EINVAL)
			ret = 0;
	} else {
		ret = i915_gem_object_set_to_cpu_domain(obj, write_domain != 0);
	}

unref:
	drm_gem_object_unreference(&obj->base);
unlock:
	mutex_unlock(&dev->struct_mutex);
	return ret;
}

/**
 * Called when user space has done writes to this buffer
 */
int
i915_gem_sw_finish_ioctl(struct drm_device *dev, void *data,
			 struct drm_file *file)
{
	struct drm_i915_gem_sw_finish *args = data;
	struct drm_i915_gem_object *obj;
	int ret = 0;

	ret = i915_mutex_lock_interruptible(dev);
	if (ret)
		return ret;

	obj = to_intel_bo(drm_gem_object_lookup(dev, file, args->handle));
	if (&obj->base == NULL) {
		ret = -ENOENT;
		goto unlock;
	}

	/* Pinned buffers may be scanout, so flush the cache */
	if (obj->pin_display)
		i915_gem_object_flush_cpu_write_domain(obj, true);

	drm_gem_object_unreference(&obj->base);
unlock:
	mutex_unlock(&dev->struct_mutex);
	return ret;
}

/**
 * Maps the contents of an object, returning the address it is mapped
 * into.
 *
 * While the mapping holds a reference on the contents of the object, it doesn't
 * imply a ref on the object itself.
 */
int
i915_gem_mmap_ioctl(struct drm_device *dev, void *data,
		    struct drm_file *file)
{
	struct drm_i915_gem_mmap *args = data;
	struct drm_gem_object *obj;
	unsigned long addr;

	obj = drm_gem_object_lookup(dev, file, args->handle);
	if (obj == NULL)
		return -ENOENT;

	/* prime objects have no backing filp to GEM mmap
	 * pages from.
	 */
	if (!obj->filp) {
		drm_gem_object_unreference_unlocked(obj);
		return -EINVAL;
	}

	addr = vm_mmap(obj->filp, 0, args->size,
		       PROT_READ | PROT_WRITE, MAP_SHARED,
		       args->offset);
	drm_gem_object_unreference_unlocked(obj);
	if (IS_ERR((void *)addr))
		return addr;

	args->addr_ptr = (uint64_t) addr;

	return 0;
}

/**
 * i915_gem_fault - fault a page into the GTT
 * vma: VMA in question
 * vmf: fault info
 *
 * The fault handler is set up by drm_gem_mmap() when a object is GTT mapped
 * from userspace.  The fault handler takes care of binding the object to
 * the GTT (if needed), allocating and programming a fence register (again,
 * only if needed based on whether the old reg is still valid or the object
 * is tiled) and inserting a new PTE into the faulting process.
 *
 * Note that the faulting process may involve evicting existing objects
 * from the GTT and/or fence registers to make room.  So performance may
 * suffer if the GTT working set is large or there are few fence registers
 * left.
 */
int i915_gem_fault(struct vm_area_struct *vma, struct vm_fault *vmf)
{
	struct drm_i915_gem_object *obj = to_intel_bo(vma->vm_private_data);
	struct drm_device *dev = obj->base.dev;
	drm_i915_private_t *dev_priv = dev->dev_private;
	pgoff_t page_offset;
	unsigned long pfn;
	int ret = 0;
	bool write = !!(vmf->flags & FAULT_FLAG_WRITE);

	/* We don't use vmf->pgoff since that has the fake offset */
	page_offset = ((unsigned long)vmf->virtual_address - vma->vm_start) >>
		PAGE_SHIFT;

	ret = i915_mutex_lock_interruptible(dev);
	if (ret)
		goto out;

	trace_i915_gem_object_fault(obj, page_offset, true, write);

	/* Access to snoopable pages through the GTT is incoherent. */
	if (obj->cache_level != I915_CACHE_NONE && !HAS_LLC(dev)) {
		ret = -EINVAL;
		goto unlock;
	}

	/* Now bind it into the GTT if needed */
	ret = i915_gem_obj_ggtt_pin(obj,  0, true, false);
	if (ret)
		goto unlock;

	ret = i915_gem_object_set_to_gtt_domain(obj, write);
	if (ret)
		goto unpin;

	ret = i915_gem_object_get_fence(obj);
	if (ret)
		goto unpin;

	obj->fault_mappable = true;

	pfn = dev_priv->gtt.mappable_base + i915_gem_obj_ggtt_offset(obj);
	pfn >>= PAGE_SHIFT;
	pfn += page_offset;

	/* Finally, remap it using the new GTT offset */
	ret = vm_insert_pfn(vma, (unsigned long)vmf->virtual_address, pfn);
unpin:
	i915_gem_object_unpin(obj);
unlock:
	mutex_unlock(&dev->struct_mutex);
out:
	switch (ret) {
	case -EIO:
		/* If this -EIO is due to a gpu hang, give the reset code a
		 * chance to clean up the mess. Otherwise return the proper
		 * SIGBUS. */
		if (i915_terminally_wedged(&dev_priv->gpu_error))
			return VM_FAULT_SIGBUS;
	case -EAGAIN:
		/*
		 * EAGAIN means the gpu is hung and we'll wait for the error
		 * handler to reset everything when re-faulting in
		 * i915_mutex_lock_interruptible.
		 */
	case 0:
	case -ERESTARTSYS:
	case -EINTR:
	case -EBUSY:
		/*
		 * EBUSY is ok: this just means that another thread
		 * already did the job.
		 */
		return VM_FAULT_NOPAGE;
	case -ENOMEM:
		return VM_FAULT_OOM;
	case -ENOSPC:
		return VM_FAULT_SIGBUS;
	default:
		WARN_ONCE(ret, "unhandled error in i915_gem_fault: %i\n", ret);
		return VM_FAULT_SIGBUS;
	}
}

/**
 * i915_gem_release_mmap - remove physical page mappings
 * @obj: obj in question
 *
 * Preserve the reservation of the mmapping with the DRM core code, but
 * relinquish ownership of the pages back to the system.
 *
 * It is vital that we remove the page mapping if we have mapped a tiled
 * object through the GTT and then lose the fence register due to
 * resource pressure. Similarly if the object has been moved out of the
 * aperture, than pages mapped into userspace must be revoked. Removing the
 * mapping will then trigger a page fault on the next user access, allowing
 * fixup by i915_gem_fault().
 */
void
i915_gem_release_mmap(struct drm_i915_gem_object *obj)
{
	if (!obj->fault_mappable)
		return;

	drm_vma_node_unmap(&obj->base.vma_node, obj->base.dev->dev_mapping);
	obj->fault_mappable = false;
}

uint32_t
i915_gem_get_gtt_size(struct drm_device *dev, uint32_t size, int tiling_mode)
{
	uint32_t gtt_size;

	if (INTEL_INFO(dev)->gen >= 4 ||
	    tiling_mode == I915_TILING_NONE)
		return size;

	/* Previous chips need a power-of-two fence region when tiling */
	if (INTEL_INFO(dev)->gen == 3)
		gtt_size = 1024*1024;
	else
		gtt_size = 512*1024;

	while (gtt_size < size)
		gtt_size <<= 1;

	return gtt_size;
}

/**
 * i915_gem_get_gtt_alignment - return required GTT alignment for an object
 * @obj: object to check
 *
 * Return the required GTT alignment for an object, taking into account
 * potential fence register mapping.
 */
uint32_t
i915_gem_get_gtt_alignment(struct drm_device *dev, uint32_t size,
			   int tiling_mode, bool fenced)
{
	/*
	 * Minimum alignment is 4k (GTT page size), but might be greater
	 * if a fence register is needed for the object.
	 */
	if (INTEL_INFO(dev)->gen >= 4 || (!fenced && IS_G33(dev)) ||
	    tiling_mode == I915_TILING_NONE)
		return 4096;

	/*
	 * Previous chips need to be aligned to the size of the smallest
	 * fence register that can contain the object.
	 */
	return i915_gem_get_gtt_size(dev, size, tiling_mode);
}

static int i915_gem_object_create_mmap_offset(struct drm_i915_gem_object *obj)
{
	struct drm_i915_private *dev_priv = obj->base.dev->dev_private;
	int ret;

	if (drm_vma_node_has_offset(&obj->base.vma_node))
		return 0;

	dev_priv->mm.shrinker_no_lock_stealing = true;

	ret = drm_gem_create_mmap_offset(&obj->base);
	if (ret != -ENOSPC)
		goto out;

	/* Badly fragmented mmap space? The only way we can recover
	 * space is by destroying unwanted objects. We can't randomly release
	 * mmap_offsets as userspace expects them to be persistent for the
	 * lifetime of the objects. The closest we can is to release the
	 * offsets on purgeable objects by truncating it and marking it purged,
	 * which prevents userspace from ever using that object again.
	 */
	i915_gem_purge(dev_priv, obj->base.size >> PAGE_SHIFT);
	ret = drm_gem_create_mmap_offset(&obj->base);
	if (ret != -ENOSPC)
		goto out;

	i915_gem_shrink_all(dev_priv);
	ret = drm_gem_create_mmap_offset(&obj->base);
out:
	dev_priv->mm.shrinker_no_lock_stealing = false;

	return ret;
}

static void i915_gem_object_free_mmap_offset(struct drm_i915_gem_object *obj)
{
	drm_gem_free_mmap_offset(&obj->base);
}

int
i915_gem_mmap_gtt(struct drm_file *file,
		  struct drm_device *dev,
		  uint32_t handle,
		  uint64_t *offset)
{
	struct drm_i915_private *dev_priv = dev->dev_private;
	struct drm_i915_gem_object *obj;
	int ret;

	ret = i915_mutex_lock_interruptible(dev);
	if (ret)
		return ret;

	obj = to_intel_bo(drm_gem_object_lookup(dev, file, handle));
	if (&obj->base == NULL) {
		ret = -ENOENT;
		goto unlock;
	}

	if (obj->base.size > dev_priv->gtt.mappable_end) {
		ret = -E2BIG;
		goto out;
	}

	if (obj->madv != I915_MADV_WILLNEED) {
		DRM_ERROR("Attempting to mmap a purgeable buffer\n");
		ret = -EINVAL;
		goto out;
	}

	ret = i915_gem_object_create_mmap_offset(obj);
	if (ret)
		goto out;

	*offset = drm_vma_node_offset_addr(&obj->base.vma_node);

out:
	drm_gem_object_unreference(&obj->base);
unlock:
	mutex_unlock(&dev->struct_mutex);
	return ret;
}

/**
 * i915_gem_mmap_gtt_ioctl - prepare an object for GTT mmap'ing
 * @dev: DRM device
 * @data: GTT mapping ioctl data
 * @file: GEM object info
 *
 * Simply returns the fake offset to userspace so it can mmap it.
 * The mmap call will end up in drm_gem_mmap(), which will set things
 * up so we can get faults in the handler above.
 *
 * The fault handler will take care of binding the object into the GTT
 * (since it may have been evicted to make room for something), allocating
 * a fence register, and mapping the appropriate aperture address into
 * userspace.
 */
int
i915_gem_mmap_gtt_ioctl(struct drm_device *dev, void *data,
			struct drm_file *file)
{
	struct drm_i915_gem_mmap_gtt *args = data;

	return i915_gem_mmap_gtt(file, dev, args->handle, &args->offset);
}

/* Immediately discard the backing storage */
static void
i915_gem_object_truncate(struct drm_i915_gem_object *obj)
{
	struct inode *inode;

	i915_gem_object_free_mmap_offset(obj);

	if (obj->base.filp == NULL)
		return;

	/* Our goal here is to return as much of the memory as
	 * is possible back to the system as we are called from OOM.
	 * To do this we must instruct the shmfs to drop all of its
	 * backing pages, *now*.
	 */
	inode = file_inode(obj->base.filp);
	shmem_truncate_range(inode, 0, (loff_t)-1);

	obj->madv = __I915_MADV_PURGED;
}

static inline int
i915_gem_object_is_purgeable(struct drm_i915_gem_object *obj)
{
	return obj->madv == I915_MADV_DONTNEED;
}

static void
i915_gem_object_put_pages_gtt(struct drm_i915_gem_object *obj)
{
	struct sg_page_iter sg_iter;
	int ret;

	BUG_ON(obj->madv == __I915_MADV_PURGED);

	ret = i915_gem_object_set_to_cpu_domain(obj, true);
	if (ret) {
		/* In the event of a disaster, abandon all caches and
		 * hope for the best.
		 */
		WARN_ON(ret != -EIO);
		i915_gem_clflush_object(obj, true);
		obj->base.read_domains = obj->base.write_domain = I915_GEM_DOMAIN_CPU;
	}

	if (i915_gem_object_needs_bit17_swizzle(obj))
		i915_gem_object_save_bit_17_swizzle(obj);

	if (obj->madv == I915_MADV_DONTNEED)
		obj->dirty = 0;

	for_each_sg_page(obj->pages->sgl, &sg_iter, obj->pages->nents, 0) {
		struct page *page = sg_page_iter_page(&sg_iter);

		if (obj->dirty)
			set_page_dirty(page);

		if (obj->madv == I915_MADV_WILLNEED)
			mark_page_accessed(page);

		page_cache_release(page);
	}
	obj->dirty = 0;

	sg_free_table(obj->pages);
	kfree(obj->pages);
}

int
i915_gem_object_put_pages(struct drm_i915_gem_object *obj)
{
	const struct drm_i915_gem_object_ops *ops = obj->ops;

	if (obj->pages == NULL)
		return 0;

	if (obj->pages_pin_count)
		return -EBUSY;

	BUG_ON(i915_gem_obj_bound_any(obj));

	/* ->put_pages might need to allocate memory for the bit17 swizzle
	 * array, hence protect them from being reaped by removing them from gtt
	 * lists early. */
	list_del(&obj->global_list);

	ops->put_pages(obj);
	obj->pages = NULL;

	if (i915_gem_object_is_purgeable(obj))
		i915_gem_object_truncate(obj);

	return 0;
}

static long
__i915_gem_shrink(struct drm_i915_private *dev_priv, long target,
		  bool purgeable_only)
{
	struct list_head still_bound_list;
	struct drm_i915_gem_object *obj, *next;
	long count = 0;

	list_for_each_entry_safe(obj, next,
				 &dev_priv->mm.unbound_list,
				 global_list) {
		if ((i915_gem_object_is_purgeable(obj) || !purgeable_only) &&
		    i915_gem_object_put_pages(obj) == 0) {
			count += obj->base.size >> PAGE_SHIFT;
			if (count >= target)
				return count;
		}
	}

	/*
	 * As we may completely rewrite the bound list whilst unbinding
	 * (due to retiring requests) we have to strictly process only
	 * one element of the list at the time, and recheck the list
	 * on every iteration.
	 */
	INIT_LIST_HEAD(&still_bound_list);
	while (count < target && !list_empty(&dev_priv->mm.bound_list)) {
		struct i915_vma *vma, *v;

		obj = list_first_entry(&dev_priv->mm.bound_list,
				       typeof(*obj), global_list);
		list_move_tail(&obj->global_list, &still_bound_list);

		if (!i915_gem_object_is_purgeable(obj) && purgeable_only)
			continue;

		/*
		 * Hold a reference whilst we unbind this object, as we may
		 * end up waiting for and retiring requests. This might
		 * release the final reference (held by the active list)
		 * and result in the object being freed from under us.
		 * in this object being freed.
		 *
		 * Note 1: Shrinking the bound list is special since only active
		 * (and hence bound objects) can contain such limbo objects, so
		 * we don't need special tricks for shrinking the unbound list.
		 * The only other place where we have to be careful with active
		 * objects suddenly disappearing due to retiring requests is the
		 * eviction code.
		 *
		 * Note 2: Even though the bound list doesn't hold a reference
		 * to the object we can safely grab one here: The final object
		 * unreferencing and the bound_list are both protected by the
		 * dev->struct_mutex and so we won't ever be able to observe an
		 * object on the bound_list with a reference count equals 0.
		 */
		drm_gem_object_reference(&obj->base);

		list_for_each_entry_safe(vma, v, &obj->vma_list, vma_link)
			if (i915_vma_unbind(vma))
				break;

		if (i915_gem_object_put_pages(obj) == 0)
			count += obj->base.size >> PAGE_SHIFT;

		drm_gem_object_unreference(&obj->base);
	}
	list_splice(&still_bound_list, &dev_priv->mm.bound_list);

	return count;
}

static long
i915_gem_purge(struct drm_i915_private *dev_priv, long target)
{
	return __i915_gem_shrink(dev_priv, target, true);
}

static void
i915_gem_shrink_all(struct drm_i915_private *dev_priv)
{
	struct drm_i915_gem_object *obj, *next;

	i915_gem_evict_everything(dev_priv->dev);

	list_for_each_entry_safe(obj, next, &dev_priv->mm.unbound_list,
				 global_list)
		i915_gem_object_put_pages(obj);
}

static int
i915_gem_object_get_pages_gtt(struct drm_i915_gem_object *obj)
{
	struct drm_i915_private *dev_priv = obj->base.dev->dev_private;
	int page_count, i;
	struct address_space *mapping;
	struct sg_table *st;
	struct scatterlist *sg;
	struct sg_page_iter sg_iter;
	struct page *page;
	unsigned long last_pfn = 0;	/* suppress gcc warning */
	gfp_t gfp;

	/* Assert that the object is not currently in any GPU domain. As it
	 * wasn't in the GTT, there shouldn't be any way it could have been in
	 * a GPU cache
	 */
	BUG_ON(obj->base.read_domains & I915_GEM_GPU_DOMAINS);
	BUG_ON(obj->base.write_domain & I915_GEM_GPU_DOMAINS);

	st = kmalloc(sizeof(*st), GFP_KERNEL);
	if (st == NULL)
		return -ENOMEM;

	page_count = obj->base.size / PAGE_SIZE;
	if (sg_alloc_table(st, page_count, GFP_KERNEL)) {
		kfree(st);
		return -ENOMEM;
	}

	/* Get the list of pages out of our struct file.  They'll be pinned
	 * at this point until we release them.
	 *
	 * Fail silently without starting the shrinker
	 */
	mapping = file_inode(obj->base.filp)->i_mapping;
	gfp = mapping_gfp_mask(mapping);
	gfp |= __GFP_NORETRY | __GFP_NOWARN | __GFP_NO_KSWAPD;
	gfp &= ~(__GFP_IO | __GFP_WAIT);
	sg = st->sgl;
	st->nents = 0;
	for (i = 0; i < page_count; i++) {
		page = shmem_read_mapping_page_gfp(mapping, i, gfp);
		if (IS_ERR(page)) {
			i915_gem_purge(dev_priv, page_count);
			page = shmem_read_mapping_page_gfp(mapping, i, gfp);
		}
		if (IS_ERR(page)) {
			/* We've tried hard to allocate the memory by reaping
			 * our own buffer, now let the real VM do its job and
			 * go down in flames if truly OOM.
			 */
			gfp &= ~(__GFP_NORETRY | __GFP_NOWARN | __GFP_NO_KSWAPD);
			gfp |= __GFP_IO | __GFP_WAIT;

			i915_gem_shrink_all(dev_priv);
			page = shmem_read_mapping_page_gfp(mapping, i, gfp);
			if (IS_ERR(page))
				goto err_pages;

			gfp |= __GFP_NORETRY | __GFP_NOWARN | __GFP_NO_KSWAPD;
			gfp &= ~(__GFP_IO | __GFP_WAIT);
		}
#ifdef CONFIG_SWIOTLB
		if (swiotlb_nr_tbl()) {
			st->nents++;
			sg_set_page(sg, page, PAGE_SIZE, 0);
			sg = sg_next(sg);
			continue;
		}
#endif
		if (!i || page_to_pfn(page) != last_pfn + 1) {
			if (i)
				sg = sg_next(sg);
			st->nents++;
			sg_set_page(sg, page, PAGE_SIZE, 0);
		} else {
			sg->length += PAGE_SIZE;
		}
		last_pfn = page_to_pfn(page);

		/* Check that the i965g/gm workaround works. */
		WARN_ON((gfp & __GFP_DMA32) && (last_pfn >= 0x00100000UL));
	}
#ifdef CONFIG_SWIOTLB
	if (!swiotlb_nr_tbl())
#endif
		sg_mark_end(sg);
	obj->pages = st;

	if (i915_gem_object_needs_bit17_swizzle(obj))
		i915_gem_object_do_bit_17_swizzle(obj);

	return 0;

err_pages:
	sg_mark_end(sg);
	for_each_sg_page(st->sgl, &sg_iter, st->nents, 0)
		page_cache_release(sg_page_iter_page(&sg_iter));
	sg_free_table(st);
	kfree(st);
	return PTR_ERR(page);
}

/* Ensure that the associated pages are gathered from the backing storage
 * and pinned into our object. i915_gem_object_get_pages() may be called
 * multiple times before they are released by a single call to
 * i915_gem_object_put_pages() - once the pages are no longer referenced
 * either as a result of memory pressure (reaping pages under the shrinker)
 * or as the object is itself released.
 */
int
i915_gem_object_get_pages(struct drm_i915_gem_object *obj)
{
	struct drm_i915_private *dev_priv = obj->base.dev->dev_private;
	const struct drm_i915_gem_object_ops *ops = obj->ops;
	int ret;

	if (obj->pages)
		return 0;

	if (obj->madv != I915_MADV_WILLNEED) {
		DRM_ERROR("Attempting to obtain a purgeable object\n");
		return -EINVAL;
	}

	BUG_ON(obj->pages_pin_count);

	ret = ops->get_pages(obj);
	if (ret)
		return ret;

	list_add_tail(&obj->global_list, &dev_priv->mm.unbound_list);
	return 0;
}

static void
i915_gem_object_move_to_active(struct drm_i915_gem_object *obj,
			       struct intel_ring_buffer *ring)
{
	struct drm_device *dev = obj->base.dev;
	struct drm_i915_private *dev_priv = dev->dev_private;
	u32 seqno = intel_ring_get_seqno(ring);

	BUG_ON(ring == NULL);
	if (obj->ring != ring && obj->last_write_seqno) {
		/* Keep the seqno relative to the current ring */
		obj->last_write_seqno = seqno;
	}
	obj->ring = ring;

	/* Add a reference if we're newly entering the active list. */
	if (!obj->active) {
		drm_gem_object_reference(&obj->base);
		obj->active = 1;
	}

	list_move_tail(&obj->ring_list, &ring->active_list);

	obj->last_read_seqno = seqno;

	if (obj->fenced_gpu_access) {
		obj->last_fenced_seqno = seqno;

		/* Bump MRU to take account of the delayed flush */
		if (obj->fence_reg != I915_FENCE_REG_NONE) {
			struct drm_i915_fence_reg *reg;

			reg = &dev_priv->fence_regs[obj->fence_reg];
			list_move_tail(&reg->lru_list,
				       &dev_priv->mm.fence_list);
		}
	}
}

void i915_vma_move_to_active(struct i915_vma *vma,
			     struct intel_ring_buffer *ring)
{
	list_move_tail(&vma->mm_list, &vma->vm->active_list);
	return i915_gem_object_move_to_active(vma->obj, ring);
}

static void
i915_gem_object_move_to_inactive(struct drm_i915_gem_object *obj)
{
	struct drm_i915_private *dev_priv = obj->base.dev->dev_private;
	struct i915_address_space *ggtt_vm = &dev_priv->gtt.base;
	struct i915_vma *vma = i915_gem_obj_to_vma(obj, ggtt_vm);

	BUG_ON(obj->base.write_domain & ~I915_GEM_GPU_DOMAINS);
	BUG_ON(!obj->active);

	list_move_tail(&vma->mm_list, &ggtt_vm->inactive_list);

	list_del_init(&obj->ring_list);
	obj->ring = NULL;

	obj->last_read_seqno = 0;
	obj->last_write_seqno = 0;
	obj->base.write_domain = 0;

	obj->last_fenced_seqno = 0;
	obj->fenced_gpu_access = false;

	obj->active = 0;
	drm_gem_object_unreference(&obj->base);

	WARN_ON(i915_verify_lists(dev));
}

static int
i915_gem_init_seqno(struct drm_device *dev, u32 seqno)
{
	struct drm_i915_private *dev_priv = dev->dev_private;
	struct intel_ring_buffer *ring;
	int ret, i, j;

	/* Carefully retire all requests without writing to the rings */
	for_each_ring(ring, dev_priv, i) {
		ret = intel_ring_idle(ring);
		if (ret)
			return ret;
	}
	i915_gem_retire_requests(dev);

	/* Finally reset hw state */
	for_each_ring(ring, dev_priv, i) {
		intel_ring_init_seqno(ring, seqno);

		for (j = 0; j < ARRAY_SIZE(ring->sync_seqno); j++)
			ring->sync_seqno[j] = 0;
	}

	return 0;
}

int i915_gem_set_seqno(struct drm_device *dev, u32 seqno)
{
	struct drm_i915_private *dev_priv = dev->dev_private;
	int ret;

	if (seqno == 0)
		return -EINVAL;

	/* HWS page needs to be set less than what we
	 * will inject to ring
	 */
	ret = i915_gem_init_seqno(dev, seqno - 1);
	if (ret)
		return ret;

	/* Carefully set the last_seqno value so that wrap
	 * detection still works
	 */
	dev_priv->next_seqno = seqno;
	dev_priv->last_seqno = seqno - 1;
	if (dev_priv->last_seqno == 0)
		dev_priv->last_seqno--;

	return 0;
}

int
i915_gem_get_seqno(struct drm_device *dev, u32 *seqno)
{
	struct drm_i915_private *dev_priv = dev->dev_private;

	/* reserve 0 for non-seqno */
	if (dev_priv->next_seqno == 0) {
		int ret = i915_gem_init_seqno(dev, 0);
		if (ret)
			return ret;

		dev_priv->next_seqno = 1;
	}

	*seqno = dev_priv->last_seqno = dev_priv->next_seqno++;
	return 0;
}

int __i915_add_request(struct intel_ring_buffer *ring,
		       struct drm_file *file,
		       struct drm_i915_gem_object *obj,
		       u32 *out_seqno)
{
	drm_i915_private_t *dev_priv = ring->dev->dev_private;
	struct drm_i915_gem_request *request;
	u32 request_ring_position, request_start;
	int was_empty;
	int ret;

	request_start = intel_ring_get_tail(ring);
	/*
	 * Emit any outstanding flushes - execbuf can fail to emit the flush
	 * after having emitted the batchbuffer command. Hence we need to fix
	 * things up similar to emitting the lazy request. The difference here
	 * is that the flush _must_ happen before the next request, no matter
	 * what.
	 */
	ret = intel_ring_flush_all_caches(ring);
	if (ret)
		return ret;

	request = ring->preallocated_lazy_request;
	if (WARN_ON(request == NULL))
		return -ENOMEM;

	/* Record the position of the start of the request so that
	 * should we detect the updated seqno part-way through the
	 * GPU processing the request, we never over-estimate the
	 * position of the head.
	 */
	request_ring_position = intel_ring_get_tail(ring);

	ret = ring->add_request(ring);
	if (ret)
		return ret;

	request->seqno = intel_ring_get_seqno(ring);
	request->ring = ring;
	request->head = request_start;
	request->tail = request_ring_position;

	/* Whilst this request exists, batch_obj will be on the
	 * active_list, and so will hold the active reference. Only when this
	 * request is retired will the the batch_obj be moved onto the
	 * inactive_list and lose its active reference. Hence we do not need
	 * to explicitly hold another reference here.
	 */
	request->batch_obj = obj;

	/* Hold a reference to the current context so that we can inspect
	 * it later in case a hangcheck error event fires.
	 */
	request->ctx = ring->last_context;
	if (request->ctx)
		i915_gem_context_reference(request->ctx);

	request->emitted_jiffies = jiffies;
	was_empty = list_empty(&ring->request_list);
	list_add_tail(&request->list, &ring->request_list);
	request->file_priv = NULL;

	if (file) {
		struct drm_i915_file_private *file_priv = file->driver_priv;

		spin_lock(&file_priv->mm.lock);
		request->file_priv = file_priv;
		list_add_tail(&request->client_list,
			      &file_priv->mm.request_list);
		spin_unlock(&file_priv->mm.lock);
	}

	trace_i915_gem_request_add(ring, request->seqno);
	ring->outstanding_lazy_seqno = 0;
	ring->preallocated_lazy_request = NULL;

	if (!dev_priv->ums.mm_suspended) {
		i915_queue_hangcheck(ring->dev);

		if (was_empty) {
			cancel_delayed_work_sync(&dev_priv->mm.idle_work);
			queue_delayed_work(dev_priv->wq,
					   &dev_priv->mm.retire_work,
					   round_jiffies_up_relative(HZ));
			intel_mark_busy(dev_priv->dev);
		}
	}

	if (out_seqno)
		*out_seqno = request->seqno;
	return 0;
}

static inline void
i915_gem_request_remove_from_client(struct drm_i915_gem_request *request)
{
	struct drm_i915_file_private *file_priv = request->file_priv;

	if (!file_priv)
		return;

	spin_lock(&file_priv->mm.lock);
	list_del(&request->client_list);
	request->file_priv = NULL;
	spin_unlock(&file_priv->mm.lock);
}

static bool i915_head_inside_object(u32 acthd, struct drm_i915_gem_object *obj,
				    struct i915_address_space *vm)
{
	if (acthd >= i915_gem_obj_offset(obj, vm) &&
	    acthd < i915_gem_obj_offset(obj, vm) + obj->base.size)
		return true;

	return false;
}

static bool i915_head_inside_request(const u32 acthd_unmasked,
				     const u32 request_start,
				     const u32 request_end)
{
	const u32 acthd = acthd_unmasked & HEAD_ADDR;

	if (request_start < request_end) {
		if (acthd >= request_start && acthd < request_end)
			return true;
	} else if (request_start > request_end) {
		if (acthd >= request_start || acthd < request_end)
			return true;
	}

	return false;
}

static struct i915_address_space *
request_to_vm(struct drm_i915_gem_request *request)
{
	struct drm_i915_private *dev_priv = request->ring->dev->dev_private;
	struct i915_address_space *vm;

	vm = &dev_priv->gtt.base;

	return vm;
}

static bool i915_request_guilty(struct drm_i915_gem_request *request,
				const u32 acthd, bool *inside)
{
	/* There is a possibility that unmasked head address
	 * pointing inside the ring, matches the batch_obj address range.
	 * However this is extremely unlikely.
	 */
	if (request->batch_obj) {
		if (i915_head_inside_object(acthd, request->batch_obj,
					    request_to_vm(request))) {
			*inside = true;
			return true;
		}
	}

	if (i915_head_inside_request(acthd, request->head, request->tail)) {
		*inside = false;
		return true;
	}

	return false;
}

static bool i915_context_is_banned(const struct i915_ctx_hang_stats *hs)
{
	const unsigned long elapsed = get_seconds() - hs->guilty_ts;

	if (hs->banned)
		return true;

	if (elapsed <= DRM_I915_CTX_BAN_PERIOD) {
		DRM_ERROR("context hanging too fast, declaring banned!\n");
		return true;
	}

	return false;
}

static void i915_set_reset_status(struct intel_ring_buffer *ring,
				  struct drm_i915_gem_request *request,
				  u32 acthd)
{
	struct i915_ctx_hang_stats *hs = NULL;
	bool inside, guilty;
	unsigned long offset = 0;

	/* Innocent until proven guilty */
	guilty = false;

	if (request->batch_obj)
		offset = i915_gem_obj_offset(request->batch_obj,
					     request_to_vm(request));

	if (ring->hangcheck.action != HANGCHECK_WAIT &&
	    i915_request_guilty(request, acthd, &inside)) {
		DRM_ERROR("%s hung %s bo (0x%lx ctx %d) at 0x%x\n",
			  ring->name,
			  inside ? "inside" : "flushing",
			  offset,
			  request->ctx ? request->ctx->id : 0,
			  acthd);

		guilty = true;
	}

	/* If contexts are disabled or this is the default context, use
	 * file_priv->reset_state
	 */
	if (request->ctx && request->ctx->id != DEFAULT_CONTEXT_ID)
		hs = &request->ctx->hang_stats;
	else if (request->file_priv)
		hs = &request->file_priv->hang_stats;

	if (hs) {
		if (guilty) {
			hs->banned = i915_context_is_banned(hs);
			hs->batch_active++;
			hs->guilty_ts = get_seconds();
		} else {
			hs->batch_pending++;
		}
	}
}

static void i915_gem_free_request(struct drm_i915_gem_request *request)
{
	list_del(&request->list);
	i915_gem_request_remove_from_client(request);

	if (request->ctx)
		i915_gem_context_unreference(request->ctx);

	kfree(request);
}

static void i915_gem_reset_ring_lists(struct drm_i915_private *dev_priv,
				      struct intel_ring_buffer *ring)
{
	u32 completed_seqno;
	u32 acthd;

	acthd = intel_ring_get_active_head(ring);
	completed_seqno = ring->get_seqno(ring, false);

	while (!list_empty(&ring->request_list)) {
		struct drm_i915_gem_request *request;

		request = list_first_entry(&ring->request_list,
					   struct drm_i915_gem_request,
					   list);

		if (request->seqno > completed_seqno)
			i915_set_reset_status(ring, request, acthd);

		i915_gem_free_request(request);
	}

	while (!list_empty(&ring->active_list)) {
		struct drm_i915_gem_object *obj;

		obj = list_first_entry(&ring->active_list,
				       struct drm_i915_gem_object,
				       ring_list);

		i915_gem_object_move_to_inactive(obj);
	}
}

void i915_gem_restore_fences(struct drm_device *dev)
{
	struct drm_i915_private *dev_priv = dev->dev_private;
	int i;

	for (i = 0; i < dev_priv->num_fence_regs; i++) {
		struct drm_i915_fence_reg *reg = &dev_priv->fence_regs[i];

		/*
		 * Commit delayed tiling changes if we have an object still
		 * attached to the fence, otherwise just clear the fence.
		 */
		if (reg->obj) {
			i915_gem_object_update_fence(reg->obj, reg,
						     reg->obj->tiling_mode);
		} else {
			i915_gem_write_fence(dev, i, NULL);
		}
	}
}

void i915_gem_reset(struct drm_device *dev)
{
	struct drm_i915_private *dev_priv = dev->dev_private;
	struct intel_ring_buffer *ring;
	int i;

	for_each_ring(ring, dev_priv, i)
		i915_gem_reset_ring_lists(dev_priv, ring);

	i915_gem_restore_fences(dev);
}

/**
 * This function clears the request list as sequence numbers are passed.
 */
void
i915_gem_retire_requests_ring(struct intel_ring_buffer *ring)
{
	uint32_t seqno;

	if (list_empty(&ring->request_list))
		return;

	WARN_ON(i915_verify_lists(ring->dev));

	seqno = ring->get_seqno(ring, true);

	while (!list_empty(&ring->request_list)) {
		struct drm_i915_gem_request *request;

		request = list_first_entry(&ring->request_list,
					   struct drm_i915_gem_request,
					   list);

		if (!i915_seqno_passed(seqno, request->seqno))
			break;

		trace_i915_gem_request_retire(ring, request->seqno);
		/* We know the GPU must have read the request to have
		 * sent us the seqno + interrupt, so use the position
		 * of tail of the request to update the last known position
		 * of the GPU head.
		 */
		ring->last_retired_head = request->tail;

		i915_gem_free_request(request);
	}

	/* Move any buffers on the active list that are no longer referenced
	 * by the ringbuffer to the flushing/inactive lists as appropriate.
	 */
	while (!list_empty(&ring->active_list)) {
		struct drm_i915_gem_object *obj;

		obj = list_first_entry(&ring->active_list,
				      struct drm_i915_gem_object,
				      ring_list);

		if (!i915_seqno_passed(seqno, obj->last_read_seqno))
			break;

		i915_gem_object_move_to_inactive(obj);
	}

	if (unlikely(ring->trace_irq_seqno &&
		     i915_seqno_passed(seqno, ring->trace_irq_seqno))) {
		ring->irq_put(ring);
		ring->trace_irq_seqno = 0;
	}

	WARN_ON(i915_verify_lists(ring->dev));
}

bool
i915_gem_retire_requests(struct drm_device *dev)
{
	drm_i915_private_t *dev_priv = dev->dev_private;
	struct intel_ring_buffer *ring;
	bool idle = true;
	int i;

	for_each_ring(ring, dev_priv, i) {
		i915_gem_retire_requests_ring(ring);
		idle &= list_empty(&ring->request_list);
	}

	if (idle)
		mod_delayed_work(dev_priv->wq,
				   &dev_priv->mm.idle_work,
				   msecs_to_jiffies(100));

	return idle;
}

static void
i915_gem_retire_work_handler(struct work_struct *work)
{
	struct drm_i915_private *dev_priv =
		container_of(work, typeof(*dev_priv), mm.retire_work.work);
	struct drm_device *dev = dev_priv->dev;
	bool idle;

	/* Come back later if the device is busy... */
	idle = false;
	if (mutex_trylock(&dev->struct_mutex)) {
		idle = i915_gem_retire_requests(dev);
		mutex_unlock(&dev->struct_mutex);
	}
	if (!idle)
		queue_delayed_work(dev_priv->wq, &dev_priv->mm.retire_work,
				   round_jiffies_up_relative(HZ));
}

static void
i915_gem_idle_work_handler(struct work_struct *work)
{
	struct drm_i915_private *dev_priv =
		container_of(work, typeof(*dev_priv), mm.idle_work.work);

	intel_mark_idle(dev_priv->dev);
}

/**
 * Ensures that an object will eventually get non-busy by flushing any required
 * write domains, emitting any outstanding lazy request and retiring and
 * completed requests.
 */
static int
i915_gem_object_flush_active(struct drm_i915_gem_object *obj)
{
	int ret;

	if (obj->active) {
		ret = i915_gem_check_olr(obj->ring, obj->last_read_seqno);
		if (ret)
			return ret;

		i915_gem_retire_requests_ring(obj->ring);
	}

	return 0;
}

/**
 * i915_gem_wait_ioctl - implements DRM_IOCTL_I915_GEM_WAIT
 * @DRM_IOCTL_ARGS: standard ioctl arguments
 *
 * Returns 0 if successful, else an error is returned with the remaining time in
 * the timeout parameter.
 *  -ETIME: object is still busy after timeout
 *  -ERESTARTSYS: signal interrupted the wait
 *  -ENONENT: object doesn't exist
 * Also possible, but rare:
 *  -EAGAIN: GPU wedged
 *  -ENOMEM: damn
 *  -ENODEV: Internal IRQ fail
 *  -E?: The add request failed
 *
 * The wait ioctl with a timeout of 0 reimplements the busy ioctl. With any
 * non-zero timeout parameter the wait ioctl will wait for the given number of
 * nanoseconds on an object becoming unbusy. Since the wait itself does so
 * without holding struct_mutex the object may become re-busied before this
 * function completes. A similar but shorter * race condition exists in the busy
 * ioctl
 */
int
i915_gem_wait_ioctl(struct drm_device *dev, void *data, struct drm_file *file)
{
	drm_i915_private_t *dev_priv = dev->dev_private;
	struct drm_i915_gem_wait *args = data;
	struct drm_i915_gem_object *obj;
	struct intel_ring_buffer *ring = NULL;
	struct timespec timeout_stack, *timeout = NULL;
	unsigned reset_counter;
	u32 seqno = 0;
	int ret = 0;

	if (args->timeout_ns >= 0) {
		timeout_stack = ns_to_timespec(args->timeout_ns);
		timeout = &timeout_stack;
	}

	ret = i915_mutex_lock_interruptible(dev);
	if (ret)
		return ret;

	obj = to_intel_bo(drm_gem_object_lookup(dev, file, args->bo_handle));
	if (&obj->base == NULL) {
		mutex_unlock(&dev->struct_mutex);
		return -ENOENT;
	}

	/* Need to make sure the object gets inactive eventually. */
	ret = i915_gem_object_flush_active(obj);
	if (ret)
		goto out;

	if (obj->active) {
		seqno = obj->last_read_seqno;
		ring = obj->ring;
	}

	if (seqno == 0)
		 goto out;

	/* Do this after OLR check to make sure we make forward progress polling
	 * on this IOCTL with a 0 timeout (like busy ioctl)
	 */
	if (!args->timeout_ns) {
		ret = -ETIME;
		goto out;
	}

	drm_gem_object_unreference(&obj->base);
	reset_counter = atomic_read(&dev_priv->gpu_error.reset_counter);
	mutex_unlock(&dev->struct_mutex);

	ret = __wait_seqno(ring, seqno, reset_counter, true, timeout, file->driver_priv);
	if (timeout)
		args->timeout_ns = timespec_to_ns(timeout);
	return ret;

out:
	drm_gem_object_unreference(&obj->base);
	mutex_unlock(&dev->struct_mutex);
	return ret;
}

/**
 * i915_gem_object_sync - sync an object to a ring.
 *
 * @obj: object which may be in use on another ring.
 * @to: ring we wish to use the object on. May be NULL.
 *
 * This code is meant to abstract object synchronization with the GPU.
 * Calling with NULL implies synchronizing the object with the CPU
 * rather than a particular GPU ring.
 *
 * Returns 0 if successful, else propagates up the lower layer error.
 */
int
i915_gem_object_sync(struct drm_i915_gem_object *obj,
		     struct intel_ring_buffer *to)
{
	struct intel_ring_buffer *from = obj->ring;
	u32 seqno;
	int ret, idx;

	if (from == NULL || to == from)
		return 0;

	if (to == NULL || !i915_semaphore_is_enabled(obj->base.dev))
		return i915_gem_object_wait_rendering(obj, false);

	idx = intel_ring_sync_index(from, to);

	seqno = obj->last_read_seqno;
	if (seqno <= from->sync_seqno[idx])
		return 0;

	ret = i915_gem_check_olr(obj->ring, seqno);
	if (ret)
		return ret;

	trace_i915_gem_ring_sync_to(from, to, seqno);
	ret = to->sync_to(to, from, seqno);
	if (!ret)
		/* We use last_read_seqno because sync_to()
		 * might have just caused seqno wrap under
		 * the radar.
		 */
		from->sync_seqno[idx] = obj->last_read_seqno;

	return ret;
}

static void i915_gem_object_finish_gtt(struct drm_i915_gem_object *obj)
{
	u32 old_write_domain, old_read_domains;

	/* Force a pagefault for domain tracking on next user access */
	i915_gem_release_mmap(obj);

	if ((obj->base.read_domains & I915_GEM_DOMAIN_GTT) == 0)
		return;

	/* Wait for any direct GTT access to complete */
	mb();

	old_read_domains = obj->base.read_domains;
	old_write_domain = obj->base.write_domain;

	obj->base.read_domains &= ~I915_GEM_DOMAIN_GTT;
	obj->base.write_domain &= ~I915_GEM_DOMAIN_GTT;

	trace_i915_gem_object_change_domain(obj,
					    old_read_domains,
					    old_write_domain);
}

int i915_vma_unbind(struct i915_vma *vma)
{
	struct drm_i915_gem_object *obj = vma->obj;
	drm_i915_private_t *dev_priv = obj->base.dev->dev_private;
	int ret;

	/* For now we only ever use 1 vma per object */
	WARN_ON(!list_is_singular(&obj->vma_list));

	if (list_empty(&vma->vma_link))
		return 0;

	if (!drm_mm_node_allocated(&vma->node)) {
		i915_gem_vma_destroy(vma);

		return 0;
	}

	if (obj->pin_count)
		return -EBUSY;

	BUG_ON(obj->pages == NULL);

	ret = i915_gem_object_finish_gpu(obj);
	if (ret)
		return ret;
	/* Continue on if we fail due to EIO, the GPU is hung so we
	 * should be safe and we need to cleanup or else we might
	 * cause memory corruption through use-after-free.
	 */

	i915_gem_object_finish_gtt(obj);

	/* release the fence reg _after_ flushing */
	ret = i915_gem_object_put_fence(obj);
	if (ret)
		return ret;

	trace_i915_vma_unbind(vma);

	if (obj->has_global_gtt_mapping)
		i915_gem_gtt_unbind_object(obj);
	if (obj->has_aliasing_ppgtt_mapping) {
		i915_ppgtt_unbind_object(dev_priv->mm.aliasing_ppgtt, obj);
		obj->has_aliasing_ppgtt_mapping = 0;
	}
	i915_gem_gtt_finish_object(obj);
	i915_gem_object_unpin_pages(obj);

	list_del(&vma->mm_list);
	/* Avoid an unnecessary call to unbind on rebind. */
	if (i915_is_ggtt(vma->vm))
		obj->map_and_fenceable = true;

	drm_mm_remove_node(&vma->node);

	i915_gem_vma_destroy(vma);

	/* Since the unbound list is global, only move to that list if
	 * no more VMAs exist. */
	if (list_empty(&obj->vma_list))
		list_move_tail(&obj->global_list, &dev_priv->mm.unbound_list);

	return 0;
}

/**
 * Unbinds an object from the global GTT aperture.
 */
int
i915_gem_object_ggtt_unbind(struct drm_i915_gem_object *obj)
{
	struct drm_i915_private *dev_priv = obj->base.dev->dev_private;
	struct i915_address_space *ggtt = &dev_priv->gtt.base;

	if (!i915_gem_obj_ggtt_bound(obj))
		return 0;

	if (obj->pin_count)
		return -EBUSY;

	BUG_ON(obj->pages == NULL);

	return i915_vma_unbind(i915_gem_obj_to_vma(obj, ggtt));
}

int i915_gpu_idle(struct drm_device *dev)
{
	drm_i915_private_t *dev_priv = dev->dev_private;
	struct intel_ring_buffer *ring;
	int ret, i;

	/* Flush everything onto the inactive list. */
	for_each_ring(ring, dev_priv, i) {
		ret = i915_switch_context(ring, NULL, DEFAULT_CONTEXT_ID);
		if (ret)
			return ret;

		ret = intel_ring_idle(ring);
		if (ret)
			return ret;
	}

	return 0;
}

static void i965_write_fence_reg(struct drm_device *dev, int reg,
				 struct drm_i915_gem_object *obj)
{
	drm_i915_private_t *dev_priv = dev->dev_private;
	int fence_reg;
	int fence_pitch_shift;

	if (INTEL_INFO(dev)->gen >= 6) {
		fence_reg = FENCE_REG_SANDYBRIDGE_0;
		fence_pitch_shift = SANDYBRIDGE_FENCE_PITCH_SHIFT;
	} else {
		fence_reg = FENCE_REG_965_0;
		fence_pitch_shift = I965_FENCE_PITCH_SHIFT;
	}

	fence_reg += reg * 8;

	/* To w/a incoherency with non-atomic 64-bit register updates,
	 * we split the 64-bit update into two 32-bit writes. In order
	 * for a partial fence not to be evaluated between writes, we
	 * precede the update with write to turn off the fence register,
	 * and only enable the fence as the last step.
	 *
	 * For extra levels of paranoia, we make sure each step lands
	 * before applying the next step.
	 */
	I915_WRITE(fence_reg, 0);
	POSTING_READ(fence_reg);

	if (obj) {
		u32 size = i915_gem_obj_ggtt_size(obj);
		uint64_t val;

		val = (uint64_t)((i915_gem_obj_ggtt_offset(obj) + size - 4096) &
				 0xfffff000) << 32;
		val |= i915_gem_obj_ggtt_offset(obj) & 0xfffff000;
		val |= (uint64_t)((obj->stride / 128) - 1) << fence_pitch_shift;
		if (obj->tiling_mode == I915_TILING_Y)
			val |= 1 << I965_FENCE_TILING_Y_SHIFT;
		val |= I965_FENCE_REG_VALID;

		I915_WRITE(fence_reg + 4, val >> 32);
		POSTING_READ(fence_reg + 4);

		I915_WRITE(fence_reg + 0, val);
		POSTING_READ(fence_reg);
	} else {
		I915_WRITE(fence_reg + 4, 0);
		POSTING_READ(fence_reg + 4);
	}
}

static void i915_write_fence_reg(struct drm_device *dev, int reg,
				 struct drm_i915_gem_object *obj)
{
	drm_i915_private_t *dev_priv = dev->dev_private;
	u32 val;

	if (obj) {
		u32 size = i915_gem_obj_ggtt_size(obj);
		int pitch_val;
		int tile_width;

		WARN((i915_gem_obj_ggtt_offset(obj) & ~I915_FENCE_START_MASK) ||
		     (size & -size) != size ||
		     (i915_gem_obj_ggtt_offset(obj) & (size - 1)),
		     "object 0x%08lx [fenceable? %d] not 1M or pot-size (0x%08x) aligned\n",
		     i915_gem_obj_ggtt_offset(obj), obj->map_and_fenceable, size);

		if (obj->tiling_mode == I915_TILING_Y && HAS_128_BYTE_Y_TILING(dev))
			tile_width = 128;
		else
			tile_width = 512;

		/* Note: pitch better be a power of two tile widths */
		pitch_val = obj->stride / tile_width;
		pitch_val = ffs(pitch_val) - 1;

		val = i915_gem_obj_ggtt_offset(obj);
		if (obj->tiling_mode == I915_TILING_Y)
			val |= 1 << I830_FENCE_TILING_Y_SHIFT;
		val |= I915_FENCE_SIZE_BITS(size);
		val |= pitch_val << I830_FENCE_PITCH_SHIFT;
		val |= I830_FENCE_REG_VALID;
	} else
		val = 0;

	if (reg < 8)
		reg = FENCE_REG_830_0 + reg * 4;
	else
		reg = FENCE_REG_945_8 + (reg - 8) * 4;

	I915_WRITE(reg, val);
	POSTING_READ(reg);
}

static void i830_write_fence_reg(struct drm_device *dev, int reg,
				struct drm_i915_gem_object *obj)
{
	drm_i915_private_t *dev_priv = dev->dev_private;
	uint32_t val;

	if (obj) {
		u32 size = i915_gem_obj_ggtt_size(obj);
		uint32_t pitch_val;

		WARN((i915_gem_obj_ggtt_offset(obj) & ~I830_FENCE_START_MASK) ||
		     (size & -size) != size ||
		     (i915_gem_obj_ggtt_offset(obj) & (size - 1)),
		     "object 0x%08lx not 512K or pot-size 0x%08x aligned\n",
		     i915_gem_obj_ggtt_offset(obj), size);

		pitch_val = obj->stride / 128;
		pitch_val = ffs(pitch_val) - 1;

		val = i915_gem_obj_ggtt_offset(obj);
		if (obj->tiling_mode == I915_TILING_Y)
			val |= 1 << I830_FENCE_TILING_Y_SHIFT;
		val |= I830_FENCE_SIZE_BITS(size);
		val |= pitch_val << I830_FENCE_PITCH_SHIFT;
		val |= I830_FENCE_REG_VALID;
	} else
		val = 0;

	I915_WRITE(FENCE_REG_830_0 + reg * 4, val);
	POSTING_READ(FENCE_REG_830_0 + reg * 4);
}

inline static bool i915_gem_object_needs_mb(struct drm_i915_gem_object *obj)
{
	return obj && obj->base.read_domains & I915_GEM_DOMAIN_GTT;
}

static void i915_gem_write_fence(struct drm_device *dev, int reg,
				 struct drm_i915_gem_object *obj)
{
	struct drm_i915_private *dev_priv = dev->dev_private;

	/* Ensure that all CPU reads are completed before installing a fence
	 * and all writes before removing the fence.
	 */
	if (i915_gem_object_needs_mb(dev_priv->fence_regs[reg].obj))
		mb();

	WARN(obj && (!obj->stride || !obj->tiling_mode),
	     "bogus fence setup with stride: 0x%x, tiling mode: %i\n",
	     obj->stride, obj->tiling_mode);

	switch (INTEL_INFO(dev)->gen) {
	case 7:
	case 6:
	case 5:
	case 4: i965_write_fence_reg(dev, reg, obj); break;
	case 3: i915_write_fence_reg(dev, reg, obj); break;
	case 2: i830_write_fence_reg(dev, reg, obj); break;
	default: BUG();
	}

	/* And similarly be paranoid that no direct access to this region
	 * is reordered to before the fence is installed.
	 */
	if (i915_gem_object_needs_mb(obj))
		mb();
}

static inline int fence_number(struct drm_i915_private *dev_priv,
			       struct drm_i915_fence_reg *fence)
{
	return fence - dev_priv->fence_regs;
}

static void i915_gem_object_update_fence(struct drm_i915_gem_object *obj,
					 struct drm_i915_fence_reg *fence,
					 bool enable)
{
	struct drm_i915_private *dev_priv = obj->base.dev->dev_private;
	int reg = fence_number(dev_priv, fence);

	i915_gem_write_fence(obj->base.dev, reg, enable ? obj : NULL);

	if (enable) {
		obj->fence_reg = reg;
		fence->obj = obj;
		list_move_tail(&fence->lru_list, &dev_priv->mm.fence_list);
	} else {
		obj->fence_reg = I915_FENCE_REG_NONE;
		fence->obj = NULL;
		list_del_init(&fence->lru_list);
	}
	obj->fence_dirty = false;
}

static int
i915_gem_object_wait_fence(struct drm_i915_gem_object *obj)
{
	if (obj->last_fenced_seqno) {
		int ret = i915_wait_seqno(obj->ring, obj->last_fenced_seqno);
		if (ret)
			return ret;

		obj->last_fenced_seqno = 0;
	}

	obj->fenced_gpu_access = false;
	return 0;
}

int
i915_gem_object_put_fence(struct drm_i915_gem_object *obj)
{
	struct drm_i915_private *dev_priv = obj->base.dev->dev_private;
	struct drm_i915_fence_reg *fence;
	int ret;

	ret = i915_gem_object_wait_fence(obj);
	if (ret)
		return ret;

	if (obj->fence_reg == I915_FENCE_REG_NONE)
		return 0;

	fence = &dev_priv->fence_regs[obj->fence_reg];

	i915_gem_object_fence_lost(obj);
	i915_gem_object_update_fence(obj, fence, false);

	return 0;
}

static struct drm_i915_fence_reg *
i915_find_fence_reg(struct drm_device *dev)
{
	struct drm_i915_private *dev_priv = dev->dev_private;
	struct drm_i915_fence_reg *reg, *avail;
	int i;

	/* First try to find a free reg */
	avail = NULL;
	for (i = dev_priv->fence_reg_start; i < dev_priv->num_fence_regs; i++) {
		reg = &dev_priv->fence_regs[i];
		if (!reg->obj)
			return reg;

		if (!reg->pin_count)
			avail = reg;
	}

	if (avail == NULL)
		return NULL;

	/* None available, try to steal one or wait for a user to finish */
	list_for_each_entry(reg, &dev_priv->mm.fence_list, lru_list) {
		if (reg->pin_count)
			continue;

		return reg;
	}

	return NULL;
}

/**
 * i915_gem_object_get_fence - set up fencing for an object
 * @obj: object to map through a fence reg
 *
 * When mapping objects through the GTT, userspace wants to be able to write
 * to them without having to worry about swizzling if the object is tiled.
 * This function walks the fence regs looking for a free one for @obj,
 * stealing one if it can't find any.
 *
 * It then sets up the reg based on the object's properties: address, pitch
 * and tiling format.
 *
 * For an untiled surface, this removes any existing fence.
 */
int
i915_gem_object_get_fence(struct drm_i915_gem_object *obj)
{
	struct drm_device *dev = obj->base.dev;
	struct drm_i915_private *dev_priv = dev->dev_private;
	bool enable = obj->tiling_mode != I915_TILING_NONE;
	struct drm_i915_fence_reg *reg;
	int ret;

	/* Have we updated the tiling parameters upon the object and so
	 * will need to serialise the write to the associated fence register?
	 */
	if (obj->fence_dirty) {
		ret = i915_gem_object_wait_fence(obj);
		if (ret)
			return ret;
	}

	/* Just update our place in the LRU if our fence is getting reused. */
	if (obj->fence_reg != I915_FENCE_REG_NONE) {
		reg = &dev_priv->fence_regs[obj->fence_reg];
		if (!obj->fence_dirty) {
			list_move_tail(&reg->lru_list,
				       &dev_priv->mm.fence_list);
			return 0;
		}
	} else if (enable) {
		reg = i915_find_fence_reg(dev);
		if (reg == NULL)
			return -EDEADLK;

		if (reg->obj) {
			struct drm_i915_gem_object *old = reg->obj;

			ret = i915_gem_object_wait_fence(old);
			if (ret)
				return ret;

			i915_gem_object_fence_lost(old);
		}
	} else
		return 0;

	i915_gem_object_update_fence(obj, reg, enable);

	return 0;
}

static bool i915_gem_valid_gtt_space(struct drm_device *dev,
				     struct drm_mm_node *gtt_space,
				     unsigned long cache_level)
{
	struct drm_mm_node *other;

	/* On non-LLC machines we have to be careful when putting differing
	 * types of snoopable memory together to avoid the prefetcher
	 * crossing memory domains and dying.
	 */
	if (HAS_LLC(dev))
		return true;

	if (!drm_mm_node_allocated(gtt_space))
		return true;

	if (list_empty(&gtt_space->node_list))
		return true;

	other = list_entry(gtt_space->node_list.prev, struct drm_mm_node, node_list);
	if (other->allocated && !other->hole_follows && other->color != cache_level)
		return false;

	other = list_entry(gtt_space->node_list.next, struct drm_mm_node, node_list);
	if (other->allocated && !gtt_space->hole_follows && other->color != cache_level)
		return false;

	return true;
}

static void i915_gem_verify_gtt(struct drm_device *dev)
{
#if WATCH_GTT
	struct drm_i915_private *dev_priv = dev->dev_private;
	struct drm_i915_gem_object *obj;
	int err = 0;

	list_for_each_entry(obj, &dev_priv->mm.gtt_list, global_list) {
		if (obj->gtt_space == NULL) {
			printk(KERN_ERR "object found on GTT list with no space reserved\n");
			err++;
			continue;
		}

		if (obj->cache_level != obj->gtt_space->color) {
			printk(KERN_ERR "object reserved space [%08lx, %08lx] with wrong color, cache_level=%x, color=%lx\n",
			       i915_gem_obj_ggtt_offset(obj),
			       i915_gem_obj_ggtt_offset(obj) + i915_gem_obj_ggtt_size(obj),
			       obj->cache_level,
			       obj->gtt_space->color);
			err++;
			continue;
		}

		if (!i915_gem_valid_gtt_space(dev,
					      obj->gtt_space,
					      obj->cache_level)) {
			printk(KERN_ERR "invalid GTT space found at [%08lx, %08lx] - color=%x\n",
			       i915_gem_obj_ggtt_offset(obj),
			       i915_gem_obj_ggtt_offset(obj) + i915_gem_obj_ggtt_size(obj),
			       obj->cache_level);
			err++;
			continue;
		}
	}

	WARN_ON(err);
#endif
}

/**
 * Finds free space in the GTT aperture and binds the object there.
 */
static int
i915_gem_object_bind_to_vm(struct drm_i915_gem_object *obj,
			   struct i915_address_space *vm,
			   unsigned alignment,
			   bool map_and_fenceable,
			   bool nonblocking)
{
	struct drm_device *dev = obj->base.dev;
	drm_i915_private_t *dev_priv = dev->dev_private;
	u32 size, fence_size, fence_alignment, unfenced_alignment;
	size_t gtt_max =
		map_and_fenceable ? dev_priv->gtt.mappable_end : vm->total;
	struct i915_vma *vma;
	int ret;

	fence_size = i915_gem_get_gtt_size(dev,
					   obj->base.size,
					   obj->tiling_mode);
	fence_alignment = i915_gem_get_gtt_alignment(dev,
						     obj->base.size,
						     obj->tiling_mode, true);
	unfenced_alignment =
		i915_gem_get_gtt_alignment(dev,
						    obj->base.size,
						    obj->tiling_mode, false);

	if (alignment == 0)
		alignment = map_and_fenceable ? fence_alignment :
						unfenced_alignment;
	if (map_and_fenceable && alignment & (fence_alignment - 1)) {
		DRM_ERROR("Invalid object alignment requested %u\n", alignment);
		return -EINVAL;
	}

	size = map_and_fenceable ? fence_size : obj->base.size;

	/* If the object is bigger than the entire aperture, reject it early
	 * before evicting everything in a vain attempt to find space.
	 */
	if (obj->base.size > gtt_max) {
		DRM_ERROR("Attempting to bind an object larger than the aperture: object=%zd > %s aperture=%zu\n",
			  obj->base.size,
			  map_and_fenceable ? "mappable" : "total",
			  gtt_max);
		return -E2BIG;
	}

	ret = i915_gem_object_get_pages(obj);
	if (ret)
		return ret;

	i915_gem_object_pin_pages(obj);

	BUG_ON(!i915_is_ggtt(vm));

	vma = i915_gem_obj_lookup_or_create_vma(obj, vm);
	if (IS_ERR(vma)) {
		ret = PTR_ERR(vma);
		goto err_unpin;
	}

	/* For now we only ever use 1 vma per object */
	WARN_ON(!list_is_singular(&obj->vma_list));

search_free:
	ret = drm_mm_insert_node_in_range_generic(&vm->mm, &vma->node,
						  size, alignment,
						  obj->cache_level, 0, gtt_max,
						  DRM_MM_SEARCH_DEFAULT);
	if (ret) {
		ret = i915_gem_evict_something(dev, vm, size, alignment,
					       obj->cache_level,
					       map_and_fenceable,
					       nonblocking);
		if (ret == 0)
			goto search_free;

		goto err_free_vma;
	}
	if (WARN_ON(!i915_gem_valid_gtt_space(dev, &vma->node,
					      obj->cache_level))) {
		ret = -EINVAL;
		goto err_remove_node;
	}

	ret = i915_gem_gtt_prepare_object(obj);
	if (ret)
		goto err_remove_node;
<<<<<<< HEAD

	list_move_tail(&obj->global_list, &dev_priv->mm.bound_list);
	list_add_tail(&vma->mm_list, &vm->inactive_list);

	if (i915_is_ggtt(vm)) {
		bool mappable, fenceable;

		fenceable = (vma->node.size == fence_size &&
			     (vma->node.start & (fence_alignment - 1)) == 0);

		mappable = (vma->node.start + obj->base.size <=
			    dev_priv->gtt.mappable_end);

		obj->map_and_fenceable = mappable && fenceable;
	}

	WARN_ON(map_and_fenceable && !obj->map_and_fenceable);

=======

	list_move_tail(&obj->global_list, &dev_priv->mm.bound_list);
	list_add_tail(&vma->mm_list, &vm->inactive_list);

	if (i915_is_ggtt(vm)) {
		bool mappable, fenceable;

		fenceable = (vma->node.size == fence_size &&
			     (vma->node.start & (fence_alignment - 1)) == 0);

		mappable = (vma->node.start + obj->base.size <=
			    dev_priv->gtt.mappable_end);

		obj->map_and_fenceable = mappable && fenceable;
	}

	WARN_ON(map_and_fenceable && !obj->map_and_fenceable);

>>>>>>> 0efaf303
	trace_i915_vma_bind(vma, map_and_fenceable);
	i915_gem_verify_gtt(dev);
	return 0;

err_remove_node:
	drm_mm_remove_node(&vma->node);
err_free_vma:
	i915_gem_vma_destroy(vma);
err_unpin:
	i915_gem_object_unpin_pages(obj);
	return ret;
}

bool
i915_gem_clflush_object(struct drm_i915_gem_object *obj,
			bool force)
{
	/* If we don't have a page list set up, then we're not pinned
	 * to GPU, and we can ignore the cache flush because it'll happen
	 * again at bind time.
	 */
	if (obj->pages == NULL)
		return false;

	/*
	 * Stolen memory is always coherent with the GPU as it is explicitly
	 * marked as wc by the system, or the system is cache-coherent.
	 */
	if (obj->stolen)
		return false;

	/* If the GPU is snooping the contents of the CPU cache,
	 * we do not need to manually clear the CPU cache lines.  However,
	 * the caches are only snooped when the render cache is
	 * flushed/invalidated.  As we always have to emit invalidations
	 * and flushes when moving into and out of the RENDER domain, correct
	 * snooping behaviour occurs naturally as the result of our domain
	 * tracking.
	 */
	if (!force && cpu_cache_is_coherent(obj->base.dev, obj->cache_level))
		return false;

	trace_i915_gem_object_clflush(obj);
	drm_clflush_sg(obj->pages);

	return true;
}

/** Flushes the GTT write domain for the object if it's dirty. */
static void
i915_gem_object_flush_gtt_write_domain(struct drm_i915_gem_object *obj)
{
	uint32_t old_write_domain;

	if (obj->base.write_domain != I915_GEM_DOMAIN_GTT)
		return;

	/* No actual flushing is required for the GTT write domain.  Writes
	 * to it immediately go to main memory as far as we know, so there's
	 * no chipset flush.  It also doesn't land in render cache.
	 *
	 * However, we do have to enforce the order so that all writes through
	 * the GTT land before any writes to the device, such as updates to
	 * the GATT itself.
	 */
	wmb();

	old_write_domain = obj->base.write_domain;
	obj->base.write_domain = 0;

	trace_i915_gem_object_change_domain(obj,
					    obj->base.read_domains,
					    old_write_domain);
}

/** Flushes the CPU write domain for the object if it's dirty. */
static void
i915_gem_object_flush_cpu_write_domain(struct drm_i915_gem_object *obj,
				       bool force)
{
	uint32_t old_write_domain;

	if (obj->base.write_domain != I915_GEM_DOMAIN_CPU)
		return;

	if (i915_gem_clflush_object(obj, force))
		i915_gem_chipset_flush(obj->base.dev);

	old_write_domain = obj->base.write_domain;
	obj->base.write_domain = 0;

	trace_i915_gem_object_change_domain(obj,
					    obj->base.read_domains,
					    old_write_domain);
}

/**
 * Moves a single object to the GTT read, and possibly write domain.
 *
 * This function returns when the move is complete, including waiting on
 * flushes to occur.
 */
int
i915_gem_object_set_to_gtt_domain(struct drm_i915_gem_object *obj, bool write)
{
	drm_i915_private_t *dev_priv = obj->base.dev->dev_private;
	uint32_t old_write_domain, old_read_domains;
	int ret;

	/* Not valid to be called on unbound objects. */
	if (!i915_gem_obj_bound_any(obj))
		return -EINVAL;

	if (obj->base.write_domain == I915_GEM_DOMAIN_GTT)
		return 0;

	ret = i915_gem_object_wait_rendering(obj, !write);
	if (ret)
		return ret;

	i915_gem_object_flush_cpu_write_domain(obj, false);

	/* Serialise direct access to this object with the barriers for
	 * coherent writes from the GPU, by effectively invalidating the
	 * GTT domain upon first access.
	 */
	if ((obj->base.read_domains & I915_GEM_DOMAIN_GTT) == 0)
		mb();

	old_write_domain = obj->base.write_domain;
	old_read_domains = obj->base.read_domains;

	/* It should now be out of any other write domains, and we can update
	 * the domain values for our changes.
	 */
	BUG_ON((obj->base.write_domain & ~I915_GEM_DOMAIN_GTT) != 0);
	obj->base.read_domains |= I915_GEM_DOMAIN_GTT;
	if (write) {
		obj->base.read_domains = I915_GEM_DOMAIN_GTT;
		obj->base.write_domain = I915_GEM_DOMAIN_GTT;
		obj->dirty = 1;
	}

	trace_i915_gem_object_change_domain(obj,
					    old_read_domains,
					    old_write_domain);

	/* And bump the LRU for this access */
	if (i915_gem_object_is_inactive(obj)) {
		struct i915_vma *vma = i915_gem_obj_to_ggtt(obj);
		if (vma)
			list_move_tail(&vma->mm_list,
				       &dev_priv->gtt.base.inactive_list);

	}

	return 0;
}

int i915_gem_object_set_cache_level(struct drm_i915_gem_object *obj,
				    enum i915_cache_level cache_level)
{
	struct drm_device *dev = obj->base.dev;
	drm_i915_private_t *dev_priv = dev->dev_private;
	struct i915_vma *vma;
	int ret;

	if (obj->cache_level == cache_level)
		return 0;

	if (obj->pin_count) {
		DRM_DEBUG("can not change the cache level of pinned objects\n");
		return -EBUSY;
	}

	list_for_each_entry(vma, &obj->vma_list, vma_link) {
		if (!i915_gem_valid_gtt_space(dev, &vma->node, cache_level)) {
			ret = i915_vma_unbind(vma);
			if (ret)
				return ret;

			break;
		}
	}

	if (i915_gem_obj_bound_any(obj)) {
		ret = i915_gem_object_finish_gpu(obj);
		if (ret)
			return ret;

		i915_gem_object_finish_gtt(obj);

		/* Before SandyBridge, you could not use tiling or fence
		 * registers with snooped memory, so relinquish any fences
		 * currently pointing to our region in the aperture.
		 */
		if (INTEL_INFO(dev)->gen < 6) {
			ret = i915_gem_object_put_fence(obj);
			if (ret)
				return ret;
		}

		if (obj->has_global_gtt_mapping)
			i915_gem_gtt_bind_object(obj, cache_level);
		if (obj->has_aliasing_ppgtt_mapping)
			i915_ppgtt_bind_object(dev_priv->mm.aliasing_ppgtt,
					       obj, cache_level);
	}

	list_for_each_entry(vma, &obj->vma_list, vma_link)
		vma->node.color = cache_level;
	obj->cache_level = cache_level;

	if (cpu_write_needs_clflush(obj)) {
		u32 old_read_domains, old_write_domain;

		/* If we're coming from LLC cached, then we haven't
		 * actually been tracking whether the data is in the
		 * CPU cache or not, since we only allow one bit set
		 * in obj->write_domain and have been skipping the clflushes.
		 * Just set it to the CPU cache for now.
		 */
		WARN_ON(obj->base.write_domain & ~I915_GEM_DOMAIN_CPU);

		old_read_domains = obj->base.read_domains;
		old_write_domain = obj->base.write_domain;

		obj->base.read_domains = I915_GEM_DOMAIN_CPU;
		obj->base.write_domain = I915_GEM_DOMAIN_CPU;

		trace_i915_gem_object_change_domain(obj,
						    old_read_domains,
						    old_write_domain);
	}

	i915_gem_verify_gtt(dev);
	return 0;
}

int i915_gem_get_caching_ioctl(struct drm_device *dev, void *data,
			       struct drm_file *file)
{
	struct drm_i915_gem_caching *args = data;
	struct drm_i915_gem_object *obj;
	int ret;

	ret = i915_mutex_lock_interruptible(dev);
	if (ret)
		return ret;

	obj = to_intel_bo(drm_gem_object_lookup(dev, file, args->handle));
	if (&obj->base == NULL) {
		ret = -ENOENT;
		goto unlock;
	}

	switch (obj->cache_level) {
	case I915_CACHE_LLC:
	case I915_CACHE_L3_LLC:
		args->caching = I915_CACHING_CACHED;
		break;

	case I915_CACHE_WT:
		args->caching = I915_CACHING_DISPLAY;
		break;

	default:
		args->caching = I915_CACHING_NONE;
		break;
	}

	drm_gem_object_unreference(&obj->base);
unlock:
	mutex_unlock(&dev->struct_mutex);
	return ret;
}

int i915_gem_set_caching_ioctl(struct drm_device *dev, void *data,
			       struct drm_file *file)
{
	struct drm_i915_gem_caching *args = data;
	struct drm_i915_gem_object *obj;
	enum i915_cache_level level;
	int ret;

	switch (args->caching) {
	case I915_CACHING_NONE:
		level = I915_CACHE_NONE;
		break;
	case I915_CACHING_CACHED:
		level = I915_CACHE_LLC;
		break;
	case I915_CACHING_DISPLAY:
		level = HAS_WT(dev) ? I915_CACHE_WT : I915_CACHE_NONE;
		break;
	default:
		return -EINVAL;
	}

	ret = i915_mutex_lock_interruptible(dev);
	if (ret)
		return ret;

	obj = to_intel_bo(drm_gem_object_lookup(dev, file, args->handle));
	if (&obj->base == NULL) {
		ret = -ENOENT;
		goto unlock;
	}

	ret = i915_gem_object_set_cache_level(obj, level);

	drm_gem_object_unreference(&obj->base);
unlock:
	mutex_unlock(&dev->struct_mutex);
	return ret;
}

static bool is_pin_display(struct drm_i915_gem_object *obj)
{
	/* There are 3 sources that pin objects:
	 *   1. The display engine (scanouts, sprites, cursors);
	 *   2. Reservations for execbuffer;
	 *   3. The user.
	 *
	 * We can ignore reservations as we hold the struct_mutex and
	 * are only called outside of the reservation path.  The user
	 * can only increment pin_count once, and so if after
	 * subtracting the potential reference by the user, any pin_count
	 * remains, it must be due to another use by the display engine.
	 */
	return obj->pin_count - !!obj->user_pin_count;
}

/*
 * Prepare buffer for display plane (scanout, cursors, etc).
 * Can be called from an uninterruptible phase (modesetting) and allows
 * any flushes to be pipelined (for pageflips).
 */
int
i915_gem_object_pin_to_display_plane(struct drm_i915_gem_object *obj,
				     u32 alignment,
				     struct intel_ring_buffer *pipelined)
{
	u32 old_read_domains, old_write_domain;
	int ret;

	if (pipelined != obj->ring) {
		ret = i915_gem_object_sync(obj, pipelined);
		if (ret)
			return ret;
	}

	/* Mark the pin_display early so that we account for the
	 * display coherency whilst setting up the cache domains.
	 */
	obj->pin_display = true;

	/* The display engine is not coherent with the LLC cache on gen6.  As
	 * a result, we make sure that the pinning that is about to occur is
	 * done with uncached PTEs. This is lowest common denominator for all
	 * chipsets.
	 *
	 * However for gen6+, we could do better by using the GFDT bit instead
	 * of uncaching, which would allow us to flush all the LLC-cached data
	 * with that bit in the PTE to main memory with just one PIPE_CONTROL.
	 */
	ret = i915_gem_object_set_cache_level(obj,
					      HAS_WT(obj->base.dev) ? I915_CACHE_WT : I915_CACHE_NONE);
	if (ret)
		goto err_unpin_display;

	/* As the user may map the buffer once pinned in the display plane
	 * (e.g. libkms for the bootup splash), we have to ensure that we
	 * always use map_and_fenceable for all scanout buffers.
	 */
	ret = i915_gem_obj_ggtt_pin(obj, alignment, true, false);
	if (ret)
		goto err_unpin_display;

	i915_gem_object_flush_cpu_write_domain(obj, true);

	old_write_domain = obj->base.write_domain;
	old_read_domains = obj->base.read_domains;

	/* It should now be out of any other write domains, and we can update
	 * the domain values for our changes.
	 */
	obj->base.write_domain = 0;
	obj->base.read_domains |= I915_GEM_DOMAIN_GTT;

	trace_i915_gem_object_change_domain(obj,
					    old_read_domains,
					    old_write_domain);

	return 0;

err_unpin_display:
	obj->pin_display = is_pin_display(obj);
	return ret;
}

void
i915_gem_object_unpin_from_display_plane(struct drm_i915_gem_object *obj)
{
	i915_gem_object_unpin(obj);
	obj->pin_display = is_pin_display(obj);
}

int
i915_gem_object_finish_gpu(struct drm_i915_gem_object *obj)
{
	int ret;

	if ((obj->base.read_domains & I915_GEM_GPU_DOMAINS) == 0)
		return 0;

	ret = i915_gem_object_wait_rendering(obj, false);
	if (ret)
		return ret;

	/* Ensure that we invalidate the GPU's caches and TLBs. */
	obj->base.read_domains &= ~I915_GEM_GPU_DOMAINS;
	return 0;
}

/**
 * Moves a single object to the CPU read, and possibly write domain.
 *
 * This function returns when the move is complete, including waiting on
 * flushes to occur.
 */
int
i915_gem_object_set_to_cpu_domain(struct drm_i915_gem_object *obj, bool write)
{
	uint32_t old_write_domain, old_read_domains;
	int ret;

	if (obj->base.write_domain == I915_GEM_DOMAIN_CPU)
		return 0;

	ret = i915_gem_object_wait_rendering(obj, !write);
	if (ret)
		return ret;

	i915_gem_object_flush_gtt_write_domain(obj);

	old_write_domain = obj->base.write_domain;
	old_read_domains = obj->base.read_domains;

	/* Flush the CPU cache if it's still invalid. */
	if ((obj->base.read_domains & I915_GEM_DOMAIN_CPU) == 0) {
		i915_gem_clflush_object(obj, false);

		obj->base.read_domains |= I915_GEM_DOMAIN_CPU;
	}

	/* It should now be out of any other write domains, and we can update
	 * the domain values for our changes.
	 */
	BUG_ON((obj->base.write_domain & ~I915_GEM_DOMAIN_CPU) != 0);

	/* If we're writing through the CPU, then the GPU read domains will
	 * need to be invalidated at next use.
	 */
	if (write) {
		obj->base.read_domains = I915_GEM_DOMAIN_CPU;
		obj->base.write_domain = I915_GEM_DOMAIN_CPU;
	}

	trace_i915_gem_object_change_domain(obj,
					    old_read_domains,
					    old_write_domain);

	return 0;
}

/* Throttle our rendering by waiting until the ring has completed our requests
 * emitted over 20 msec ago.
 *
 * Note that if we were to use the current jiffies each time around the loop,
 * we wouldn't escape the function with any frames outstanding if the time to
 * render a frame was over 20ms.
 *
 * This should get us reasonable parallelism between CPU and GPU but also
 * relatively low latency when blocking on a particular request to finish.
 */
static int
i915_gem_ring_throttle(struct drm_device *dev, struct drm_file *file)
{
	struct drm_i915_private *dev_priv = dev->dev_private;
	struct drm_i915_file_private *file_priv = file->driver_priv;
	unsigned long recent_enough = jiffies - msecs_to_jiffies(20);
	struct drm_i915_gem_request *request;
	struct intel_ring_buffer *ring = NULL;
	unsigned reset_counter;
	u32 seqno = 0;
	int ret;

	ret = i915_gem_wait_for_error(&dev_priv->gpu_error);
	if (ret)
		return ret;

	ret = i915_gem_check_wedge(&dev_priv->gpu_error, false);
	if (ret)
		return ret;

	spin_lock(&file_priv->mm.lock);
	list_for_each_entry(request, &file_priv->mm.request_list, client_list) {
		if (time_after_eq(request->emitted_jiffies, recent_enough))
			break;

		ring = request->ring;
		seqno = request->seqno;
	}
	reset_counter = atomic_read(&dev_priv->gpu_error.reset_counter);
	spin_unlock(&file_priv->mm.lock);

	if (seqno == 0)
		return 0;

	ret = __wait_seqno(ring, seqno, reset_counter, true, NULL, NULL);
	if (ret == 0)
		queue_delayed_work(dev_priv->wq, &dev_priv->mm.retire_work, 0);

	return ret;
}

int
i915_gem_object_pin(struct drm_i915_gem_object *obj,
		    struct i915_address_space *vm,
		    uint32_t alignment,
		    bool map_and_fenceable,
		    bool nonblocking)
{
	struct i915_vma *vma;
	int ret;

	if (WARN_ON(obj->pin_count == DRM_I915_GEM_OBJECT_MAX_PIN_COUNT))
		return -EBUSY;

	WARN_ON(map_and_fenceable && !i915_is_ggtt(vm));

	vma = i915_gem_obj_to_vma(obj, vm);

	if (vma) {
		if ((alignment &&
		     vma->node.start & (alignment - 1)) ||
		    (map_and_fenceable && !obj->map_and_fenceable)) {
			WARN(obj->pin_count,
			     "bo is already pinned with incorrect alignment:"
			     " offset=%lx, req.alignment=%x, req.map_and_fenceable=%d,"
			     " obj->map_and_fenceable=%d\n",
			     i915_gem_obj_offset(obj, vm), alignment,
			     map_and_fenceable,
			     obj->map_and_fenceable);
			ret = i915_vma_unbind(vma);
			if (ret)
				return ret;
		}
	}

	if (!i915_gem_obj_bound(obj, vm)) {
		struct drm_i915_private *dev_priv = obj->base.dev->dev_private;

		ret = i915_gem_object_bind_to_vm(obj, vm, alignment,
						 map_and_fenceable,
						 nonblocking);
		if (ret)
			return ret;

		if (!dev_priv->mm.aliasing_ppgtt)
			i915_gem_gtt_bind_object(obj, obj->cache_level);
	}

	if (!obj->has_global_gtt_mapping && map_and_fenceable)
		i915_gem_gtt_bind_object(obj, obj->cache_level);

	obj->pin_count++;
	obj->pin_mappable |= map_and_fenceable;

	return 0;
}

void
i915_gem_object_unpin(struct drm_i915_gem_object *obj)
{
	BUG_ON(obj->pin_count == 0);
	BUG_ON(!i915_gem_obj_bound_any(obj));

	if (--obj->pin_count == 0)
		obj->pin_mappable = false;
}

int
i915_gem_pin_ioctl(struct drm_device *dev, void *data,
		   struct drm_file *file)
{
	struct drm_i915_gem_pin *args = data;
	struct drm_i915_gem_object *obj;
	int ret;

	ret = i915_mutex_lock_interruptible(dev);
	if (ret)
		return ret;

	obj = to_intel_bo(drm_gem_object_lookup(dev, file, args->handle));
	if (&obj->base == NULL) {
		ret = -ENOENT;
		goto unlock;
	}

	if (obj->madv != I915_MADV_WILLNEED) {
		DRM_ERROR("Attempting to pin a purgeable buffer\n");
		ret = -EINVAL;
		goto out;
	}

	if (obj->pin_filp != NULL && obj->pin_filp != file) {
		DRM_ERROR("Already pinned in i915_gem_pin_ioctl(): %d\n",
			  args->handle);
		ret = -EINVAL;
		goto out;
	}

	if (obj->user_pin_count == 0) {
		ret = i915_gem_obj_ggtt_pin(obj, args->alignment, true, false);
		if (ret)
			goto out;
	}

	obj->user_pin_count++;
	obj->pin_filp = file;

	args->offset = i915_gem_obj_ggtt_offset(obj);
out:
	drm_gem_object_unreference(&obj->base);
unlock:
	mutex_unlock(&dev->struct_mutex);
	return ret;
}

int
i915_gem_unpin_ioctl(struct drm_device *dev, void *data,
		     struct drm_file *file)
{
	struct drm_i915_gem_pin *args = data;
	struct drm_i915_gem_object *obj;
	int ret;

	ret = i915_mutex_lock_interruptible(dev);
	if (ret)
		return ret;

	obj = to_intel_bo(drm_gem_object_lookup(dev, file, args->handle));
	if (&obj->base == NULL) {
		ret = -ENOENT;
		goto unlock;
	}

	if (obj->pin_filp != file) {
		DRM_ERROR("Not pinned by caller in i915_gem_pin_ioctl(): %d\n",
			  args->handle);
		ret = -EINVAL;
		goto out;
	}
	obj->user_pin_count--;
	if (obj->user_pin_count == 0) {
		obj->pin_filp = NULL;
		i915_gem_object_unpin(obj);
	}

out:
	drm_gem_object_unreference(&obj->base);
unlock:
	mutex_unlock(&dev->struct_mutex);
	return ret;
}

int
i915_gem_busy_ioctl(struct drm_device *dev, void *data,
		    struct drm_file *file)
{
	struct drm_i915_gem_busy *args = data;
	struct drm_i915_gem_object *obj;
	int ret;

	ret = i915_mutex_lock_interruptible(dev);
	if (ret)
		return ret;

	obj = to_intel_bo(drm_gem_object_lookup(dev, file, args->handle));
	if (&obj->base == NULL) {
		ret = -ENOENT;
		goto unlock;
	}

	/* Count all active objects as busy, even if they are currently not used
	 * by the gpu. Users of this interface expect objects to eventually
	 * become non-busy without any further actions, therefore emit any
	 * necessary flushes here.
	 */
	ret = i915_gem_object_flush_active(obj);

	args->busy = obj->active;
	if (obj->ring) {
		BUILD_BUG_ON(I915_NUM_RINGS > 16);
		args->busy |= intel_ring_flag(obj->ring) << 16;
	}

	drm_gem_object_unreference(&obj->base);
unlock:
	mutex_unlock(&dev->struct_mutex);
	return ret;
}

int
i915_gem_throttle_ioctl(struct drm_device *dev, void *data,
			struct drm_file *file_priv)
{
	return i915_gem_ring_throttle(dev, file_priv);
}

int
i915_gem_madvise_ioctl(struct drm_device *dev, void *data,
		       struct drm_file *file_priv)
{
	struct drm_i915_gem_madvise *args = data;
	struct drm_i915_gem_object *obj;
	int ret;

	switch (args->madv) {
	case I915_MADV_DONTNEED:
	case I915_MADV_WILLNEED:
	    break;
	default:
	    return -EINVAL;
	}

	ret = i915_mutex_lock_interruptible(dev);
	if (ret)
		return ret;

	obj = to_intel_bo(drm_gem_object_lookup(dev, file_priv, args->handle));
	if (&obj->base == NULL) {
		ret = -ENOENT;
		goto unlock;
	}

	if (obj->pin_count) {
		ret = -EINVAL;
		goto out;
	}

	if (obj->madv != __I915_MADV_PURGED)
		obj->madv = args->madv;

	/* if the object is no longer attached, discard its backing storage */
	if (i915_gem_object_is_purgeable(obj) && obj->pages == NULL)
		i915_gem_object_truncate(obj);

	args->retained = obj->madv != __I915_MADV_PURGED;

out:
	drm_gem_object_unreference(&obj->base);
unlock:
	mutex_unlock(&dev->struct_mutex);
	return ret;
}

void i915_gem_object_init(struct drm_i915_gem_object *obj,
			  const struct drm_i915_gem_object_ops *ops)
{
	INIT_LIST_HEAD(&obj->global_list);
	INIT_LIST_HEAD(&obj->ring_list);
	INIT_LIST_HEAD(&obj->obj_exec_link);
	INIT_LIST_HEAD(&obj->vma_list);

	obj->ops = ops;

	obj->fence_reg = I915_FENCE_REG_NONE;
	obj->madv = I915_MADV_WILLNEED;
	/* Avoid an unnecessary call to unbind on the first bind. */
	obj->map_and_fenceable = true;

	i915_gem_info_add_obj(obj->base.dev->dev_private, obj->base.size);
}

static const struct drm_i915_gem_object_ops i915_gem_object_ops = {
	.get_pages = i915_gem_object_get_pages_gtt,
	.put_pages = i915_gem_object_put_pages_gtt,
};

struct drm_i915_gem_object *i915_gem_alloc_object(struct drm_device *dev,
						  size_t size)
{
	struct drm_i915_gem_object *obj;
	struct address_space *mapping;
	gfp_t mask;

	obj = i915_gem_object_alloc(dev);
	if (obj == NULL)
		return NULL;

	if (drm_gem_object_init(dev, &obj->base, size) != 0) {
		i915_gem_object_free(obj);
		return NULL;
	}

	mask = GFP_HIGHUSER | __GFP_RECLAIMABLE;
	if (IS_CRESTLINE(dev) || IS_BROADWATER(dev)) {
		/* 965gm cannot relocate objects above 4GiB. */
		mask &= ~__GFP_HIGHMEM;
		mask |= __GFP_DMA32;
	}

	mapping = file_inode(obj->base.filp)->i_mapping;
	mapping_set_gfp_mask(mapping, mask);

	i915_gem_object_init(obj, &i915_gem_object_ops);

	obj->base.write_domain = I915_GEM_DOMAIN_CPU;
	obj->base.read_domains = I915_GEM_DOMAIN_CPU;

	if (HAS_LLC(dev)) {
		/* On some devices, we can have the GPU use the LLC (the CPU
		 * cache) for about a 10% performance improvement
		 * compared to uncached.  Graphics requests other than
		 * display scanout are coherent with the CPU in
		 * accessing this cache.  This means in this mode we
		 * don't need to clflush on the CPU side, and on the
		 * GPU side we only need to flush internal caches to
		 * get data visible to the CPU.
		 *
		 * However, we maintain the display planes as UC, and so
		 * need to rebind when first used as such.
		 */
		obj->cache_level = I915_CACHE_LLC;
	} else
		obj->cache_level = I915_CACHE_NONE;

	trace_i915_gem_object_create(obj);

	return obj;
}

void i915_gem_free_object(struct drm_gem_object *gem_obj)
{
	struct drm_i915_gem_object *obj = to_intel_bo(gem_obj);
	struct drm_device *dev = obj->base.dev;
	drm_i915_private_t *dev_priv = dev->dev_private;
	struct i915_vma *vma, *next;

	trace_i915_gem_object_destroy(obj);

	if (obj->phys_obj)
		i915_gem_detach_phys_object(dev, obj);

	obj->pin_count = 0;
	/* NB: 0 or 1 elements */
	WARN_ON(!list_empty(&obj->vma_list) &&
		!list_is_singular(&obj->vma_list));
	list_for_each_entry_safe(vma, next, &obj->vma_list, vma_link) {
		int ret = i915_vma_unbind(vma);
		if (WARN_ON(ret == -ERESTARTSYS)) {
			bool was_interruptible;

			was_interruptible = dev_priv->mm.interruptible;
			dev_priv->mm.interruptible = false;

			WARN_ON(i915_vma_unbind(vma));

			dev_priv->mm.interruptible = was_interruptible;
		}
	}

	/* Stolen objects don't hold a ref, but do hold pin count. Fix that up
	 * before progressing. */
	if (obj->stolen)
		i915_gem_object_unpin_pages(obj);

	if (WARN_ON(obj->pages_pin_count))
		obj->pages_pin_count = 0;
	i915_gem_object_put_pages(obj);
	i915_gem_object_free_mmap_offset(obj);
	i915_gem_object_release_stolen(obj);

	BUG_ON(obj->pages);

	if (obj->base.import_attach)
		drm_prime_gem_destroy(&obj->base, NULL);

	drm_gem_object_release(&obj->base);
	i915_gem_info_remove_obj(dev_priv, obj->base.size);

	kfree(obj->bit_17);
	i915_gem_object_free(obj);
}

struct i915_vma *i915_gem_obj_to_vma(struct drm_i915_gem_object *obj,
				     struct i915_address_space *vm)
{
	struct i915_vma *vma;
	list_for_each_entry(vma, &obj->vma_list, vma_link)
		if (vma->vm == vm)
			return vma;

	return NULL;
}

static struct i915_vma *__i915_gem_vma_create(struct drm_i915_gem_object *obj,
					      struct i915_address_space *vm)
{
	struct i915_vma *vma = kzalloc(sizeof(*vma), GFP_KERNEL);
	if (vma == NULL)
		return ERR_PTR(-ENOMEM);

	INIT_LIST_HEAD(&vma->vma_link);
	INIT_LIST_HEAD(&vma->mm_list);
	INIT_LIST_HEAD(&vma->exec_list);
	vma->vm = vm;
	vma->obj = obj;

	/* Keep GGTT vmas first to make debug easier */
	if (i915_is_ggtt(vm))
		list_add(&vma->vma_link, &obj->vma_list);
	else
		list_add_tail(&vma->vma_link, &obj->vma_list);

	return vma;
}

struct i915_vma *
i915_gem_obj_lookup_or_create_vma(struct drm_i915_gem_object *obj,
				  struct i915_address_space *vm)
{
	struct i915_vma *vma;

	vma = i915_gem_obj_to_vma(obj, vm);
	if (!vma)
		vma = __i915_gem_vma_create(obj, vm);

	return vma;
}

void i915_gem_vma_destroy(struct i915_vma *vma)
{
	WARN_ON(vma->node.allocated);

	/* Keep the vma as a placeholder in the execbuffer reservation lists */
	if (!list_empty(&vma->exec_list))
		return;

	list_del(&vma->vma_link);

	kfree(vma);
}

int
i915_gem_idle(struct drm_device *dev)
{
	drm_i915_private_t *dev_priv = dev->dev_private;
	int ret;

	if (dev_priv->ums.mm_suspended)
		return 0;

	ret = i915_gpu_idle(dev);
	if (ret)
		return ret;

	i915_gem_retire_requests(dev);

	/* Under UMS, be paranoid and evict. */
	if (!drm_core_check_feature(dev, DRIVER_MODESET))
		i915_gem_evict_everything(dev);

	del_timer_sync(&dev_priv->gpu_error.hangcheck_timer);

	i915_kernel_lost_context(dev);
	i915_gem_cleanup_ringbuffer(dev);

	/* Cancel the retire work handler, which should be idle now. */
	cancel_delayed_work_sync(&dev_priv->mm.retire_work);
	cancel_delayed_work_sync(&dev_priv->mm.idle_work);

	return 0;
}

int i915_gem_l3_remap(struct intel_ring_buffer *ring, int slice)
{
	struct drm_device *dev = ring->dev;
	drm_i915_private_t *dev_priv = dev->dev_private;
	u32 reg_base = GEN7_L3LOG_BASE + (slice * 0x200);
	u32 *remap_info = dev_priv->l3_parity.remap_info[slice];
	int i, ret;

	if (!HAS_L3_DPF(dev) || !remap_info)
		return 0;

	ret = intel_ring_begin(ring, GEN7_L3LOG_SIZE / 4 * 3);
	if (ret)
		return ret;

	/*
	 * Note: We do not worry about the concurrent register cacheline hang
	 * here because no other code should access these registers other than
	 * at initialization time.
	 */
	for (i = 0; i < GEN7_L3LOG_SIZE; i += 4) {
		intel_ring_emit(ring, MI_LOAD_REGISTER_IMM(1));
		intel_ring_emit(ring, reg_base + i);
		intel_ring_emit(ring, remap_info[i/4]);
	}

	intel_ring_advance(ring);

	return ret;
}

void i915_gem_init_swizzling(struct drm_device *dev)
{
	drm_i915_private_t *dev_priv = dev->dev_private;

	if (INTEL_INFO(dev)->gen < 5 ||
	    dev_priv->mm.bit_6_swizzle_x == I915_BIT_6_SWIZZLE_NONE)
		return;

	I915_WRITE(DISP_ARB_CTL, I915_READ(DISP_ARB_CTL) |
				 DISP_TILE_SURFACE_SWIZZLING);

	if (IS_GEN5(dev))
		return;

	I915_WRITE(TILECTL, I915_READ(TILECTL) | TILECTL_SWZCTL);
	if (IS_GEN6(dev))
		I915_WRITE(ARB_MODE, _MASKED_BIT_ENABLE(ARB_MODE_SWIZZLE_SNB));
	else if (IS_GEN7(dev))
		I915_WRITE(ARB_MODE, _MASKED_BIT_ENABLE(ARB_MODE_SWIZZLE_IVB));
	else
		BUG();
}

static bool
intel_enable_blt(struct drm_device *dev)
{
	if (!HAS_BLT(dev))
		return false;

	/* The blitter was dysfunctional on early prototypes */
	if (IS_GEN6(dev) && dev->pdev->revision < 8) {
		DRM_INFO("BLT not supported on this pre-production hardware;"
			 " graphics performance will be degraded.\n");
		return false;
	}

	return true;
}

static int i915_gem_init_rings(struct drm_device *dev)
{
	struct drm_i915_private *dev_priv = dev->dev_private;
	int ret;

	ret = intel_init_render_ring_buffer(dev);
	if (ret)
		return ret;

	if (HAS_BSD(dev)) {
		ret = intel_init_bsd_ring_buffer(dev);
		if (ret)
			goto cleanup_render_ring;
	}

	if (intel_enable_blt(dev)) {
		ret = intel_init_blt_ring_buffer(dev);
		if (ret)
			goto cleanup_bsd_ring;
	}

	if (HAS_VEBOX(dev)) {
		ret = intel_init_vebox_ring_buffer(dev);
		if (ret)
			goto cleanup_blt_ring;
	}


	ret = i915_gem_set_seqno(dev, ((u32)~0 - 0x1000));
	if (ret)
		goto cleanup_vebox_ring;

	return 0;

cleanup_vebox_ring:
	intel_cleanup_ring_buffer(&dev_priv->ring[VECS]);
cleanup_blt_ring:
	intel_cleanup_ring_buffer(&dev_priv->ring[BCS]);
cleanup_bsd_ring:
	intel_cleanup_ring_buffer(&dev_priv->ring[VCS]);
cleanup_render_ring:
	intel_cleanup_ring_buffer(&dev_priv->ring[RCS]);

	return ret;
}

int
i915_gem_init_hw(struct drm_device *dev)
{
	drm_i915_private_t *dev_priv = dev->dev_private;
	int ret, i;

	if (INTEL_INFO(dev)->gen < 6 && !intel_enable_gtt())
		return -EIO;

	if (dev_priv->ellc_size)
		I915_WRITE(HSW_IDICR, I915_READ(HSW_IDICR) | IDIHASHMSK(0xf));

	if (IS_HSW_GT3(dev))
		I915_WRITE(MI_PREDICATE_RESULT_2, LOWER_SLICE_ENABLED);
	else
		I915_WRITE(MI_PREDICATE_RESULT_2, LOWER_SLICE_DISABLED);

	if (HAS_PCH_NOP(dev)) {
		u32 temp = I915_READ(GEN7_MSG_CTL);
		temp &= ~(WAIT_FOR_PCH_FLR_ACK | WAIT_FOR_PCH_RESET_ACK);
		I915_WRITE(GEN7_MSG_CTL, temp);
	}

	i915_gem_init_swizzling(dev);

	ret = i915_gem_init_rings(dev);
	if (ret)
		return ret;

	for (i = 0; i < NUM_L3_SLICES(dev); i++)
		i915_gem_l3_remap(&dev_priv->ring[RCS], i);

	/*
	 * XXX: There was some w/a described somewhere suggesting loading
	 * contexts before PPGTT.
	 */
	i915_gem_context_init(dev);
	if (dev_priv->mm.aliasing_ppgtt) {
		ret = dev_priv->mm.aliasing_ppgtt->enable(dev);
		if (ret) {
			i915_gem_cleanup_aliasing_ppgtt(dev);
			DRM_INFO("PPGTT enable failed. This is not fatal, but unexpected\n");
		}
	}

	return 0;
}

int i915_gem_init(struct drm_device *dev)
{
	struct drm_i915_private *dev_priv = dev->dev_private;
	int ret;

	mutex_lock(&dev->struct_mutex);

	if (IS_VALLEYVIEW(dev)) {
		/* VLVA0 (potential hack), BIOS isn't actually waking us */
		I915_WRITE(VLV_GTLC_WAKE_CTRL, 1);
		if (wait_for((I915_READ(VLV_GTLC_PW_STATUS) & 1) == 1, 10))
			DRM_DEBUG_DRIVER("allow wake ack timed out\n");
	}

	i915_gem_init_global_gtt(dev);

	ret = i915_gem_init_hw(dev);
	mutex_unlock(&dev->struct_mutex);
	if (ret) {
		i915_gem_cleanup_aliasing_ppgtt(dev);
		return ret;
	}

	/* Allow hardware batchbuffers unless told otherwise, but not for KMS. */
	if (!drm_core_check_feature(dev, DRIVER_MODESET))
		dev_priv->dri1.allow_batchbuffer = 1;
	return 0;
}

void
i915_gem_cleanup_ringbuffer(struct drm_device *dev)
{
	drm_i915_private_t *dev_priv = dev->dev_private;
	struct intel_ring_buffer *ring;
	int i;

	for_each_ring(ring, dev_priv, i)
		intel_cleanup_ring_buffer(ring);
}

int
i915_gem_entervt_ioctl(struct drm_device *dev, void *data,
		       struct drm_file *file_priv)
{
	struct drm_i915_private *dev_priv = dev->dev_private;
	int ret;

	if (drm_core_check_feature(dev, DRIVER_MODESET))
		return 0;

	if (i915_reset_in_progress(&dev_priv->gpu_error)) {
		DRM_ERROR("Reenabling wedged hardware, good luck\n");
		atomic_set(&dev_priv->gpu_error.reset_counter, 0);
	}

	mutex_lock(&dev->struct_mutex);
	dev_priv->ums.mm_suspended = 0;

	ret = i915_gem_init_hw(dev);
	if (ret != 0) {
		mutex_unlock(&dev->struct_mutex);
		return ret;
	}

	BUG_ON(!list_empty(&dev_priv->gtt.base.active_list));
	mutex_unlock(&dev->struct_mutex);

	ret = drm_irq_install(dev);
	if (ret)
		goto cleanup_ringbuffer;

	return 0;

cleanup_ringbuffer:
	mutex_lock(&dev->struct_mutex);
	i915_gem_cleanup_ringbuffer(dev);
	dev_priv->ums.mm_suspended = 1;
	mutex_unlock(&dev->struct_mutex);

	return ret;
}

int
i915_gem_leavevt_ioctl(struct drm_device *dev, void *data,
		       struct drm_file *file_priv)
{
	struct drm_i915_private *dev_priv = dev->dev_private;
	int ret;

	if (drm_core_check_feature(dev, DRIVER_MODESET))
		return 0;

	drm_irq_uninstall(dev);

	mutex_lock(&dev->struct_mutex);
	ret =  i915_gem_idle(dev);

	/* Hack!  Don't let anybody do execbuf while we don't control the chip.
	 * We need to replace this with a semaphore, or something.
	 * And not confound ums.mm_suspended!
	 */
	if (ret != 0)
		dev_priv->ums.mm_suspended = 1;
	mutex_unlock(&dev->struct_mutex);

	return ret;
}

void
i915_gem_lastclose(struct drm_device *dev)
{
	int ret;

	if (drm_core_check_feature(dev, DRIVER_MODESET))
		return;

	mutex_lock(&dev->struct_mutex);
	ret = i915_gem_idle(dev);
	if (ret)
		DRM_ERROR("failed to idle hardware: %d\n", ret);
	mutex_unlock(&dev->struct_mutex);
}

static void
init_ring_lists(struct intel_ring_buffer *ring)
{
	INIT_LIST_HEAD(&ring->active_list);
	INIT_LIST_HEAD(&ring->request_list);
}

static void i915_init_vm(struct drm_i915_private *dev_priv,
			 struct i915_address_space *vm)
{
	vm->dev = dev_priv->dev;
	INIT_LIST_HEAD(&vm->active_list);
	INIT_LIST_HEAD(&vm->inactive_list);
	INIT_LIST_HEAD(&vm->global_link);
	list_add(&vm->global_link, &dev_priv->vm_list);
}

void
i915_gem_load(struct drm_device *dev)
{
	drm_i915_private_t *dev_priv = dev->dev_private;
	int i;

	dev_priv->slab =
		kmem_cache_create("i915_gem_object",
				  sizeof(struct drm_i915_gem_object), 0,
				  SLAB_HWCACHE_ALIGN,
				  NULL);

	INIT_LIST_HEAD(&dev_priv->vm_list);
	i915_init_vm(dev_priv, &dev_priv->gtt.base);

	INIT_LIST_HEAD(&dev_priv->context_list);
	INIT_LIST_HEAD(&dev_priv->mm.unbound_list);
	INIT_LIST_HEAD(&dev_priv->mm.bound_list);
	INIT_LIST_HEAD(&dev_priv->mm.fence_list);
	for (i = 0; i < I915_NUM_RINGS; i++)
		init_ring_lists(&dev_priv->ring[i]);
	for (i = 0; i < I915_MAX_NUM_FENCES; i++)
		INIT_LIST_HEAD(&dev_priv->fence_regs[i].lru_list);
	INIT_DELAYED_WORK(&dev_priv->mm.retire_work,
			  i915_gem_retire_work_handler);
	INIT_DELAYED_WORK(&dev_priv->mm.idle_work,
			  i915_gem_idle_work_handler);
	init_waitqueue_head(&dev_priv->gpu_error.reset_queue);

	/* On GEN3 we really need to make sure the ARB C3 LP bit is set */
	if (IS_GEN3(dev)) {
		I915_WRITE(MI_ARB_STATE,
			   _MASKED_BIT_ENABLE(MI_ARB_C3_LP_WRITE_ENABLE));
	}

	dev_priv->relative_constants_mode = I915_EXEC_CONSTANTS_REL_GENERAL;

	/* Old X drivers will take 0-2 for front, back, depth buffers */
	if (!drm_core_check_feature(dev, DRIVER_MODESET))
		dev_priv->fence_reg_start = 3;

	if (INTEL_INFO(dev)->gen >= 7 && !IS_VALLEYVIEW(dev))
		dev_priv->num_fence_regs = 32;
	else if (INTEL_INFO(dev)->gen >= 4 || IS_I945G(dev) || IS_I945GM(dev) || IS_G33(dev))
		dev_priv->num_fence_regs = 16;
	else
		dev_priv->num_fence_regs = 8;

	/* Initialize fence registers to zero */
	INIT_LIST_HEAD(&dev_priv->mm.fence_list);
	i915_gem_restore_fences(dev);

	i915_gem_detect_bit_6_swizzle(dev);
	init_waitqueue_head(&dev_priv->pending_flip_queue);

	dev_priv->mm.interruptible = true;

	dev_priv->mm.inactive_shrinker.shrink = i915_gem_inactive_shrink;
	dev_priv->mm.inactive_shrinker.seeks = DEFAULT_SEEKS;
	register_shrinker(&dev_priv->mm.inactive_shrinker);
}

/*
 * Create a physically contiguous memory object for this object
 * e.g. for cursor + overlay regs
 */
static int i915_gem_init_phys_object(struct drm_device *dev,
				     int id, int size, int align)
{
	drm_i915_private_t *dev_priv = dev->dev_private;
	struct drm_i915_gem_phys_object *phys_obj;
	int ret;

	if (dev_priv->mm.phys_objs[id - 1] || !size)
		return 0;

	phys_obj = kzalloc(sizeof(*phys_obj), GFP_KERNEL);
	if (!phys_obj)
		return -ENOMEM;

	phys_obj->id = id;

	phys_obj->handle = drm_pci_alloc(dev, size, align);
	if (!phys_obj->handle) {
		ret = -ENOMEM;
		goto kfree_obj;
	}
#ifdef CONFIG_X86
	set_memory_wc((unsigned long)phys_obj->handle->vaddr, phys_obj->handle->size / PAGE_SIZE);
#endif

	dev_priv->mm.phys_objs[id - 1] = phys_obj;

	return 0;
kfree_obj:
	kfree(phys_obj);
	return ret;
}

static void i915_gem_free_phys_object(struct drm_device *dev, int id)
{
	drm_i915_private_t *dev_priv = dev->dev_private;
	struct drm_i915_gem_phys_object *phys_obj;

	if (!dev_priv->mm.phys_objs[id - 1])
		return;

	phys_obj = dev_priv->mm.phys_objs[id - 1];
	if (phys_obj->cur_obj) {
		i915_gem_detach_phys_object(dev, phys_obj->cur_obj);
	}

#ifdef CONFIG_X86
	set_memory_wb((unsigned long)phys_obj->handle->vaddr, phys_obj->handle->size / PAGE_SIZE);
#endif
	drm_pci_free(dev, phys_obj->handle);
	kfree(phys_obj);
	dev_priv->mm.phys_objs[id - 1] = NULL;
}

void i915_gem_free_all_phys_object(struct drm_device *dev)
{
	int i;

	for (i = I915_GEM_PHYS_CURSOR_0; i <= I915_MAX_PHYS_OBJECT; i++)
		i915_gem_free_phys_object(dev, i);
}

void i915_gem_detach_phys_object(struct drm_device *dev,
				 struct drm_i915_gem_object *obj)
{
	struct address_space *mapping = file_inode(obj->base.filp)->i_mapping;
	char *vaddr;
	int i;
	int page_count;

	if (!obj->phys_obj)
		return;
	vaddr = obj->phys_obj->handle->vaddr;

	page_count = obj->base.size / PAGE_SIZE;
	for (i = 0; i < page_count; i++) {
		struct page *page = shmem_read_mapping_page(mapping, i);
		if (!IS_ERR(page)) {
			char *dst = kmap_atomic(page);
			memcpy(dst, vaddr + i*PAGE_SIZE, PAGE_SIZE);
			kunmap_atomic(dst);

			drm_clflush_pages(&page, 1);

			set_page_dirty(page);
			mark_page_accessed(page);
			page_cache_release(page);
		}
	}
	i915_gem_chipset_flush(dev);

	obj->phys_obj->cur_obj = NULL;
	obj->phys_obj = NULL;
}

int
i915_gem_attach_phys_object(struct drm_device *dev,
			    struct drm_i915_gem_object *obj,
			    int id,
			    int align)
{
	struct address_space *mapping = file_inode(obj->base.filp)->i_mapping;
	drm_i915_private_t *dev_priv = dev->dev_private;
	int ret = 0;
	int page_count;
	int i;

	if (id > I915_MAX_PHYS_OBJECT)
		return -EINVAL;

	if (obj->phys_obj) {
		if (obj->phys_obj->id == id)
			return 0;
		i915_gem_detach_phys_object(dev, obj);
	}

	/* create a new object */
	if (!dev_priv->mm.phys_objs[id - 1]) {
		ret = i915_gem_init_phys_object(dev, id,
						obj->base.size, align);
		if (ret) {
			DRM_ERROR("failed to init phys object %d size: %zu\n",
				  id, obj->base.size);
			return ret;
		}
	}

	/* bind to the object */
	obj->phys_obj = dev_priv->mm.phys_objs[id - 1];
	obj->phys_obj->cur_obj = obj;

	page_count = obj->base.size / PAGE_SIZE;

	for (i = 0; i < page_count; i++) {
		struct page *page;
		char *dst, *src;

		page = shmem_read_mapping_page(mapping, i);
		if (IS_ERR(page))
			return PTR_ERR(page);

		src = kmap_atomic(page);
		dst = obj->phys_obj->handle->vaddr + (i * PAGE_SIZE);
		memcpy(dst, src, PAGE_SIZE);
		kunmap_atomic(src);

		mark_page_accessed(page);
		page_cache_release(page);
	}

	return 0;
}

static int
i915_gem_phys_pwrite(struct drm_device *dev,
		     struct drm_i915_gem_object *obj,
		     struct drm_i915_gem_pwrite *args,
		     struct drm_file *file_priv)
{
	void *vaddr = obj->phys_obj->handle->vaddr + args->offset;
	char __user *user_data = to_user_ptr(args->data_ptr);

	if (__copy_from_user_inatomic_nocache(vaddr, user_data, args->size)) {
		unsigned long unwritten;

		/* The physical object once assigned is fixed for the lifetime
		 * of the obj, so we can safely drop the lock and continue
		 * to access vaddr.
		 */
		mutex_unlock(&dev->struct_mutex);
		unwritten = copy_from_user(vaddr, user_data, args->size);
		mutex_lock(&dev->struct_mutex);
		if (unwritten)
			return -EFAULT;
	}

	i915_gem_chipset_flush(dev);
	return 0;
}

void i915_gem_release(struct drm_device *dev, struct drm_file *file)
{
	struct drm_i915_file_private *file_priv = file->driver_priv;

	cancel_delayed_work_sync(&file_priv->mm.idle_work);

	/* Clean up our request list when the client is going away, so that
	 * later retire_requests won't dereference our soon-to-be-gone
	 * file_priv.
	 */
	spin_lock(&file_priv->mm.lock);
	while (!list_empty(&file_priv->mm.request_list)) {
		struct drm_i915_gem_request *request;

		request = list_first_entry(&file_priv->mm.request_list,
					   struct drm_i915_gem_request,
					   client_list);
		list_del(&request->client_list);
		request->file_priv = NULL;
	}
	spin_unlock(&file_priv->mm.lock);
}

static void
i915_gem_file_idle_work_handler(struct work_struct *work)
{
	struct drm_i915_file_private *file_priv =
		container_of(work, typeof(*file_priv), mm.idle_work.work);

	atomic_set(&file_priv->rps_wait_boost, false);
}

int i915_gem_open(struct drm_device *dev, struct drm_file *file)
{
	struct drm_i915_file_private *file_priv;

	DRM_DEBUG_DRIVER("\n");

	file_priv = kzalloc(sizeof(*file_priv), GFP_KERNEL);
	if (!file_priv)
		return -ENOMEM;

	file->driver_priv = file_priv;
	file_priv->dev_priv = dev->dev_private;

	spin_lock_init(&file_priv->mm.lock);
	INIT_LIST_HEAD(&file_priv->mm.request_list);
	INIT_DELAYED_WORK(&file_priv->mm.idle_work,
			  i915_gem_file_idle_work_handler);

	idr_init(&file_priv->context_idr);

	return 0;
}

static bool mutex_is_locked_by(struct mutex *mutex, struct task_struct *task)
{
	if (!mutex_is_locked(mutex))
		return false;

#if defined(CONFIG_SMP) || defined(CONFIG_DEBUG_MUTEXES)
	return mutex->owner == task;
#else
	/* Since UP may be pre-empted, we cannot assume that we own the lock */
	return false;
#endif
}

static int
i915_gem_inactive_shrink(struct shrinker *shrinker, struct shrink_control *sc)
{
	struct drm_i915_private *dev_priv =
		container_of(shrinker,
			     struct drm_i915_private,
			     mm.inactive_shrinker);
	struct drm_device *dev = dev_priv->dev;
	struct drm_i915_gem_object *obj;
	int nr_to_scan = sc->nr_to_scan;
	bool unlock = true;
	int cnt;

	if (!mutex_trylock(&dev->struct_mutex)) {
		if (!mutex_is_locked_by(&dev->struct_mutex, current))
			return 0;

		if (dev_priv->mm.shrinker_no_lock_stealing)
			return 0;

		unlock = false;
	}

	if (nr_to_scan) {
		nr_to_scan -= i915_gem_purge(dev_priv, nr_to_scan);
		if (nr_to_scan > 0)
			nr_to_scan -= __i915_gem_shrink(dev_priv, nr_to_scan,
							false);

		/* We don't want to shrink all objects. When the shrinker is
		 * called too often, this causes bouncing of GEM objects in
		 * and out of the GTT, as well as GPU synchronization which
		 * slows the system to a crawl.
		 */
		/*if (nr_to_scan > 0)
			i915_gem_shrink_all(dev_priv);*/
	}

	cnt = 0;
	list_for_each_entry(obj, &dev_priv->mm.unbound_list, global_list)
		if (obj->pages_pin_count == 0)
			cnt += obj->base.size >> PAGE_SHIFT;

	list_for_each_entry(obj, &dev_priv->mm.bound_list, global_list) {
		if (obj->active)
			continue;

		if (obj->pin_count == 0 && obj->pages_pin_count == 0)
			cnt += obj->base.size >> PAGE_SHIFT;
	}

	if (unlock)
		mutex_unlock(&dev->struct_mutex);
	return cnt;
}

/* All the new VM stuff */
unsigned long i915_gem_obj_offset(struct drm_i915_gem_object *o,
				  struct i915_address_space *vm)
{
	struct drm_i915_private *dev_priv = o->base.dev->dev_private;
	struct i915_vma *vma;

	if (vm == &dev_priv->mm.aliasing_ppgtt->base)
		vm = &dev_priv->gtt.base;

	BUG_ON(list_empty(&o->vma_list));
	list_for_each_entry(vma, &o->vma_list, vma_link) {
		if (vma->vm == vm)
			return vma->node.start;

	}
	return -1;
}

bool i915_gem_obj_bound(struct drm_i915_gem_object *o,
			struct i915_address_space *vm)
{
	struct i915_vma *vma;

	list_for_each_entry(vma, &o->vma_list, vma_link)
		if (vma->vm == vm && drm_mm_node_allocated(&vma->node))
			return true;

	return false;
}

bool i915_gem_obj_bound_any(struct drm_i915_gem_object *o)
{
	struct i915_vma *vma;

	list_for_each_entry(vma, &o->vma_list, vma_link)
		if (drm_mm_node_allocated(&vma->node))
			return true;

	return false;
}

unsigned long i915_gem_obj_size(struct drm_i915_gem_object *o,
				struct i915_address_space *vm)
{
	struct drm_i915_private *dev_priv = o->base.dev->dev_private;
	struct i915_vma *vma;

	if (vm == &dev_priv->mm.aliasing_ppgtt->base)
		vm = &dev_priv->gtt.base;

	BUG_ON(list_empty(&o->vma_list));

	list_for_each_entry(vma, &o->vma_list, vma_link)
		if (vma->vm == vm)
			return vma->node.size;

	return 0;
}

struct i915_vma *i915_gem_obj_to_ggtt(struct drm_i915_gem_object *obj)
{
	struct i915_vma *vma;

	if (WARN_ON(list_empty(&obj->vma_list)))
		return NULL;

	vma = list_first_entry(&obj->vma_list, typeof(*vma), vma_link);
	if (WARN_ON(vma->vm != obj_to_ggtt(obj)))
		return NULL;

	return vma;
}<|MERGE_RESOLUTION|>--- conflicted
+++ resolved
@@ -3281,7 +3281,6 @@
 	ret = i915_gem_gtt_prepare_object(obj);
 	if (ret)
 		goto err_remove_node;
-<<<<<<< HEAD
 
 	list_move_tail(&obj->global_list, &dev_priv->mm.bound_list);
 	list_add_tail(&vma->mm_list, &vm->inactive_list);
@@ -3300,26 +3299,6 @@
 
 	WARN_ON(map_and_fenceable && !obj->map_and_fenceable);
 
-=======
-
-	list_move_tail(&obj->global_list, &dev_priv->mm.bound_list);
-	list_add_tail(&vma->mm_list, &vm->inactive_list);
-
-	if (i915_is_ggtt(vm)) {
-		bool mappable, fenceable;
-
-		fenceable = (vma->node.size == fence_size &&
-			     (vma->node.start & (fence_alignment - 1)) == 0);
-
-		mappable = (vma->node.start + obj->base.size <=
-			    dev_priv->gtt.mappable_end);
-
-		obj->map_and_fenceable = mappable && fenceable;
-	}
-
-	WARN_ON(map_and_fenceable && !obj->map_and_fenceable);
-
->>>>>>> 0efaf303
 	trace_i915_vma_bind(vma, map_and_fenceable);
 	i915_gem_verify_gtt(dev);
 	return 0;
