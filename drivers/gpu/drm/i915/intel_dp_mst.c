/*
 * Copyright © 2008 Intel Corporation
 *             2014 Red Hat Inc.
 *
 * Permission is hereby granted, free of charge, to any person obtaining a
 * copy of this software and associated documentation files (the "Software"),
 * to deal in the Software without restriction, including without limitation
 * the rights to use, copy, modify, merge, publish, distribute, sublicense,
 * and/or sell copies of the Software, and to permit persons to whom the
 * Software is furnished to do so, subject to the following conditions:
 *
 * The above copyright notice and this permission notice (including the next
 * paragraph) shall be included in all copies or substantial portions of the
 * Software.
 *
 * THE SOFTWARE IS PROVIDED "AS IS", WITHOUT WARRANTY OF ANY KIND, EXPRESS OR
 * IMPLIED, INCLUDING BUT NOT LIMITED TO THE WARRANTIES OF MERCHANTABILITY,
 * FITNESS FOR A PARTICULAR PURPOSE AND NONINFRINGEMENT.  IN NO EVENT SHALL
 * THE AUTHORS OR COPYRIGHT HOLDERS BE LIABLE FOR ANY CLAIM, DAMAGES OR OTHER
 * LIABILITY, WHETHER IN AN ACTION OF CONTRACT, TORT OR OTHERWISE, ARISING
 * FROM, OUT OF OR IN CONNECTION WITH THE SOFTWARE OR THE USE OR OTHER DEALINGS
 * IN THE SOFTWARE.
 *
 */

#include <drm/drmP.h>
#include "i915_drv.h"
#include "intel_drv.h"
#include <drm/drm_atomic_helper.h>
#include <drm/drm_crtc_helper.h>
#include <drm/drm_edid.h>

static bool intel_dp_mst_compute_config(struct intel_encoder *encoder,
					struct intel_crtc_state *pipe_config,
					struct drm_connector_state *conn_state)
{
	struct drm_i915_private *dev_priv = to_i915(encoder->base.dev);
	struct intel_dp_mst_encoder *intel_mst = enc_to_mst(&encoder->base);
	struct intel_digital_port *intel_dig_port = intel_mst->primary;
	struct intel_dp *intel_dp = &intel_dig_port->dp;
	struct drm_connector *connector = conn_state->connector;
	void *port = to_intel_connector(connector)->port;
	struct drm_atomic_state *state = pipe_config->base.state;
	int bpp;
	int lane_count, slots = 0;
	const struct drm_display_mode *adjusted_mode = &pipe_config->base.adjusted_mode;
	int mst_pbn;
	bool constant_n = drm_dp_has_quirk(&intel_dp->desc,
					   DP_DPCD_QUIRK_CONSTANT_N);

	if (adjusted_mode->flags & DRM_MODE_FLAG_DBLSCAN)
		return false;

	pipe_config->has_pch_encoder = false;
	bpp = 24;
	if (intel_dp->compliance.test_data.bpc) {
		bpp = intel_dp->compliance.test_data.bpc * 3;
		DRM_DEBUG_KMS("Setting pipe bpp to %d\n",
			      bpp);
	}
	/*
	 * for MST we always configure max link bw - the spec doesn't
	 * seem to suggest we should do otherwise.
	 */
	lane_count = intel_dp_max_lane_count(intel_dp);

	pipe_config->lane_count = lane_count;

	pipe_config->pipe_bpp = bpp;

	pipe_config->port_clock = intel_dp_max_link_rate(intel_dp);

	if (drm_dp_mst_port_has_audio(&intel_dp->mst_mgr, port))
		pipe_config->has_audio = true;

	mst_pbn = drm_dp_calc_pbn_mode(adjusted_mode->crtc_clock, bpp);
	pipe_config->pbn = mst_pbn;

	/* Zombie connectors can't have VCPI slots */
	if (READ_ONCE(connector->registered)) {
		slots = drm_dp_atomic_find_vcpi_slots(state,
						      &intel_dp->mst_mgr,
						      port,
						      mst_pbn);
		if (slots < 0) {
			DRM_DEBUG_KMS("failed finding vcpi slots:%d\n",
				      slots);
			return false;
		}
	}

	intel_link_compute_m_n(bpp, lane_count,
			       adjusted_mode->crtc_clock,
			       pipe_config->port_clock,
			       &pipe_config->dp_m_n,
			       constant_n);

	pipe_config->dp_m_n.tu = slots;

	if (IS_GEN9_LP(dev_priv))
		pipe_config->lane_lat_optim_mask =
			bxt_ddi_phy_calc_lane_lat_optim_mask(pipe_config->lane_count);

	intel_ddi_compute_min_voltage_level(dev_priv, pipe_config);

	return true;
}

static int intel_dp_mst_atomic_check(struct drm_connector *connector,
		struct drm_connector_state *new_conn_state)
{
	struct drm_atomic_state *state = new_conn_state->state;
	struct drm_connector_state *old_conn_state;
	struct drm_crtc *old_crtc;
	struct drm_crtc_state *crtc_state;
	int slots, ret = 0;

	old_conn_state = drm_atomic_get_old_connector_state(state, connector);
	old_crtc = old_conn_state->crtc;
	if (!old_crtc)
		return ret;

	crtc_state = drm_atomic_get_new_crtc_state(state, old_crtc);
	slots = to_intel_crtc_state(crtc_state)->dp_m_n.tu;
	if (drm_atomic_crtc_needs_modeset(crtc_state) && slots > 0) {
		struct drm_dp_mst_topology_mgr *mgr;
		struct drm_encoder *old_encoder;

		old_encoder = old_conn_state->best_encoder;
		mgr = &enc_to_mst(old_encoder)->primary->dp.mst_mgr;

		ret = drm_dp_atomic_release_vcpi_slots(state, mgr, slots);
		if (ret)
			DRM_DEBUG_KMS("failed releasing %d vcpi slots:%d\n", slots, ret);
		else
			to_intel_crtc_state(crtc_state)->dp_m_n.tu = 0;
	}
	return ret;
}

static void intel_mst_disable_dp(struct intel_encoder *encoder,
				 const struct intel_crtc_state *old_crtc_state,
				 const struct drm_connector_state *old_conn_state)
{
	struct intel_dp_mst_encoder *intel_mst = enc_to_mst(&encoder->base);
	struct intel_digital_port *intel_dig_port = intel_mst->primary;
	struct intel_dp *intel_dp = &intel_dig_port->dp;
	struct intel_connector *connector =
		to_intel_connector(old_conn_state->connector);
	int ret;

	DRM_DEBUG_KMS("active links %d\n", intel_dp->active_mst_links);

	drm_dp_mst_reset_vcpi_slots(&intel_dp->mst_mgr, connector->port);

	ret = drm_dp_update_payload_part1(&intel_dp->mst_mgr);
	if (ret) {
		DRM_ERROR("failed to update payload %d\n", ret);
	}
	if (old_crtc_state->has_audio)
		intel_audio_codec_disable(encoder,
					  old_crtc_state, old_conn_state);
}

static void intel_mst_post_disable_dp(struct intel_encoder *encoder,
				      const struct intel_crtc_state *old_crtc_state,
				      const struct drm_connector_state *old_conn_state)
{
	struct intel_dp_mst_encoder *intel_mst = enc_to_mst(&encoder->base);
	struct intel_digital_port *intel_dig_port = intel_mst->primary;
	struct intel_dp *intel_dp = &intel_dig_port->dp;
	struct intel_connector *connector =
		to_intel_connector(old_conn_state->connector);

	intel_ddi_disable_pipe_clock(old_crtc_state);

	/* this can fail */
	drm_dp_check_act_status(&intel_dp->mst_mgr);
	/* and this can also fail */
	drm_dp_update_payload_part2(&intel_dp->mst_mgr);

	drm_dp_mst_deallocate_vcpi(&intel_dp->mst_mgr, connector->port);

	/*
	 * Power down mst path before disabling the port, otherwise we end
	 * up getting interrupts from the sink upon detecting link loss.
	 */
	drm_dp_send_power_updown_phy(&intel_dp->mst_mgr, connector->port,
				     false);

	intel_dp->active_mst_links--;

	intel_mst->connector = NULL;
	if (intel_dp->active_mst_links == 0) {
		intel_dp_sink_dpms(intel_dp, DRM_MODE_DPMS_OFF);
		intel_dig_port->base.post_disable(&intel_dig_port->base,
						  old_crtc_state, NULL);
	}

	DRM_DEBUG_KMS("active links %d\n", intel_dp->active_mst_links);
}

static void intel_mst_pre_pll_enable_dp(struct intel_encoder *encoder,
					const struct intel_crtc_state *pipe_config,
					const struct drm_connector_state *conn_state)
{
	struct intel_dp_mst_encoder *intel_mst = enc_to_mst(&encoder->base);
	struct intel_digital_port *intel_dig_port = intel_mst->primary;
	struct intel_dp *intel_dp = &intel_dig_port->dp;

	if (intel_dp->active_mst_links == 0 &&
	    intel_dig_port->base.pre_pll_enable)
		intel_dig_port->base.pre_pll_enable(&intel_dig_port->base,
						    pipe_config, NULL);
}

static void intel_mst_pre_enable_dp(struct intel_encoder *encoder,
				    const struct intel_crtc_state *pipe_config,
				    const struct drm_connector_state *conn_state)
{
	struct intel_dp_mst_encoder *intel_mst = enc_to_mst(&encoder->base);
	struct intel_digital_port *intel_dig_port = intel_mst->primary;
	struct intel_dp *intel_dp = &intel_dig_port->dp;
	struct drm_i915_private *dev_priv = to_i915(encoder->base.dev);
	enum port port = intel_dig_port->base.port;
	struct intel_connector *connector =
		to_intel_connector(conn_state->connector);
	int ret;
	uint32_t temp;

	/* MST encoders are bound to a crtc, not to a connector,
	 * force the mapping here for get_hw_state.
	 */
	connector->encoder = encoder;
	intel_mst->connector = connector;

	DRM_DEBUG_KMS("active links %d\n", intel_dp->active_mst_links);

	if (intel_dp->active_mst_links == 0)
		intel_dp_sink_dpms(intel_dp, DRM_MODE_DPMS_ON);

	drm_dp_send_power_updown_phy(&intel_dp->mst_mgr, connector->port, true);

	if (intel_dp->active_mst_links == 0)
		intel_dig_port->base.pre_enable(&intel_dig_port->base,
						pipe_config, NULL);

	ret = drm_dp_mst_allocate_vcpi(&intel_dp->mst_mgr,
				       connector->port,
				       pipe_config->pbn,
				       pipe_config->dp_m_n.tu);
	if (!ret)
		DRM_ERROR("failed to allocate vcpi\n");

	intel_dp->active_mst_links++;
	temp = I915_READ(DP_TP_STATUS(port));
	I915_WRITE(DP_TP_STATUS(port), temp);

	ret = drm_dp_update_payload_part1(&intel_dp->mst_mgr);

	intel_ddi_enable_pipe_clock(pipe_config);
}

static void intel_mst_enable_dp(struct intel_encoder *encoder,
				const struct intel_crtc_state *pipe_config,
				const struct drm_connector_state *conn_state)
{
	struct intel_dp_mst_encoder *intel_mst = enc_to_mst(&encoder->base);
	struct intel_digital_port *intel_dig_port = intel_mst->primary;
	struct intel_dp *intel_dp = &intel_dig_port->dp;
	struct drm_i915_private *dev_priv = to_i915(encoder->base.dev);
	enum port port = intel_dig_port->base.port;

	DRM_DEBUG_KMS("active links %d\n", intel_dp->active_mst_links);

	if (intel_wait_for_register(dev_priv,
				    DP_TP_STATUS(port),
				    DP_TP_STATUS_ACT_SENT,
				    DP_TP_STATUS_ACT_SENT,
				    1))
		DRM_ERROR("Timed out waiting for ACT sent\n");

	drm_dp_check_act_status(&intel_dp->mst_mgr);

	drm_dp_update_payload_part2(&intel_dp->mst_mgr);
	if (pipe_config->has_audio)
		intel_audio_codec_enable(encoder, pipe_config, conn_state);
}

static bool intel_dp_mst_enc_get_hw_state(struct intel_encoder *encoder,
				      enum pipe *pipe)
{
	struct intel_dp_mst_encoder *intel_mst = enc_to_mst(&encoder->base);
	*pipe = intel_mst->pipe;
	if (intel_mst->connector)
		return true;
	return false;
}

static void intel_dp_mst_enc_get_config(struct intel_encoder *encoder,
					struct intel_crtc_state *pipe_config)
{
	struct intel_dp_mst_encoder *intel_mst = enc_to_mst(&encoder->base);
	struct intel_digital_port *intel_dig_port = intel_mst->primary;

	intel_ddi_get_config(&intel_dig_port->base, pipe_config);
}

static int intel_dp_mst_get_ddc_modes(struct drm_connector *connector)
{
	struct intel_connector *intel_connector = to_intel_connector(connector);
	struct intel_dp *intel_dp = intel_connector->mst_port;
	struct edid *edid;
	int ret;

	if (!READ_ONCE(connector->registered))
		return intel_connector_update_modes(connector, NULL);

	edid = drm_dp_mst_get_edid(connector, &intel_dp->mst_mgr, intel_connector->port);
	ret = intel_connector_update_modes(connector, edid);
	kfree(edid);

	return ret;
}

static enum drm_connector_status
intel_dp_mst_detect(struct drm_connector *connector, bool force)
{
	struct intel_connector *intel_connector = to_intel_connector(connector);
	struct intel_dp *intel_dp = intel_connector->mst_port;

	if (!READ_ONCE(connector->registered))
		return connector_status_disconnected;
	return drm_dp_mst_detect_port(connector, &intel_dp->mst_mgr,
				      intel_connector->port);
}

static void
intel_dp_mst_connector_destroy(struct drm_connector *connector)
{
	struct intel_connector *intel_connector = to_intel_connector(connector);

	if (!IS_ERR_OR_NULL(intel_connector->edid))
		kfree(intel_connector->edid);

	drm_connector_cleanup(connector);
	kfree(connector);
}

static const struct drm_connector_funcs intel_dp_mst_connector_funcs = {
	.detect = intel_dp_mst_detect,
	.fill_modes = drm_helper_probe_single_connector_modes,
	.late_register = intel_connector_register,
	.early_unregister = intel_connector_unregister,
	.destroy = intel_dp_mst_connector_destroy,
	.atomic_destroy_state = drm_atomic_helper_connector_destroy_state,
	.atomic_duplicate_state = drm_atomic_helper_connector_duplicate_state,
};

static int intel_dp_mst_get_modes(struct drm_connector *connector)
{
	return intel_dp_mst_get_ddc_modes(connector);
}

static enum drm_mode_status
intel_dp_mst_mode_valid(struct drm_connector *connector,
			struct drm_display_mode *mode)
{
	struct intel_connector *intel_connector = to_intel_connector(connector);
	struct intel_dp *intel_dp = intel_connector->mst_port;
	int max_dotclk = to_i915(connector->dev)->max_dotclk_freq;
	int bpp = 24; /* MST uses fixed bpp */
	int max_rate, mode_rate, max_lanes, max_link_clock;

	if (!READ_ONCE(connector->registered))
		return MODE_ERROR;

	if (mode->flags & DRM_MODE_FLAG_DBLSCAN)
		return MODE_NO_DBLESCAN;

	max_link_clock = intel_dp_max_link_rate(intel_dp);
	max_lanes = intel_dp_max_lane_count(intel_dp);

	max_rate = intel_dp_max_data_rate(max_link_clock, max_lanes);
	mode_rate = intel_dp_link_required(mode->clock, bpp);

	/* TODO - validate mode against available PBN for link */
	if (mode->clock < 10000)
		return MODE_CLOCK_LOW;

	if (mode->flags & DRM_MODE_FLAG_DBLCLK)
		return MODE_H_ILLEGAL;

	if (mode_rate > max_rate || mode->clock > max_dotclk)
		return MODE_CLOCK_HIGH;

	return MODE_OK;
}

static struct drm_encoder *intel_mst_atomic_best_encoder(struct drm_connector *connector,
							 struct drm_connector_state *state)
{
	struct intel_connector *intel_connector = to_intel_connector(connector);
	struct intel_dp *intel_dp = intel_connector->mst_port;
	struct intel_crtc *crtc = to_intel_crtc(state->crtc);

<<<<<<< HEAD
=======
	if (!READ_ONCE(connector->registered))
		return NULL;
>>>>>>> 73aa1c86
	return &intel_dp->mst_encoders[crtc->pipe]->base.base;
}

static const struct drm_connector_helper_funcs intel_dp_mst_connector_helper_funcs = {
	.get_modes = intel_dp_mst_get_modes,
	.mode_valid = intel_dp_mst_mode_valid,
	.atomic_best_encoder = intel_mst_atomic_best_encoder,
	.atomic_check = intel_dp_mst_atomic_check,
};

static void intel_dp_mst_encoder_destroy(struct drm_encoder *encoder)
{
	struct intel_dp_mst_encoder *intel_mst = enc_to_mst(encoder);

	drm_encoder_cleanup(encoder);
	kfree(intel_mst);
}

static const struct drm_encoder_funcs intel_dp_mst_enc_funcs = {
	.destroy = intel_dp_mst_encoder_destroy,
};

static bool intel_dp_mst_get_hw_state(struct intel_connector *connector)
{
	if (connector->encoder && connector->base.state->crtc) {
		enum pipe pipe;
		if (!connector->encoder->get_hw_state(connector->encoder, &pipe))
			return false;
		return true;
	}
	return false;
}

static struct drm_connector *intel_dp_add_mst_connector(struct drm_dp_mst_topology_mgr *mgr, struct drm_dp_mst_port *port, const char *pathprop)
{
	struct intel_dp *intel_dp = container_of(mgr, struct intel_dp, mst_mgr);
	struct intel_digital_port *intel_dig_port = dp_to_dig_port(intel_dp);
	struct drm_device *dev = intel_dig_port->base.base.dev;
	struct drm_i915_private *dev_priv = to_i915(dev);
	struct intel_connector *intel_connector;
	struct drm_connector *connector;
	enum pipe pipe;
	int ret;

	intel_connector = intel_connector_alloc();
	if (!intel_connector)
		return NULL;

	intel_connector->get_hw_state = intel_dp_mst_get_hw_state;
	intel_connector->mst_port = intel_dp;
	intel_connector->port = port;

	connector = &intel_connector->base;
	ret = drm_connector_init(dev, connector, &intel_dp_mst_connector_funcs,
				 DRM_MODE_CONNECTOR_DisplayPort);
	if (ret) {
		intel_connector_free(intel_connector);
		return NULL;
	}

	drm_connector_helper_add(connector, &intel_dp_mst_connector_helper_funcs);

	for_each_pipe(dev_priv, pipe) {
		struct drm_encoder *enc =
			&intel_dp->mst_encoders[pipe]->base.base;

		ret = drm_connector_attach_encoder(&intel_connector->base, enc);
		if (ret)
			goto err;
	}

	drm_object_attach_property(&connector->base, dev->mode_config.path_property, 0);
	drm_object_attach_property(&connector->base, dev->mode_config.tile_property, 0);

	ret = drm_connector_set_path_property(connector, pathprop);
	if (ret)
		goto err;

	return connector;

err:
	drm_connector_cleanup(connector);
	return NULL;
}

static void intel_dp_register_mst_connector(struct drm_connector *connector)
{
	struct drm_i915_private *dev_priv = to_i915(connector->dev);

	if (dev_priv->fbdev)
		drm_fb_helper_add_one_connector(&dev_priv->fbdev->helper,
						connector);

	drm_connector_register(connector);
}

static void intel_dp_destroy_mst_connector(struct drm_dp_mst_topology_mgr *mgr,
					   struct drm_connector *connector)
{
	struct drm_i915_private *dev_priv = to_i915(connector->dev);

	DRM_DEBUG_KMS("[CONNECTOR:%d:%s]\n", connector->base.id, connector->name);
	drm_connector_unregister(connector);

	if (dev_priv->fbdev)
		drm_fb_helper_remove_one_connector(&dev_priv->fbdev->helper,
						   connector);

	drm_connector_put(connector);
}

static void intel_dp_mst_hotplug(struct drm_dp_mst_topology_mgr *mgr)
{
	struct intel_dp *intel_dp = container_of(mgr, struct intel_dp, mst_mgr);
	struct intel_digital_port *intel_dig_port = dp_to_dig_port(intel_dp);
	struct drm_device *dev = intel_dig_port->base.base.dev;

	drm_kms_helper_hotplug_event(dev);
}

static const struct drm_dp_mst_topology_cbs mst_cbs = {
	.add_connector = intel_dp_add_mst_connector,
	.register_connector = intel_dp_register_mst_connector,
	.destroy_connector = intel_dp_destroy_mst_connector,
	.hotplug = intel_dp_mst_hotplug,
};

static struct intel_dp_mst_encoder *
intel_dp_create_fake_mst_encoder(struct intel_digital_port *intel_dig_port, enum pipe pipe)
{
	struct intel_dp_mst_encoder *intel_mst;
	struct intel_encoder *intel_encoder;
	struct drm_device *dev = intel_dig_port->base.base.dev;

	intel_mst = kzalloc(sizeof(*intel_mst), GFP_KERNEL);

	if (!intel_mst)
		return NULL;

	intel_mst->pipe = pipe;
	intel_encoder = &intel_mst->base;
	intel_mst->primary = intel_dig_port;

	drm_encoder_init(dev, &intel_encoder->base, &intel_dp_mst_enc_funcs,
			 DRM_MODE_ENCODER_DPMST, "DP-MST %c", pipe_name(pipe));

	intel_encoder->type = INTEL_OUTPUT_DP_MST;
	intel_encoder->power_domain = intel_dig_port->base.power_domain;
	intel_encoder->port = intel_dig_port->base.port;
	intel_encoder->crtc_mask = 0x7;
	intel_encoder->cloneable = 0;

	intel_encoder->compute_config = intel_dp_mst_compute_config;
	intel_encoder->disable = intel_mst_disable_dp;
	intel_encoder->post_disable = intel_mst_post_disable_dp;
	intel_encoder->pre_pll_enable = intel_mst_pre_pll_enable_dp;
	intel_encoder->pre_enable = intel_mst_pre_enable_dp;
	intel_encoder->enable = intel_mst_enable_dp;
	intel_encoder->get_hw_state = intel_dp_mst_enc_get_hw_state;
	intel_encoder->get_config = intel_dp_mst_enc_get_config;

	return intel_mst;

}

static bool
intel_dp_create_fake_mst_encoders(struct intel_digital_port *intel_dig_port)
{
	struct intel_dp *intel_dp = &intel_dig_port->dp;
	struct drm_i915_private *dev_priv = to_i915(intel_dig_port->base.base.dev);
	enum pipe pipe;

	for_each_pipe(dev_priv, pipe)
		intel_dp->mst_encoders[pipe] = intel_dp_create_fake_mst_encoder(intel_dig_port, pipe);
	return true;
}

int
intel_dp_mst_encoder_init(struct intel_digital_port *intel_dig_port, int conn_base_id)
{
	struct intel_dp *intel_dp = &intel_dig_port->dp;
	struct drm_device *dev = intel_dig_port->base.base.dev;
	int ret;

	intel_dp->can_mst = true;
	intel_dp->mst_mgr.cbs = &mst_cbs;

	/* create encoders */
	intel_dp_create_fake_mst_encoders(intel_dig_port);
	ret = drm_dp_mst_topology_mgr_init(&intel_dp->mst_mgr, dev,
					   &intel_dp->aux, 16, 3, conn_base_id);
	if (ret) {
		intel_dp->can_mst = false;
		return ret;
	}
	return 0;
}

void
intel_dp_mst_encoder_cleanup(struct intel_digital_port *intel_dig_port)
{
	struct intel_dp *intel_dp = &intel_dig_port->dp;

	if (!intel_dp->can_mst)
		return;

	drm_dp_mst_topology_mgr_destroy(&intel_dp->mst_mgr);
	/* encoders will get killed by normal cleanup */
}<|MERGE_RESOLUTION|>--- conflicted
+++ resolved
@@ -404,11 +404,6 @@
 	struct intel_dp *intel_dp = intel_connector->mst_port;
 	struct intel_crtc *crtc = to_intel_crtc(state->crtc);
 
-<<<<<<< HEAD
-=======
-	if (!READ_ONCE(connector->registered))
-		return NULL;
->>>>>>> 73aa1c86
 	return &intel_dp->mst_encoders[crtc->pipe]->base.base;
 }
 
