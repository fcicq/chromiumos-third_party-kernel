--- conflicted
+++ resolved
@@ -790,16 +790,12 @@
 
 	/* Default to using SSC */
 	dev_priv->vbt.lvds_use_ssc = 1;
-<<<<<<< HEAD
-	dev_priv->vbt.lvds_ssc_freq = intel_bios_ssc_frequency(dev, 1);
-=======
 
 	/* Core/SandyBridge/IvyBridge use 120MHz reference clock for LVDS */
 	if (HAS_PCH_SPLIT(dev))
 		dev_priv->vbt.lvds_ssc_freq = intel_bios_ssc_frequency(dev, 0);
 	else
 		dev_priv->vbt.lvds_ssc_freq = intel_bios_ssc_frequency(dev, 1);
->>>>>>> 0efaf303
 	DRM_DEBUG_KMS("Set default to SSC at %dMHz\n", dev_priv->vbt.lvds_ssc_freq);
 
 	for (port = PORT_A; port < I915_MAX_PORTS; port++) {
