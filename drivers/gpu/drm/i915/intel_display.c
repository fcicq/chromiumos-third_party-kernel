/*
 * Copyright © 2006-2007 Intel Corporation
 *
 * Permission is hereby granted, free of charge, to any person obtaining a
 * copy of this software and associated documentation files (the "Software"),
 * to deal in the Software without restriction, including without limitation
 * the rights to use, copy, modify, merge, publish, distribute, sublicense,
 * and/or sell copies of the Software, and to permit persons to whom the
 * Software is furnished to do so, subject to the following conditions:
 *
 * The above copyright notice and this permission notice (including the next
 * paragraph) shall be included in all copies or substantial portions of the
 * Software.
 *
 * THE SOFTWARE IS PROVIDED "AS IS", WITHOUT WARRANTY OF ANY KIND, EXPRESS OR
 * IMPLIED, INCLUDING BUT NOT LIMITED TO THE WARRANTIES OF MERCHANTABILITY,
 * FITNESS FOR A PARTICULAR PURPOSE AND NONINFRINGEMENT.  IN NO EVENT SHALL
 * THE AUTHORS OR COPYRIGHT HOLDERS BE LIABLE FOR ANY CLAIM, DAMAGES OR OTHER
 * LIABILITY, WHETHER IN AN ACTION OF CONTRACT, TORT OR OTHERWISE, ARISING
 * FROM, OUT OF OR IN CONNECTION WITH THE SOFTWARE OR THE USE OR OTHER
 * DEALINGS IN THE SOFTWARE.
 *
 * Authors:
 *	Eric Anholt <eric@anholt.net>
 */

#include <linux/module.h>
#include <linux/input.h>
#include <linux/i2c.h>
#include <linux/kernel.h>
#include "drmP.h"
#include "intel_drv.h"
#include "i915_drm.h"
#include "i915_drv.h"
#include "drm_dp_helper.h"

#include "drm_crtc_helper.h"

#define HAS_eDP (intel_pipe_has_type(crtc, INTEL_OUTPUT_EDP))

bool intel_pipe_has_type (struct drm_crtc *crtc, int type);
static void intel_update_watermarks(struct drm_device *dev);
static void intel_increase_pllclock(struct drm_crtc *crtc, bool schedule);

typedef struct {
    /* given values */
    int n;
    int m1, m2;
    int p1, p2;
    /* derived values */
    int	dot;
    int	vco;
    int	m;
    int	p;
} intel_clock_t;

typedef struct {
    int	min, max;
} intel_range_t;

typedef struct {
    int	dot_limit;
    int	p2_slow, p2_fast;
} intel_p2_t;

#define INTEL_P2_NUM		      2
typedef struct intel_limit intel_limit_t;
struct intel_limit {
    intel_range_t   dot, vco, n, m, m1, m2, p, p1;
    intel_p2_t	    p2;
    bool (* find_pll)(const intel_limit_t *, struct drm_crtc *,
		      int, int, intel_clock_t *);
};

#define I8XX_DOT_MIN		  25000
#define I8XX_DOT_MAX		 350000
#define I8XX_VCO_MIN		 930000
#define I8XX_VCO_MAX		1400000
#define I8XX_N_MIN		      3
#define I8XX_N_MAX		     16
#define I8XX_M_MIN		     96
#define I8XX_M_MAX		    140
#define I8XX_M1_MIN		     18
#define I8XX_M1_MAX		     26
#define I8XX_M2_MIN		      6
#define I8XX_M2_MAX		     16
#define I8XX_P_MIN		      4
#define I8XX_P_MAX		    128
#define I8XX_P1_MIN		      2
#define I8XX_P1_MAX		     33
#define I8XX_P1_LVDS_MIN	      1
#define I8XX_P1_LVDS_MAX	      6
#define I8XX_P2_SLOW		      4
#define I8XX_P2_FAST		      2
#define I8XX_P2_LVDS_SLOW	      14
#define I8XX_P2_LVDS_FAST	      7
#define I8XX_P2_SLOW_LIMIT	 165000

#define I9XX_DOT_MIN		  20000
#define I9XX_DOT_MAX		 400000
#define I9XX_VCO_MIN		1400000
#define I9XX_VCO_MAX		2800000
#define PINEVIEW_VCO_MIN		1700000
#define PINEVIEW_VCO_MAX		3500000
#define I9XX_N_MIN		      1
#define I9XX_N_MAX		      6
/* Pineview's Ncounter is a ring counter */
#define PINEVIEW_N_MIN		      3
#define PINEVIEW_N_MAX		      6
#define I9XX_M_MIN		     70
#define I9XX_M_MAX		    120
#define PINEVIEW_M_MIN		      2
#define PINEVIEW_M_MAX		    256
#define I9XX_M1_MIN		     10
#define I9XX_M1_MAX		     22
#define I9XX_M2_MIN		      5
#define I9XX_M2_MAX		      9
/* Pineview M1 is reserved, and must be 0 */
#define PINEVIEW_M1_MIN		      0
#define PINEVIEW_M1_MAX		      0
#define PINEVIEW_M2_MIN		      0
#define PINEVIEW_M2_MAX		      254
#define I9XX_P_SDVO_DAC_MIN	      5
#define I9XX_P_SDVO_DAC_MAX	     80
#define I9XX_P_LVDS_MIN		      7
#define I9XX_P_LVDS_MAX		     98
#define PINEVIEW_P_LVDS_MIN		      7
#define PINEVIEW_P_LVDS_MAX		     112
#define I9XX_P1_MIN		      1
#define I9XX_P1_MAX		      8
#define I9XX_P2_SDVO_DAC_SLOW		     10
#define I9XX_P2_SDVO_DAC_FAST		      5
#define I9XX_P2_SDVO_DAC_SLOW_LIMIT	 200000
#define I9XX_P2_LVDS_SLOW		     14
#define I9XX_P2_LVDS_FAST		      7
#define I9XX_P2_LVDS_SLOW_LIMIT		 112000

/*The parameter is for SDVO on G4x platform*/
#define G4X_DOT_SDVO_MIN           25000
#define G4X_DOT_SDVO_MAX           270000
#define G4X_VCO_MIN                1750000
#define G4X_VCO_MAX                3500000
#define G4X_N_SDVO_MIN             1
#define G4X_N_SDVO_MAX             4
#define G4X_M_SDVO_MIN             104
#define G4X_M_SDVO_MAX             138
#define G4X_M1_SDVO_MIN            17
#define G4X_M1_SDVO_MAX            23
#define G4X_M2_SDVO_MIN            5
#define G4X_M2_SDVO_MAX            11
#define G4X_P_SDVO_MIN             10
#define G4X_P_SDVO_MAX             30
#define G4X_P1_SDVO_MIN            1
#define G4X_P1_SDVO_MAX            3
#define G4X_P2_SDVO_SLOW           10
#define G4X_P2_SDVO_FAST           10
#define G4X_P2_SDVO_LIMIT          270000

/*The parameter is for HDMI_DAC on G4x platform*/
#define G4X_DOT_HDMI_DAC_MIN           22000
#define G4X_DOT_HDMI_DAC_MAX           400000
#define G4X_N_HDMI_DAC_MIN             1
#define G4X_N_HDMI_DAC_MAX             4
#define G4X_M_HDMI_DAC_MIN             104
#define G4X_M_HDMI_DAC_MAX             138
#define G4X_M1_HDMI_DAC_MIN            16
#define G4X_M1_HDMI_DAC_MAX            23
#define G4X_M2_HDMI_DAC_MIN            5
#define G4X_M2_HDMI_DAC_MAX            11
#define G4X_P_HDMI_DAC_MIN             5
#define G4X_P_HDMI_DAC_MAX             80
#define G4X_P1_HDMI_DAC_MIN            1
#define G4X_P1_HDMI_DAC_MAX            8
#define G4X_P2_HDMI_DAC_SLOW           10
#define G4X_P2_HDMI_DAC_FAST           5
#define G4X_P2_HDMI_DAC_LIMIT          165000

/*The parameter is for SINGLE_CHANNEL_LVDS on G4x platform*/
#define G4X_DOT_SINGLE_CHANNEL_LVDS_MIN           20000
#define G4X_DOT_SINGLE_CHANNEL_LVDS_MAX           115000
#define G4X_N_SINGLE_CHANNEL_LVDS_MIN             1
#define G4X_N_SINGLE_CHANNEL_LVDS_MAX             3
#define G4X_M_SINGLE_CHANNEL_LVDS_MIN             104
#define G4X_M_SINGLE_CHANNEL_LVDS_MAX             138
#define G4X_M1_SINGLE_CHANNEL_LVDS_MIN            17
#define G4X_M1_SINGLE_CHANNEL_LVDS_MAX            23
#define G4X_M2_SINGLE_CHANNEL_LVDS_MIN            5
#define G4X_M2_SINGLE_CHANNEL_LVDS_MAX            11
#define G4X_P_SINGLE_CHANNEL_LVDS_MIN             28
#define G4X_P_SINGLE_CHANNEL_LVDS_MAX             112
#define G4X_P1_SINGLE_CHANNEL_LVDS_MIN            2
#define G4X_P1_SINGLE_CHANNEL_LVDS_MAX            8
#define G4X_P2_SINGLE_CHANNEL_LVDS_SLOW           14
#define G4X_P2_SINGLE_CHANNEL_LVDS_FAST           14
#define G4X_P2_SINGLE_CHANNEL_LVDS_LIMIT          0

/*The parameter is for DUAL_CHANNEL_LVDS on G4x platform*/
#define G4X_DOT_DUAL_CHANNEL_LVDS_MIN           80000
#define G4X_DOT_DUAL_CHANNEL_LVDS_MAX           224000
#define G4X_N_DUAL_CHANNEL_LVDS_MIN             1
#define G4X_N_DUAL_CHANNEL_LVDS_MAX             3
#define G4X_M_DUAL_CHANNEL_LVDS_MIN             104
#define G4X_M_DUAL_CHANNEL_LVDS_MAX             138
#define G4X_M1_DUAL_CHANNEL_LVDS_MIN            17
#define G4X_M1_DUAL_CHANNEL_LVDS_MAX            23
#define G4X_M2_DUAL_CHANNEL_LVDS_MIN            5
#define G4X_M2_DUAL_CHANNEL_LVDS_MAX            11
#define G4X_P_DUAL_CHANNEL_LVDS_MIN             14
#define G4X_P_DUAL_CHANNEL_LVDS_MAX             42
#define G4X_P1_DUAL_CHANNEL_LVDS_MIN            2
#define G4X_P1_DUAL_CHANNEL_LVDS_MAX            6
#define G4X_P2_DUAL_CHANNEL_LVDS_SLOW           7
#define G4X_P2_DUAL_CHANNEL_LVDS_FAST           7
#define G4X_P2_DUAL_CHANNEL_LVDS_LIMIT          0

/*The parameter is for DISPLAY PORT on G4x platform*/
#define G4X_DOT_DISPLAY_PORT_MIN           161670
#define G4X_DOT_DISPLAY_PORT_MAX           227000
#define G4X_N_DISPLAY_PORT_MIN             1
#define G4X_N_DISPLAY_PORT_MAX             2
#define G4X_M_DISPLAY_PORT_MIN             97
#define G4X_M_DISPLAY_PORT_MAX             108
#define G4X_M1_DISPLAY_PORT_MIN            0x10
#define G4X_M1_DISPLAY_PORT_MAX            0x12
#define G4X_M2_DISPLAY_PORT_MIN            0x05
#define G4X_M2_DISPLAY_PORT_MAX            0x06
#define G4X_P_DISPLAY_PORT_MIN             10
#define G4X_P_DISPLAY_PORT_MAX             20
#define G4X_P1_DISPLAY_PORT_MIN            1
#define G4X_P1_DISPLAY_PORT_MAX            2
#define G4X_P2_DISPLAY_PORT_SLOW           10
#define G4X_P2_DISPLAY_PORT_FAST           10
#define G4X_P2_DISPLAY_PORT_LIMIT          0

/* Ironlake / Sandybridge */
/* as we calculate clock using (register_value + 2) for
   N/M1/M2, so here the range value for them is (actual_value-2).
 */
#define IRONLAKE_DOT_MIN         25000
#define IRONLAKE_DOT_MAX         350000
#define IRONLAKE_VCO_MIN         1760000
#define IRONLAKE_VCO_MAX         3510000
#define IRONLAKE_M1_MIN          12
#define IRONLAKE_M1_MAX          22
#define IRONLAKE_M2_MIN          5
#define IRONLAKE_M2_MAX          9
#define IRONLAKE_P2_DOT_LIMIT    225000 /* 225Mhz */

/* We have parameter ranges for different type of outputs. */

/* DAC & HDMI Refclk 120Mhz */
#define IRONLAKE_DAC_N_MIN	1
#define IRONLAKE_DAC_N_MAX	5
#define IRONLAKE_DAC_M_MIN	79
#define IRONLAKE_DAC_M_MAX	127
#define IRONLAKE_DAC_P_MIN	5
#define IRONLAKE_DAC_P_MAX	80
#define IRONLAKE_DAC_P1_MIN	1
#define IRONLAKE_DAC_P1_MAX	8
#define IRONLAKE_DAC_P2_SLOW	10
#define IRONLAKE_DAC_P2_FAST	5

/* LVDS single-channel 120Mhz refclk */
#define IRONLAKE_LVDS_S_N_MIN	1
#define IRONLAKE_LVDS_S_N_MAX	3
#define IRONLAKE_LVDS_S_M_MIN	79
#define IRONLAKE_LVDS_S_M_MAX	118
#define IRONLAKE_LVDS_S_P_MIN	28
#define IRONLAKE_LVDS_S_P_MAX	112
#define IRONLAKE_LVDS_S_P1_MIN	2
#define IRONLAKE_LVDS_S_P1_MAX	8
#define IRONLAKE_LVDS_S_P2_SLOW	14
#define IRONLAKE_LVDS_S_P2_FAST	14

/* LVDS dual-channel 120Mhz refclk */
#define IRONLAKE_LVDS_D_N_MIN	1
#define IRONLAKE_LVDS_D_N_MAX	3
#define IRONLAKE_LVDS_D_M_MIN	79
#define IRONLAKE_LVDS_D_M_MAX	127
#define IRONLAKE_LVDS_D_P_MIN	14
#define IRONLAKE_LVDS_D_P_MAX	56
#define IRONLAKE_LVDS_D_P1_MIN	2
#define IRONLAKE_LVDS_D_P1_MAX	8
#define IRONLAKE_LVDS_D_P2_SLOW	7
#define IRONLAKE_LVDS_D_P2_FAST	7

/* LVDS single-channel 100Mhz refclk */
#define IRONLAKE_LVDS_S_SSC_N_MIN	1
#define IRONLAKE_LVDS_S_SSC_N_MAX	2
#define IRONLAKE_LVDS_S_SSC_M_MIN	79
#define IRONLAKE_LVDS_S_SSC_M_MAX	126
#define IRONLAKE_LVDS_S_SSC_P_MIN	28
#define IRONLAKE_LVDS_S_SSC_P_MAX	112
#define IRONLAKE_LVDS_S_SSC_P1_MIN	2
#define IRONLAKE_LVDS_S_SSC_P1_MAX	8
#define IRONLAKE_LVDS_S_SSC_P2_SLOW	14
#define IRONLAKE_LVDS_S_SSC_P2_FAST	14

/* LVDS dual-channel 100Mhz refclk */
#define IRONLAKE_LVDS_D_SSC_N_MIN	1
#define IRONLAKE_LVDS_D_SSC_N_MAX	3
#define IRONLAKE_LVDS_D_SSC_M_MIN	79
#define IRONLAKE_LVDS_D_SSC_M_MAX	126
#define IRONLAKE_LVDS_D_SSC_P_MIN	14
#define IRONLAKE_LVDS_D_SSC_P_MAX	42
#define IRONLAKE_LVDS_D_SSC_P1_MIN	2
#define IRONLAKE_LVDS_D_SSC_P1_MAX	6
#define IRONLAKE_LVDS_D_SSC_P2_SLOW	7
#define IRONLAKE_LVDS_D_SSC_P2_FAST	7

/* DisplayPort */
#define IRONLAKE_DP_N_MIN		1
#define IRONLAKE_DP_N_MAX		2
#define IRONLAKE_DP_M_MIN		81
#define IRONLAKE_DP_M_MAX		90
#define IRONLAKE_DP_P_MIN		10
#define IRONLAKE_DP_P_MAX		20
#define IRONLAKE_DP_P2_FAST		10
#define IRONLAKE_DP_P2_SLOW		10
#define IRONLAKE_DP_P2_LIMIT		0
#define IRONLAKE_DP_P1_MIN		1
#define IRONLAKE_DP_P1_MAX		2

static bool
intel_find_best_PLL(const intel_limit_t *limit, struct drm_crtc *crtc,
		    int target, int refclk, intel_clock_t *best_clock);
static bool
intel_g4x_find_best_PLL(const intel_limit_t *limit, struct drm_crtc *crtc,
			int target, int refclk, intel_clock_t *best_clock);

static bool
intel_find_pll_g4x_dp(const intel_limit_t *, struct drm_crtc *crtc,
		      int target, int refclk, intel_clock_t *best_clock);
static bool
intel_find_pll_ironlake_dp(const intel_limit_t *, struct drm_crtc *crtc,
			   int target, int refclk, intel_clock_t *best_clock);

static const intel_limit_t intel_limits_i8xx_dvo = {
        .dot = { .min = I8XX_DOT_MIN,		.max = I8XX_DOT_MAX },
        .vco = { .min = I8XX_VCO_MIN,		.max = I8XX_VCO_MAX },
        .n   = { .min = I8XX_N_MIN,		.max = I8XX_N_MAX },
        .m   = { .min = I8XX_M_MIN,		.max = I8XX_M_MAX },
        .m1  = { .min = I8XX_M1_MIN,		.max = I8XX_M1_MAX },
        .m2  = { .min = I8XX_M2_MIN,		.max = I8XX_M2_MAX },
        .p   = { .min = I8XX_P_MIN,		.max = I8XX_P_MAX },
        .p1  = { .min = I8XX_P1_MIN,		.max = I8XX_P1_MAX },
	.p2  = { .dot_limit = I8XX_P2_SLOW_LIMIT,
		 .p2_slow = I8XX_P2_SLOW,	.p2_fast = I8XX_P2_FAST },
	.find_pll = intel_find_best_PLL,
};

static const intel_limit_t intel_limits_i8xx_lvds = {
        .dot = { .min = I8XX_DOT_MIN,		.max = I8XX_DOT_MAX },
        .vco = { .min = I8XX_VCO_MIN,		.max = I8XX_VCO_MAX },
        .n   = { .min = I8XX_N_MIN,		.max = I8XX_N_MAX },
        .m   = { .min = I8XX_M_MIN,		.max = I8XX_M_MAX },
        .m1  = { .min = I8XX_M1_MIN,		.max = I8XX_M1_MAX },
        .m2  = { .min = I8XX_M2_MIN,		.max = I8XX_M2_MAX },
        .p   = { .min = I8XX_P_MIN,		.max = I8XX_P_MAX },
        .p1  = { .min = I8XX_P1_LVDS_MIN,	.max = I8XX_P1_LVDS_MAX },
	.p2  = { .dot_limit = I8XX_P2_SLOW_LIMIT,
		 .p2_slow = I8XX_P2_LVDS_SLOW,	.p2_fast = I8XX_P2_LVDS_FAST },
	.find_pll = intel_find_best_PLL,
};
	
static const intel_limit_t intel_limits_i9xx_sdvo = {
        .dot = { .min = I9XX_DOT_MIN,		.max = I9XX_DOT_MAX },
        .vco = { .min = I9XX_VCO_MIN,		.max = I9XX_VCO_MAX },
        .n   = { .min = I9XX_N_MIN,		.max = I9XX_N_MAX },
        .m   = { .min = I9XX_M_MIN,		.max = I9XX_M_MAX },
        .m1  = { .min = I9XX_M1_MIN,		.max = I9XX_M1_MAX },
        .m2  = { .min = I9XX_M2_MIN,		.max = I9XX_M2_MAX },
        .p   = { .min = I9XX_P_SDVO_DAC_MIN,	.max = I9XX_P_SDVO_DAC_MAX },
        .p1  = { .min = I9XX_P1_MIN,		.max = I9XX_P1_MAX },
	.p2  = { .dot_limit = I9XX_P2_SDVO_DAC_SLOW_LIMIT,
		 .p2_slow = I9XX_P2_SDVO_DAC_SLOW,	.p2_fast = I9XX_P2_SDVO_DAC_FAST },
	.find_pll = intel_find_best_PLL,
};

static const intel_limit_t intel_limits_i9xx_lvds = {
        .dot = { .min = I9XX_DOT_MIN,		.max = I9XX_DOT_MAX },
        .vco = { .min = I9XX_VCO_MIN,		.max = I9XX_VCO_MAX },
        .n   = { .min = I9XX_N_MIN,		.max = I9XX_N_MAX },
        .m   = { .min = I9XX_M_MIN,		.max = I9XX_M_MAX },
        .m1  = { .min = I9XX_M1_MIN,		.max = I9XX_M1_MAX },
        .m2  = { .min = I9XX_M2_MIN,		.max = I9XX_M2_MAX },
        .p   = { .min = I9XX_P_LVDS_MIN,	.max = I9XX_P_LVDS_MAX },
        .p1  = { .min = I9XX_P1_MIN,		.max = I9XX_P1_MAX },
	/* The single-channel range is 25-112Mhz, and dual-channel
	 * is 80-224Mhz.  Prefer single channel as much as possible.
	 */
	.p2  = { .dot_limit = I9XX_P2_LVDS_SLOW_LIMIT,
		 .p2_slow = I9XX_P2_LVDS_SLOW,	.p2_fast = I9XX_P2_LVDS_FAST },
	.find_pll = intel_find_best_PLL,
};

    /* below parameter and function is for G4X Chipset Family*/
static const intel_limit_t intel_limits_g4x_sdvo = {
	.dot = { .min = G4X_DOT_SDVO_MIN,	.max = G4X_DOT_SDVO_MAX },
	.vco = { .min = G4X_VCO_MIN,	        .max = G4X_VCO_MAX},
	.n   = { .min = G4X_N_SDVO_MIN,	        .max = G4X_N_SDVO_MAX },
	.m   = { .min = G4X_M_SDVO_MIN,         .max = G4X_M_SDVO_MAX },
	.m1  = { .min = G4X_M1_SDVO_MIN,	.max = G4X_M1_SDVO_MAX },
	.m2  = { .min = G4X_M2_SDVO_MIN,	.max = G4X_M2_SDVO_MAX },
	.p   = { .min = G4X_P_SDVO_MIN,         .max = G4X_P_SDVO_MAX },
	.p1  = { .min = G4X_P1_SDVO_MIN,	.max = G4X_P1_SDVO_MAX},
	.p2  = { .dot_limit = G4X_P2_SDVO_LIMIT,
		 .p2_slow = G4X_P2_SDVO_SLOW,
		 .p2_fast = G4X_P2_SDVO_FAST
	},
	.find_pll = intel_g4x_find_best_PLL,
};

static const intel_limit_t intel_limits_g4x_hdmi = {
	.dot = { .min = G4X_DOT_HDMI_DAC_MIN,	.max = G4X_DOT_HDMI_DAC_MAX },
	.vco = { .min = G4X_VCO_MIN,	        .max = G4X_VCO_MAX},
	.n   = { .min = G4X_N_HDMI_DAC_MIN,	.max = G4X_N_HDMI_DAC_MAX },
	.m   = { .min = G4X_M_HDMI_DAC_MIN,	.max = G4X_M_HDMI_DAC_MAX },
	.m1  = { .min = G4X_M1_HDMI_DAC_MIN,	.max = G4X_M1_HDMI_DAC_MAX },
	.m2  = { .min = G4X_M2_HDMI_DAC_MIN,	.max = G4X_M2_HDMI_DAC_MAX },
	.p   = { .min = G4X_P_HDMI_DAC_MIN,	.max = G4X_P_HDMI_DAC_MAX },
	.p1  = { .min = G4X_P1_HDMI_DAC_MIN,	.max = G4X_P1_HDMI_DAC_MAX},
	.p2  = { .dot_limit = G4X_P2_HDMI_DAC_LIMIT,
		 .p2_slow = G4X_P2_HDMI_DAC_SLOW,
		 .p2_fast = G4X_P2_HDMI_DAC_FAST
	},
	.find_pll = intel_g4x_find_best_PLL,
};

static const intel_limit_t intel_limits_g4x_single_channel_lvds = {
	.dot = { .min = G4X_DOT_SINGLE_CHANNEL_LVDS_MIN,
		 .max = G4X_DOT_SINGLE_CHANNEL_LVDS_MAX },
	.vco = { .min = G4X_VCO_MIN,
		 .max = G4X_VCO_MAX },
	.n   = { .min = G4X_N_SINGLE_CHANNEL_LVDS_MIN,
		 .max = G4X_N_SINGLE_CHANNEL_LVDS_MAX },
	.m   = { .min = G4X_M_SINGLE_CHANNEL_LVDS_MIN,
		 .max = G4X_M_SINGLE_CHANNEL_LVDS_MAX },
	.m1  = { .min = G4X_M1_SINGLE_CHANNEL_LVDS_MIN,
		 .max = G4X_M1_SINGLE_CHANNEL_LVDS_MAX },
	.m2  = { .min = G4X_M2_SINGLE_CHANNEL_LVDS_MIN,
		 .max = G4X_M2_SINGLE_CHANNEL_LVDS_MAX },
	.p   = { .min = G4X_P_SINGLE_CHANNEL_LVDS_MIN,
		 .max = G4X_P_SINGLE_CHANNEL_LVDS_MAX },
	.p1  = { .min = G4X_P1_SINGLE_CHANNEL_LVDS_MIN,
		 .max = G4X_P1_SINGLE_CHANNEL_LVDS_MAX },
	.p2  = { .dot_limit = G4X_P2_SINGLE_CHANNEL_LVDS_LIMIT,
		 .p2_slow = G4X_P2_SINGLE_CHANNEL_LVDS_SLOW,
		 .p2_fast = G4X_P2_SINGLE_CHANNEL_LVDS_FAST
	},
	.find_pll = intel_g4x_find_best_PLL,
};

static const intel_limit_t intel_limits_g4x_dual_channel_lvds = {
	.dot = { .min = G4X_DOT_DUAL_CHANNEL_LVDS_MIN,
		 .max = G4X_DOT_DUAL_CHANNEL_LVDS_MAX },
	.vco = { .min = G4X_VCO_MIN,
		 .max = G4X_VCO_MAX },
	.n   = { .min = G4X_N_DUAL_CHANNEL_LVDS_MIN,
		 .max = G4X_N_DUAL_CHANNEL_LVDS_MAX },
	.m   = { .min = G4X_M_DUAL_CHANNEL_LVDS_MIN,
		 .max = G4X_M_DUAL_CHANNEL_LVDS_MAX },
	.m1  = { .min = G4X_M1_DUAL_CHANNEL_LVDS_MIN,
		 .max = G4X_M1_DUAL_CHANNEL_LVDS_MAX },
	.m2  = { .min = G4X_M2_DUAL_CHANNEL_LVDS_MIN,
		 .max = G4X_M2_DUAL_CHANNEL_LVDS_MAX },
	.p   = { .min = G4X_P_DUAL_CHANNEL_LVDS_MIN,
		 .max = G4X_P_DUAL_CHANNEL_LVDS_MAX },
	.p1  = { .min = G4X_P1_DUAL_CHANNEL_LVDS_MIN,
		 .max = G4X_P1_DUAL_CHANNEL_LVDS_MAX },
	.p2  = { .dot_limit = G4X_P2_DUAL_CHANNEL_LVDS_LIMIT,
		 .p2_slow = G4X_P2_DUAL_CHANNEL_LVDS_SLOW,
		 .p2_fast = G4X_P2_DUAL_CHANNEL_LVDS_FAST
	},
	.find_pll = intel_g4x_find_best_PLL,
};

static const intel_limit_t intel_limits_g4x_display_port = {
        .dot = { .min = G4X_DOT_DISPLAY_PORT_MIN,
                 .max = G4X_DOT_DISPLAY_PORT_MAX },
        .vco = { .min = G4X_VCO_MIN,
                 .max = G4X_VCO_MAX},
        .n   = { .min = G4X_N_DISPLAY_PORT_MIN,
                 .max = G4X_N_DISPLAY_PORT_MAX },
        .m   = { .min = G4X_M_DISPLAY_PORT_MIN,
                 .max = G4X_M_DISPLAY_PORT_MAX },
        .m1  = { .min = G4X_M1_DISPLAY_PORT_MIN,
                 .max = G4X_M1_DISPLAY_PORT_MAX },
        .m2  = { .min = G4X_M2_DISPLAY_PORT_MIN,
                 .max = G4X_M2_DISPLAY_PORT_MAX },
        .p   = { .min = G4X_P_DISPLAY_PORT_MIN,
                 .max = G4X_P_DISPLAY_PORT_MAX },
        .p1  = { .min = G4X_P1_DISPLAY_PORT_MIN,
                 .max = G4X_P1_DISPLAY_PORT_MAX},
        .p2  = { .dot_limit = G4X_P2_DISPLAY_PORT_LIMIT,
                 .p2_slow = G4X_P2_DISPLAY_PORT_SLOW,
                 .p2_fast = G4X_P2_DISPLAY_PORT_FAST },
        .find_pll = intel_find_pll_g4x_dp,
};

static const intel_limit_t intel_limits_pineview_sdvo = {
        .dot = { .min = I9XX_DOT_MIN,		.max = I9XX_DOT_MAX},
        .vco = { .min = PINEVIEW_VCO_MIN,		.max = PINEVIEW_VCO_MAX },
        .n   = { .min = PINEVIEW_N_MIN,		.max = PINEVIEW_N_MAX },
        .m   = { .min = PINEVIEW_M_MIN,		.max = PINEVIEW_M_MAX },
        .m1  = { .min = PINEVIEW_M1_MIN,		.max = PINEVIEW_M1_MAX },
        .m2  = { .min = PINEVIEW_M2_MIN,		.max = PINEVIEW_M2_MAX },
        .p   = { .min = I9XX_P_SDVO_DAC_MIN,    .max = I9XX_P_SDVO_DAC_MAX },
        .p1  = { .min = I9XX_P1_MIN,		.max = I9XX_P1_MAX },
	.p2  = { .dot_limit = I9XX_P2_SDVO_DAC_SLOW_LIMIT,
		 .p2_slow = I9XX_P2_SDVO_DAC_SLOW,	.p2_fast = I9XX_P2_SDVO_DAC_FAST },
	.find_pll = intel_find_best_PLL,
};

static const intel_limit_t intel_limits_pineview_lvds = {
        .dot = { .min = I9XX_DOT_MIN,		.max = I9XX_DOT_MAX },
        .vco = { .min = PINEVIEW_VCO_MIN,		.max = PINEVIEW_VCO_MAX },
        .n   = { .min = PINEVIEW_N_MIN,		.max = PINEVIEW_N_MAX },
        .m   = { .min = PINEVIEW_M_MIN,		.max = PINEVIEW_M_MAX },
        .m1  = { .min = PINEVIEW_M1_MIN,		.max = PINEVIEW_M1_MAX },
        .m2  = { .min = PINEVIEW_M2_MIN,		.max = PINEVIEW_M2_MAX },
        .p   = { .min = PINEVIEW_P_LVDS_MIN,	.max = PINEVIEW_P_LVDS_MAX },
        .p1  = { .min = I9XX_P1_MIN,		.max = I9XX_P1_MAX },
	/* Pineview only supports single-channel mode. */
	.p2  = { .dot_limit = I9XX_P2_LVDS_SLOW_LIMIT,
		 .p2_slow = I9XX_P2_LVDS_SLOW,	.p2_fast = I9XX_P2_LVDS_SLOW },
	.find_pll = intel_find_best_PLL,
};

static const intel_limit_t intel_limits_ironlake_dac = {
	.dot = { .min = IRONLAKE_DOT_MIN,          .max = IRONLAKE_DOT_MAX },
	.vco = { .min = IRONLAKE_VCO_MIN,          .max = IRONLAKE_VCO_MAX },
	.n   = { .min = IRONLAKE_DAC_N_MIN,        .max = IRONLAKE_DAC_N_MAX },
	.m   = { .min = IRONLAKE_DAC_M_MIN,        .max = IRONLAKE_DAC_M_MAX },
	.m1  = { .min = IRONLAKE_M1_MIN,           .max = IRONLAKE_M1_MAX },
	.m2  = { .min = IRONLAKE_M2_MIN,           .max = IRONLAKE_M2_MAX },
	.p   = { .min = IRONLAKE_DAC_P_MIN,	   .max = IRONLAKE_DAC_P_MAX },
	.p1  = { .min = IRONLAKE_DAC_P1_MIN,       .max = IRONLAKE_DAC_P1_MAX },
	.p2  = { .dot_limit = IRONLAKE_P2_DOT_LIMIT,
		 .p2_slow = IRONLAKE_DAC_P2_SLOW,
		 .p2_fast = IRONLAKE_DAC_P2_FAST },
	.find_pll = intel_g4x_find_best_PLL,
};

static const intel_limit_t intel_limits_ironlake_single_lvds = {
	.dot = { .min = IRONLAKE_DOT_MIN,          .max = IRONLAKE_DOT_MAX },
	.vco = { .min = IRONLAKE_VCO_MIN,          .max = IRONLAKE_VCO_MAX },
	.n   = { .min = IRONLAKE_LVDS_S_N_MIN,     .max = IRONLAKE_LVDS_S_N_MAX },
	.m   = { .min = IRONLAKE_LVDS_S_M_MIN,     .max = IRONLAKE_LVDS_S_M_MAX },
	.m1  = { .min = IRONLAKE_M1_MIN,           .max = IRONLAKE_M1_MAX },
	.m2  = { .min = IRONLAKE_M2_MIN,           .max = IRONLAKE_M2_MAX },
	.p   = { .min = IRONLAKE_LVDS_S_P_MIN,     .max = IRONLAKE_LVDS_S_P_MAX },
	.p1  = { .min = IRONLAKE_LVDS_S_P1_MIN,    .max = IRONLAKE_LVDS_S_P1_MAX },
	.p2  = { .dot_limit = IRONLAKE_P2_DOT_LIMIT,
		 .p2_slow = IRONLAKE_LVDS_S_P2_SLOW,
		 .p2_fast = IRONLAKE_LVDS_S_P2_FAST },
	.find_pll = intel_g4x_find_best_PLL,
};

static const intel_limit_t intel_limits_ironlake_dual_lvds = {
	.dot = { .min = IRONLAKE_DOT_MIN,          .max = IRONLAKE_DOT_MAX },
	.vco = { .min = IRONLAKE_VCO_MIN,          .max = IRONLAKE_VCO_MAX },
	.n   = { .min = IRONLAKE_LVDS_D_N_MIN,     .max = IRONLAKE_LVDS_D_N_MAX },
	.m   = { .min = IRONLAKE_LVDS_D_M_MIN,     .max = IRONLAKE_LVDS_D_M_MAX },
	.m1  = { .min = IRONLAKE_M1_MIN,           .max = IRONLAKE_M1_MAX },
	.m2  = { .min = IRONLAKE_M2_MIN,           .max = IRONLAKE_M2_MAX },
	.p   = { .min = IRONLAKE_LVDS_D_P_MIN,     .max = IRONLAKE_LVDS_D_P_MAX },
	.p1  = { .min = IRONLAKE_LVDS_D_P1_MIN,    .max = IRONLAKE_LVDS_D_P1_MAX },
	.p2  = { .dot_limit = IRONLAKE_P2_DOT_LIMIT,
		 .p2_slow = IRONLAKE_LVDS_D_P2_SLOW,
		 .p2_fast = IRONLAKE_LVDS_D_P2_FAST },
	.find_pll = intel_g4x_find_best_PLL,
};

static const intel_limit_t intel_limits_ironlake_single_lvds_100m = {
	.dot = { .min = IRONLAKE_DOT_MIN,          .max = IRONLAKE_DOT_MAX },
	.vco = { .min = IRONLAKE_VCO_MIN,          .max = IRONLAKE_VCO_MAX },
	.n   = { .min = IRONLAKE_LVDS_S_SSC_N_MIN, .max = IRONLAKE_LVDS_S_SSC_N_MAX },
	.m   = { .min = IRONLAKE_LVDS_S_SSC_M_MIN, .max = IRONLAKE_LVDS_S_SSC_M_MAX },
	.m1  = { .min = IRONLAKE_M1_MIN,           .max = IRONLAKE_M1_MAX },
	.m2  = { .min = IRONLAKE_M2_MIN,           .max = IRONLAKE_M2_MAX },
	.p   = { .min = IRONLAKE_LVDS_S_SSC_P_MIN, .max = IRONLAKE_LVDS_S_SSC_P_MAX },
	.p1  = { .min = IRONLAKE_LVDS_S_SSC_P1_MIN,.max = IRONLAKE_LVDS_S_SSC_P1_MAX },
	.p2  = { .dot_limit = IRONLAKE_P2_DOT_LIMIT,
		 .p2_slow = IRONLAKE_LVDS_S_SSC_P2_SLOW,
		 .p2_fast = IRONLAKE_LVDS_S_SSC_P2_FAST },
	.find_pll = intel_g4x_find_best_PLL,
};

static const intel_limit_t intel_limits_ironlake_dual_lvds_100m = {
	.dot = { .min = IRONLAKE_DOT_MIN,          .max = IRONLAKE_DOT_MAX },
	.vco = { .min = IRONLAKE_VCO_MIN,          .max = IRONLAKE_VCO_MAX },
	.n   = { .min = IRONLAKE_LVDS_D_SSC_N_MIN, .max = IRONLAKE_LVDS_D_SSC_N_MAX },
	.m   = { .min = IRONLAKE_LVDS_D_SSC_M_MIN, .max = IRONLAKE_LVDS_D_SSC_M_MAX },
	.m1  = { .min = IRONLAKE_M1_MIN,           .max = IRONLAKE_M1_MAX },
	.m2  = { .min = IRONLAKE_M2_MIN,           .max = IRONLAKE_M2_MAX },
	.p   = { .min = IRONLAKE_LVDS_D_SSC_P_MIN, .max = IRONLAKE_LVDS_D_SSC_P_MAX },
	.p1  = { .min = IRONLAKE_LVDS_D_SSC_P1_MIN,.max = IRONLAKE_LVDS_D_SSC_P1_MAX },
	.p2  = { .dot_limit = IRONLAKE_P2_DOT_LIMIT,
		 .p2_slow = IRONLAKE_LVDS_D_SSC_P2_SLOW,
		 .p2_fast = IRONLAKE_LVDS_D_SSC_P2_FAST },
	.find_pll = intel_g4x_find_best_PLL,
};

static const intel_limit_t intel_limits_ironlake_display_port = {
        .dot = { .min = IRONLAKE_DOT_MIN,
                 .max = IRONLAKE_DOT_MAX },
        .vco = { .min = IRONLAKE_VCO_MIN,
                 .max = IRONLAKE_VCO_MAX},
        .n   = { .min = IRONLAKE_DP_N_MIN,
                 .max = IRONLAKE_DP_N_MAX },
        .m   = { .min = IRONLAKE_DP_M_MIN,
                 .max = IRONLAKE_DP_M_MAX },
        .m1  = { .min = IRONLAKE_M1_MIN,
                 .max = IRONLAKE_M1_MAX },
        .m2  = { .min = IRONLAKE_M2_MIN,
                 .max = IRONLAKE_M2_MAX },
        .p   = { .min = IRONLAKE_DP_P_MIN,
                 .max = IRONLAKE_DP_P_MAX },
        .p1  = { .min = IRONLAKE_DP_P1_MIN,
                 .max = IRONLAKE_DP_P1_MAX},
        .p2  = { .dot_limit = IRONLAKE_DP_P2_LIMIT,
                 .p2_slow = IRONLAKE_DP_P2_SLOW,
                 .p2_fast = IRONLAKE_DP_P2_FAST },
        .find_pll = intel_find_pll_ironlake_dp,
};

static const intel_limit_t *intel_ironlake_limit(struct drm_crtc *crtc)
{
	struct drm_device *dev = crtc->dev;
	struct drm_i915_private *dev_priv = dev->dev_private;
	const intel_limit_t *limit;
	int refclk = 120;

	if (intel_pipe_has_type(crtc, INTEL_OUTPUT_LVDS)) {
		if (dev_priv->lvds_use_ssc && dev_priv->lvds_ssc_freq == 100)
			refclk = 100;

		if ((I915_READ(PCH_LVDS) & LVDS_CLKB_POWER_MASK) ==
		    LVDS_CLKB_POWER_UP) {
			/* LVDS dual channel */
			if (refclk == 100)
				limit = &intel_limits_ironlake_dual_lvds_100m;
			else
				limit = &intel_limits_ironlake_dual_lvds;
		} else {
			if (refclk == 100)
				limit = &intel_limits_ironlake_single_lvds_100m;
			else
				limit = &intel_limits_ironlake_single_lvds;
		}
	} else if (intel_pipe_has_type(crtc, INTEL_OUTPUT_DISPLAYPORT) ||
			HAS_eDP)
		limit = &intel_limits_ironlake_display_port;
	else
		limit = &intel_limits_ironlake_dac;

	return limit;
}

static const intel_limit_t *intel_g4x_limit(struct drm_crtc *crtc)
{
	struct drm_device *dev = crtc->dev;
	struct drm_i915_private *dev_priv = dev->dev_private;
	const intel_limit_t *limit;

	if (intel_pipe_has_type(crtc, INTEL_OUTPUT_LVDS)) {
		if ((I915_READ(LVDS) & LVDS_CLKB_POWER_MASK) ==
		    LVDS_CLKB_POWER_UP)
			/* LVDS with dual channel */
			limit = &intel_limits_g4x_dual_channel_lvds;
		else
			/* LVDS with dual channel */
			limit = &intel_limits_g4x_single_channel_lvds;
	} else if (intel_pipe_has_type(crtc, INTEL_OUTPUT_HDMI) ||
		   intel_pipe_has_type(crtc, INTEL_OUTPUT_ANALOG)) {
		limit = &intel_limits_g4x_hdmi;
	} else if (intel_pipe_has_type(crtc, INTEL_OUTPUT_SDVO)) {
		limit = &intel_limits_g4x_sdvo;
	} else if (intel_pipe_has_type (crtc, INTEL_OUTPUT_DISPLAYPORT)) {
		limit = &intel_limits_g4x_display_port;
	} else /* The option is for other outputs */
		limit = &intel_limits_i9xx_sdvo;

	return limit;
}

static const intel_limit_t *intel_limit(struct drm_crtc *crtc)
{
	struct drm_device *dev = crtc->dev;
	const intel_limit_t *limit;

	if (HAS_PCH_SPLIT(dev))
		limit = intel_ironlake_limit(crtc);
	else if (IS_G4X(dev)) {
		limit = intel_g4x_limit(crtc);
	} else if (IS_I9XX(dev) && !IS_PINEVIEW(dev)) {
		if (intel_pipe_has_type(crtc, INTEL_OUTPUT_LVDS))
			limit = &intel_limits_i9xx_lvds;
		else
			limit = &intel_limits_i9xx_sdvo;
	} else if (IS_PINEVIEW(dev)) {
		if (intel_pipe_has_type(crtc, INTEL_OUTPUT_LVDS))
			limit = &intel_limits_pineview_lvds;
		else
			limit = &intel_limits_pineview_sdvo;
	} else {
		if (intel_pipe_has_type(crtc, INTEL_OUTPUT_LVDS))
			limit = &intel_limits_i8xx_lvds;
		else
			limit = &intel_limits_i8xx_dvo;
	}
	return limit;
}

/* m1 is reserved as 0 in Pineview, n is a ring counter */
static void pineview_clock(int refclk, intel_clock_t *clock)
{
	clock->m = clock->m2 + 2;
	clock->p = clock->p1 * clock->p2;
	clock->vco = refclk * clock->m / clock->n;
	clock->dot = clock->vco / clock->p;
}

static void intel_clock(struct drm_device *dev, int refclk, intel_clock_t *clock)
{
	if (IS_PINEVIEW(dev)) {
		pineview_clock(refclk, clock);
		return;
	}
	clock->m = 5 * (clock->m1 + 2) + (clock->m2 + 2);
	clock->p = clock->p1 * clock->p2;
	clock->vco = refclk * clock->m / (clock->n + 2);
	clock->dot = clock->vco / clock->p;
}

/**
 * Returns whether any output on the specified pipe is of the specified type
 */
bool intel_pipe_has_type (struct drm_crtc *crtc, int type)
{
    struct drm_device *dev = crtc->dev;
    struct drm_mode_config *mode_config = &dev->mode_config;
    struct drm_connector *l_entry;

    list_for_each_entry(l_entry, &mode_config->connector_list, head) {
	    if (l_entry->encoder &&
	        l_entry->encoder->crtc == crtc) {
		    struct intel_output *intel_output = to_intel_output(l_entry);
		    if (intel_output->type == type)
			    return true;
	    }
    }
    return false;
}

struct drm_connector *
intel_pipe_get_output (struct drm_crtc *crtc)
{
    struct drm_device *dev = crtc->dev;
    struct drm_mode_config *mode_config = &dev->mode_config;
    struct drm_connector *l_entry, *ret = NULL;

    list_for_each_entry(l_entry, &mode_config->connector_list, head) {
	    if (l_entry->encoder &&
	        l_entry->encoder->crtc == crtc) {
		    ret = l_entry;
		    break;
	    }
    }
    return ret;
}

#define INTELPllInvalid(s)   do { /* DRM_DEBUG(s); */ return false; } while (0)
/**
 * Returns whether the given set of divisors are valid for a given refclk with
 * the given connectors.
 */

static bool intel_PLL_is_valid(struct drm_crtc *crtc, intel_clock_t *clock)
{
	const intel_limit_t *limit = intel_limit (crtc);
	struct drm_device *dev = crtc->dev;

	if (clock->p1  < limit->p1.min  || limit->p1.max  < clock->p1)
		INTELPllInvalid ("p1 out of range\n");
	if (clock->p   < limit->p.min   || limit->p.max   < clock->p)
		INTELPllInvalid ("p out of range\n");
	if (clock->m2  < limit->m2.min  || limit->m2.max  < clock->m2)
		INTELPllInvalid ("m2 out of range\n");
	if (clock->m1  < limit->m1.min  || limit->m1.max  < clock->m1)
		INTELPllInvalid ("m1 out of range\n");
	if (clock->m1 <= clock->m2 && !IS_PINEVIEW(dev))
		INTELPllInvalid ("m1 <= m2\n");
	if (clock->m   < limit->m.min   || limit->m.max   < clock->m)
		INTELPllInvalid ("m out of range\n");
	if (clock->n   < limit->n.min   || limit->n.max   < clock->n)
		INTELPllInvalid ("n out of range\n");
	if (clock->vco < limit->vco.min || limit->vco.max < clock->vco)
		INTELPllInvalid ("vco out of range\n");
	/* XXX: We may need to be checking "Dot clock" depending on the multiplier,
	 * connector, etc., rather than just a single range.
	 */
	if (clock->dot < limit->dot.min || limit->dot.max < clock->dot)
		INTELPllInvalid ("dot out of range\n");

	return true;
}

static bool
intel_find_best_PLL(const intel_limit_t *limit, struct drm_crtc *crtc,
		    int target, int refclk, intel_clock_t *best_clock)

{
	struct drm_device *dev = crtc->dev;
	struct drm_i915_private *dev_priv = dev->dev_private;
	intel_clock_t clock;
	int err = target;

	if (intel_pipe_has_type(crtc, INTEL_OUTPUT_LVDS) &&
	    (I915_READ(LVDS)) != 0) {
		/*
		 * For LVDS, if the panel is on, just rely on its current
		 * settings for dual-channel.  We haven't figured out how to
		 * reliably set up different single/dual channel state, if we
		 * even can.
		 */
		if ((I915_READ(LVDS) & LVDS_CLKB_POWER_MASK) ==
		    LVDS_CLKB_POWER_UP)
			clock.p2 = limit->p2.p2_fast;
		else
			clock.p2 = limit->p2.p2_slow;
	} else {
		if (target < limit->p2.dot_limit)
			clock.p2 = limit->p2.p2_slow;
		else
			clock.p2 = limit->p2.p2_fast;
	}

	memset (best_clock, 0, sizeof (*best_clock));

	for (clock.m1 = limit->m1.min; clock.m1 <= limit->m1.max;
	     clock.m1++) {
		for (clock.m2 = limit->m2.min;
		     clock.m2 <= limit->m2.max; clock.m2++) {
			/* m1 is always 0 in Pineview */
			if (clock.m2 >= clock.m1 && !IS_PINEVIEW(dev))
				break;
			for (clock.n = limit->n.min;
			     clock.n <= limit->n.max; clock.n++) {
				for (clock.p1 = limit->p1.min;
					clock.p1 <= limit->p1.max; clock.p1++) {
					int this_err;

					intel_clock(dev, refclk, &clock);

					if (!intel_PLL_is_valid(crtc, &clock))
						continue;

					this_err = abs(clock.dot - target);
					if (this_err < err) {
						*best_clock = clock;
						err = this_err;
					}
				}
			}
		}
	}

	return (err != target);
}

static bool
intel_g4x_find_best_PLL(const intel_limit_t *limit, struct drm_crtc *crtc,
			int target, int refclk, intel_clock_t *best_clock)
{
	struct drm_device *dev = crtc->dev;
	struct drm_i915_private *dev_priv = dev->dev_private;
	intel_clock_t clock, last_resort_clock;
	int max_n;
	bool found;
<<<<<<< HEAD
	/* approximately equals target * 0.00488 */
	int err_most = (target >> 8) + (target >> 10);
	int last_resort_error = -1;
=======
	/* approximately equals target * 0.00585 */
	int err_most = (target >> 8) + (target >> 9);
>>>>>>> bd9fca8e
	found = false;

	if (intel_pipe_has_type(crtc, INTEL_OUTPUT_LVDS)) {
		int lvds_reg;

		if (IS_IRONLAKE(dev))
			lvds_reg = PCH_LVDS;
		else
			lvds_reg = LVDS;
		if ((I915_READ(lvds_reg) & LVDS_CLKB_POWER_MASK) ==
		    LVDS_CLKB_POWER_UP)
			clock.p2 = limit->p2.p2_fast;
		else
			clock.p2 = limit->p2.p2_slow;
	} else {
		if (target < limit->p2.dot_limit)
			clock.p2 = limit->p2.p2_slow;
		else
			clock.p2 = limit->p2.p2_fast;
	}

	memset(&last_resort_clock, 0, sizeof(last_resort_clock));
	memset(best_clock, 0, sizeof(*best_clock));
	max_n = limit->n.max;
	/* based on hardware requriment prefer smaller n to precision */
	for (clock.n = limit->n.min; clock.n <= max_n; clock.n++) {
		/* based on hardware requirment prefere larger m1,m2 */
		for (clock.m1 = limit->m1.max;
		     clock.m1 >= limit->m1.min; clock.m1--) {
			for (clock.m2 = limit->m2.max;
			     clock.m2 >= limit->m2.min; clock.m2--) {
				for (clock.p1 = limit->p1.max;
				     clock.p1 >= limit->p1.min; clock.p1--) {
					int this_err;

					intel_clock(dev, refclk, &clock);
					if (!intel_PLL_is_valid(crtc, &clock))
						continue;
					this_err = abs(clock.dot - target) ;
					if (this_err < err_most) {
						*best_clock = clock;
						err_most = this_err;
						max_n = clock.n;
						found = true;
					} else if (last_resort_error < 0 ||
						   this_err <
						   last_resort_error) {
						last_resort_error = this_err;
						last_resort_clock = clock;
					}
				}
			}
		}
	}

	if (!found && last_resort_error >= 0) {
		/* We haven't found a clock within err_most tolerance, but
		   we did find at least one intel_PLL_is_valid clock so we
		   use the one with the least error. */
		printk(KERN_WARNING "i915 LVDS: using last_resort_clock.");
		*best_clock = last_resort_clock;
		found = true;
	}
	return found;
}

static bool
intel_find_pll_ironlake_dp(const intel_limit_t *limit, struct drm_crtc *crtc,
			   int target, int refclk, intel_clock_t *best_clock)
{
	struct drm_device *dev = crtc->dev;
	intel_clock_t clock;

	/* return directly when it is eDP */
	if (HAS_eDP)
		return true;

	if (target < 200000) {
		clock.n = 1;
		clock.p1 = 2;
		clock.p2 = 10;
		clock.m1 = 12;
		clock.m2 = 9;
	} else {
		clock.n = 2;
		clock.p1 = 1;
		clock.p2 = 10;
		clock.m1 = 14;
		clock.m2 = 8;
	}
	intel_clock(dev, refclk, &clock);
	memcpy(best_clock, &clock, sizeof(intel_clock_t));
	return true;
}

/* DisplayPort has only two frequencies, 162MHz and 270MHz */
static bool
intel_find_pll_g4x_dp(const intel_limit_t *limit, struct drm_crtc *crtc,
		      int target, int refclk, intel_clock_t *best_clock)
{
    intel_clock_t clock;
    if (target < 200000) {
	clock.p1 = 2;
	clock.p2 = 10;
	clock.n = 2;
	clock.m1 = 23;
	clock.m2 = 8;
    } else {
	clock.p1 = 1;
	clock.p2 = 10;
	clock.n = 1;
	clock.m1 = 14;
	clock.m2 = 2;
    }
    clock.m = 5 * (clock.m1 + 2) + (clock.m2 + 2);
    clock.p = (clock.p1 * clock.p2);
    clock.dot = 96000 * clock.m / (clock.n + 2) / clock.p;
    clock.vco = 0;
    memcpy(best_clock, &clock, sizeof(intel_clock_t));
    return true;
}

void
intel_wait_for_vblank(struct drm_device *dev)
{
	/* Wait for 20ms, i.e. one cycle at 50hz. */
	msleep(20);
}

/* Parameters have changed, update FBC info */
static void i8xx_enable_fbc(struct drm_crtc *crtc, unsigned long interval)
{
	struct drm_device *dev = crtc->dev;
	struct drm_i915_private *dev_priv = dev->dev_private;
	struct drm_framebuffer *fb = crtc->fb;
	struct intel_framebuffer *intel_fb = to_intel_framebuffer(fb);
	struct drm_i915_gem_object *obj_priv = intel_fb->obj->driver_private;
	struct intel_crtc *intel_crtc = to_intel_crtc(crtc);
	int plane, i;
	u32 fbc_ctl, fbc_ctl2;

	dev_priv->cfb_pitch = dev_priv->cfb_size / FBC_LL_SIZE;

	if (fb->pitch < dev_priv->cfb_pitch)
		dev_priv->cfb_pitch = fb->pitch;

	/* FBC_CTL wants 64B units */
	dev_priv->cfb_pitch = (dev_priv->cfb_pitch / 64) - 1;
	dev_priv->cfb_fence = obj_priv->fence_reg;
	dev_priv->cfb_plane = intel_crtc->plane;
	plane = dev_priv->cfb_plane == 0 ? FBC_CTL_PLANEA : FBC_CTL_PLANEB;

	/* Clear old tags */
	for (i = 0; i < (FBC_LL_SIZE / 32) + 1; i++)
		I915_WRITE(FBC_TAG + (i * 4), 0);

	/* Set it up... */
	fbc_ctl2 = FBC_CTL_FENCE_DBL | FBC_CTL_IDLE_IMM | plane;
	if (obj_priv->tiling_mode != I915_TILING_NONE)
		fbc_ctl2 |= FBC_CTL_CPU_FENCE;
	I915_WRITE(FBC_CONTROL2, fbc_ctl2);
	I915_WRITE(FBC_FENCE_OFF, crtc->y);

	/* enable it... */
	fbc_ctl = FBC_CTL_EN | FBC_CTL_PERIODIC;
	if (IS_I945GM(dev))
		fbc_ctl |= FBC_C3_IDLE; /* 945 needs special SR handling */
	fbc_ctl |= (dev_priv->cfb_pitch & 0xff) << FBC_CTL_STRIDE_SHIFT;
	fbc_ctl |= (interval & 0x2fff) << FBC_CTL_INTERVAL_SHIFT;
	if (obj_priv->tiling_mode != I915_TILING_NONE)
		fbc_ctl |= dev_priv->cfb_fence;
	I915_WRITE(FBC_CONTROL, fbc_ctl);

	DRM_DEBUG_KMS("enabled FBC, pitch %ld, yoff %d, plane %d, ",
		  dev_priv->cfb_pitch, crtc->y, dev_priv->cfb_plane);
}

void i8xx_disable_fbc(struct drm_device *dev)
{
	struct drm_i915_private *dev_priv = dev->dev_private;
	u32 fbc_ctl;

	if (!I915_HAS_FBC(dev))
		return;

	/* Disable compression */
	fbc_ctl = I915_READ(FBC_CONTROL);
	fbc_ctl &= ~FBC_CTL_EN;
	I915_WRITE(FBC_CONTROL, fbc_ctl);

	/* Wait for compressing bit to clear */
	while (I915_READ(FBC_STATUS) & FBC_STAT_COMPRESSING)
		; /* nothing */

	intel_wait_for_vblank(dev);

	DRM_DEBUG_KMS("disabled FBC\n");
}

static bool i8xx_fbc_enabled(struct drm_crtc *crtc)
{
	struct drm_device *dev = crtc->dev;
	struct drm_i915_private *dev_priv = dev->dev_private;

	return I915_READ(FBC_CONTROL) & FBC_CTL_EN;
}

static void g4x_enable_fbc(struct drm_crtc *crtc, unsigned long interval)
{
	struct drm_device *dev = crtc->dev;
	struct drm_i915_private *dev_priv = dev->dev_private;
	struct drm_framebuffer *fb = crtc->fb;
	struct intel_framebuffer *intel_fb = to_intel_framebuffer(fb);
	struct drm_i915_gem_object *obj_priv = intel_fb->obj->driver_private;
	struct intel_crtc *intel_crtc = to_intel_crtc(crtc);
	int plane = (intel_crtc->plane == 0 ? DPFC_CTL_PLANEA :
		     DPFC_CTL_PLANEB);
	unsigned long stall_watermark = 200;
	u32 dpfc_ctl;

	dev_priv->cfb_pitch = (dev_priv->cfb_pitch / 64) - 1;
	dev_priv->cfb_fence = obj_priv->fence_reg;
	dev_priv->cfb_plane = intel_crtc->plane;

	dpfc_ctl = plane | DPFC_SR_EN | DPFC_CTL_LIMIT_1X;
	if (obj_priv->tiling_mode != I915_TILING_NONE) {
		dpfc_ctl |= DPFC_CTL_FENCE_EN | dev_priv->cfb_fence;
		I915_WRITE(DPFC_CHICKEN, DPFC_HT_MODIFY);
	} else {
		I915_WRITE(DPFC_CHICKEN, ~DPFC_HT_MODIFY);
	}

	I915_WRITE(DPFC_CONTROL, dpfc_ctl);
	I915_WRITE(DPFC_RECOMP_CTL, DPFC_RECOMP_STALL_EN |
		   (stall_watermark << DPFC_RECOMP_STALL_WM_SHIFT) |
		   (interval << DPFC_RECOMP_TIMER_COUNT_SHIFT));
	I915_WRITE(DPFC_FENCE_YOFF, crtc->y);

	/* enable it... */
	I915_WRITE(DPFC_CONTROL, I915_READ(DPFC_CONTROL) | DPFC_CTL_EN);

	DRM_DEBUG_KMS("enabled fbc on plane %d\n", intel_crtc->plane);
}

void g4x_disable_fbc(struct drm_device *dev)
{
	struct drm_i915_private *dev_priv = dev->dev_private;
	u32 dpfc_ctl;

	/* Disable compression */
	dpfc_ctl = I915_READ(DPFC_CONTROL);
	dpfc_ctl &= ~DPFC_CTL_EN;
	I915_WRITE(DPFC_CONTROL, dpfc_ctl);
	intel_wait_for_vblank(dev);

	DRM_DEBUG_KMS("disabled FBC\n");
}

static bool g4x_fbc_enabled(struct drm_crtc *crtc)
{
	struct drm_device *dev = crtc->dev;
	struct drm_i915_private *dev_priv = dev->dev_private;

	return I915_READ(DPFC_CONTROL) & DPFC_CTL_EN;
}

/**
 * intel_update_fbc - enable/disable FBC as needed
 * @crtc: CRTC to point the compressor at
 * @mode: mode in use
 *
 * Set up the framebuffer compression hardware at mode set time.  We
 * enable it if possible:
 *   - plane A only (on pre-965)
 *   - no pixel mulitply/line duplication
 *   - no alpha buffer discard
 *   - no dual wide
 *   - framebuffer <= 2048 in width, 1536 in height
 *
 * We can't assume that any compression will take place (worst case),
 * so the compressed buffer has to be the same size as the uncompressed
 * one.  It also must reside (along with the line length buffer) in
 * stolen memory.
 *
 * We need to enable/disable FBC on a global basis.
 */
static void intel_update_fbc(struct drm_crtc *crtc,
			     struct drm_display_mode *mode)
{
	struct drm_device *dev = crtc->dev;
	struct drm_i915_private *dev_priv = dev->dev_private;
	struct drm_framebuffer *fb = crtc->fb;
	struct intel_framebuffer *intel_fb;
	struct drm_i915_gem_object *obj_priv;
	struct intel_crtc *intel_crtc = to_intel_crtc(crtc);
	int plane = intel_crtc->plane;

	if (!i915_powersave)
		return;

	if (!dev_priv->display.fbc_enabled ||
	    !dev_priv->display.enable_fbc ||
	    !dev_priv->display.disable_fbc)
		return;

	if (!crtc->fb)
		return;

	intel_fb = to_intel_framebuffer(fb);
	obj_priv = intel_fb->obj->driver_private;

	/*
	 * If FBC is already on, we just have to verify that we can
	 * keep it that way...
	 * Need to disable if:
	 *   - changing FBC params (stride, fence, mode)
	 *   - new fb is too large to fit in compressed buffer
	 *   - going to an unsupported config (interlace, pixel multiply, etc.)
	 */
	if (intel_fb->obj->size > dev_priv->cfb_size) {
		DRM_DEBUG_KMS("framebuffer too large, disabling "
				"compression\n");
		goto out_disable;
	}
	if ((mode->flags & DRM_MODE_FLAG_INTERLACE) ||
	    (mode->flags & DRM_MODE_FLAG_DBLSCAN)) {
		DRM_DEBUG_KMS("mode incompatible with compression, "
				"disabling\n");
		goto out_disable;
	}
	if ((mode->hdisplay > 2048) ||
	    (mode->vdisplay > 1536)) {
		DRM_DEBUG_KMS("mode too large for compression, disabling\n");
		goto out_disable;
	}
	if ((IS_I915GM(dev) || IS_I945GM(dev)) && plane != 0) {
		DRM_DEBUG_KMS("plane not 0, disabling compression\n");
		goto out_disable;
	}
	if (obj_priv->tiling_mode != I915_TILING_X) {
		DRM_DEBUG_KMS("framebuffer not tiled, disabling compression\n");
		goto out_disable;
	}

	if (dev_priv->display.fbc_enabled(crtc)) {
		/* We can re-enable it in this case, but need to update pitch */
		if (fb->pitch > dev_priv->cfb_pitch)
			dev_priv->display.disable_fbc(dev);
		if (obj_priv->fence_reg != dev_priv->cfb_fence)
			dev_priv->display.disable_fbc(dev);
		if (plane != dev_priv->cfb_plane)
			dev_priv->display.disable_fbc(dev);
	}

	if (!dev_priv->display.fbc_enabled(crtc)) {
		/* Now try to turn it back on if possible */
		dev_priv->display.enable_fbc(crtc, 500);
	}

	return;

out_disable:
	DRM_DEBUG_KMS("unsupported config, disabling FBC\n");
	/* Multiple disables should be harmless */
	if (dev_priv->display.fbc_enabled(crtc))
		dev_priv->display.disable_fbc(dev);
}

static int
intel_pin_and_fence_fb_obj(struct drm_device *dev, struct drm_gem_object *obj)
{
	struct drm_i915_gem_object *obj_priv = obj->driver_private;
	u32 alignment;
	int ret;

	switch (obj_priv->tiling_mode) {
	case I915_TILING_NONE:
		alignment = 64 * 1024;
		break;
	case I915_TILING_X:
		/* pin() will align the object as required by fence */
		alignment = 0;
		break;
	case I915_TILING_Y:
		/* FIXME: Is this true? */
		DRM_ERROR("Y tiled not allowed for scan out buffers\n");
		return -EINVAL;
	default:
		BUG();
	}

	ret = i915_gem_object_pin(obj, alignment);
	if (ret != 0)
		return ret;

	/* Install a fence for tiled scan-out. Pre-i965 always needs a
	 * fence, whereas 965+ only requires a fence if using
	 * framebuffer compression.  For simplicity, we always install
	 * a fence as the cost is not that onerous.
	 */
	if (obj_priv->fence_reg == I915_FENCE_REG_NONE &&
	    obj_priv->tiling_mode != I915_TILING_NONE) {
		ret = i915_gem_object_get_fence_reg(obj);
		if (ret != 0) {
			i915_gem_object_unpin(obj);
			return ret;
		}
	}

	return 0;
}

static int
intel_pipe_set_base(struct drm_crtc *crtc, int x, int y,
		    struct drm_framebuffer *old_fb)
{
	struct drm_device *dev = crtc->dev;
	struct drm_i915_private *dev_priv = dev->dev_private;
	struct drm_i915_master_private *master_priv;
	struct intel_crtc *intel_crtc = to_intel_crtc(crtc);
	struct intel_framebuffer *intel_fb;
	struct drm_i915_gem_object *obj_priv;
	struct drm_gem_object *obj;
	int pipe = intel_crtc->pipe;
	int plane = intel_crtc->plane;
	unsigned long Start, Offset;
	int dspbase = (plane == 0 ? DSPAADDR : DSPBADDR);
	int dspsurf = (plane == 0 ? DSPASURF : DSPBSURF);
	int dspstride = (plane == 0) ? DSPASTRIDE : DSPBSTRIDE;
	int dsptileoff = (plane == 0 ? DSPATILEOFF : DSPBTILEOFF);
	int dspcntr_reg = (plane == 0) ? DSPACNTR : DSPBCNTR;
	u32 dspcntr;
	int ret;

	/* no fb bound */
	if (!crtc->fb) {
		DRM_DEBUG_KMS("No FB bound\n");
		return 0;
	}

	switch (plane) {
	case 0:
	case 1:
		break;
	default:
		DRM_ERROR("Can't update plane %d in SAREA\n", plane);
		return -EINVAL;
	}

	intel_fb = to_intel_framebuffer(crtc->fb);
	obj = intel_fb->obj;
	obj_priv = obj->driver_private;

	mutex_lock(&dev->struct_mutex);
	ret = intel_pin_and_fence_fb_obj(dev, obj);
	if (ret != 0) {
		mutex_unlock(&dev->struct_mutex);
		return ret;
	}

	ret = i915_gem_object_set_to_display_plane(obj);
	if (ret != 0) {
		i915_gem_object_unpin(obj);
		mutex_unlock(&dev->struct_mutex);
		return ret;
	}

	dspcntr = I915_READ(dspcntr_reg);
	/* Mask out pixel format bits in case we change it */
	dspcntr &= ~DISPPLANE_PIXFORMAT_MASK;
	switch (crtc->fb->bits_per_pixel) {
	case 8:
		dspcntr |= DISPPLANE_8BPP;
		break;
	case 16:
		if (crtc->fb->depth == 15)
			dspcntr |= DISPPLANE_15_16BPP;
		else
			dspcntr |= DISPPLANE_16BPP;
		break;
	case 24:
	case 32:
		if (crtc->fb->depth == 30)
			dspcntr |= DISPPLANE_32BPP_30BIT_NO_ALPHA;
		else
			dspcntr |= DISPPLANE_32BPP_NO_ALPHA;
		break;
	default:
		DRM_ERROR("Unknown color depth\n");
		i915_gem_object_unpin(obj);
		mutex_unlock(&dev->struct_mutex);
		return -EINVAL;
	}
	if (IS_I965G(dev)) {
		if (obj_priv->tiling_mode != I915_TILING_NONE)
			dspcntr |= DISPPLANE_TILED;
		else
			dspcntr &= ~DISPPLANE_TILED;
	}

	if (HAS_PCH_SPLIT(dev))
		/* must disable */
		dspcntr |= DISPPLANE_TRICKLE_FEED_DISABLE;

	I915_WRITE(dspcntr_reg, dspcntr);

	Start = obj_priv->gtt_offset;
	Offset = y * crtc->fb->pitch + x * (crtc->fb->bits_per_pixel / 8);

	DRM_DEBUG_KMS("Writing base %08lX %08lX %d %d\n", Start, Offset, x, y);
	I915_WRITE(dspstride, crtc->fb->pitch);
	if (IS_I965G(dev)) {
		I915_WRITE(dspbase, Offset);
		I915_READ(dspbase);
		I915_WRITE(dspsurf, Start);
		I915_READ(dspsurf);
		I915_WRITE(dsptileoff, (y << 16) | x);
	} else {
		I915_WRITE(dspbase, Start + Offset);
		I915_READ(dspbase);
	}

	if ((IS_I965G(dev) || plane == 0))
		intel_update_fbc(crtc, &crtc->mode);

	intel_wait_for_vblank(dev);

	if (old_fb) {
		intel_fb = to_intel_framebuffer(old_fb);
		obj_priv = intel_fb->obj->driver_private;
		i915_gem_object_unpin(intel_fb->obj);
	}
	intel_increase_pllclock(crtc, true);

	mutex_unlock(&dev->struct_mutex);

	if (!dev->primary->master)
		return 0;

	master_priv = dev->primary->master->driver_priv;
	if (!master_priv->sarea_priv)
		return 0;

	if (pipe) {
		master_priv->sarea_priv->pipeB_x = x;
		master_priv->sarea_priv->pipeB_y = y;
	} else {
		master_priv->sarea_priv->pipeA_x = x;
		master_priv->sarea_priv->pipeA_y = y;
	}

	return 0;
}

/* Disable the VGA plane that we never use */
static void i915_disable_vga (struct drm_device *dev)
{
	struct drm_i915_private *dev_priv = dev->dev_private;
	u8 sr1;
	u32 vga_reg;

	if (HAS_PCH_SPLIT(dev))
		vga_reg = CPU_VGACNTRL;
	else
		vga_reg = VGACNTRL;

	if (I915_READ(vga_reg) & VGA_DISP_DISABLE)
		return;

	I915_WRITE8(VGA_SR_INDEX, 1);
	sr1 = I915_READ8(VGA_SR_DATA);
	I915_WRITE8(VGA_SR_DATA, sr1 | (1 << 5));
	udelay(100);

	I915_WRITE(vga_reg, VGA_DISP_DISABLE);
}

static void ironlake_disable_pll_edp (struct drm_crtc *crtc)
{
	struct drm_device *dev = crtc->dev;
	struct drm_i915_private *dev_priv = dev->dev_private;
	u32 dpa_ctl;

	DRM_DEBUG_KMS("\n");
	dpa_ctl = I915_READ(DP_A);
	dpa_ctl &= ~DP_PLL_ENABLE;
	I915_WRITE(DP_A, dpa_ctl);
}

static void ironlake_enable_pll_edp (struct drm_crtc *crtc)
{
	struct drm_device *dev = crtc->dev;
	struct drm_i915_private *dev_priv = dev->dev_private;
	u32 dpa_ctl;

	dpa_ctl = I915_READ(DP_A);
	dpa_ctl |= DP_PLL_ENABLE;
	I915_WRITE(DP_A, dpa_ctl);
	udelay(200);
}


static void ironlake_set_pll_edp (struct drm_crtc *crtc, int clock)
{
	struct drm_device *dev = crtc->dev;
	struct drm_i915_private *dev_priv = dev->dev_private;
	u32 dpa_ctl;

	DRM_DEBUG_KMS("eDP PLL enable for clock %d\n", clock);
	dpa_ctl = I915_READ(DP_A);
	dpa_ctl &= ~DP_PLL_FREQ_MASK;

	if (clock < 200000) {
		u32 temp;
		dpa_ctl |= DP_PLL_FREQ_160MHZ;
		/* workaround for 160Mhz:
		   1) program 0x4600c bits 15:0 = 0x8124
		   2) program 0x46010 bit 0 = 1
		   3) program 0x46034 bit 24 = 1
		   4) program 0x64000 bit 14 = 1
		   */
		temp = I915_READ(0x4600c);
		temp &= 0xffff0000;
		I915_WRITE(0x4600c, temp | 0x8124);

		temp = I915_READ(0x46010);
		I915_WRITE(0x46010, temp | 1);

		temp = I915_READ(0x46034);
		I915_WRITE(0x46034, temp | (1 << 24));
	} else {
		dpa_ctl |= DP_PLL_FREQ_270MHZ;
	}
	I915_WRITE(DP_A, dpa_ctl);

	udelay(500);
}

static void ironlake_crtc_dpms(struct drm_crtc *crtc, int mode)
{
	struct drm_device *dev = crtc->dev;
	struct drm_i915_private *dev_priv = dev->dev_private;
	struct intel_crtc *intel_crtc = to_intel_crtc(crtc);
	int pipe = intel_crtc->pipe;
	int plane = intel_crtc->plane;
	int pch_dpll_reg = (pipe == 0) ? PCH_DPLL_A : PCH_DPLL_B;
	int pipeconf_reg = (pipe == 0) ? PIPEACONF : PIPEBCONF;
	int dspcntr_reg = (plane == 0) ? DSPACNTR : DSPBCNTR;
	int dspbase_reg = (plane == 0) ? DSPAADDR : DSPBADDR;
	int fdi_tx_reg = (pipe == 0) ? FDI_TXA_CTL : FDI_TXB_CTL;
	int fdi_rx_reg = (pipe == 0) ? FDI_RXA_CTL : FDI_RXB_CTL;
	int fdi_rx_iir_reg = (pipe == 0) ? FDI_RXA_IIR : FDI_RXB_IIR;
	int fdi_rx_imr_reg = (pipe == 0) ? FDI_RXA_IMR : FDI_RXB_IMR;
	int transconf_reg = (pipe == 0) ? TRANSACONF : TRANSBCONF;
	int pf_ctl_reg = (pipe == 0) ? PFA_CTL_1 : PFB_CTL_1;
	int pf_win_size = (pipe == 0) ? PFA_WIN_SZ : PFB_WIN_SZ;
	int pf_win_pos = (pipe == 0) ? PFA_WIN_POS : PFB_WIN_POS;
	int cpu_htot_reg = (pipe == 0) ? HTOTAL_A : HTOTAL_B;
	int cpu_hblank_reg = (pipe == 0) ? HBLANK_A : HBLANK_B;
	int cpu_hsync_reg = (pipe == 0) ? HSYNC_A : HSYNC_B;
	int cpu_vtot_reg = (pipe == 0) ? VTOTAL_A : VTOTAL_B;
	int cpu_vblank_reg = (pipe == 0) ? VBLANK_A : VBLANK_B;
	int cpu_vsync_reg = (pipe == 0) ? VSYNC_A : VSYNC_B;
	int trans_htot_reg = (pipe == 0) ? TRANS_HTOTAL_A : TRANS_HTOTAL_B;
	int trans_hblank_reg = (pipe == 0) ? TRANS_HBLANK_A : TRANS_HBLANK_B;
	int trans_hsync_reg = (pipe == 0) ? TRANS_HSYNC_A : TRANS_HSYNC_B;
	int trans_vtot_reg = (pipe == 0) ? TRANS_VTOTAL_A : TRANS_VTOTAL_B;
	int trans_vblank_reg = (pipe == 0) ? TRANS_VBLANK_A : TRANS_VBLANK_B;
	int trans_vsync_reg = (pipe == 0) ? TRANS_VSYNC_A : TRANS_VSYNC_B;
	u32 temp;
	int tries = 5, j, n;
	u32 pipe_bpc;

	temp = I915_READ(pipeconf_reg);
	pipe_bpc = temp & PIPE_BPC_MASK;

	/* XXX: When our outputs are all unaware of DPMS modes other than off
	 * and on, we should map those modes to DRM_MODE_DPMS_OFF in the CRTC.
	 */
	switch (mode) {
	case DRM_MODE_DPMS_ON:
	case DRM_MODE_DPMS_STANDBY:
	case DRM_MODE_DPMS_SUSPEND:
		DRM_DEBUG_KMS("crtc %d dpms on\n", pipe);

		if (intel_pipe_has_type(crtc, INTEL_OUTPUT_LVDS)) {
			temp = I915_READ(PCH_LVDS);
			if ((temp & LVDS_PORT_EN) == 0) {
				I915_WRITE(PCH_LVDS, temp | LVDS_PORT_EN);
				POSTING_READ(PCH_LVDS);
			}
		}

		if (HAS_eDP) {
			/* enable eDP PLL */
			ironlake_enable_pll_edp(crtc);
		} else {
			/* enable PCH DPLL */
			temp = I915_READ(pch_dpll_reg);
			if ((temp & DPLL_VCO_ENABLE) == 0) {
				I915_WRITE(pch_dpll_reg, temp | DPLL_VCO_ENABLE);
				I915_READ(pch_dpll_reg);
			}

			/* enable PCH FDI RX PLL, wait warmup plus DMI latency */
			temp = I915_READ(fdi_rx_reg);
			/*
			 * make the BPC in FDI Rx be consistent with that in
			 * pipeconf reg.
			 */
			temp &= ~(0x7 << 16);
			temp |= (pipe_bpc << 11);
			I915_WRITE(fdi_rx_reg, temp | FDI_RX_PLL_ENABLE |
					FDI_SEL_PCDCLK |
					FDI_DP_PORT_WIDTH_X4); /* default 4 lanes */
			I915_READ(fdi_rx_reg);
			udelay(200);

			/* Enable CPU FDI TX PLL, always on for Ironlake */
			temp = I915_READ(fdi_tx_reg);
			if ((temp & FDI_TX_PLL_ENABLE) == 0) {
				I915_WRITE(fdi_tx_reg, temp | FDI_TX_PLL_ENABLE);
				I915_READ(fdi_tx_reg);
				udelay(100);
			}
		}

		/* Enable panel fitting for LVDS */
		if (intel_pipe_has_type(crtc, INTEL_OUTPUT_LVDS)) {
			temp = I915_READ(pf_ctl_reg);
			I915_WRITE(pf_ctl_reg, temp | PF_ENABLE | PF_FILTER_MED_3x3);

			/* currently full aspect */
			I915_WRITE(pf_win_pos, 0);

			I915_WRITE(pf_win_size,
				   (dev_priv->panel_fixed_mode->hdisplay << 16) |
				   (dev_priv->panel_fixed_mode->vdisplay));
		}

		/* Enable CPU pipe */
		temp = I915_READ(pipeconf_reg);
		if ((temp & PIPEACONF_ENABLE) == 0) {
			I915_WRITE(pipeconf_reg, temp | PIPEACONF_ENABLE);
			I915_READ(pipeconf_reg);
			udelay(100);
		}

		/* configure and enable CPU plane */
		temp = I915_READ(dspcntr_reg);
		if ((temp & DISPLAY_PLANE_ENABLE) == 0) {
			I915_WRITE(dspcntr_reg, temp | DISPLAY_PLANE_ENABLE);
			/* Flush the plane changes */
			I915_WRITE(dspbase_reg, I915_READ(dspbase_reg));
		}

		if (!HAS_eDP) {
			/* enable CPU FDI TX and PCH FDI RX */
			temp = I915_READ(fdi_tx_reg);
			temp |= FDI_TX_ENABLE;
			temp |= FDI_DP_PORT_WIDTH_X4; /* default */
			temp &= ~FDI_LINK_TRAIN_NONE;
			temp |= FDI_LINK_TRAIN_PATTERN_1;
			I915_WRITE(fdi_tx_reg, temp);
			I915_READ(fdi_tx_reg);

			temp = I915_READ(fdi_rx_reg);
			temp &= ~FDI_LINK_TRAIN_NONE;
			temp |= FDI_LINK_TRAIN_PATTERN_1;
			I915_WRITE(fdi_rx_reg, temp | FDI_RX_ENABLE);
			I915_READ(fdi_rx_reg);

			udelay(150);

			/* Train FDI. */
			/* umask FDI RX Interrupt symbol_lock and bit_lock bit
			   for train result */
			temp = I915_READ(fdi_rx_imr_reg);
			temp &= ~FDI_RX_SYMBOL_LOCK;
			temp &= ~FDI_RX_BIT_LOCK;
			I915_WRITE(fdi_rx_imr_reg, temp);
			I915_READ(fdi_rx_imr_reg);
			udelay(150);

			temp = I915_READ(fdi_rx_iir_reg);
			DRM_DEBUG_KMS("FDI_RX_IIR 0x%x\n", temp);

			if ((temp & FDI_RX_BIT_LOCK) == 0) {
				for (j = 0; j < tries; j++) {
					temp = I915_READ(fdi_rx_iir_reg);
					DRM_DEBUG_KMS("FDI_RX_IIR 0x%x\n",
								temp);
					if (temp & FDI_RX_BIT_LOCK)
						break;
					udelay(200);
				}
				if (j != tries)
					I915_WRITE(fdi_rx_iir_reg,
							temp | FDI_RX_BIT_LOCK);
				else
					DRM_DEBUG_KMS("train 1 fail\n");
			} else {
				I915_WRITE(fdi_rx_iir_reg,
						temp | FDI_RX_BIT_LOCK);
				DRM_DEBUG_KMS("train 1 ok 2!\n");
			}
			temp = I915_READ(fdi_tx_reg);
			temp &= ~FDI_LINK_TRAIN_NONE;
			temp |= FDI_LINK_TRAIN_PATTERN_2;
			I915_WRITE(fdi_tx_reg, temp);

			temp = I915_READ(fdi_rx_reg);
			temp &= ~FDI_LINK_TRAIN_NONE;
			temp |= FDI_LINK_TRAIN_PATTERN_2;
			I915_WRITE(fdi_rx_reg, temp);

			udelay(150);

			temp = I915_READ(fdi_rx_iir_reg);
			DRM_DEBUG_KMS("FDI_RX_IIR 0x%x\n", temp);

			if ((temp & FDI_RX_SYMBOL_LOCK) == 0) {
				for (j = 0; j < tries; j++) {
					temp = I915_READ(fdi_rx_iir_reg);
					DRM_DEBUG_KMS("FDI_RX_IIR 0x%x\n",
								temp);
					if (temp & FDI_RX_SYMBOL_LOCK)
						break;
					udelay(200);
				}
				if (j != tries) {
					I915_WRITE(fdi_rx_iir_reg,
							temp | FDI_RX_SYMBOL_LOCK);
					DRM_DEBUG_KMS("train 2 ok 1!\n");
				} else
					DRM_DEBUG_KMS("train 2 fail\n");
			} else {
				I915_WRITE(fdi_rx_iir_reg,
						temp | FDI_RX_SYMBOL_LOCK);
				DRM_DEBUG_KMS("train 2 ok 2!\n");
			}
			DRM_DEBUG_KMS("train done\n");

			/* set transcoder timing */
			I915_WRITE(trans_htot_reg, I915_READ(cpu_htot_reg));
			I915_WRITE(trans_hblank_reg, I915_READ(cpu_hblank_reg));
			I915_WRITE(trans_hsync_reg, I915_READ(cpu_hsync_reg));

			I915_WRITE(trans_vtot_reg, I915_READ(cpu_vtot_reg));
			I915_WRITE(trans_vblank_reg, I915_READ(cpu_vblank_reg));
			I915_WRITE(trans_vsync_reg, I915_READ(cpu_vsync_reg));

			/* enable PCH transcoder */
			temp = I915_READ(transconf_reg);
			/*
			 * make the BPC in transcoder be consistent with
			 * that in pipeconf reg.
			 */
			temp &= ~PIPE_BPC_MASK;
			temp |= pipe_bpc;
			I915_WRITE(transconf_reg, temp | TRANS_ENABLE);
			I915_READ(transconf_reg);

			while ((I915_READ(transconf_reg) & TRANS_STATE_ENABLE) == 0)
				;

			/* enable normal */

			temp = I915_READ(fdi_tx_reg);
			temp &= ~FDI_LINK_TRAIN_NONE;
			I915_WRITE(fdi_tx_reg, temp | FDI_LINK_TRAIN_NONE |
					FDI_TX_ENHANCE_FRAME_ENABLE);
			I915_READ(fdi_tx_reg);

			temp = I915_READ(fdi_rx_reg);
			temp &= ~FDI_LINK_TRAIN_NONE;
			I915_WRITE(fdi_rx_reg, temp | FDI_LINK_TRAIN_NONE |
					FDI_RX_ENHANCE_FRAME_ENABLE);
			I915_READ(fdi_rx_reg);

			/* wait one idle pattern time */
			udelay(100);

		}

		intel_crtc_load_lut(crtc);

	break;
	case DRM_MODE_DPMS_OFF:
		DRM_DEBUG_KMS("crtc %d dpms off\n", pipe);

		drm_vblank_off(dev, pipe);
		/* Disable display plane */
		temp = I915_READ(dspcntr_reg);
		if ((temp & DISPLAY_PLANE_ENABLE) != 0) {
			I915_WRITE(dspcntr_reg, temp & ~DISPLAY_PLANE_ENABLE);
			/* Flush the plane changes */
			I915_WRITE(dspbase_reg, I915_READ(dspbase_reg));
			I915_READ(dspbase_reg);
		}

		i915_disable_vga(dev);

		/* disable cpu pipe, disable after all planes disabled */
		temp = I915_READ(pipeconf_reg);
		if ((temp & PIPEACONF_ENABLE) != 0) {
			I915_WRITE(pipeconf_reg, temp & ~PIPEACONF_ENABLE);
			I915_READ(pipeconf_reg);
			n = 0;
			/* wait for cpu pipe off, pipe state */
			while ((I915_READ(pipeconf_reg) & I965_PIPECONF_ACTIVE) != 0) {
				n++;
				if (n < 60) {
					udelay(500);
					continue;
				} else {
					DRM_DEBUG_KMS("pipe %d off delay\n",
								pipe);
					break;
				}
			}
		} else
			DRM_DEBUG_KMS("crtc %d is disabled\n", pipe);

		udelay(100);

		/* Disable PF */
		temp = I915_READ(pf_ctl_reg);
		if ((temp & PF_ENABLE) != 0) {
			I915_WRITE(pf_ctl_reg, temp & ~PF_ENABLE);
			I915_READ(pf_ctl_reg);
		}
		I915_WRITE(pf_win_size, 0);

		/* disable CPU FDI tx and PCH FDI rx */
		temp = I915_READ(fdi_tx_reg);
		I915_WRITE(fdi_tx_reg, temp & ~FDI_TX_ENABLE);
		I915_READ(fdi_tx_reg);

		temp = I915_READ(fdi_rx_reg);
		/* BPC in FDI rx is consistent with that in pipeconf */
		temp &= ~(0x07 << 16);
		temp |= (pipe_bpc << 11);
		I915_WRITE(fdi_rx_reg, temp & ~FDI_RX_ENABLE);
		I915_READ(fdi_rx_reg);

		udelay(100);

		/* still set train pattern 1 */
		temp = I915_READ(fdi_tx_reg);
		temp &= ~FDI_LINK_TRAIN_NONE;
		temp |= FDI_LINK_TRAIN_PATTERN_1;
		I915_WRITE(fdi_tx_reg, temp);

		temp = I915_READ(fdi_rx_reg);
		temp &= ~FDI_LINK_TRAIN_NONE;
		temp |= FDI_LINK_TRAIN_PATTERN_1;
		I915_WRITE(fdi_rx_reg, temp);

		udelay(100);

		if (intel_pipe_has_type(crtc, INTEL_OUTPUT_LVDS)) {
			temp = I915_READ(PCH_LVDS);
			I915_WRITE(PCH_LVDS, temp & ~LVDS_PORT_EN);
			I915_READ(PCH_LVDS);
			udelay(100);
		}

		/* disable PCH transcoder */
		temp = I915_READ(transconf_reg);
		if ((temp & TRANS_ENABLE) != 0) {
			I915_WRITE(transconf_reg, temp & ~TRANS_ENABLE);
			I915_READ(transconf_reg);
			n = 0;
			/* wait for PCH transcoder off, transcoder state */
			while ((I915_READ(transconf_reg) & TRANS_STATE_ENABLE) != 0) {
				n++;
				if (n < 60) {
					udelay(500);
					continue;
				} else {
					DRM_DEBUG_KMS("transcoder %d off "
							"delay\n", pipe);
					break;
				}
			}
		}
		temp = I915_READ(transconf_reg);
		/* BPC in transcoder is consistent with that in pipeconf */
		temp &= ~PIPE_BPC_MASK;
		temp |= pipe_bpc;
		I915_WRITE(transconf_reg, temp);
		I915_READ(transconf_reg);
		udelay(100);

		/* disable PCH DPLL */
		temp = I915_READ(pch_dpll_reg);
		if ((temp & DPLL_VCO_ENABLE) != 0) {
			I915_WRITE(pch_dpll_reg, temp & ~DPLL_VCO_ENABLE);
			I915_READ(pch_dpll_reg);
		}

		if (HAS_eDP) {
			ironlake_disable_pll_edp(crtc);
		}

		temp = I915_READ(fdi_rx_reg);
		temp &= ~FDI_SEL_PCDCLK;
		I915_WRITE(fdi_rx_reg, temp);
		I915_READ(fdi_rx_reg);

		temp = I915_READ(fdi_rx_reg);
		temp &= ~FDI_RX_PLL_ENABLE;
		I915_WRITE(fdi_rx_reg, temp);
		I915_READ(fdi_rx_reg);

		/* Disable CPU FDI TX PLL */
		temp = I915_READ(fdi_tx_reg);
		if ((temp & FDI_TX_PLL_ENABLE) != 0) {
			I915_WRITE(fdi_tx_reg, temp & ~FDI_TX_PLL_ENABLE);
			I915_READ(fdi_tx_reg);
			udelay(100);
		}

		/* Wait for the clocks to turn off. */
		udelay(100);
		break;
	}
}

static void intel_crtc_dpms_overlay(struct intel_crtc *intel_crtc, bool enable)
{
	struct intel_overlay *overlay;
	int ret;

	if (!enable && intel_crtc->overlay) {
		overlay = intel_crtc->overlay;
		mutex_lock(&overlay->dev->struct_mutex);
		for (;;) {
			ret = intel_overlay_switch_off(overlay);
			if (ret == 0)
				break;

			ret = intel_overlay_recover_from_interrupt(overlay, 0);
			if (ret != 0) {
				/* overlay doesn't react anymore. Usually
				 * results in a black screen and an unkillable
				 * X server. */
				BUG();
				overlay->hw_wedged = HW_WEDGED;
				break;
			}
		}
		mutex_unlock(&overlay->dev->struct_mutex);
	}
	/* Let userspace switch the overlay on again. In most cases userspace
	 * has to recompute where to put it anyway. */

	return;
}

static void i9xx_crtc_dpms(struct drm_crtc *crtc, int mode)
{
	struct drm_device *dev = crtc->dev;
	struct drm_i915_private *dev_priv = dev->dev_private;
	struct intel_crtc *intel_crtc = to_intel_crtc(crtc);
	int pipe = intel_crtc->pipe;
	int plane = intel_crtc->plane;
	int dpll_reg = (pipe == 0) ? DPLL_A : DPLL_B;
	int dspcntr_reg = (plane == 0) ? DSPACNTR : DSPBCNTR;
	int dspbase_reg = (plane == 0) ? DSPAADDR : DSPBADDR;
	int pipeconf_reg = (pipe == 0) ? PIPEACONF : PIPEBCONF;
	u32 temp;

	/* XXX: When our outputs are all unaware of DPMS modes other than off
	 * and on, we should map those modes to DRM_MODE_DPMS_OFF in the CRTC.
	 */
	switch (mode) {
	case DRM_MODE_DPMS_ON:
	case DRM_MODE_DPMS_STANDBY:
	case DRM_MODE_DPMS_SUSPEND:
		intel_update_watermarks(dev);

		/* Enable the DPLL */
		temp = I915_READ(dpll_reg);
		if ((temp & DPLL_VCO_ENABLE) == 0) {
			I915_WRITE(dpll_reg, temp);
			I915_READ(dpll_reg);
			/* Wait for the clocks to stabilize. */
			udelay(150);
			I915_WRITE(dpll_reg, temp | DPLL_VCO_ENABLE);
			I915_READ(dpll_reg);
			/* Wait for the clocks to stabilize. */
			udelay(150);
			I915_WRITE(dpll_reg, temp | DPLL_VCO_ENABLE);
			I915_READ(dpll_reg);
			/* Wait for the clocks to stabilize. */
			udelay(150);
		}

		/* Enable the pipe */
		temp = I915_READ(pipeconf_reg);
		if ((temp & PIPEACONF_ENABLE) == 0)
			I915_WRITE(pipeconf_reg, temp | PIPEACONF_ENABLE);

		/* Enable the plane */
		temp = I915_READ(dspcntr_reg);
		if ((temp & DISPLAY_PLANE_ENABLE) == 0) {
			I915_WRITE(dspcntr_reg, temp | DISPLAY_PLANE_ENABLE);
			/* Flush the plane changes */
			I915_WRITE(dspbase_reg, I915_READ(dspbase_reg));
		}

		intel_crtc_load_lut(crtc);

		if ((IS_I965G(dev) || plane == 0))
			intel_update_fbc(crtc, &crtc->mode);

		/* Give the overlay scaler a chance to enable if it's on this pipe */
		intel_crtc_dpms_overlay(intel_crtc, true);
	break;
	case DRM_MODE_DPMS_OFF:
		intel_update_watermarks(dev);

		/* Give the overlay scaler a chance to disable if it's on this pipe */
		intel_crtc_dpms_overlay(intel_crtc, false);
		drm_vblank_off(dev, pipe);

		if (dev_priv->cfb_plane == plane &&
		    dev_priv->display.disable_fbc)
			dev_priv->display.disable_fbc(dev);

		/* Disable the VGA plane that we never use */
		i915_disable_vga(dev);

		/* Disable display plane */
		temp = I915_READ(dspcntr_reg);
		if ((temp & DISPLAY_PLANE_ENABLE) != 0) {
			I915_WRITE(dspcntr_reg, temp & ~DISPLAY_PLANE_ENABLE);
			/* Flush the plane changes */
			I915_WRITE(dspbase_reg, I915_READ(dspbase_reg));
			I915_READ(dspbase_reg);
		}

		if (!IS_I9XX(dev)) {
			/* Wait for vblank for the disable to take effect */
			intel_wait_for_vblank(dev);
		}

		/* Next, disable display pipes */
		temp = I915_READ(pipeconf_reg);
		if ((temp & PIPEACONF_ENABLE) != 0) {
			I915_WRITE(pipeconf_reg, temp & ~PIPEACONF_ENABLE);
			I915_READ(pipeconf_reg);
		}

		/* Wait for vblank for the disable to take effect. */
		intel_wait_for_vblank(dev);

		temp = I915_READ(dpll_reg);
		if ((temp & DPLL_VCO_ENABLE) != 0) {
			I915_WRITE(dpll_reg, temp & ~DPLL_VCO_ENABLE);
			I915_READ(dpll_reg);
		}

		/* Wait for the clocks to turn off. */
		udelay(150);
		break;
	}
}

/**
 * Sets the power management mode of the pipe and plane.
 *
 * This code should probably grow support for turning the cursor off and back
 * on appropriately at the same time as we're turning the pipe off/on.
 */
static void intel_crtc_dpms(struct drm_crtc *crtc, int mode)
{
	struct drm_device *dev = crtc->dev;
	struct drm_i915_private *dev_priv = dev->dev_private;
	struct drm_i915_master_private *master_priv;
	struct intel_crtc *intel_crtc = to_intel_crtc(crtc);
	int pipe = intel_crtc->pipe;
	bool enabled;

	dev_priv->display.dpms(crtc, mode);

	intel_crtc->dpms_mode = mode;

	if (!dev->primary->master)
		return;

	master_priv = dev->primary->master->driver_priv;
	if (!master_priv->sarea_priv)
		return;

	enabled = crtc->enabled && mode != DRM_MODE_DPMS_OFF;

	switch (pipe) {
	case 0:
		master_priv->sarea_priv->pipeA_w = enabled ? crtc->mode.hdisplay : 0;
		master_priv->sarea_priv->pipeA_h = enabled ? crtc->mode.vdisplay : 0;
		break;
	case 1:
		master_priv->sarea_priv->pipeB_w = enabled ? crtc->mode.hdisplay : 0;
		master_priv->sarea_priv->pipeB_h = enabled ? crtc->mode.vdisplay : 0;
		break;
	default:
		DRM_ERROR("Can't update pipe %d in SAREA\n", pipe);
		break;
	}
}

static void intel_crtc_prepare (struct drm_crtc *crtc)
{
	struct drm_crtc_helper_funcs *crtc_funcs = crtc->helper_private;
	crtc_funcs->dpms(crtc, DRM_MODE_DPMS_OFF);
}

static void intel_crtc_commit (struct drm_crtc *crtc)
{
	struct drm_crtc_helper_funcs *crtc_funcs = crtc->helper_private;
	crtc_funcs->dpms(crtc, DRM_MODE_DPMS_ON);
}

void intel_encoder_prepare (struct drm_encoder *encoder)
{
	struct drm_encoder_helper_funcs *encoder_funcs = encoder->helper_private;
	/* lvds has its own version of prepare see intel_lvds_prepare */
	encoder_funcs->dpms(encoder, DRM_MODE_DPMS_OFF);
}

void intel_encoder_commit (struct drm_encoder *encoder)
{
	struct drm_encoder_helper_funcs *encoder_funcs = encoder->helper_private;
	/* lvds has its own version of commit see intel_lvds_commit */
	encoder_funcs->dpms(encoder, DRM_MODE_DPMS_ON);
}

static bool intel_crtc_mode_fixup(struct drm_crtc *crtc,
				  struct drm_display_mode *mode,
				  struct drm_display_mode *adjusted_mode)
{
	struct drm_device *dev = crtc->dev;
	if (HAS_PCH_SPLIT(dev)) {
		/* FDI link clock is fixed at 2.7G */
		if (mode->clock * 3 > 27000 * 4)
			return MODE_CLOCK_HIGH;
	}
	return true;
}

static int i945_get_display_clock_speed(struct drm_device *dev)
{
	return 400000;
}

static int i915_get_display_clock_speed(struct drm_device *dev)
{
	return 333000;
}

static int i9xx_misc_get_display_clock_speed(struct drm_device *dev)
{
	return 200000;
}

static int i915gm_get_display_clock_speed(struct drm_device *dev)
{
	u16 gcfgc = 0;

	pci_read_config_word(dev->pdev, GCFGC, &gcfgc);

	if (gcfgc & GC_LOW_FREQUENCY_ENABLE)
		return 133000;
	else {
		switch (gcfgc & GC_DISPLAY_CLOCK_MASK) {
		case GC_DISPLAY_CLOCK_333_MHZ:
			return 333000;
		default:
		case GC_DISPLAY_CLOCK_190_200_MHZ:
			return 190000;
		}
	}
}

static int i865_get_display_clock_speed(struct drm_device *dev)
{
	return 266000;
}

static int i855_get_display_clock_speed(struct drm_device *dev)
{
	u16 hpllcc = 0;
	/* Assume that the hardware is in the high speed state.  This
	 * should be the default.
	 */
	switch (hpllcc & GC_CLOCK_CONTROL_MASK) {
	case GC_CLOCK_133_200:
	case GC_CLOCK_100_200:
		return 200000;
	case GC_CLOCK_166_250:
		return 250000;
	case GC_CLOCK_100_133:
		return 133000;
	}

	/* Shouldn't happen */
	return 0;
}

static int i830_get_display_clock_speed(struct drm_device *dev)
{
	return 133000;
}

/**
 * Return the pipe currently connected to the panel fitter,
 * or -1 if the panel fitter is not present or not in use
 */
int intel_panel_fitter_pipe (struct drm_device *dev)
{
	struct drm_i915_private *dev_priv = dev->dev_private;
	u32  pfit_control;

	/* i830 doesn't have a panel fitter */
	if (IS_I830(dev))
		return -1;

	pfit_control = I915_READ(PFIT_CONTROL);

	/* See if the panel fitter is in use */
	if ((pfit_control & PFIT_ENABLE) == 0)
		return -1;

	/* 965 can place panel fitter on either pipe */
	if (IS_I965G(dev))
		return (pfit_control >> 29) & 0x3;

	/* older chips can only use pipe 1 */
	return 1;
}

struct fdi_m_n {
	u32        tu;
	u32        gmch_m;
	u32        gmch_n;
	u32        link_m;
	u32        link_n;
};

static void
fdi_reduce_ratio(u32 *num, u32 *den)
{
	while (*num > 0xffffff || *den > 0xffffff) {
		*num >>= 1;
		*den >>= 1;
	}
}

#define DATA_N 0x800000
#define LINK_N 0x80000

static void
ironlake_compute_m_n(int bits_per_pixel, int nlanes, int pixel_clock,
		     int link_clock, struct fdi_m_n *m_n)
{
	u64 temp;

	m_n->tu = 64; /* default size */

	temp = (u64) DATA_N * pixel_clock;
	temp = div_u64(temp, link_clock);
	m_n->gmch_m = div_u64(temp * bits_per_pixel, nlanes);
	m_n->gmch_m >>= 3; /* convert to bytes_per_pixel */
	m_n->gmch_n = DATA_N;
	fdi_reduce_ratio(&m_n->gmch_m, &m_n->gmch_n);

	temp = (u64) LINK_N * pixel_clock;
	m_n->link_m = div_u64(temp, link_clock);
	m_n->link_n = LINK_N;
	fdi_reduce_ratio(&m_n->link_m, &m_n->link_n);
}


struct intel_watermark_params {
	unsigned long fifo_size;
	unsigned long max_wm;
	unsigned long default_wm;
	unsigned long guard_size;
	unsigned long cacheline_size;
};

/* Pineview has different values for various configs */
static struct intel_watermark_params pineview_display_wm = {
	PINEVIEW_DISPLAY_FIFO,
	PINEVIEW_MAX_WM,
	PINEVIEW_DFT_WM,
	PINEVIEW_GUARD_WM,
	PINEVIEW_FIFO_LINE_SIZE
};
static struct intel_watermark_params pineview_display_hplloff_wm = {
	PINEVIEW_DISPLAY_FIFO,
	PINEVIEW_MAX_WM,
	PINEVIEW_DFT_HPLLOFF_WM,
	PINEVIEW_GUARD_WM,
	PINEVIEW_FIFO_LINE_SIZE
};
static struct intel_watermark_params pineview_cursor_wm = {
	PINEVIEW_CURSOR_FIFO,
	PINEVIEW_CURSOR_MAX_WM,
	PINEVIEW_CURSOR_DFT_WM,
	PINEVIEW_CURSOR_GUARD_WM,
	PINEVIEW_FIFO_LINE_SIZE,
};
static struct intel_watermark_params pineview_cursor_hplloff_wm = {
	PINEVIEW_CURSOR_FIFO,
	PINEVIEW_CURSOR_MAX_WM,
	PINEVIEW_CURSOR_DFT_WM,
	PINEVIEW_CURSOR_GUARD_WM,
	PINEVIEW_FIFO_LINE_SIZE
};
static struct intel_watermark_params g4x_wm_info = {
	G4X_FIFO_SIZE,
	G4X_MAX_WM,
	G4X_MAX_WM,
	2,
	G4X_FIFO_LINE_SIZE,
};
static struct intel_watermark_params i945_wm_info = {
	I945_FIFO_SIZE,
	I915_MAX_WM,
	1,
	2,
	I915_FIFO_LINE_SIZE
};
static struct intel_watermark_params i915_wm_info = {
	I915_FIFO_SIZE,
	I915_MAX_WM,
	1,
	2,
	I915_FIFO_LINE_SIZE
};
static struct intel_watermark_params i855_wm_info = {
	I855GM_FIFO_SIZE,
	I915_MAX_WM,
	1,
	2,
	I830_FIFO_LINE_SIZE
};
static struct intel_watermark_params i830_wm_info = {
	I830_FIFO_SIZE,
	I915_MAX_WM,
	1,
	2,
	I830_FIFO_LINE_SIZE
};

/**
 * intel_calculate_wm - calculate watermark level
 * @clock_in_khz: pixel clock
 * @wm: chip FIFO params
 * @pixel_size: display pixel size
 * @latency_ns: memory latency for the platform
 *
 * Calculate the watermark level (the level at which the display plane will
 * start fetching from memory again).  Each chip has a different display
 * FIFO size and allocation, so the caller needs to figure that out and pass
 * in the correct intel_watermark_params structure.
 *
 * As the pixel clock runs, the FIFO will be drained at a rate that depends
 * on the pixel size.  When it reaches the watermark level, it'll start
 * fetching FIFO line sized based chunks from memory until the FIFO fills
 * past the watermark point.  If the FIFO drains completely, a FIFO underrun
 * will occur, and a display engine hang could result.
 */
static unsigned long intel_calculate_wm(unsigned long clock_in_khz,
					struct intel_watermark_params *wm,
					int pixel_size,
					unsigned long latency_ns)
{
	long entries_required, wm_size;

	/*
	 * Note: we need to make sure we don't overflow for various clock &
	 * latency values.
	 * clocks go from a few thousand to several hundred thousand.
	 * latency is usually a few thousand
	 */
	entries_required = ((clock_in_khz / 1000) * pixel_size * latency_ns) /
		1000;
	entries_required /= wm->cacheline_size;

	DRM_DEBUG_KMS("FIFO entries required for mode: %d\n", entries_required);

	wm_size = wm->fifo_size - (entries_required + wm->guard_size);

	DRM_DEBUG_KMS("FIFO watermark level: %d\n", wm_size);

	/* Don't promote wm_size to unsigned... */
	if (wm_size > (long)wm->max_wm)
		wm_size = wm->max_wm;
	if (wm_size <= 0)
		wm_size = wm->default_wm;
	return wm_size;
}

struct cxsr_latency {
	int is_desktop;
	unsigned long fsb_freq;
	unsigned long mem_freq;
	unsigned long display_sr;
	unsigned long display_hpll_disable;
	unsigned long cursor_sr;
	unsigned long cursor_hpll_disable;
};

static struct cxsr_latency cxsr_latency_table[] = {
	{1, 800, 400, 3382, 33382, 3983, 33983},    /* DDR2-400 SC */
	{1, 800, 667, 3354, 33354, 3807, 33807},    /* DDR2-667 SC */
	{1, 800, 800, 3347, 33347, 3763, 33763},    /* DDR2-800 SC */

	{1, 667, 400, 3400, 33400, 4021, 34021},    /* DDR2-400 SC */
	{1, 667, 667, 3372, 33372, 3845, 33845},    /* DDR2-667 SC */
	{1, 667, 800, 3386, 33386, 3822, 33822},    /* DDR2-800 SC */

	{1, 400, 400, 3472, 33472, 4173, 34173},    /* DDR2-400 SC */
	{1, 400, 667, 3443, 33443, 3996, 33996},    /* DDR2-667 SC */
	{1, 400, 800, 3430, 33430, 3946, 33946},    /* DDR2-800 SC */

	{0, 800, 400, 3438, 33438, 4065, 34065},    /* DDR2-400 SC */
	{0, 800, 667, 3410, 33410, 3889, 33889},    /* DDR2-667 SC */
	{0, 800, 800, 3403, 33403, 3845, 33845},    /* DDR2-800 SC */

	{0, 667, 400, 3456, 33456, 4103, 34106},    /* DDR2-400 SC */
	{0, 667, 667, 3428, 33428, 3927, 33927},    /* DDR2-667 SC */
	{0, 667, 800, 3443, 33443, 3905, 33905},    /* DDR2-800 SC */

	{0, 400, 400, 3528, 33528, 4255, 34255},    /* DDR2-400 SC */
	{0, 400, 667, 3500, 33500, 4079, 34079},    /* DDR2-667 SC */
	{0, 400, 800, 3487, 33487, 4029, 34029},    /* DDR2-800 SC */
};

static struct cxsr_latency *intel_get_cxsr_latency(int is_desktop, int fsb,
						   int mem)
{
	int i;
	struct cxsr_latency *latency;

	if (fsb == 0 || mem == 0)
		return NULL;

	for (i = 0; i < ARRAY_SIZE(cxsr_latency_table); i++) {
		latency = &cxsr_latency_table[i];
		if (is_desktop == latency->is_desktop &&
		    fsb == latency->fsb_freq && mem == latency->mem_freq)
			return latency;
	}

	DRM_DEBUG_KMS("Unknown FSB/MEM found, disable CxSR\n");

	return NULL;
}

static void pineview_disable_cxsr(struct drm_device *dev)
{
	struct drm_i915_private *dev_priv = dev->dev_private;
	u32 reg;

	/* deactivate cxsr */
	reg = I915_READ(DSPFW3);
	reg &= ~(PINEVIEW_SELF_REFRESH_EN);
	I915_WRITE(DSPFW3, reg);
	DRM_INFO("Big FIFO is disabled\n");
}

static void pineview_enable_cxsr(struct drm_device *dev, unsigned long clock,
				 int pixel_size)
{
	struct drm_i915_private *dev_priv = dev->dev_private;
	u32 reg;
	unsigned long wm;
	struct cxsr_latency *latency;

	latency = intel_get_cxsr_latency(IS_PINEVIEW_G(dev), dev_priv->fsb_freq,
		dev_priv->mem_freq);
	if (!latency) {
		DRM_DEBUG_KMS("Unknown FSB/MEM found, disable CxSR\n");
		pineview_disable_cxsr(dev);
		return;
	}

	/* Display SR */
	wm = intel_calculate_wm(clock, &pineview_display_wm, pixel_size,
				latency->display_sr);
	reg = I915_READ(DSPFW1);
	reg &= 0x7fffff;
	reg |= wm << 23;
	I915_WRITE(DSPFW1, reg);
	DRM_DEBUG_KMS("DSPFW1 register is %x\n", reg);

	/* cursor SR */
	wm = intel_calculate_wm(clock, &pineview_cursor_wm, pixel_size,
				latency->cursor_sr);
	reg = I915_READ(DSPFW3);
	reg &= ~(0x3f << 24);
	reg |= (wm & 0x3f) << 24;
	I915_WRITE(DSPFW3, reg);

	/* Display HPLL off SR */
	wm = intel_calculate_wm(clock, &pineview_display_hplloff_wm,
		latency->display_hpll_disable, I915_FIFO_LINE_SIZE);
	reg = I915_READ(DSPFW3);
	reg &= 0xfffffe00;
	reg |= wm & 0x1ff;
	I915_WRITE(DSPFW3, reg);

	/* cursor HPLL off SR */
	wm = intel_calculate_wm(clock, &pineview_cursor_hplloff_wm, pixel_size,
				latency->cursor_hpll_disable);
	reg = I915_READ(DSPFW3);
	reg &= ~(0x3f << 16);
	reg |= (wm & 0x3f) << 16;
	I915_WRITE(DSPFW3, reg);
	DRM_DEBUG_KMS("DSPFW3 register is %x\n", reg);

	/* activate cxsr */
	reg = I915_READ(DSPFW3);
	reg |= PINEVIEW_SELF_REFRESH_EN;
	I915_WRITE(DSPFW3, reg);

	DRM_INFO("Big FIFO is enabled\n");

	return;
}

/*
 * Latency for FIFO fetches is dependent on several factors:
 *   - memory configuration (speed, channels)
 *   - chipset
 *   - current MCH state
 * It can be fairly high in some situations, so here we assume a fairly
 * pessimal value.  It's a tradeoff between extra memory fetches (if we
 * set this value too high, the FIFO will fetch frequently to stay full)
 * and power consumption (set it too low to save power and we might see
 * FIFO underruns and display "flicker").
 *
 * A value of 5us seems to be a good balance; safe for very low end
 * platforms but not overly aggressive on lower latency configs.
 */
static const int latency_ns = 5000;

static int i9xx_get_fifo_size(struct drm_device *dev, int plane)
{
	struct drm_i915_private *dev_priv = dev->dev_private;
	uint32_t dsparb = I915_READ(DSPARB);
	int size;

	if (plane == 0)
		size = dsparb & 0x7f;
	else
		size = ((dsparb >> DSPARB_CSTART_SHIFT) & 0x7f) -
			(dsparb & 0x7f);

	DRM_DEBUG_KMS("FIFO size - (0x%08x) %s: %d\n", dsparb,
			plane ? "B" : "A", size);

	return size;
}

static int i85x_get_fifo_size(struct drm_device *dev, int plane)
{
	struct drm_i915_private *dev_priv = dev->dev_private;
	uint32_t dsparb = I915_READ(DSPARB);
	int size;

	if (plane == 0)
		size = dsparb & 0x1ff;
	else
		size = ((dsparb >> DSPARB_BEND_SHIFT) & 0x1ff) -
			(dsparb & 0x1ff);
	size >>= 1; /* Convert to cachelines */

	DRM_DEBUG_KMS("FIFO size - (0x%08x) %s: %d\n", dsparb,
			plane ? "B" : "A", size);

	return size;
}

static int i845_get_fifo_size(struct drm_device *dev, int plane)
{
	struct drm_i915_private *dev_priv = dev->dev_private;
	uint32_t dsparb = I915_READ(DSPARB);
	int size;

	size = dsparb & 0x7f;
	size >>= 2; /* Convert to cachelines */

	DRM_DEBUG_KMS("FIFO size - (0x%08x) %s: %d\n", dsparb,
			plane ? "B" : "A",
		  size);

	return size;
}

static int i830_get_fifo_size(struct drm_device *dev, int plane)
{
	struct drm_i915_private *dev_priv = dev->dev_private;
	uint32_t dsparb = I915_READ(DSPARB);
	int size;

	size = dsparb & 0x7f;
	size >>= 1; /* Convert to cachelines */

	DRM_DEBUG_KMS("FIFO size - (0x%08x) %s: %d\n", dsparb,
			plane ? "B" : "A", size);

	return size;
}

static void g4x_update_wm(struct drm_device *dev,  int planea_clock,
			  int planeb_clock, int sr_hdisplay, int pixel_size)
{
	struct drm_i915_private *dev_priv = dev->dev_private;
	int total_size, cacheline_size;
	int planea_wm, planeb_wm, cursora_wm, cursorb_wm, cursor_sr;
	struct intel_watermark_params planea_params, planeb_params;
	unsigned long line_time_us;
	int sr_clock, sr_entries = 0, entries_required;

	/* Create copies of the base settings for each pipe */
	planea_params = planeb_params = g4x_wm_info;

	/* Grab a couple of global values before we overwrite them */
	total_size = planea_params.fifo_size;
	cacheline_size = planea_params.cacheline_size;

	/*
	 * Note: we need to make sure we don't overflow for various clock &
	 * latency values.
	 * clocks go from a few thousand to several hundred thousand.
	 * latency is usually a few thousand
	 */
	entries_required = ((planea_clock / 1000) * pixel_size * latency_ns) /
		1000;
	entries_required /= G4X_FIFO_LINE_SIZE;
	planea_wm = entries_required + planea_params.guard_size;

	entries_required = ((planeb_clock / 1000) * pixel_size * latency_ns) /
		1000;
	entries_required /= G4X_FIFO_LINE_SIZE;
	planeb_wm = entries_required + planeb_params.guard_size;

	cursora_wm = cursorb_wm = 16;
	cursor_sr = 32;

	DRM_DEBUG("FIFO watermarks - A: %d, B: %d\n", planea_wm, planeb_wm);

	/* Calc sr entries for one plane configs */
	if (sr_hdisplay && (!planea_clock || !planeb_clock)) {
		/* self-refresh has much higher latency */
		static const int sr_latency_ns = 12000;

		sr_clock = planea_clock ? planea_clock : planeb_clock;
		line_time_us = ((sr_hdisplay * 1000) / sr_clock);

		/* Use ns/us then divide to preserve precision */
		sr_entries = (((sr_latency_ns / line_time_us) + 1) *
			      pixel_size * sr_hdisplay) / 1000;
		sr_entries = roundup(sr_entries / cacheline_size, 1);
		DRM_DEBUG("self-refresh entries: %d\n", sr_entries);
		I915_WRITE(FW_BLC_SELF, FW_BLC_SELF_EN);
	} else {
		/* Turn off self refresh if both pipes are enabled */
		I915_WRITE(FW_BLC_SELF, I915_READ(FW_BLC_SELF)
					& ~FW_BLC_SELF_EN);
	}

	DRM_DEBUG("Setting FIFO watermarks - A: %d, B: %d, SR %d\n",
		  planea_wm, planeb_wm, sr_entries);

	planea_wm &= 0x3f;
	planeb_wm &= 0x3f;

	I915_WRITE(DSPFW1, (sr_entries << DSPFW_SR_SHIFT) |
		   (cursorb_wm << DSPFW_CURSORB_SHIFT) |
		   (planeb_wm << DSPFW_PLANEB_SHIFT) | planea_wm);
	I915_WRITE(DSPFW2, (I915_READ(DSPFW2) & DSPFW_CURSORA_MASK) |
		   (cursora_wm << DSPFW_CURSORA_SHIFT));
	/* HPLL off in SR has some issues on G4x... disable it */
	I915_WRITE(DSPFW3, (I915_READ(DSPFW3) & ~DSPFW_HPLL_SR_EN) |
		   (cursor_sr << DSPFW_CURSOR_SR_SHIFT));
}

static void i965_update_wm(struct drm_device *dev, int planea_clock,
			   int planeb_clock, int sr_hdisplay, int pixel_size)
{
	struct drm_i915_private *dev_priv = dev->dev_private;
	unsigned long line_time_us;
	int sr_clock, sr_entries, srwm = 1;

	/* Calc sr entries for one plane configs */
	if (sr_hdisplay && (!planea_clock || !planeb_clock)) {
		/* self-refresh has much higher latency */
		static const int sr_latency_ns = 12000;

		sr_clock = planea_clock ? planea_clock : planeb_clock;
		line_time_us = ((sr_hdisplay * 1000) / sr_clock);

		/* Use ns/us then divide to preserve precision */
		sr_entries = (((sr_latency_ns / line_time_us) + 1) *
			      pixel_size * sr_hdisplay) / 1000;
		sr_entries = roundup(sr_entries / I915_FIFO_LINE_SIZE, 1);
		DRM_DEBUG("self-refresh entries: %d\n", sr_entries);
		srwm = I945_FIFO_SIZE - sr_entries;
		if (srwm < 0)
			srwm = 1;
		srwm &= 0x3f;
		I915_WRITE(FW_BLC_SELF, FW_BLC_SELF_EN);
	} else {
		/* Turn off self refresh if both pipes are enabled */
		I915_WRITE(FW_BLC_SELF, I915_READ(FW_BLC_SELF)
					& ~FW_BLC_SELF_EN);
	}

	DRM_DEBUG_KMS("Setting FIFO watermarks - A: 8, B: 8, C: 8, SR %d\n",
		      srwm);

	/* 965 has limitations... */
	I915_WRITE(DSPFW1, (srwm << DSPFW_SR_SHIFT) | (8 << 16) | (8 << 8) |
		   (8 << 0));
	I915_WRITE(DSPFW2, (8 << 8) | (8 << 0));
}

static void i9xx_update_wm(struct drm_device *dev, int planea_clock,
			   int planeb_clock, int sr_hdisplay, int pixel_size)
{
	struct drm_i915_private *dev_priv = dev->dev_private;
	uint32_t fwater_lo;
	uint32_t fwater_hi;
	int total_size, cacheline_size, cwm, srwm = 1;
	int planea_wm, planeb_wm;
	struct intel_watermark_params planea_params, planeb_params;
	unsigned long line_time_us;
	int sr_clock, sr_entries = 0;

	/* Create copies of the base settings for each pipe */
	if (IS_I965GM(dev) || IS_I945GM(dev))
		planea_params = planeb_params = i945_wm_info;
	else if (IS_I9XX(dev))
		planea_params = planeb_params = i915_wm_info;
	else
		planea_params = planeb_params = i855_wm_info;

	/* Grab a couple of global values before we overwrite them */
	total_size = planea_params.fifo_size;
	cacheline_size = planea_params.cacheline_size;

	/* Update per-plane FIFO sizes */
	planea_params.fifo_size = dev_priv->display.get_fifo_size(dev, 0);
	planeb_params.fifo_size = dev_priv->display.get_fifo_size(dev, 1);

	planea_wm = intel_calculate_wm(planea_clock, &planea_params,
				       pixel_size, latency_ns);
	planeb_wm = intel_calculate_wm(planeb_clock, &planeb_params,
				       pixel_size, latency_ns);
	DRM_DEBUG_KMS("FIFO watermarks - A: %d, B: %d\n", planea_wm, planeb_wm);

	/*
	 * Overlay gets an aggressive default since video jitter is bad.
	 */
	cwm = 2;

	/* Calc sr entries for one plane configs */
	if (HAS_FW_BLC(dev) && sr_hdisplay &&
	    (!planea_clock || !planeb_clock)) {
		/* self-refresh has much higher latency */
		static const int sr_latency_ns = 6000;

		sr_clock = planea_clock ? planea_clock : planeb_clock;
		line_time_us = ((sr_hdisplay * 1000) / sr_clock);

		/* Use ns/us then divide to preserve precision */
		sr_entries = (((sr_latency_ns / line_time_us) + 1) *
			      pixel_size * sr_hdisplay) / 1000;
		sr_entries = roundup(sr_entries / cacheline_size, 1);
		DRM_DEBUG_KMS("self-refresh entries: %d\n", sr_entries);
		srwm = total_size - sr_entries;
		if (srwm < 0)
			srwm = 1;
		I915_WRITE(FW_BLC_SELF, FW_BLC_SELF_EN | (srwm & 0x3f));
	} else {
		/* Turn off self refresh if both pipes are enabled */
		I915_WRITE(FW_BLC_SELF, I915_READ(FW_BLC_SELF)
					& ~FW_BLC_SELF_EN);
	}

	DRM_DEBUG_KMS("Setting FIFO watermarks - A: %d, B: %d, C: %d, SR %d\n",
		  planea_wm, planeb_wm, cwm, srwm);

	fwater_lo = ((planeb_wm & 0x3f) << 16) | (planea_wm & 0x3f);
	fwater_hi = (cwm & 0x1f);

	/* Set request length to 8 cachelines per fetch */
	fwater_lo = fwater_lo | (1 << 24) | (1 << 8);
	fwater_hi = fwater_hi | (1 << 8);

	I915_WRITE(FW_BLC, fwater_lo);
	I915_WRITE(FW_BLC2, fwater_hi);
}

static void i830_update_wm(struct drm_device *dev, int planea_clock, int unused,
			   int unused2, int pixel_size)
{
	struct drm_i915_private *dev_priv = dev->dev_private;
	uint32_t fwater_lo = I915_READ(FW_BLC) & ~0xfff;
	int planea_wm;

	i830_wm_info.fifo_size = dev_priv->display.get_fifo_size(dev, 0);

	planea_wm = intel_calculate_wm(planea_clock, &i830_wm_info,
				       pixel_size, latency_ns);
	fwater_lo |= (3<<8) | planea_wm;

	DRM_DEBUG_KMS("Setting FIFO watermarks - A: %d\n", planea_wm);

	I915_WRITE(FW_BLC, fwater_lo);
}

/**
 * intel_update_watermarks - update FIFO watermark values based on current modes
 *
 * Calculate watermark values for the various WM regs based on current mode
 * and plane configuration.
 *
 * There are several cases to deal with here:
 *   - normal (i.e. non-self-refresh)
 *   - self-refresh (SR) mode
 *   - lines are large relative to FIFO size (buffer can hold up to 2)
 *   - lines are small relative to FIFO size (buffer can hold more than 2
 *     lines), so need to account for TLB latency
 *
 *   The normal calculation is:
 *     watermark = dotclock * bytes per pixel * latency
 *   where latency is platform & configuration dependent (we assume pessimal
 *   values here).
 *
 *   The SR calculation is:
 *     watermark = (trunc(latency/line time)+1) * surface width *
 *       bytes per pixel
 *   where
 *     line time = htotal / dotclock
 *   and latency is assumed to be high, as above.
 *
 * The final value programmed to the register should always be rounded up,
 * and include an extra 2 entries to account for clock crossings.
 *
 * We don't use the sprite, so we can ignore that.  And on Crestline we have
 * to set the non-SR watermarks to 8.
  */
static void intel_update_watermarks(struct drm_device *dev)
{
	struct drm_i915_private *dev_priv = dev->dev_private;
	struct drm_crtc *crtc;
	struct intel_crtc *intel_crtc;
	int sr_hdisplay = 0;
	unsigned long planea_clock = 0, planeb_clock = 0, sr_clock = 0;
	int enabled = 0, pixel_size = 0;

	if (!dev_priv->display.update_wm)
		return;

	/* Get the clock config from both planes */
	list_for_each_entry(crtc, &dev->mode_config.crtc_list, head) {
		intel_crtc = to_intel_crtc(crtc);
		if (crtc->enabled) {
			enabled++;
			if (intel_crtc->plane == 0) {
				DRM_DEBUG_KMS("plane A (pipe %d) clock: %d\n",
					  intel_crtc->pipe, crtc->mode.clock);
				planea_clock = crtc->mode.clock;
			} else {
				DRM_DEBUG_KMS("plane B (pipe %d) clock: %d\n",
					  intel_crtc->pipe, crtc->mode.clock);
				planeb_clock = crtc->mode.clock;
			}
			sr_hdisplay = crtc->mode.hdisplay;
			sr_clock = crtc->mode.clock;
			if (crtc->fb)
				pixel_size = crtc->fb->bits_per_pixel / 8;
			else
				pixel_size = 4; /* by default */
		}
	}

	if (enabled <= 0)
		return;

	/* Single plane configs can enable self refresh */
	if (enabled == 1 && IS_PINEVIEW(dev))
		pineview_enable_cxsr(dev, sr_clock, pixel_size);
	else if (IS_PINEVIEW(dev))
		pineview_disable_cxsr(dev);

	dev_priv->display.update_wm(dev, planea_clock, planeb_clock,
				    sr_hdisplay, pixel_size);
}

static int intel_crtc_mode_set(struct drm_crtc *crtc,
			       struct drm_display_mode *mode,
			       struct drm_display_mode *adjusted_mode,
			       int x, int y,
			       struct drm_framebuffer *old_fb)
{
	struct drm_device *dev = crtc->dev;
	struct drm_i915_private *dev_priv = dev->dev_private;
	struct intel_crtc *intel_crtc = to_intel_crtc(crtc);
	int pipe = intel_crtc->pipe;
	int plane = intel_crtc->plane;
	int fp_reg = (pipe == 0) ? FPA0 : FPB0;
	int dpll_reg = (pipe == 0) ? DPLL_A : DPLL_B;
	int dpll_md_reg = (intel_crtc->pipe == 0) ? DPLL_A_MD : DPLL_B_MD;
	int dspcntr_reg = (plane == 0) ? DSPACNTR : DSPBCNTR;
	int pipeconf_reg = (pipe == 0) ? PIPEACONF : PIPEBCONF;
	int htot_reg = (pipe == 0) ? HTOTAL_A : HTOTAL_B;
	int hblank_reg = (pipe == 0) ? HBLANK_A : HBLANK_B;
	int hsync_reg = (pipe == 0) ? HSYNC_A : HSYNC_B;
	int vtot_reg = (pipe == 0) ? VTOTAL_A : VTOTAL_B;
	int vblank_reg = (pipe == 0) ? VBLANK_A : VBLANK_B;
	int vsync_reg = (pipe == 0) ? VSYNC_A : VSYNC_B;
	int dspsize_reg = (plane == 0) ? DSPASIZE : DSPBSIZE;
	int dsppos_reg = (plane == 0) ? DSPAPOS : DSPBPOS;
	int pipesrc_reg = (pipe == 0) ? PIPEASRC : PIPEBSRC;
	int refclk, num_outputs = 0;
	intel_clock_t clock, reduced_clock;
	u32 dpll = 0, fp = 0, fp2 = 0, dspcntr, pipeconf;
	bool ok, has_reduced_clock = false, is_sdvo = false, is_dvo = false;
	bool is_crt = false, is_lvds = false, is_tv = false, is_dp = false;
	bool is_edp = false;
	struct drm_mode_config *mode_config = &dev->mode_config;
	struct drm_connector *connector;
	const intel_limit_t *limit;
	int ret;
	struct fdi_m_n m_n = {0};
	int data_m1_reg = (pipe == 0) ? PIPEA_DATA_M1 : PIPEB_DATA_M1;
	int data_n1_reg = (pipe == 0) ? PIPEA_DATA_N1 : PIPEB_DATA_N1;
	int link_m1_reg = (pipe == 0) ? PIPEA_LINK_M1 : PIPEB_LINK_M1;
	int link_n1_reg = (pipe == 0) ? PIPEA_LINK_N1 : PIPEB_LINK_N1;
	int pch_fp_reg = (pipe == 0) ? PCH_FPA0 : PCH_FPB0;
	int pch_dpll_reg = (pipe == 0) ? PCH_DPLL_A : PCH_DPLL_B;
	int fdi_rx_reg = (pipe == 0) ? FDI_RXA_CTL : FDI_RXB_CTL;
	int lvds_reg = LVDS;
	u32 temp;
	int sdvo_pixel_multiply;
	int target_clock;

	drm_vblank_pre_modeset(dev, pipe);

	list_for_each_entry(connector, &mode_config->connector_list, head) {
		struct intel_output *intel_output = to_intel_output(connector);

		if (!connector->encoder || connector->encoder->crtc != crtc)
			continue;

		switch (intel_output->type) {
		case INTEL_OUTPUT_LVDS:
			is_lvds = true;
			break;
		case INTEL_OUTPUT_SDVO:
		case INTEL_OUTPUT_HDMI:
			is_sdvo = true;
			if (intel_output->needs_tv_clock)
				is_tv = true;
			break;
		case INTEL_OUTPUT_DVO:
			is_dvo = true;
			break;
		case INTEL_OUTPUT_TVOUT:
			is_tv = true;
			break;
		case INTEL_OUTPUT_ANALOG:
			is_crt = true;
			break;
		case INTEL_OUTPUT_DISPLAYPORT:
			is_dp = true;
			break;
		case INTEL_OUTPUT_EDP:
			is_edp = true;
			break;
		}

		num_outputs++;
	}

	if (is_lvds && dev_priv->lvds_use_ssc && num_outputs < 2) {
		refclk = dev_priv->lvds_ssc_freq * 1000;
		DRM_DEBUG_KMS("using SSC reference clock of %d MHz\n",
					refclk / 1000);
	} else if (IS_I9XX(dev)) {
		refclk = 96000;
		if (HAS_PCH_SPLIT(dev))
			refclk = 120000; /* 120Mhz refclk */
	} else {
		refclk = 48000;
	}
	

	/*
	 * Returns a set of divisors for the desired target clock with the given
	 * refclk, or FALSE.  The returned values represent the clock equation:
	 * reflck * (5 * (m1 + 2) + (m2 + 2)) / (n + 2) / p1 / p2.
	 */
	limit = intel_limit(crtc);
	ok = limit->find_pll(limit, crtc, adjusted_mode->clock, refclk, &clock);
	if (!ok) {
		DRM_ERROR("Couldn't find PLL settings for mode!\n");
		drm_vblank_post_modeset(dev, pipe);
		return -EINVAL;
	}

	if (is_lvds && dev_priv->lvds_downclock_avail) {
		has_reduced_clock = limit->find_pll(limit, crtc,
							    dev_priv->lvds_downclock,
							    refclk,
							    &reduced_clock);
		if (has_reduced_clock && (clock.p != reduced_clock.p)) {
			/*
			 * If the different P is found, it means that we can't
			 * switch the display clock by using the FP0/FP1.
			 * In such case we will disable the LVDS downclock
			 * feature.
			 */
			DRM_DEBUG_KMS("Different P is found for "
						"LVDS clock/downclock\n");
			has_reduced_clock = 0;
		}
	}
	/* SDVO TV has fixed PLL values depend on its clock range,
	   this mirrors vbios setting. */
	if (is_sdvo && is_tv) {
		if (adjusted_mode->clock >= 100000
				&& adjusted_mode->clock < 140500) {
			clock.p1 = 2;
			clock.p2 = 10;
			clock.n = 3;
			clock.m1 = 16;
			clock.m2 = 8;
		} else if (adjusted_mode->clock >= 140500
				&& adjusted_mode->clock <= 200000) {
			clock.p1 = 1;
			clock.p2 = 10;
			clock.n = 6;
			clock.m1 = 12;
			clock.m2 = 8;
		}
	}

	/* FDI link */
	if (HAS_PCH_SPLIT(dev)) {
		int lane, link_bw, bpp;
		/* eDP doesn't require FDI link, so just set DP M/N
		   according to current link config */
		if (is_edp) {
			struct drm_connector *edp;
			target_clock = mode->clock;
			edp = intel_pipe_get_output(crtc);
			intel_edp_link_config(to_intel_output(edp),
					&lane, &link_bw);
		} else {
			/* DP over FDI requires target mode clock
			   instead of link clock */
			if (is_dp)
				target_clock = mode->clock;
			else
				target_clock = adjusted_mode->clock;
			lane = 4;
			link_bw = 270000;
		}

		/* determine panel color depth */
		temp = I915_READ(pipeconf_reg);
		temp &= ~PIPE_BPC_MASK;
		if (is_lvds) {
			int lvds_reg = I915_READ(PCH_LVDS);
			/* the BPC will be 6 if it is 18-bit LVDS panel */
			if ((lvds_reg & LVDS_A3_POWER_MASK) == LVDS_A3_POWER_UP)
				temp |= PIPE_8BPC;
			else
				temp |= PIPE_6BPC;
		} else if (is_edp) {
			switch (dev_priv->edp_bpp/3) {
			case 8:
				temp |= PIPE_8BPC;
				break;
			case 10:
				temp |= PIPE_10BPC;
				break;
			case 6:
				temp |= PIPE_6BPC;
				break;
			case 12:
				temp |= PIPE_12BPC;
				break;
			}
		} else
			temp |= PIPE_8BPC;
		I915_WRITE(pipeconf_reg, temp);
		I915_READ(pipeconf_reg);

		switch (temp & PIPE_BPC_MASK) {
		case PIPE_8BPC:
			bpp = 24;
			break;
		case PIPE_10BPC:
			bpp = 30;
			break;
		case PIPE_6BPC:
			bpp = 18;
			break;
		case PIPE_12BPC:
			bpp = 36;
			break;
		default:
			DRM_ERROR("unknown pipe bpc value\n");
			bpp = 24;
		}

		ironlake_compute_m_n(bpp, lane, target_clock, link_bw, &m_n);
	}

	/* Ironlake: try to setup display ref clock before DPLL
	 * enabling. This is only under driver's control after
	 * PCH B stepping, previous chipset stepping should be
	 * ignoring this setting.
	 */
	if (HAS_PCH_SPLIT(dev)) {
		temp = I915_READ(PCH_DREF_CONTROL);
		/* Always enable nonspread source */
		temp &= ~DREF_NONSPREAD_SOURCE_MASK;
		temp |= DREF_NONSPREAD_SOURCE_ENABLE;
		I915_WRITE(PCH_DREF_CONTROL, temp);
		POSTING_READ(PCH_DREF_CONTROL);

		temp &= ~DREF_SSC_SOURCE_MASK;
		temp |= DREF_SSC_SOURCE_ENABLE;
		I915_WRITE(PCH_DREF_CONTROL, temp);
		POSTING_READ(PCH_DREF_CONTROL);

		udelay(200);

		if (is_edp) {
			if (dev_priv->lvds_use_ssc) {
				temp |= DREF_SSC1_ENABLE;
				I915_WRITE(PCH_DREF_CONTROL, temp);
				POSTING_READ(PCH_DREF_CONTROL);

				udelay(200);

				temp &= ~DREF_CPU_SOURCE_OUTPUT_MASK;
				temp |= DREF_CPU_SOURCE_OUTPUT_DOWNSPREAD;
				I915_WRITE(PCH_DREF_CONTROL, temp);
				POSTING_READ(PCH_DREF_CONTROL);
			} else {
				temp |= DREF_CPU_SOURCE_OUTPUT_NONSPREAD;
				I915_WRITE(PCH_DREF_CONTROL, temp);
				POSTING_READ(PCH_DREF_CONTROL);
			}
		}
	}

	if (IS_PINEVIEW(dev)) {
		fp = (1 << clock.n) << 16 | clock.m1 << 8 | clock.m2;
		if (has_reduced_clock)
			fp2 = (1 << reduced_clock.n) << 16 |
				reduced_clock.m1 << 8 | reduced_clock.m2;
	} else {
		fp = clock.n << 16 | clock.m1 << 8 | clock.m2;
		if (has_reduced_clock)
			fp2 = reduced_clock.n << 16 | reduced_clock.m1 << 8 |
				reduced_clock.m2;
	}

	if (!HAS_PCH_SPLIT(dev))
		dpll = DPLL_VGA_MODE_DIS;

	if (IS_I9XX(dev)) {
		if (is_lvds)
			dpll |= DPLLB_MODE_LVDS;
		else
			dpll |= DPLLB_MODE_DAC_SERIAL;
		if (is_sdvo) {
			dpll |= DPLL_DVO_HIGH_SPEED;
			sdvo_pixel_multiply = adjusted_mode->clock / mode->clock;
			if (IS_I945G(dev) || IS_I945GM(dev) || IS_G33(dev))
				dpll |= (sdvo_pixel_multiply - 1) << SDVO_MULTIPLIER_SHIFT_HIRES;
			else if (HAS_PCH_SPLIT(dev))
				dpll |= (sdvo_pixel_multiply - 1) << PLL_REF_SDVO_HDMI_MULTIPLIER_SHIFT;
		}
		if (is_dp)
			dpll |= DPLL_DVO_HIGH_SPEED;

		/* compute bitmask from p1 value */
		if (IS_PINEVIEW(dev))
			dpll |= (1 << (clock.p1 - 1)) << DPLL_FPA01_P1_POST_DIV_SHIFT_PINEVIEW;
		else {
			dpll |= (1 << (clock.p1 - 1)) << DPLL_FPA01_P1_POST_DIV_SHIFT;
			/* also FPA1 */
			if (HAS_PCH_SPLIT(dev))
				dpll |= (1 << (clock.p1 - 1)) << DPLL_FPA1_P1_POST_DIV_SHIFT;
			if (IS_G4X(dev) && has_reduced_clock)
				dpll |= (1 << (reduced_clock.p1 - 1)) << DPLL_FPA1_P1_POST_DIV_SHIFT;
		}
		switch (clock.p2) {
		case 5:
			dpll |= DPLL_DAC_SERIAL_P2_CLOCK_DIV_5;
			break;
		case 7:
			dpll |= DPLLB_LVDS_P2_CLOCK_DIV_7;
			break;
		case 10:
			dpll |= DPLL_DAC_SERIAL_P2_CLOCK_DIV_10;
			break;
		case 14:
			dpll |= DPLLB_LVDS_P2_CLOCK_DIV_14;
			break;
		}
		if (IS_I965G(dev) && !HAS_PCH_SPLIT(dev))
			dpll |= (6 << PLL_LOAD_PULSE_PHASE_SHIFT);
	} else {
		if (is_lvds) {
			dpll |= (1 << (clock.p1 - 1)) << DPLL_FPA01_P1_POST_DIV_SHIFT;
		} else {
			if (clock.p1 == 2)
				dpll |= PLL_P1_DIVIDE_BY_TWO;
			else
				dpll |= (clock.p1 - 2) << DPLL_FPA01_P1_POST_DIV_SHIFT;
			if (clock.p2 == 4)
				dpll |= PLL_P2_DIVIDE_BY_4;
		}
	}

	if (is_sdvo && is_tv)
		dpll |= PLL_REF_INPUT_TVCLKINBC;
	else if (is_tv)
		/* XXX: just matching BIOS for now */
		/*	dpll |= PLL_REF_INPUT_TVCLKINBC; */
		dpll |= 3;
	else if (is_lvds && dev_priv->lvds_use_ssc && num_outputs < 2)
		dpll |= PLLB_REF_INPUT_SPREADSPECTRUMIN;
	else
		dpll |= PLL_REF_INPUT_DREFCLK;

	/* setup pipeconf */
	pipeconf = I915_READ(pipeconf_reg);

	/* Set up the display plane register */
	dspcntr = DISPPLANE_GAMMA_ENABLE;

	/* Ironlake's plane is forced to pipe, bit 24 is to
	   enable color space conversion */
	if (!HAS_PCH_SPLIT(dev)) {
		if (pipe == 0)
			dspcntr &= ~DISPPLANE_SEL_PIPE_MASK;
		else
			dspcntr |= DISPPLANE_SEL_PIPE_B;
	}

	if (pipe == 0 && !IS_I965G(dev)) {
		/* Enable pixel doubling when the dot clock is > 90% of the (display)
		 * core speed.
		 *
		 * XXX: No double-wide on 915GM pipe B. Is that the only reason for the
		 * pipe == 0 check?
		 */
		if (mode->clock >
		    dev_priv->display.get_display_clock_speed(dev) * 9 / 10)
			pipeconf |= PIPEACONF_DOUBLE_WIDE;
		else
			pipeconf &= ~PIPEACONF_DOUBLE_WIDE;
	}

	dspcntr |= DISPLAY_PLANE_ENABLE;
	pipeconf |= PIPEACONF_ENABLE;
	dpll |= DPLL_VCO_ENABLE;


	/* Disable the panel fitter if it was on our pipe */
	if (!HAS_PCH_SPLIT(dev) && intel_panel_fitter_pipe(dev) == pipe)
		I915_WRITE(PFIT_CONTROL, 0);

	DRM_DEBUG_KMS("Mode for pipe %c:\n", pipe == 0 ? 'A' : 'B');
	drm_mode_debug_printmodeline(mode);

	/* assign to Ironlake registers */
	if (HAS_PCH_SPLIT(dev)) {
		fp_reg = pch_fp_reg;
		dpll_reg = pch_dpll_reg;
	}

	if (is_edp) {
		ironlake_disable_pll_edp(crtc);
	} else if ((dpll & DPLL_VCO_ENABLE)) {
		I915_WRITE(fp_reg, fp);
		I915_WRITE(dpll_reg, dpll & ~DPLL_VCO_ENABLE);
		I915_READ(dpll_reg);
		udelay(150);
	}

	/* The LVDS pin pair needs to be on before the DPLLs are enabled.
	 * This is an exception to the general rule that mode_set doesn't turn
	 * things on.
	 */
	if (is_lvds) {
		u32 lvds;

		if (HAS_PCH_SPLIT(dev))
			lvds_reg = PCH_LVDS;

		lvds = I915_READ(lvds_reg);
		lvds |= LVDS_PORT_EN | LVDS_A0A2_CLKA_POWER_UP | LVDS_PIPEB_SELECT;
		/* set the corresponsding LVDS_BORDER bit */
		lvds |= dev_priv->lvds_border_bits;
		/* Set the B0-B3 data pairs corresponding to whether we're going to
		 * set the DPLLs for dual-channel mode or not.
		 */
		if (clock.p2 == 7)
			lvds |= LVDS_B0B3_POWER_UP | LVDS_CLKB_POWER_UP;
		else
			lvds &= ~(LVDS_B0B3_POWER_UP | LVDS_CLKB_POWER_UP);

		/* It would be nice to set 24 vs 18-bit mode (LVDS_A3_POWER_UP)
		 * appropriately here, but we need to look more thoroughly into how
		 * panels behave in the two modes.
		 */
		/* set the dithering flag */
		if (IS_I965G(dev)) {
			if (dev_priv->lvds_dither) {
				if (IS_IRONLAKE(dev))
					pipeconf |= PIPE_ENABLE_DITHER;
				else
					lvds |= LVDS_ENABLE_DITHER;
			} else {
				if (IS_IRONLAKE(dev))
					pipeconf &= ~PIPE_ENABLE_DITHER;
				else
					lvds &= ~LVDS_ENABLE_DITHER;
			}
		}
		I915_WRITE(lvds_reg, lvds);
		I915_READ(lvds_reg);
	}
	if (is_dp)
		intel_dp_set_m_n(crtc, mode, adjusted_mode);

	if (!is_edp) {
		I915_WRITE(fp_reg, fp);
		I915_WRITE(dpll_reg, dpll);
		I915_READ(dpll_reg);
		/* Wait for the clocks to stabilize. */
		udelay(150);

		if (IS_I965G(dev) && !HAS_PCH_SPLIT(dev)) {
			if (is_sdvo) {
				sdvo_pixel_multiply = adjusted_mode->clock / mode->clock;
				I915_WRITE(dpll_md_reg, (0 << DPLL_MD_UDI_DIVIDER_SHIFT) |
					((sdvo_pixel_multiply - 1) << DPLL_MD_UDI_MULTIPLIER_SHIFT));
			} else
				I915_WRITE(dpll_md_reg, 0);
		} else {
			/* write it again -- the BIOS does, after all */
			I915_WRITE(dpll_reg, dpll);
		}
		I915_READ(dpll_reg);
		/* Wait for the clocks to stabilize. */
		udelay(150);
	}

	if (is_lvds && has_reduced_clock && i915_powersave) {
		I915_WRITE(fp_reg + 4, fp2);
		intel_crtc->lowfreq_avail = true;
		if (HAS_PIPE_CXSR(dev)) {
			DRM_DEBUG_KMS("enabling CxSR downclocking\n");
			pipeconf |= PIPECONF_CXSR_DOWNCLOCK;
		}
	} else {
		I915_WRITE(fp_reg + 4, fp);
		intel_crtc->lowfreq_avail = false;
		if (HAS_PIPE_CXSR(dev)) {
			DRM_DEBUG_KMS("disabling CxSR downclocking\n");
			pipeconf &= ~PIPECONF_CXSR_DOWNCLOCK;
		}
	}

	I915_WRITE(htot_reg, (adjusted_mode->crtc_hdisplay - 1) |
		   ((adjusted_mode->crtc_htotal - 1) << 16));
	I915_WRITE(hblank_reg, (adjusted_mode->crtc_hblank_start - 1) |
		   ((adjusted_mode->crtc_hblank_end - 1) << 16));
	I915_WRITE(hsync_reg, (adjusted_mode->crtc_hsync_start - 1) |
		   ((adjusted_mode->crtc_hsync_end - 1) << 16));
	I915_WRITE(vtot_reg, (adjusted_mode->crtc_vdisplay - 1) |
		   ((adjusted_mode->crtc_vtotal - 1) << 16));
	I915_WRITE(vblank_reg, (adjusted_mode->crtc_vblank_start - 1) |
		   ((adjusted_mode->crtc_vblank_end - 1) << 16));
	I915_WRITE(vsync_reg, (adjusted_mode->crtc_vsync_start - 1) |
		   ((adjusted_mode->crtc_vsync_end - 1) << 16));
	/* pipesrc and dspsize control the size that is scaled from, which should
	 * always be the user's requested size.
	 */
	if (!HAS_PCH_SPLIT(dev)) {
		I915_WRITE(dspsize_reg, ((mode->vdisplay - 1) << 16) |
				(mode->hdisplay - 1));
		I915_WRITE(dsppos_reg, 0);
	}
	I915_WRITE(pipesrc_reg, ((mode->hdisplay - 1) << 16) | (mode->vdisplay - 1));

	if (HAS_PCH_SPLIT(dev)) {
		I915_WRITE(data_m1_reg, TU_SIZE(m_n.tu) | m_n.gmch_m);
		I915_WRITE(data_n1_reg, TU_SIZE(m_n.tu) | m_n.gmch_n);
		I915_WRITE(link_m1_reg, m_n.link_m);
		I915_WRITE(link_n1_reg, m_n.link_n);

		if (is_edp) {
			ironlake_set_pll_edp(crtc, adjusted_mode->clock);
		} else {
			/* enable FDI RX PLL too */
			temp = I915_READ(fdi_rx_reg);
			I915_WRITE(fdi_rx_reg, temp | FDI_RX_PLL_ENABLE);
			udelay(200);
		}
	}

	I915_WRITE(pipeconf_reg, pipeconf);
	I915_READ(pipeconf_reg);

	intel_wait_for_vblank(dev);

	if (HAS_PCH_SPLIT(dev)) {
		/* enable address swizzle for tiling buffer */
		temp = I915_READ(DISP_ARB_CTL);
		I915_WRITE(DISP_ARB_CTL, temp | DISP_TILE_SURFACE_SWIZZLING);
	}

	I915_WRITE(dspcntr_reg, dspcntr);

	/* Flush the plane changes */
	ret = intel_pipe_set_base(crtc, x, y, old_fb);

	if ((IS_I965G(dev) || plane == 0))
		intel_update_fbc(crtc, &crtc->mode);

	intel_update_watermarks(dev);

	drm_vblank_post_modeset(dev, pipe);

	return ret;
}

/** Loads the palette/gamma unit for the CRTC with the prepared values */
void intel_crtc_load_lut(struct drm_crtc *crtc)
{
	struct drm_device *dev = crtc->dev;
	struct drm_i915_private *dev_priv = dev->dev_private;
	struct intel_crtc *intel_crtc = to_intel_crtc(crtc);
	int palreg = (intel_crtc->pipe == 0) ? PALETTE_A : PALETTE_B;
	int i;

	/* The clocks have to be on to load the palette. */
	if (!crtc->enabled)
		return;

	/* use legacy palette for Ironlake */
	if (HAS_PCH_SPLIT(dev))
		palreg = (intel_crtc->pipe == 0) ? LGC_PALETTE_A :
						   LGC_PALETTE_B;

	for (i = 0; i < 256; i++) {
		I915_WRITE(palreg + 4 * i,
			   (intel_crtc->lut_r[i] << 16) |
			   (intel_crtc->lut_g[i] << 8) |
			   intel_crtc->lut_b[i]);
	}
}

static int intel_crtc_cursor_set(struct drm_crtc *crtc,
				 struct drm_file *file_priv,
				 uint32_t handle,
				 uint32_t width, uint32_t height)
{
	struct drm_device *dev = crtc->dev;
	struct drm_i915_private *dev_priv = dev->dev_private;
	struct intel_crtc *intel_crtc = to_intel_crtc(crtc);
	struct drm_gem_object *bo;
	struct drm_i915_gem_object *obj_priv;
	int pipe = intel_crtc->pipe;
	uint32_t control = (pipe == 0) ? CURACNTR : CURBCNTR;
	uint32_t base = (pipe == 0) ? CURABASE : CURBBASE;
	uint32_t temp = I915_READ(control);
	size_t addr;
	int ret;

	DRM_DEBUG_KMS("\n");

	/* if we want to turn off the cursor ignore width and height */
	if (!handle) {
		DRM_DEBUG_KMS("cursor off\n");
		if (IS_MOBILE(dev) || IS_I9XX(dev)) {
			temp &= ~(CURSOR_MODE | MCURSOR_GAMMA_ENABLE);
			temp |= CURSOR_MODE_DISABLE;
		} else {
			temp &= ~(CURSOR_ENABLE | CURSOR_GAMMA_ENABLE);
		}
		addr = 0;
		bo = NULL;
		mutex_lock(&dev->struct_mutex);
		goto finish;
	}

	/* Currently we only support 64x64 cursors */
	if (width != 64 || height != 64) {
		DRM_ERROR("we currently only support 64x64 cursors\n");
		return -EINVAL;
	}

	bo = drm_gem_object_lookup(dev, file_priv, handle);
	if (!bo)
		return -ENOENT;

	obj_priv = bo->driver_private;

	if (bo->size < width * height * 4) {
		DRM_ERROR("buffer is to small\n");
		ret = -ENOMEM;
		goto fail;
	}

	/* we only need to pin inside GTT if cursor is non-phy */
	mutex_lock(&dev->struct_mutex);
	if (!dev_priv->info->cursor_needs_physical) {
		ret = i915_gem_object_pin(bo, PAGE_SIZE);
		if (ret) {
			DRM_ERROR("failed to pin cursor bo\n");
			goto fail_locked;
		}
		addr = obj_priv->gtt_offset;
	} else {
		ret = i915_gem_attach_phys_object(dev, bo, (pipe == 0) ? I915_GEM_PHYS_CURSOR_0 : I915_GEM_PHYS_CURSOR_1);
		if (ret) {
			DRM_ERROR("failed to attach phys object\n");
			goto fail_locked;
		}
		addr = obj_priv->phys_obj->handle->busaddr;
	}

	if (!IS_I9XX(dev))
		I915_WRITE(CURSIZE, (height << 12) | width);

	/* Hooray for CUR*CNTR differences */
	if (IS_MOBILE(dev) || IS_I9XX(dev)) {
		temp &= ~(CURSOR_MODE | MCURSOR_PIPE_SELECT);
		temp |= CURSOR_MODE_64_ARGB_AX | MCURSOR_GAMMA_ENABLE;
		temp |= (pipe << 28); /* Connect to correct pipe */
	} else {
		temp &= ~(CURSOR_FORMAT_MASK);
		temp |= CURSOR_ENABLE;
		temp |= CURSOR_FORMAT_ARGB | CURSOR_GAMMA_ENABLE;
	}

 finish:
	I915_WRITE(control, temp);
	I915_WRITE(base, addr);

	if (intel_crtc->cursor_bo) {
		if (dev_priv->info->cursor_needs_physical) {
			if (intel_crtc->cursor_bo != bo)
				i915_gem_detach_phys_object(dev, intel_crtc->cursor_bo);
		} else
			i915_gem_object_unpin(intel_crtc->cursor_bo);
		drm_gem_object_unreference(intel_crtc->cursor_bo);
	}

	mutex_unlock(&dev->struct_mutex);

	intel_crtc->cursor_addr = addr;
	intel_crtc->cursor_bo = bo;

	return 0;
fail:
	mutex_lock(&dev->struct_mutex);
fail_locked:
	drm_gem_object_unreference(bo);
	mutex_unlock(&dev->struct_mutex);
	return ret;
}

static int intel_crtc_cursor_move(struct drm_crtc *crtc, int x, int y)
{
	struct drm_device *dev = crtc->dev;
	struct drm_i915_private *dev_priv = dev->dev_private;
	struct intel_crtc *intel_crtc = to_intel_crtc(crtc);
	struct intel_framebuffer *intel_fb;
	int pipe = intel_crtc->pipe;
	uint32_t temp = 0;
	uint32_t adder;

	if (crtc->fb) {
		intel_fb = to_intel_framebuffer(crtc->fb);
		intel_mark_busy(dev, intel_fb->obj);
	}

	if (x < 0) {
		temp |= CURSOR_POS_SIGN << CURSOR_X_SHIFT;
		x = -x;
	}
	if (y < 0) {
		temp |= CURSOR_POS_SIGN << CURSOR_Y_SHIFT;
		y = -y;
	}

	temp |= x << CURSOR_X_SHIFT;
	temp |= y << CURSOR_Y_SHIFT;

	adder = intel_crtc->cursor_addr;
	I915_WRITE((pipe == 0) ? CURAPOS : CURBPOS, temp);
	I915_WRITE((pipe == 0) ? CURABASE : CURBBASE, adder);

	return 0;
}

/** Sets the color ramps on behalf of RandR */
void intel_crtc_fb_gamma_set(struct drm_crtc *crtc, u16 red, u16 green,
				 u16 blue, int regno)
{
	struct intel_crtc *intel_crtc = to_intel_crtc(crtc);

	intel_crtc->lut_r[regno] = red >> 8;
	intel_crtc->lut_g[regno] = green >> 8;
	intel_crtc->lut_b[regno] = blue >> 8;
}

void intel_crtc_fb_gamma_get(struct drm_crtc *crtc, u16 *red, u16 *green,
			     u16 *blue, int regno)
{
	struct intel_crtc *intel_crtc = to_intel_crtc(crtc);

	*red = intel_crtc->lut_r[regno] << 8;
	*green = intel_crtc->lut_g[regno] << 8;
	*blue = intel_crtc->lut_b[regno] << 8;
}

static void intel_crtc_gamma_set(struct drm_crtc *crtc, u16 *red, u16 *green,
				 u16 *blue, uint32_t size)
{
	struct intel_crtc *intel_crtc = to_intel_crtc(crtc);
	int i;

	if (size != 256)
		return;

	for (i = 0; i < 256; i++) {
		intel_crtc->lut_r[i] = red[i] >> 8;
		intel_crtc->lut_g[i] = green[i] >> 8;
		intel_crtc->lut_b[i] = blue[i] >> 8;
	}

	intel_crtc_load_lut(crtc);
}

/**
 * Get a pipe with a simple mode set on it for doing load-based monitor
 * detection.
 *
 * It will be up to the load-detect code to adjust the pipe as appropriate for
 * its requirements.  The pipe will be connected to no other outputs.
 *
 * Currently this code will only succeed if there is a pipe with no outputs
 * configured for it.  In the future, it could choose to temporarily disable
 * some outputs to free up a pipe for its use.
 *
 * \return crtc, or NULL if no pipes are available.
 */

/* VESA 640x480x72Hz mode to set on the pipe */
static struct drm_display_mode load_detect_mode = {
	DRM_MODE("640x480", DRM_MODE_TYPE_DEFAULT, 31500, 640, 664,
		 704, 832, 0, 480, 489, 491, 520, 0, DRM_MODE_FLAG_NHSYNC | DRM_MODE_FLAG_NVSYNC),
};

struct drm_crtc *intel_get_load_detect_pipe(struct intel_output *intel_output,
					    struct drm_display_mode *mode,
					    int *dpms_mode)
{
	struct intel_crtc *intel_crtc;
	struct drm_crtc *possible_crtc;
	struct drm_crtc *supported_crtc =NULL;
	struct drm_encoder *encoder = &intel_output->enc;
	struct drm_crtc *crtc = NULL;
	struct drm_device *dev = encoder->dev;
	struct drm_encoder_helper_funcs *encoder_funcs = encoder->helper_private;
	struct drm_crtc_helper_funcs *crtc_funcs;
	int i = -1;

	/*
	 * Algorithm gets a little messy:
	 *   - if the connector already has an assigned crtc, use it (but make
	 *     sure it's on first)
	 *   - try to find the first unused crtc that can drive this connector,
	 *     and use that if we find one
	 *   - if there are no unused crtcs available, try to use the first
	 *     one we found that supports the connector
	 */

	/* See if we already have a CRTC for this connector */
	if (encoder->crtc) {
		crtc = encoder->crtc;
		/* Make sure the crtc and connector are running */
		intel_crtc = to_intel_crtc(crtc);
		*dpms_mode = intel_crtc->dpms_mode;
		if (intel_crtc->dpms_mode != DRM_MODE_DPMS_ON) {
			crtc_funcs = crtc->helper_private;
			crtc_funcs->dpms(crtc, DRM_MODE_DPMS_ON);
			encoder_funcs->dpms(encoder, DRM_MODE_DPMS_ON);
		}
		return crtc;
	}

	/* Find an unused one (if possible) */
	list_for_each_entry(possible_crtc, &dev->mode_config.crtc_list, head) {
		i++;
		if (!(encoder->possible_crtcs & (1 << i)))
			continue;
		if (!possible_crtc->enabled) {
			crtc = possible_crtc;
			break;
		}
		if (!supported_crtc)
			supported_crtc = possible_crtc;
	}

	/*
	 * If we didn't find an unused CRTC, don't use any.
	 */
	if (!crtc) {
		return NULL;
	}

	encoder->crtc = crtc;
	intel_output->base.encoder = encoder;
	intel_output->load_detect_temp = true;

	intel_crtc = to_intel_crtc(crtc);
	*dpms_mode = intel_crtc->dpms_mode;

	if (!crtc->enabled) {
		if (!mode)
			mode = &load_detect_mode;
		drm_crtc_helper_set_mode(crtc, mode, 0, 0, crtc->fb);
	} else {
		if (intel_crtc->dpms_mode != DRM_MODE_DPMS_ON) {
			crtc_funcs = crtc->helper_private;
			crtc_funcs->dpms(crtc, DRM_MODE_DPMS_ON);
		}

		/* Add this connector to the crtc */
		encoder_funcs->mode_set(encoder, &crtc->mode, &crtc->mode);
		encoder_funcs->commit(encoder);
	}
	/* let the connector get through one full cycle before testing */
	intel_wait_for_vblank(dev);

	return crtc;
}

void intel_release_load_detect_pipe(struct intel_output *intel_output, int dpms_mode)
{
	struct drm_encoder *encoder = &intel_output->enc;
	struct drm_crtc *crtc = encoder->crtc;
	struct drm_encoder_helper_funcs *encoder_funcs = encoder->helper_private;
	struct drm_crtc_helper_funcs *crtc_funcs = crtc->helper_private;

	if (intel_output->load_detect_temp) {
		encoder->crtc = NULL;
		intel_output->base.encoder = NULL;
		intel_output->load_detect_temp = false;
		crtc->enabled = drm_helper_crtc_in_use(crtc);
	}

	/* Switch crtc and output back off if necessary */
	if (crtc->enabled && dpms_mode != DRM_MODE_DPMS_ON) {
		if (encoder->crtc == crtc)
			encoder_funcs->dpms(encoder, dpms_mode);
		crtc_funcs->dpms(crtc, dpms_mode);
	}
}

/* Returns the clock of the currently programmed mode of the given pipe. */
static int intel_crtc_clock_get(struct drm_device *dev, struct drm_crtc *crtc)
{
	struct drm_i915_private *dev_priv = dev->dev_private;
	struct intel_crtc *intel_crtc = to_intel_crtc(crtc);
	int pipe = intel_crtc->pipe;
	u32 dpll = I915_READ((pipe == 0) ? DPLL_A : DPLL_B);
	u32 fp;
	intel_clock_t clock;

	if ((dpll & DISPLAY_RATE_SELECT_FPA1) == 0)
		fp = I915_READ((pipe == 0) ? FPA0 : FPB0);
	else
		fp = I915_READ((pipe == 0) ? FPA1 : FPB1);

	clock.m1 = (fp & FP_M1_DIV_MASK) >> FP_M1_DIV_SHIFT;
	if (IS_PINEVIEW(dev)) {
		clock.n = ffs((fp & FP_N_PINEVIEW_DIV_MASK) >> FP_N_DIV_SHIFT) - 1;
		clock.m2 = (fp & FP_M2_PINEVIEW_DIV_MASK) >> FP_M2_DIV_SHIFT;
	} else {
		clock.n = (fp & FP_N_DIV_MASK) >> FP_N_DIV_SHIFT;
		clock.m2 = (fp & FP_M2_DIV_MASK) >> FP_M2_DIV_SHIFT;
	}

	if (IS_I9XX(dev)) {
		if (IS_PINEVIEW(dev))
			clock.p1 = ffs((dpll & DPLL_FPA01_P1_POST_DIV_MASK_PINEVIEW) >>
				DPLL_FPA01_P1_POST_DIV_SHIFT_PINEVIEW);
		else
			clock.p1 = ffs((dpll & DPLL_FPA01_P1_POST_DIV_MASK) >>
			       DPLL_FPA01_P1_POST_DIV_SHIFT);

		switch (dpll & DPLL_MODE_MASK) {
		case DPLLB_MODE_DAC_SERIAL:
			clock.p2 = dpll & DPLL_DAC_SERIAL_P2_CLOCK_DIV_5 ?
				5 : 10;
			break;
		case DPLLB_MODE_LVDS:
			clock.p2 = dpll & DPLLB_LVDS_P2_CLOCK_DIV_7 ?
				7 : 14;
			break;
		default:
			DRM_DEBUG_KMS("Unknown DPLL mode %08x in programmed "
				  "mode\n", (int)(dpll & DPLL_MODE_MASK));
			return 0;
		}

		/* XXX: Handle the 100Mhz refclk */
		intel_clock(dev, 96000, &clock);
	} else {
		bool is_lvds = (pipe == 1) && (I915_READ(LVDS) & LVDS_PORT_EN);

		if (is_lvds) {
			clock.p1 = ffs((dpll & DPLL_FPA01_P1_POST_DIV_MASK_I830_LVDS) >>
				       DPLL_FPA01_P1_POST_DIV_SHIFT);
			clock.p2 = 14;

			if ((dpll & PLL_REF_INPUT_MASK) ==
			    PLLB_REF_INPUT_SPREADSPECTRUMIN) {
				/* XXX: might not be 66MHz */
				intel_clock(dev, 66000, &clock);
			} else
				intel_clock(dev, 48000, &clock);
		} else {
			if (dpll & PLL_P1_DIVIDE_BY_TWO)
				clock.p1 = 2;
			else {
				clock.p1 = ((dpll & DPLL_FPA01_P1_POST_DIV_MASK_I830) >>
					    DPLL_FPA01_P1_POST_DIV_SHIFT) + 2;
			}
			if (dpll & PLL_P2_DIVIDE_BY_4)
				clock.p2 = 4;
			else
				clock.p2 = 2;

			intel_clock(dev, 48000, &clock);
		}
	}

	/* XXX: It would be nice to validate the clocks, but we can't reuse
	 * i830PllIsValid() because it relies on the xf86_config connector
	 * configuration being accurate, which it isn't necessarily.
	 */

	return clock.dot;
}

/** Returns the currently programmed mode of the given pipe. */
struct drm_display_mode *intel_crtc_mode_get(struct drm_device *dev,
					     struct drm_crtc *crtc)
{
	struct drm_i915_private *dev_priv = dev->dev_private;
	struct intel_crtc *intel_crtc = to_intel_crtc(crtc);
	int pipe = intel_crtc->pipe;
	struct drm_display_mode *mode;
	int htot = I915_READ((pipe == 0) ? HTOTAL_A : HTOTAL_B);
	int hsync = I915_READ((pipe == 0) ? HSYNC_A : HSYNC_B);
	int vtot = I915_READ((pipe == 0) ? VTOTAL_A : VTOTAL_B);
	int vsync = I915_READ((pipe == 0) ? VSYNC_A : VSYNC_B);

	mode = kzalloc(sizeof(*mode), GFP_KERNEL);
	if (!mode)
		return NULL;

	mode->clock = intel_crtc_clock_get(dev, crtc);
	mode->hdisplay = (htot & 0xffff) + 1;
	mode->htotal = ((htot & 0xffff0000) >> 16) + 1;
	mode->hsync_start = (hsync & 0xffff) + 1;
	mode->hsync_end = ((hsync & 0xffff0000) >> 16) + 1;
	mode->vdisplay = (vtot & 0xffff) + 1;
	mode->vtotal = ((vtot & 0xffff0000) >> 16) + 1;
	mode->vsync_start = (vsync & 0xffff) + 1;
	mode->vsync_end = ((vsync & 0xffff0000) >> 16) + 1;

	drm_mode_set_name(mode);
	drm_mode_set_crtcinfo(mode, 0);

	return mode;
}

#define GPU_IDLE_TIMEOUT 500 /* ms */

/* When this timer fires, we've been idle for awhile */
static void intel_gpu_idle_timer(unsigned long arg)
{
	struct drm_device *dev = (struct drm_device *)arg;
	drm_i915_private_t *dev_priv = dev->dev_private;

	DRM_DEBUG_DRIVER("idle timer fired, downclocking\n");

	dev_priv->busy = false;

	queue_work(dev_priv->wq, &dev_priv->idle_work);
}

#define CRTC_IDLE_TIMEOUT 1000 /* ms */

static void intel_crtc_idle_timer(unsigned long arg)
{
	struct intel_crtc *intel_crtc = (struct intel_crtc *)arg;
	struct drm_crtc *crtc = &intel_crtc->base;
	drm_i915_private_t *dev_priv = crtc->dev->dev_private;

	DRM_DEBUG_DRIVER("idle timer fired, downclocking\n");

	intel_crtc->busy = false;

	queue_work(dev_priv->wq, &dev_priv->idle_work);
}

static void intel_increase_pllclock(struct drm_crtc *crtc, bool schedule)
{
	struct drm_device *dev = crtc->dev;
	drm_i915_private_t *dev_priv = dev->dev_private;
	struct intel_crtc *intel_crtc = to_intel_crtc(crtc);
	int pipe = intel_crtc->pipe;
	int dpll_reg = (pipe == 0) ? DPLL_A : DPLL_B;
	int dpll = I915_READ(dpll_reg);

	if (HAS_PCH_SPLIT(dev))
		return;

	if (!dev_priv->lvds_downclock_avail)
		return;

	if (!HAS_PIPE_CXSR(dev) && (dpll & DISPLAY_RATE_SELECT_FPA1)) {
		DRM_DEBUG_DRIVER("upclocking LVDS\n");

		/* Unlock panel regs */
		I915_WRITE(PP_CONTROL, I915_READ(PP_CONTROL) |
			   PANEL_UNLOCK_REGS);

		dpll &= ~DISPLAY_RATE_SELECT_FPA1;
		I915_WRITE(dpll_reg, dpll);
		dpll = I915_READ(dpll_reg);
		intel_wait_for_vblank(dev);
		dpll = I915_READ(dpll_reg);
		if (dpll & DISPLAY_RATE_SELECT_FPA1)
			DRM_DEBUG_DRIVER("failed to upclock LVDS!\n");

		/* ...and lock them again */
		I915_WRITE(PP_CONTROL, I915_READ(PP_CONTROL) & 0x3);
	}

	/* Schedule downclock */
	if (schedule)
		mod_timer(&intel_crtc->idle_timer, jiffies +
			  msecs_to_jiffies(CRTC_IDLE_TIMEOUT));
}

static void intel_decrease_pllclock(struct drm_crtc *crtc)
{
	struct drm_device *dev = crtc->dev;
	drm_i915_private_t *dev_priv = dev->dev_private;
	struct intel_crtc *intel_crtc = to_intel_crtc(crtc);
	int pipe = intel_crtc->pipe;
	int dpll_reg = (pipe == 0) ? DPLL_A : DPLL_B;
	int dpll = I915_READ(dpll_reg);

	if (HAS_PCH_SPLIT(dev))
		return;

	if (!dev_priv->lvds_downclock_avail)
		return;

	/*
	 * Since this is called by a timer, we should never get here in
	 * the manual case.
	 */
	if (!HAS_PIPE_CXSR(dev) && intel_crtc->lowfreq_avail) {
		DRM_DEBUG_DRIVER("downclocking LVDS\n");

		/* Unlock panel regs */
		I915_WRITE(PP_CONTROL, I915_READ(PP_CONTROL) |
			   PANEL_UNLOCK_REGS);

		dpll |= DISPLAY_RATE_SELECT_FPA1;
		I915_WRITE(dpll_reg, dpll);
		dpll = I915_READ(dpll_reg);
		intel_wait_for_vblank(dev);
		dpll = I915_READ(dpll_reg);
		if (!(dpll & DISPLAY_RATE_SELECT_FPA1))
			DRM_DEBUG_DRIVER("failed to downclock LVDS!\n");

		/* ...and lock them again */
		I915_WRITE(PP_CONTROL, I915_READ(PP_CONTROL) & 0x3);
	}

}

/**
 * intel_idle_update - adjust clocks for idleness
 * @work: work struct
 *
 * Either the GPU or display (or both) went idle.  Check the busy status
 * here and adjust the CRTC and GPU clocks as necessary.
 */
static void intel_idle_update(struct work_struct *work)
{
	drm_i915_private_t *dev_priv = container_of(work, drm_i915_private_t,
						    idle_work);
	struct drm_device *dev = dev_priv->dev;
	struct drm_crtc *crtc;
	struct intel_crtc *intel_crtc;

	if (!i915_powersave)
		return;

	mutex_lock(&dev->struct_mutex);

	list_for_each_entry(crtc, &dev->mode_config.crtc_list, head) {
		/* Skip inactive CRTCs */
		if (!crtc->fb)
			continue;

		intel_crtc = to_intel_crtc(crtc);
		if (!intel_crtc->busy)
			intel_decrease_pllclock(crtc);
	}

	mutex_unlock(&dev->struct_mutex);
}

/**
 * intel_mark_busy - mark the GPU and possibly the display busy
 * @dev: drm device
 * @obj: object we're operating on
 *
 * Callers can use this function to indicate that the GPU is busy processing
 * commands.  If @obj matches one of the CRTC objects (i.e. it's a scanout
 * buffer), we'll also mark the display as busy, so we know to increase its
 * clock frequency.
 */
void intel_mark_busy(struct drm_device *dev, struct drm_gem_object *obj)
{
	drm_i915_private_t *dev_priv = dev->dev_private;
	struct drm_crtc *crtc = NULL;
	struct intel_framebuffer *intel_fb;
	struct intel_crtc *intel_crtc;

	if (!drm_core_check_feature(dev, DRIVER_MODESET))
		return;

	if (!dev_priv->busy)
		dev_priv->busy = true;
	else
		mod_timer(&dev_priv->idle_timer, jiffies +
			  msecs_to_jiffies(GPU_IDLE_TIMEOUT));

	list_for_each_entry(crtc, &dev->mode_config.crtc_list, head) {
		if (!crtc->fb)
			continue;

		intel_crtc = to_intel_crtc(crtc);
		intel_fb = to_intel_framebuffer(crtc->fb);
		if (intel_fb->obj == obj) {
			if (!intel_crtc->busy) {
				/* Non-busy -> busy, upclock */
				intel_increase_pllclock(crtc, true);
				intel_crtc->busy = true;
			} else {
				/* Busy -> busy, put off timer */
				mod_timer(&intel_crtc->idle_timer, jiffies +
					  msecs_to_jiffies(CRTC_IDLE_TIMEOUT));
			}
		}
	}
}

static void intel_crtc_destroy(struct drm_crtc *crtc)
{
	struct intel_crtc *intel_crtc = to_intel_crtc(crtc);

	drm_crtc_cleanup(crtc);
	kfree(intel_crtc);
}

struct intel_unpin_work {
	struct work_struct work;
	struct drm_device *dev;
	struct drm_gem_object *old_fb_obj;
	struct drm_gem_object *pending_flip_obj;
	struct drm_pending_vblank_event *event;
	int pending;
};

static void intel_unpin_work_fn(struct work_struct *__work)
{
	struct intel_unpin_work *work =
		container_of(__work, struct intel_unpin_work, work);

	mutex_lock(&work->dev->struct_mutex);
	i915_gem_object_unpin(work->old_fb_obj);
	drm_gem_object_unreference(work->pending_flip_obj);
	drm_gem_object_unreference(work->old_fb_obj);
	mutex_unlock(&work->dev->struct_mutex);
	kfree(work);
}

void intel_finish_page_flip(struct drm_device *dev, int pipe)
{
	drm_i915_private_t *dev_priv = dev->dev_private;
	struct drm_crtc *crtc = dev_priv->pipe_to_crtc_mapping[pipe];
	struct intel_crtc *intel_crtc = to_intel_crtc(crtc);
	struct intel_unpin_work *work;
	struct drm_i915_gem_object *obj_priv;
	struct drm_pending_vblank_event *e;
	struct timeval now;
	unsigned long flags;

	/* Ignore early vblank irqs */
	if (intel_crtc == NULL)
		return;

	spin_lock_irqsave(&dev->event_lock, flags);
	work = intel_crtc->unpin_work;
	if (work == NULL || !work->pending) {
		if (work && !work->pending) {
			obj_priv = work->pending_flip_obj->driver_private;
			DRM_DEBUG_DRIVER("flip finish: %p (%d) not pending?\n",
					 obj_priv,
					 atomic_read(&obj_priv->pending_flip));
		}
		spin_unlock_irqrestore(&dev->event_lock, flags);
		return;
	}

	intel_crtc->unpin_work = NULL;
	drm_vblank_put(dev, intel_crtc->pipe);

	if (work->event) {
		e = work->event;
		do_gettimeofday(&now);
		e->event.sequence = drm_vblank_count(dev, intel_crtc->pipe);
		e->event.tv_sec = now.tv_sec;
		e->event.tv_usec = now.tv_usec;
		list_add_tail(&e->base.link,
			      &e->base.file_priv->event_list);
		wake_up_interruptible(&e->base.file_priv->event_wait);
	}

	spin_unlock_irqrestore(&dev->event_lock, flags);

	obj_priv = work->pending_flip_obj->driver_private;

	/* Initial scanout buffer will have a 0 pending flip count */
	if ((atomic_read(&obj_priv->pending_flip) == 0) ||
	    atomic_dec_and_test(&obj_priv->pending_flip))
		DRM_WAKEUP(&dev_priv->pending_flip_queue);
	schedule_work(&work->work);
}

void intel_prepare_page_flip(struct drm_device *dev, int plane)
{
	drm_i915_private_t *dev_priv = dev->dev_private;
	struct intel_crtc *intel_crtc =
		to_intel_crtc(dev_priv->plane_to_crtc_mapping[plane]);
	unsigned long flags;

	spin_lock_irqsave(&dev->event_lock, flags);
	if (intel_crtc->unpin_work) {
		intel_crtc->unpin_work->pending = 1;
	} else {
		DRM_DEBUG_DRIVER("preparing flip with no unpin work?\n");
	}
	spin_unlock_irqrestore(&dev->event_lock, flags);
}

static int intel_crtc_page_flip(struct drm_crtc *crtc,
				struct drm_framebuffer *fb,
				struct drm_pending_vblank_event *event)
{
	struct drm_device *dev = crtc->dev;
	struct drm_i915_private *dev_priv = dev->dev_private;
	struct intel_framebuffer *intel_fb;
	struct drm_i915_gem_object *obj_priv;
	struct drm_gem_object *obj;
	struct intel_crtc *intel_crtc = to_intel_crtc(crtc);
	struct intel_unpin_work *work;
	unsigned long flags;
	int pipesrc_reg = (intel_crtc->pipe == 0) ? PIPEASRC : PIPEBSRC;
	int ret, pipesrc;
	RING_LOCALS;

	work = kzalloc(sizeof *work, GFP_KERNEL);
	if (work == NULL)
		return -ENOMEM;

	mutex_lock(&dev->struct_mutex);

	work->event = event;
	work->dev = crtc->dev;
	intel_fb = to_intel_framebuffer(crtc->fb);
	work->old_fb_obj = intel_fb->obj;
	INIT_WORK(&work->work, intel_unpin_work_fn);

	/* We borrow the event spin lock for protecting unpin_work */
	spin_lock_irqsave(&dev->event_lock, flags);
	if (intel_crtc->unpin_work) {
		DRM_DEBUG_DRIVER("flip queue: crtc already busy\n");
		spin_unlock_irqrestore(&dev->event_lock, flags);
		kfree(work);
		mutex_unlock(&dev->struct_mutex);
		return -EBUSY;
	}
	intel_crtc->unpin_work = work;
	spin_unlock_irqrestore(&dev->event_lock, flags);

	intel_fb = to_intel_framebuffer(fb);
	obj = intel_fb->obj;

	ret = intel_pin_and_fence_fb_obj(dev, obj);
	if (ret != 0) {
		DRM_DEBUG_DRIVER("flip queue: %p pin & fence failed\n",
			  obj->driver_private);
		kfree(work);
		intel_crtc->unpin_work = NULL;
		mutex_unlock(&dev->struct_mutex);
		return ret;
	}

	/* Reference the objects for the scheduled work. */
	drm_gem_object_reference(work->old_fb_obj);
	drm_gem_object_reference(obj);

	crtc->fb = fb;
	i915_gem_object_flush_write_domain(obj);
	drm_vblank_get(dev, intel_crtc->pipe);
	obj_priv = obj->driver_private;
	atomic_inc(&obj_priv->pending_flip);
	work->pending_flip_obj = obj;

	BEGIN_LP_RING(4);
	OUT_RING(MI_DISPLAY_FLIP |
		 MI_DISPLAY_FLIP_PLANE(intel_crtc->plane));
	OUT_RING(fb->pitch);
	if (IS_I965G(dev)) {
		OUT_RING(obj_priv->gtt_offset | obj_priv->tiling_mode);
		pipesrc = I915_READ(pipesrc_reg); 
		OUT_RING(pipesrc & 0x0fff0fff);
	} else {
		OUT_RING(obj_priv->gtt_offset);
		OUT_RING(MI_NOOP);
	}
	ADVANCE_LP_RING();

	mutex_unlock(&dev->struct_mutex);

	return 0;
}

static const struct drm_crtc_helper_funcs intel_helper_funcs = {
	.dpms = intel_crtc_dpms,
	.mode_fixup = intel_crtc_mode_fixup,
	.mode_set = intel_crtc_mode_set,
	.mode_set_base = intel_pipe_set_base,
	.prepare = intel_crtc_prepare,
	.commit = intel_crtc_commit,
	.load_lut = intel_crtc_load_lut,
};

static const struct drm_crtc_funcs intel_crtc_funcs = {
	.cursor_set = intel_crtc_cursor_set,
	.cursor_move = intel_crtc_cursor_move,
	.gamma_set = intel_crtc_gamma_set,
	.set_config = drm_crtc_helper_set_config,
	.destroy = intel_crtc_destroy,
	.page_flip = intel_crtc_page_flip,
};


static void intel_crtc_init(struct drm_device *dev, int pipe)
{
	drm_i915_private_t *dev_priv = dev->dev_private;
	struct intel_crtc *intel_crtc;
	int i;

	intel_crtc = kzalloc(sizeof(struct intel_crtc) + (INTELFB_CONN_LIMIT * sizeof(struct drm_connector *)), GFP_KERNEL);
	if (intel_crtc == NULL)
		return;

	drm_crtc_init(dev, &intel_crtc->base, &intel_crtc_funcs);

	drm_mode_crtc_set_gamma_size(&intel_crtc->base, 256);
	intel_crtc->pipe = pipe;
	intel_crtc->plane = pipe;
	for (i = 0; i < 256; i++) {
		intel_crtc->lut_r[i] = i;
		intel_crtc->lut_g[i] = i;
		intel_crtc->lut_b[i] = i;
	}

	/* Swap pipes & planes for FBC on pre-965 */
	intel_crtc->pipe = pipe;
	intel_crtc->plane = pipe;
	if (IS_MOBILE(dev) && (IS_I9XX(dev) && !IS_I965G(dev))) {
		DRM_DEBUG_KMS("swapping pipes & planes for FBC\n");
		intel_crtc->plane = ((pipe == 0) ? 1 : 0);
	}

	BUG_ON(pipe >= ARRAY_SIZE(dev_priv->plane_to_crtc_mapping) ||
	       dev_priv->plane_to_crtc_mapping[intel_crtc->plane] != NULL);
	dev_priv->plane_to_crtc_mapping[intel_crtc->plane] = &intel_crtc->base;
	dev_priv->pipe_to_crtc_mapping[intel_crtc->pipe] = &intel_crtc->base;

	intel_crtc->cursor_addr = 0;
	intel_crtc->dpms_mode = DRM_MODE_DPMS_OFF;
	drm_crtc_helper_add(&intel_crtc->base, &intel_helper_funcs);

	intel_crtc->busy = false;

	setup_timer(&intel_crtc->idle_timer, intel_crtc_idle_timer,
		    (unsigned long)intel_crtc);
}

int intel_get_pipe_from_crtc_id(struct drm_device *dev, void *data,
				struct drm_file *file_priv)
{
	drm_i915_private_t *dev_priv = dev->dev_private;
	struct drm_i915_get_pipe_from_crtc_id *pipe_from_crtc_id = data;
	struct drm_mode_object *drmmode_obj;
	struct intel_crtc *crtc;

	if (!dev_priv) {
		DRM_ERROR("called with no initialization\n");
		return -EINVAL;
	}

	drmmode_obj = drm_mode_object_find(dev, pipe_from_crtc_id->crtc_id,
			DRM_MODE_OBJECT_CRTC);

	if (!drmmode_obj) {
		DRM_ERROR("no such CRTC id\n");
		return -EINVAL;
	}

	crtc = to_intel_crtc(obj_to_crtc(drmmode_obj));
	pipe_from_crtc_id->pipe = crtc->pipe;

	return 0;
}

struct drm_crtc *intel_get_crtc_from_pipe(struct drm_device *dev, int pipe)
{
	struct drm_crtc *crtc = NULL;

	list_for_each_entry(crtc, &dev->mode_config.crtc_list, head) {
		struct intel_crtc *intel_crtc = to_intel_crtc(crtc);
		if (intel_crtc->pipe == pipe)
			break;
	}
	return crtc;
}

static int intel_connector_clones(struct drm_device *dev, int type_mask)
{
	int index_mask = 0;
	struct drm_connector *connector;
	int entry = 0;

        list_for_each_entry(connector, &dev->mode_config.connector_list, head) {
		struct intel_output *intel_output = to_intel_output(connector);
		if (type_mask & intel_output->clone_mask)
			index_mask |= (1 << entry);
		entry++;
	}
	return index_mask;
}


static void intel_setup_outputs(struct drm_device *dev)
{
	struct drm_i915_private *dev_priv = dev->dev_private;
	struct drm_connector *connector;

	intel_crt_init(dev);

	/* Set up integrated LVDS */
	if (IS_MOBILE(dev) && !IS_I830(dev))
		intel_lvds_init(dev);

	if (HAS_PCH_SPLIT(dev)) {
		int found;

		if (IS_MOBILE(dev) && (I915_READ(DP_A) & DP_DETECTED))
			intel_dp_init(dev, DP_A);

		if (I915_READ(HDMIB) & PORT_DETECTED) {
			/* check SDVOB */
			/* found = intel_sdvo_init(dev, HDMIB); */
			found = 0;
			if (!found)
				intel_hdmi_init(dev, HDMIB);
			if (!found && (I915_READ(PCH_DP_B) & DP_DETECTED))
				intel_dp_init(dev, PCH_DP_B);
		}

		if (I915_READ(HDMIC) & PORT_DETECTED)
			intel_hdmi_init(dev, HDMIC);

		if (I915_READ(HDMID) & PORT_DETECTED)
			intel_hdmi_init(dev, HDMID);

		if (I915_READ(PCH_DP_C) & DP_DETECTED)
			intel_dp_init(dev, PCH_DP_C);

		if (I915_READ(PCH_DP_D) & DP_DETECTED)
			intel_dp_init(dev, PCH_DP_D);

	} else if (SUPPORTS_DIGITAL_OUTPUTS(dev)) {
		bool found = false;

		if (I915_READ(SDVOB) & SDVO_DETECTED) {
			DRM_DEBUG_KMS("probing SDVOB\n");
			found = intel_sdvo_init(dev, SDVOB);
			if (!found && SUPPORTS_INTEGRATED_HDMI(dev)) {
				DRM_DEBUG_KMS("probing HDMI on SDVOB\n");
				intel_hdmi_init(dev, SDVOB);
			}

			if (!found && SUPPORTS_INTEGRATED_DP(dev)) {
				DRM_DEBUG_KMS("probing DP_B\n");
				intel_dp_init(dev, DP_B);
			}
		}

		/* Before G4X SDVOC doesn't have its own detect register */

		if (I915_READ(SDVOB) & SDVO_DETECTED) {
			DRM_DEBUG_KMS("probing SDVOC\n");
			found = intel_sdvo_init(dev, SDVOC);
		}

		if (!found && (I915_READ(SDVOC) & SDVO_DETECTED)) {

			if (SUPPORTS_INTEGRATED_HDMI(dev)) {
				DRM_DEBUG_KMS("probing HDMI on SDVOC\n");
				intel_hdmi_init(dev, SDVOC);
			}
			if (SUPPORTS_INTEGRATED_DP(dev)) {
				DRM_DEBUG_KMS("probing DP_C\n");
				intel_dp_init(dev, DP_C);
			}
		}

		if (SUPPORTS_INTEGRATED_DP(dev) &&
		    (I915_READ(DP_D) & DP_DETECTED)) {
			DRM_DEBUG_KMS("probing DP_D\n");
			intel_dp_init(dev, DP_D);
		}
	} else if (IS_GEN2(dev))
		intel_dvo_init(dev);

	if (SUPPORTS_TV(dev))
		intel_tv_init(dev);

	list_for_each_entry(connector, &dev->mode_config.connector_list, head) {
		struct intel_output *intel_output = to_intel_output(connector);
		struct drm_encoder *encoder = &intel_output->enc;

		encoder->possible_crtcs = intel_output->crtc_mask;
		encoder->possible_clones = intel_connector_clones(dev,
						intel_output->clone_mask);
	}
}

static void intel_user_framebuffer_destroy(struct drm_framebuffer *fb)
{
	struct intel_framebuffer *intel_fb = to_intel_framebuffer(fb);
	struct drm_device *dev = fb->dev;

	if (fb->fbdev)
		intelfb_remove(dev, fb);

	drm_framebuffer_cleanup(fb);
	mutex_lock(&dev->struct_mutex);
	drm_gem_object_unreference(intel_fb->obj);
	mutex_unlock(&dev->struct_mutex);

	kfree(intel_fb);
}

static int intel_user_framebuffer_create_handle(struct drm_framebuffer *fb,
						struct drm_file *file_priv,
						unsigned int *handle)
{
	struct intel_framebuffer *intel_fb = to_intel_framebuffer(fb);
	struct drm_gem_object *object = intel_fb->obj;

	return drm_gem_handle_create(file_priv, object, handle);
}

static const struct drm_framebuffer_funcs intel_fb_funcs = {
	.destroy = intel_user_framebuffer_destroy,
	.create_handle = intel_user_framebuffer_create_handle,
};

int intel_framebuffer_create(struct drm_device *dev,
			     struct drm_mode_fb_cmd *mode_cmd,
			     struct drm_framebuffer **fb,
			     struct drm_gem_object *obj)
{
	struct intel_framebuffer *intel_fb;
	int ret;

	intel_fb = kzalloc(sizeof(*intel_fb), GFP_KERNEL);
	if (!intel_fb)
		return -ENOMEM;

	ret = drm_framebuffer_init(dev, &intel_fb->base, &intel_fb_funcs);
	if (ret) {
		DRM_ERROR("framebuffer init failed %d\n", ret);
		return ret;
	}

	drm_helper_mode_fill_fb_struct(&intel_fb->base, mode_cmd);

	intel_fb->obj = obj;

	*fb = &intel_fb->base;

	return 0;
}


static struct drm_framebuffer *
intel_user_framebuffer_create(struct drm_device *dev,
			      struct drm_file *filp,
			      struct drm_mode_fb_cmd *mode_cmd)
{
	struct drm_gem_object *obj;
	struct drm_framebuffer *fb;
	int ret;

	obj = drm_gem_object_lookup(dev, filp, mode_cmd->handle);
	if (!obj)
		return NULL;

	ret = intel_framebuffer_create(dev, mode_cmd, &fb, obj);
	if (ret) {
		mutex_lock(&dev->struct_mutex);
		drm_gem_object_unreference(obj);
		mutex_unlock(&dev->struct_mutex);
		return NULL;
	}

	return fb;
}

static const struct drm_mode_config_funcs intel_mode_funcs = {
	.fb_create = intel_user_framebuffer_create,
	.fb_changed = intelfb_probe,
};

static struct drm_gem_object *
intel_alloc_power_context(struct drm_device *dev)
{
	struct drm_gem_object *pwrctx;
	int ret;

	pwrctx = drm_gem_object_alloc(dev, 4096);
	if (!pwrctx) {
		DRM_DEBUG("failed to alloc power context, RC6 disabled\n");
		return NULL;
	}

	mutex_lock(&dev->struct_mutex);
	ret = i915_gem_object_pin(pwrctx, 4096);
	if (ret) {
		DRM_ERROR("failed to pin power context: %d\n", ret);
		goto err_unref;
	}

	ret = i915_gem_object_set_to_gtt_domain(pwrctx, 1);
	if (ret) {
		DRM_ERROR("failed to set-domain on power context: %d\n", ret);
		goto err_unpin;
	}
	mutex_unlock(&dev->struct_mutex);

	return pwrctx;

err_unpin:
	i915_gem_object_unpin(pwrctx);
err_unref:
	drm_gem_object_unreference(pwrctx);
	mutex_unlock(&dev->struct_mutex);
	return NULL;
}

void intel_init_clock_gating(struct drm_device *dev)
{
	struct drm_i915_private *dev_priv = dev->dev_private;

	/*
	 * Disable clock gating reported to work incorrectly according to the
	 * specs, but enable as much else as we can.
	 */
	if (HAS_PCH_SPLIT(dev)) {
		return;
	} else if (IS_G4X(dev)) {
		uint32_t dspclk_gate;
		I915_WRITE(RENCLK_GATE_D1, 0);
		I915_WRITE(RENCLK_GATE_D2, VF_UNIT_CLOCK_GATE_DISABLE |
		       GS_UNIT_CLOCK_GATE_DISABLE |
		       CL_UNIT_CLOCK_GATE_DISABLE);
		I915_WRITE(RAMCLK_GATE_D, 0);
		dspclk_gate = VRHUNIT_CLOCK_GATE_DISABLE |
			OVRUNIT_CLOCK_GATE_DISABLE |
			OVCUNIT_CLOCK_GATE_DISABLE;
		if (IS_GM45(dev))
			dspclk_gate |= DSSUNIT_CLOCK_GATE_DISABLE;
		I915_WRITE(DSPCLK_GATE_D, dspclk_gate);
	} else if (IS_I965GM(dev)) {
		I915_WRITE(RENCLK_GATE_D1, I965_RCC_CLOCK_GATE_DISABLE);
		I915_WRITE(RENCLK_GATE_D2, 0);
		I915_WRITE(DSPCLK_GATE_D, 0);
		I915_WRITE(RAMCLK_GATE_D, 0);
		I915_WRITE16(DEUC, 0);
	} else if (IS_I965G(dev)) {
		I915_WRITE(RENCLK_GATE_D1, I965_RCZ_CLOCK_GATE_DISABLE |
		       I965_RCC_CLOCK_GATE_DISABLE |
		       I965_RCPB_CLOCK_GATE_DISABLE |
		       I965_ISC_CLOCK_GATE_DISABLE |
		       I965_FBC_CLOCK_GATE_DISABLE);
		I915_WRITE(RENCLK_GATE_D2, 0);
	} else if (IS_I9XX(dev)) {
		u32 dstate = I915_READ(D_STATE);

		dstate |= DSTATE_PLL_D3_OFF | DSTATE_GFX_CLOCK_GATING |
			DSTATE_DOT_CLOCK_GATING;
		I915_WRITE(D_STATE, dstate);
	} else if (IS_I85X(dev) || IS_I865G(dev)) {
		I915_WRITE(RENCLK_GATE_D1, SV_CLOCK_GATE_DISABLE);
	} else if (IS_I830(dev)) {
		I915_WRITE(DSPCLK_GATE_D, OVRUNIT_CLOCK_GATE_DISABLE);
	}

	/*
	 * GPU can automatically power down the render unit if given a page
	 * to save state.
	 */
	if (I915_HAS_RC6(dev) && drm_core_check_feature(dev, DRIVER_MODESET)) {
		struct drm_i915_gem_object *obj_priv = NULL;

		if (dev_priv->pwrctx) {
			obj_priv = dev_priv->pwrctx->driver_private;
		} else {
			struct drm_gem_object *pwrctx;

			pwrctx = intel_alloc_power_context(dev);
			if (pwrctx) {
				dev_priv->pwrctx = pwrctx;
				obj_priv = pwrctx->driver_private;
			}
		}

		if (obj_priv) {
			I915_WRITE(PWRCTXA, obj_priv->gtt_offset | PWRCTX_EN);
			I915_WRITE(MCHBAR_RENDER_STANDBY,
				   I915_READ(MCHBAR_RENDER_STANDBY) & ~RCX_SW_EXIT);
		}
	}
}

/* Set up chip specific display functions */
static void intel_init_display(struct drm_device *dev)
{
	struct drm_i915_private *dev_priv = dev->dev_private;

	/* We always want a DPMS function */
	if (HAS_PCH_SPLIT(dev))
		dev_priv->display.dpms = ironlake_crtc_dpms;
	else
		dev_priv->display.dpms = i9xx_crtc_dpms;

	/* Only mobile has FBC, leave pointers NULL for other chips */
	if (IS_MOBILE(dev)) {
		if (IS_GM45(dev)) {
			dev_priv->display.fbc_enabled = g4x_fbc_enabled;
			dev_priv->display.enable_fbc = g4x_enable_fbc;
			dev_priv->display.disable_fbc = g4x_disable_fbc;
		} else if (IS_I965GM(dev)) {
			dev_priv->display.fbc_enabled = i8xx_fbc_enabled;
			dev_priv->display.enable_fbc = i8xx_enable_fbc;
			dev_priv->display.disable_fbc = i8xx_disable_fbc;
		}
		/* 855GM needs testing */
	}

	/* Returns the core display clock speed */
	if (IS_I945G(dev) || (IS_G33(dev) && ! IS_PINEVIEW_M(dev)))
		dev_priv->display.get_display_clock_speed =
			i945_get_display_clock_speed;
	else if (IS_I915G(dev))
		dev_priv->display.get_display_clock_speed =
			i915_get_display_clock_speed;
	else if (IS_I945GM(dev) || IS_845G(dev) || IS_PINEVIEW_M(dev))
		dev_priv->display.get_display_clock_speed =
			i9xx_misc_get_display_clock_speed;
	else if (IS_I915GM(dev))
		dev_priv->display.get_display_clock_speed =
			i915gm_get_display_clock_speed;
	else if (IS_I865G(dev))
		dev_priv->display.get_display_clock_speed =
			i865_get_display_clock_speed;
	else if (IS_I85X(dev))
		dev_priv->display.get_display_clock_speed =
			i855_get_display_clock_speed;
	else /* 852, 830 */
		dev_priv->display.get_display_clock_speed =
			i830_get_display_clock_speed;

	/* For FIFO watermark updates */
	if (HAS_PCH_SPLIT(dev))
		dev_priv->display.update_wm = NULL;
	else if (IS_G4X(dev))
		dev_priv->display.update_wm = g4x_update_wm;
	else if (IS_I965G(dev))
		dev_priv->display.update_wm = i965_update_wm;
	else if (IS_I9XX(dev) || IS_MOBILE(dev)) {
		dev_priv->display.update_wm = i9xx_update_wm;
		dev_priv->display.get_fifo_size = i9xx_get_fifo_size;
	} else {
		if (IS_I85X(dev))
			dev_priv->display.get_fifo_size = i85x_get_fifo_size;
		else if (IS_845G(dev))
			dev_priv->display.get_fifo_size = i845_get_fifo_size;
		else
			dev_priv->display.get_fifo_size = i830_get_fifo_size;
		dev_priv->display.update_wm = i830_update_wm;
	}
}

void intel_modeset_init(struct drm_device *dev)
{
	struct drm_i915_private *dev_priv = dev->dev_private;
	int num_pipe;
	int i;

	drm_mode_config_init(dev);

	dev->mode_config.min_width = 0;
	dev->mode_config.min_height = 0;

	dev->mode_config.funcs = (void *)&intel_mode_funcs;

	intel_init_display(dev);

	if (IS_I965G(dev)) {
		dev->mode_config.max_width = 8192;
		dev->mode_config.max_height = 8192;
	} else if (IS_I9XX(dev)) {
		dev->mode_config.max_width = 4096;
		dev->mode_config.max_height = 4096;
	} else {
		dev->mode_config.max_width = 2048;
		dev->mode_config.max_height = 2048;
	}

	/* set memory base */
	if (IS_I9XX(dev))
		dev->mode_config.fb_base = pci_resource_start(dev->pdev, 2);
	else
		dev->mode_config.fb_base = pci_resource_start(dev->pdev, 0);

	if (IS_MOBILE(dev) || IS_I9XX(dev))
		num_pipe = 2;
	else
		num_pipe = 1;
	DRM_DEBUG_KMS("%d display pipe%s available.\n",
		  num_pipe, num_pipe > 1 ? "s" : "");

	if (IS_I85X(dev))
		pci_read_config_word(dev->pdev, HPLLCC, &dev_priv->orig_clock);
	else if (IS_I9XX(dev) || IS_G4X(dev))
		pci_read_config_word(dev->pdev, GCFGC, &dev_priv->orig_clock);

	for (i = 0; i < num_pipe; i++) {
		intel_crtc_init(dev, i);
	}

	intel_setup_outputs(dev);

	intel_init_clock_gating(dev);

	INIT_WORK(&dev_priv->idle_work, intel_idle_update);
	setup_timer(&dev_priv->idle_timer, intel_gpu_idle_timer,
		    (unsigned long)dev);

	intel_setup_overlay(dev);

	if (IS_PINEVIEW(dev) && !intel_get_cxsr_latency(IS_PINEVIEW_G(dev),
							dev_priv->fsb_freq,
							dev_priv->mem_freq))
		DRM_INFO("failed to find known CxSR latency "
			 "(found fsb freq %d, mem freq %d), disabling CxSR\n",
			 dev_priv->fsb_freq, dev_priv->mem_freq);
}

void intel_modeset_cleanup(struct drm_device *dev)
{
	struct drm_i915_private *dev_priv = dev->dev_private;
	struct drm_crtc *crtc;
	struct intel_crtc *intel_crtc;

	mutex_lock(&dev->struct_mutex);

	list_for_each_entry(crtc, &dev->mode_config.crtc_list, head) {
		/* Skip inactive CRTCs */
		if (!crtc->fb)
			continue;

		intel_crtc = to_intel_crtc(crtc);
		intel_increase_pllclock(crtc, false);
		del_timer_sync(&intel_crtc->idle_timer);
	}

	del_timer_sync(&dev_priv->idle_timer);

	if (dev_priv->display.disable_fbc)
		dev_priv->display.disable_fbc(dev);

	if (dev_priv->pwrctx) {
		struct drm_i915_gem_object *obj_priv;

		obj_priv = dev_priv->pwrctx->driver_private;
		I915_WRITE(PWRCTXA, obj_priv->gtt_offset &~ PWRCTX_EN);
		I915_READ(PWRCTXA);
		i915_gem_object_unpin(dev_priv->pwrctx);
		drm_gem_object_unreference(dev_priv->pwrctx);
	}

	mutex_unlock(&dev->struct_mutex);

	drm_mode_config_cleanup(dev);
}


/* current intel driver doesn't take advantage of encoders
   always give back the encoder for the connector
*/
struct drm_encoder *intel_best_encoder(struct drm_connector *connector)
{
	struct intel_output *intel_output = to_intel_output(connector);

	return &intel_output->enc;
}

/*
 * set vga decode state - true == enable VGA decode
 */
int intel_modeset_vga_set_state(struct drm_device *dev, bool state)
{
	struct drm_i915_private *dev_priv = dev->dev_private;
	u16 gmch_ctrl;

	pci_read_config_word(dev_priv->bridge_dev, INTEL_GMCH_CTRL, &gmch_ctrl);
	if (state)
		gmch_ctrl &= ~INTEL_GMCH_VGA_DISABLE;
	else
		gmch_ctrl |= INTEL_GMCH_VGA_DISABLE;
	pci_write_config_word(dev_priv->bridge_dev, INTEL_GMCH_CTRL, gmch_ctrl);
	return 0;
}<|MERGE_RESOLUTION|>--- conflicted
+++ resolved
@@ -879,14 +879,9 @@
 	intel_clock_t clock, last_resort_clock;
 	int max_n;
 	bool found;
-<<<<<<< HEAD
 	/* approximately equals target * 0.00488 */
 	int err_most = (target >> 8) + (target >> 10);
 	int last_resort_error = -1;
-=======
-	/* approximately equals target * 0.00585 */
-	int err_most = (target >> 8) + (target >> 9);
->>>>>>> bd9fca8e
 	found = false;
 
 	if (intel_pipe_has_type(crtc, INTEL_OUTPUT_LVDS)) {
