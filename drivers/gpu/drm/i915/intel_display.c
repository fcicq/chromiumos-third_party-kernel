/*
 * Copyright © 2006-2007 Intel Corporation
 *
 * Permission is hereby granted, free of charge, to any person obtaining a
 * copy of this software and associated documentation files (the "Software"),
 * to deal in the Software without restriction, including without limitation
 * the rights to use, copy, modify, merge, publish, distribute, sublicense,
 * and/or sell copies of the Software, and to permit persons to whom the
 * Software is furnished to do so, subject to the following conditions:
 *
 * The above copyright notice and this permission notice (including the next
 * paragraph) shall be included in all copies or substantial portions of the
 * Software.
 *
 * THE SOFTWARE IS PROVIDED "AS IS", WITHOUT WARRANTY OF ANY KIND, EXPRESS OR
 * IMPLIED, INCLUDING BUT NOT LIMITED TO THE WARRANTIES OF MERCHANTABILITY,
 * FITNESS FOR A PARTICULAR PURPOSE AND NONINFRINGEMENT.  IN NO EVENT SHALL
 * THE AUTHORS OR COPYRIGHT HOLDERS BE LIABLE FOR ANY CLAIM, DAMAGES OR OTHER
 * LIABILITY, WHETHER IN AN ACTION OF CONTRACT, TORT OR OTHERWISE, ARISING
 * FROM, OUT OF OR IN CONNECTION WITH THE SOFTWARE OR THE USE OR OTHER
 * DEALINGS IN THE SOFTWARE.
 *
 * Authors:
 *	Eric Anholt <eric@anholt.net>
 */

#include <linux/cpufreq.h>
#include <linux/module.h>
#include <linux/input.h>
#include <linux/i2c.h>
#include <linux/kernel.h>
#include <linux/slab.h>
#include <linux/vgaarb.h>
#include "drmP.h"
#include "intel_drv.h"
#include "i915_drm.h"
#include "i915_drv.h"
#include "i915_trace.h"
#include "drm_dp_helper.h"

#include "drm_crtc_helper.h"

#define HAS_eDP (intel_pipe_has_type(crtc, INTEL_OUTPUT_EDP))

bool intel_pipe_has_type (struct drm_crtc *crtc, int type);
static void intel_update_watermarks(struct drm_device *dev);
static void intel_increase_pllclock(struct drm_crtc *crtc);
static void intel_crtc_update_cursor(struct drm_crtc *crtc, bool on);

typedef struct {
    /* given values */
    int n;
    int m1, m2;
    int p1, p2;
    /* derived values */
    int	dot;
    int	vco;
    int	m;
    int	p;
} intel_clock_t;

typedef struct {
    int	min, max;
} intel_range_t;

typedef struct {
    int	dot_limit;
    int	p2_slow, p2_fast;
} intel_p2_t;

#define INTEL_P2_NUM		      2
typedef struct intel_limit intel_limit_t;
struct intel_limit {
    intel_range_t   dot, vco, n, m, m1, m2, p, p1;
    intel_p2_t	    p2;
    bool (* find_pll)(const intel_limit_t *, struct drm_crtc *,
		      int, int, intel_clock_t *);
};

/* FDI */
#define IRONLAKE_FDI_FREQ		2700000 /* in kHz for mode->clock */

static bool
intel_find_best_PLL(const intel_limit_t *limit, struct drm_crtc *crtc,
		    int target, int refclk, intel_clock_t *best_clock);
static bool
intel_g4x_find_best_PLL(const intel_limit_t *limit, struct drm_crtc *crtc,
			int target, int refclk, intel_clock_t *best_clock);

static bool
intel_find_pll_g4x_dp(const intel_limit_t *, struct drm_crtc *crtc,
		      int target, int refclk, intel_clock_t *best_clock);
static bool
intel_find_pll_ironlake_dp(const intel_limit_t *, struct drm_crtc *crtc,
			   int target, int refclk, intel_clock_t *best_clock);

static inline u32 /* units of 100MHz */
intel_fdi_link_freq(struct drm_device *dev)
{
	if (IS_GEN5(dev)) {
		struct drm_i915_private *dev_priv = dev->dev_private;
		return (I915_READ(FDI_PLL_BIOS_0) & FDI_PLL_FB_CLOCK_MASK) + 2;
	} else
		return 27;
}

static const intel_limit_t intel_limits_i8xx_dvo = {
        .dot = { .min = 25000, .max = 350000 },
        .vco = { .min = 930000, .max = 1400000 },
        .n = { .min = 3, .max = 16 },
        .m = { .min = 96, .max = 140 },
        .m1 = { .min = 18, .max = 26 },
        .m2 = { .min = 6, .max = 16 },
        .p = { .min = 4, .max = 128 },
        .p1 = { .min = 2, .max = 33 },
	.p2 = { .dot_limit = 165000,
		.p2_slow = 4, .p2_fast = 2 },
	.find_pll = intel_find_best_PLL,
};

static const intel_limit_t intel_limits_i8xx_lvds = {
        .dot = { .min = 25000, .max = 350000 },
        .vco = { .min = 930000, .max = 1400000 },
        .n = { .min = 3, .max = 16 },
        .m = { .min = 96, .max = 140 },
        .m1 = { .min = 18, .max = 26 },
        .m2 = { .min = 6, .max = 16 },
        .p = { .min = 4, .max = 128 },
        .p1 = { .min = 1, .max = 6 },
	.p2 = { .dot_limit = 165000,
		.p2_slow = 14, .p2_fast = 7 },
	.find_pll = intel_find_best_PLL,
};

static const intel_limit_t intel_limits_i9xx_sdvo = {
        .dot = { .min = 20000, .max = 400000 },
        .vco = { .min = 1400000, .max = 2800000 },
        .n = { .min = 1, .max = 6 },
        .m = { .min = 70, .max = 120 },
        .m1 = { .min = 10, .max = 22 },
        .m2 = { .min = 5, .max = 9 },
        .p = { .min = 5, .max = 80 },
        .p1 = { .min = 1, .max = 8 },
	.p2 = { .dot_limit = 200000,
		.p2_slow = 10, .p2_fast = 5 },
	.find_pll = intel_find_best_PLL,
};

static const intel_limit_t intel_limits_i9xx_lvds = {
        .dot = { .min = 20000, .max = 400000 },
        .vco = { .min = 1400000, .max = 2800000 },
        .n = { .min = 1, .max = 6 },
        .m = { .min = 70, .max = 120 },
        .m1 = { .min = 10, .max = 22 },
        .m2 = { .min = 5, .max = 9 },
        .p = { .min = 7, .max = 98 },
        .p1 = { .min = 1, .max = 8 },
	.p2 = { .dot_limit = 112000,
		.p2_slow = 14, .p2_fast = 7 },
	.find_pll = intel_find_best_PLL,
};


static const intel_limit_t intel_limits_g4x_sdvo = {
	.dot = { .min = 25000, .max = 270000 },
	.vco = { .min = 1750000, .max = 3500000},
	.n = { .min = 1, .max = 4 },
	.m = { .min = 104, .max = 138 },
	.m1 = { .min = 17, .max = 23 },
	.m2 = { .min = 5, .max = 11 },
	.p = { .min = 10, .max = 30 },
	.p1 = { .min = 1, .max = 3},
	.p2 = { .dot_limit = 270000,
		.p2_slow = 10,
		.p2_fast = 10
	},
	.find_pll = intel_g4x_find_best_PLL,
};

static const intel_limit_t intel_limits_g4x_hdmi = {
	.dot = { .min = 22000, .max = 400000 },
	.vco = { .min = 1750000, .max = 3500000},
	.n = { .min = 1, .max = 4 },
	.m = { .min = 104, .max = 138 },
	.m1 = { .min = 16, .max = 23 },
	.m2 = { .min = 5, .max = 11 },
	.p = { .min = 5, .max = 80 },
	.p1 = { .min = 1, .max = 8},
	.p2 = { .dot_limit = 165000,
		.p2_slow = 10, .p2_fast = 5 },
	.find_pll = intel_g4x_find_best_PLL,
};

static const intel_limit_t intel_limits_g4x_single_channel_lvds = {
	.dot = { .min = 20000, .max = 115000 },
	.vco = { .min = 1750000, .max = 3500000 },
	.n = { .min = 1, .max = 3 },
	.m = { .min = 104, .max = 138 },
	.m1 = { .min = 17, .max = 23 },
	.m2 = { .min = 5, .max = 11 },
	.p = { .min = 28, .max = 112 },
	.p1 = { .min = 2, .max = 8 },
	.p2 = { .dot_limit = 0,
		.p2_slow = 14, .p2_fast = 14
	},
	.find_pll = intel_g4x_find_best_PLL,
};

static const intel_limit_t intel_limits_g4x_dual_channel_lvds = {
	.dot = { .min = 80000, .max = 224000 },
	.vco = { .min = 1750000, .max = 3500000 },
	.n = { .min = 1, .max = 3 },
	.m = { .min = 104, .max = 138 },
	.m1 = { .min = 17, .max = 23 },
	.m2 = { .min = 5, .max = 11 },
	.p = { .min = 14, .max = 42 },
	.p1 = { .min = 2, .max = 6 },
	.p2 = { .dot_limit = 0,
		.p2_slow = 7, .p2_fast = 7
	},
	.find_pll = intel_g4x_find_best_PLL,
};

static const intel_limit_t intel_limits_g4x_display_port = {
        .dot = { .min = 161670, .max = 227000 },
        .vco = { .min = 1750000, .max = 3500000},
        .n = { .min = 1, .max = 2 },
        .m = { .min = 97, .max = 108 },
        .m1 = { .min = 0x10, .max = 0x12 },
        .m2 = { .min = 0x05, .max = 0x06 },
        .p = { .min = 10, .max = 20 },
        .p1 = { .min = 1, .max = 2},
        .p2 = { .dot_limit = 0,
		.p2_slow = 10, .p2_fast = 10 },
        .find_pll = intel_find_pll_g4x_dp,
};

static const intel_limit_t intel_limits_pineview_sdvo = {
        .dot = { .min = 20000, .max = 400000},
        .vco = { .min = 1700000, .max = 3500000 },
	/* Pineview's Ncounter is a ring counter */
        .n = { .min = 3, .max = 6 },
        .m = { .min = 2, .max = 256 },
	/* Pineview only has one combined m divider, which we treat as m2. */
        .m1 = { .min = 0, .max = 0 },
        .m2 = { .min = 0, .max = 254 },
        .p = { .min = 5, .max = 80 },
        .p1 = { .min = 1, .max = 8 },
	.p2 = { .dot_limit = 200000,
		.p2_slow = 10, .p2_fast = 5 },
	.find_pll = intel_find_best_PLL,
};

static const intel_limit_t intel_limits_pineview_lvds = {
        .dot = { .min = 20000, .max = 400000 },
        .vco = { .min = 1700000, .max = 3500000 },
        .n = { .min = 3, .max = 6 },
        .m = { .min = 2, .max = 256 },
        .m1 = { .min = 0, .max = 0 },
        .m2 = { .min = 0, .max = 254 },
        .p = { .min = 7, .max = 112 },
        .p1 = { .min = 1, .max = 8 },
	.p2 = { .dot_limit = 112000,
		.p2_slow = 14, .p2_fast = 14 },
	.find_pll = intel_find_best_PLL,
};

/* Ironlake / Sandybridge
 *
 * We calculate clock using (register_value + 2) for N/M1/M2, so here
 * the range value for them is (actual_value - 2).
 */
static const intel_limit_t intel_limits_ironlake_dac = {
	.dot = { .min = 25000, .max = 350000 },
	.vco = { .min = 1760000, .max = 3510000 },
	.n = { .min = 1, .max = 5 },
	.m = { .min = 79, .max = 127 },
	.m1 = { .min = 12, .max = 22 },
	.m2 = { .min = 5, .max = 9 },
	.p = { .min = 5, .max = 80 },
	.p1 = { .min = 1, .max = 8 },
	.p2 = { .dot_limit = 225000,
		.p2_slow = 10, .p2_fast = 5 },
	.find_pll = intel_g4x_find_best_PLL,
};

static const intel_limit_t intel_limits_ironlake_single_lvds = {
	.dot = { .min = 25000, .max = 350000 },
	.vco = { .min = 1760000, .max = 3510000 },
	.n = { .min = 1, .max = 3 },
	.m = { .min = 79, .max = 118 },
	.m1 = { .min = 12, .max = 22 },
	.m2 = { .min = 5, .max = 9 },
	.p = { .min = 28, .max = 112 },
	.p1 = { .min = 2, .max = 8 },
	.p2 = { .dot_limit = 225000,
		.p2_slow = 14, .p2_fast = 14 },
	.find_pll = intel_g4x_find_best_PLL,
};

static const intel_limit_t intel_limits_ironlake_dual_lvds = {
	.dot = { .min = 25000, .max = 350000 },
	.vco = { .min = 1760000, .max = 3510000 },
	.n = { .min = 1, .max = 3 },
	.m = { .min = 79, .max = 127 },
	.m1 = { .min = 12, .max = 22 },
	.m2 = { .min = 5, .max = 9 },
	.p = { .min = 14, .max = 56 },
	.p1 = { .min = 2, .max = 8 },
	.p2 = { .dot_limit = 225000,
		.p2_slow = 7, .p2_fast = 7 },
	.find_pll = intel_g4x_find_best_PLL,
};

/* LVDS 100mhz refclk limits. */
static const intel_limit_t intel_limits_ironlake_single_lvds_100m = {
	.dot = { .min = 25000, .max = 350000 },
	.vco = { .min = 1760000, .max = 3510000 },
	.n = { .min = 1, .max = 2 },
	.m = { .min = 79, .max = 126 },
	.m1 = { .min = 12, .max = 22 },
	.m2 = { .min = 5, .max = 9 },
	.p = { .min = 28, .max = 112 },
	.p1 = { .min = 2,.max = 8 },
	.p2 = { .dot_limit = 225000,
		.p2_slow = 14, .p2_fast = 14 },
	.find_pll = intel_g4x_find_best_PLL,
};

static const intel_limit_t intel_limits_ironlake_dual_lvds_100m = {
	.dot = { .min = 25000, .max = 350000 },
	.vco = { .min = 1760000, .max = 3510000 },
	.n = { .min = 1, .max = 3 },
	.m = { .min = 79, .max = 126 },
	.m1 = { .min = 12, .max = 22 },
	.m2 = { .min = 5, .max = 9 },
	.p = { .min = 14, .max = 42 },
	.p1 = { .min = 2,.max = 6 },
	.p2 = { .dot_limit = 225000,
		.p2_slow = 7, .p2_fast = 7 },
	.find_pll = intel_g4x_find_best_PLL,
};

static const intel_limit_t intel_limits_ironlake_display_port = {
        .dot = { .min = 25000, .max = 350000 },
        .vco = { .min = 1760000, .max = 3510000},
        .n = { .min = 1, .max = 2 },
        .m = { .min = 81, .max = 90 },
        .m1 = { .min = 12, .max = 22 },
        .m2 = { .min = 5, .max = 9 },
        .p = { .min = 10, .max = 20 },
        .p1 = { .min = 1, .max = 2},
        .p2 = { .dot_limit = 0,
		.p2_slow = 10, .p2_fast = 10 },
        .find_pll = intel_find_pll_ironlake_dp,
};

static const intel_limit_t *intel_ironlake_limit(struct drm_crtc *crtc,
						int refclk)
{
	struct drm_device *dev = crtc->dev;
	struct drm_i915_private *dev_priv = dev->dev_private;
	const intel_limit_t *limit;

	if (intel_pipe_has_type(crtc, INTEL_OUTPUT_LVDS)) {
		if ((I915_READ(PCH_LVDS) & LVDS_CLKB_POWER_MASK) ==
		    LVDS_CLKB_POWER_UP) {
			/* LVDS dual channel */
			if (refclk == 100000)
				limit = &intel_limits_ironlake_dual_lvds_100m;
			else
				limit = &intel_limits_ironlake_dual_lvds;
		} else {
			if (refclk == 100000)
				limit = &intel_limits_ironlake_single_lvds_100m;
			else
				limit = &intel_limits_ironlake_single_lvds;
		}
	} else if (intel_pipe_has_type(crtc, INTEL_OUTPUT_DISPLAYPORT) ||
			HAS_eDP)
		limit = &intel_limits_ironlake_display_port;
	else
		limit = &intel_limits_ironlake_dac;

	return limit;
}

static const intel_limit_t *intel_g4x_limit(struct drm_crtc *crtc)
{
	struct drm_device *dev = crtc->dev;
	struct drm_i915_private *dev_priv = dev->dev_private;
	const intel_limit_t *limit;

	if (intel_pipe_has_type(crtc, INTEL_OUTPUT_LVDS)) {
		if ((I915_READ(LVDS) & LVDS_CLKB_POWER_MASK) ==
		    LVDS_CLKB_POWER_UP)
			/* LVDS with dual channel */
			limit = &intel_limits_g4x_dual_channel_lvds;
		else
			/* LVDS with dual channel */
			limit = &intel_limits_g4x_single_channel_lvds;
	} else if (intel_pipe_has_type(crtc, INTEL_OUTPUT_HDMI) ||
		   intel_pipe_has_type(crtc, INTEL_OUTPUT_ANALOG)) {
		limit = &intel_limits_g4x_hdmi;
	} else if (intel_pipe_has_type(crtc, INTEL_OUTPUT_SDVO)) {
		limit = &intel_limits_g4x_sdvo;
	} else if (intel_pipe_has_type (crtc, INTEL_OUTPUT_DISPLAYPORT)) {
		limit = &intel_limits_g4x_display_port;
	} else /* The option is for other outputs */
		limit = &intel_limits_i9xx_sdvo;

	return limit;
}

static const intel_limit_t *intel_limit(struct drm_crtc *crtc, int refclk)
{
	struct drm_device *dev = crtc->dev;
	const intel_limit_t *limit;

	if (HAS_PCH_SPLIT(dev))
		limit = intel_ironlake_limit(crtc, refclk);
	else if (IS_G4X(dev)) {
		limit = intel_g4x_limit(crtc);
	} else if (IS_PINEVIEW(dev)) {
		if (intel_pipe_has_type(crtc, INTEL_OUTPUT_LVDS))
			limit = &intel_limits_pineview_lvds;
		else
			limit = &intel_limits_pineview_sdvo;
	} else if (!IS_GEN2(dev)) {
		if (intel_pipe_has_type(crtc, INTEL_OUTPUT_LVDS))
			limit = &intel_limits_i9xx_lvds;
		else
			limit = &intel_limits_i9xx_sdvo;
	} else {
		if (intel_pipe_has_type(crtc, INTEL_OUTPUT_LVDS))
			limit = &intel_limits_i8xx_lvds;
		else
			limit = &intel_limits_i8xx_dvo;
	}
	return limit;
}

/* m1 is reserved as 0 in Pineview, n is a ring counter */
static void pineview_clock(int refclk, intel_clock_t *clock)
{
	clock->m = clock->m2 + 2;
	clock->p = clock->p1 * clock->p2;
	clock->vco = refclk * clock->m / clock->n;
	clock->dot = clock->vco / clock->p;
}

static void intel_clock(struct drm_device *dev, int refclk, intel_clock_t *clock)
{
	if (IS_PINEVIEW(dev)) {
		pineview_clock(refclk, clock);
		return;
	}
	clock->m = 5 * (clock->m1 + 2) + (clock->m2 + 2);
	clock->p = clock->p1 * clock->p2;
	clock->vco = refclk * clock->m / (clock->n + 2);
	clock->dot = clock->vco / clock->p;
}

/**
 * Returns whether any output on the specified pipe is of the specified type
 */
bool intel_pipe_has_type(struct drm_crtc *crtc, int type)
{
	struct drm_device *dev = crtc->dev;
	struct drm_mode_config *mode_config = &dev->mode_config;
	struct intel_encoder *encoder;

	list_for_each_entry(encoder, &mode_config->encoder_list, base.head)
		if (encoder->base.crtc == crtc && encoder->type == type)
			return true;

	return false;
}

#define INTELPllInvalid(s)   do { /* DRM_DEBUG(s); */ return false; } while (0)
/**
 * Returns whether the given set of divisors are valid for a given refclk with
 * the given connectors.
 */

static bool intel_PLL_is_valid(struct drm_device *dev,
			       const intel_limit_t *limit,
			       const intel_clock_t *clock)
{
	if (clock->p1  < limit->p1.min  || limit->p1.max  < clock->p1)
		INTELPllInvalid ("p1 out of range\n");
	if (clock->p   < limit->p.min   || limit->p.max   < clock->p)
		INTELPllInvalid ("p out of range\n");
	if (clock->m2  < limit->m2.min  || limit->m2.max  < clock->m2)
		INTELPllInvalid ("m2 out of range\n");
	if (clock->m1  < limit->m1.min  || limit->m1.max  < clock->m1)
		INTELPllInvalid ("m1 out of range\n");
	if (clock->m1 <= clock->m2 && !IS_PINEVIEW(dev))
		INTELPllInvalid ("m1 <= m2\n");
	if (clock->m   < limit->m.min   || limit->m.max   < clock->m)
		INTELPllInvalid ("m out of range\n");
	if (clock->n   < limit->n.min   || limit->n.max   < clock->n)
		INTELPllInvalid ("n out of range\n");
	if (clock->vco < limit->vco.min || limit->vco.max < clock->vco)
		INTELPllInvalid ("vco out of range\n");
	/* XXX: We may need to be checking "Dot clock" depending on the multiplier,
	 * connector, etc., rather than just a single range.
	 */
	if (clock->dot < limit->dot.min || limit->dot.max < clock->dot)
		INTELPllInvalid ("dot out of range\n");

	return true;
}

static bool
intel_find_best_PLL(const intel_limit_t *limit, struct drm_crtc *crtc,
		    int target, int refclk, intel_clock_t *best_clock)

{
	struct drm_device *dev = crtc->dev;
	struct drm_i915_private *dev_priv = dev->dev_private;
	intel_clock_t clock;
	int err = target;

	if (intel_pipe_has_type(crtc, INTEL_OUTPUT_LVDS) &&
	    (I915_READ(LVDS)) != 0) {
		/*
		 * For LVDS, if the panel is on, just rely on its current
		 * settings for dual-channel.  We haven't figured out how to
		 * reliably set up different single/dual channel state, if we
		 * even can.
		 */
		if ((I915_READ(LVDS) & LVDS_CLKB_POWER_MASK) ==
		    LVDS_CLKB_POWER_UP)
			clock.p2 = limit->p2.p2_fast;
		else
			clock.p2 = limit->p2.p2_slow;
	} else {
		if (target < limit->p2.dot_limit)
			clock.p2 = limit->p2.p2_slow;
		else
			clock.p2 = limit->p2.p2_fast;
	}

	memset (best_clock, 0, sizeof (*best_clock));

	for (clock.m1 = limit->m1.min; clock.m1 <= limit->m1.max;
	     clock.m1++) {
		for (clock.m2 = limit->m2.min;
		     clock.m2 <= limit->m2.max; clock.m2++) {
			/* m1 is always 0 in Pineview */
			if (clock.m2 >= clock.m1 && !IS_PINEVIEW(dev))
				break;
			for (clock.n = limit->n.min;
			     clock.n <= limit->n.max; clock.n++) {
				for (clock.p1 = limit->p1.min;
					clock.p1 <= limit->p1.max; clock.p1++) {
					int this_err;

					intel_clock(dev, refclk, &clock);
					if (!intel_PLL_is_valid(dev, limit,
								&clock))
						continue;

					this_err = abs(clock.dot - target);
					if (this_err < err) {
						*best_clock = clock;
						err = this_err;
					}
				}
			}
		}
	}

	return (err != target);
}

static bool
intel_g4x_find_best_PLL(const intel_limit_t *limit, struct drm_crtc *crtc,
			int target, int refclk, intel_clock_t *best_clock)
{
	struct drm_device *dev = crtc->dev;
	struct drm_i915_private *dev_priv = dev->dev_private;
	intel_clock_t clock;
	int max_n;
	bool found;
	/* approximately equals target * 0.00585 */
	int err_most = (target >> 8) + (target >> 9);
	found = false;

	if (intel_pipe_has_type(crtc, INTEL_OUTPUT_LVDS)) {
		int lvds_reg;

		if (HAS_PCH_SPLIT(dev))
			lvds_reg = PCH_LVDS;
		else
			lvds_reg = LVDS;
		if ((I915_READ(lvds_reg) & LVDS_CLKB_POWER_MASK) ==
		    LVDS_CLKB_POWER_UP)
			clock.p2 = limit->p2.p2_fast;
		else
			clock.p2 = limit->p2.p2_slow;
	} else {
		if (target < limit->p2.dot_limit)
			clock.p2 = limit->p2.p2_slow;
		else
			clock.p2 = limit->p2.p2_fast;
	}

	memset(best_clock, 0, sizeof(*best_clock));
	max_n = limit->n.max;
	/* based on hardware requirement, prefer smaller n to precision */
	for (clock.n = limit->n.min; clock.n <= max_n; clock.n++) {
		/* based on hardware requirement, prefere larger m1,m2 */
		for (clock.m1 = limit->m1.max;
		     clock.m1 >= limit->m1.min; clock.m1--) {
			for (clock.m2 = limit->m2.max;
			     clock.m2 >= limit->m2.min; clock.m2--) {
				for (clock.p1 = limit->p1.max;
				     clock.p1 >= limit->p1.min; clock.p1--) {
					int this_err;

					intel_clock(dev, refclk, &clock);
					if (!intel_PLL_is_valid(dev, limit,
								&clock))
						continue;

					this_err = abs(clock.dot - target);
					if (this_err < err_most) {
						*best_clock = clock;
						err_most = this_err;
						max_n = clock.n;
						found = true;
					}
				}
			}
		}
	}
	return found;
}

static bool
intel_find_pll_ironlake_dp(const intel_limit_t *limit, struct drm_crtc *crtc,
			   int target, int refclk, intel_clock_t *best_clock)
{
	struct drm_device *dev = crtc->dev;
	intel_clock_t clock;

	if (target < 200000) {
		clock.n = 1;
		clock.p1 = 2;
		clock.p2 = 10;
		clock.m1 = 12;
		clock.m2 = 9;
	} else {
		clock.n = 2;
		clock.p1 = 1;
		clock.p2 = 10;
		clock.m1 = 14;
		clock.m2 = 8;
	}
	intel_clock(dev, refclk, &clock);
	memcpy(best_clock, &clock, sizeof(intel_clock_t));
	return true;
}

/* DisplayPort has only two frequencies, 162MHz and 270MHz */
static bool
intel_find_pll_g4x_dp(const intel_limit_t *limit, struct drm_crtc *crtc,
		      int target, int refclk, intel_clock_t *best_clock)
{
	intel_clock_t clock;
	if (target < 200000) {
		clock.p1 = 2;
		clock.p2 = 10;
		clock.n = 2;
		clock.m1 = 23;
		clock.m2 = 8;
	} else {
		clock.p1 = 1;
		clock.p2 = 10;
		clock.n = 1;
		clock.m1 = 14;
		clock.m2 = 2;
	}
	clock.m = 5 * (clock.m1 + 2) + (clock.m2 + 2);
	clock.p = (clock.p1 * clock.p2);
	clock.dot = 96000 * clock.m / (clock.n + 2) / clock.p;
	clock.vco = 0;
	memcpy(best_clock, &clock, sizeof(intel_clock_t));
	return true;
}

/**
 * intel_wait_for_vblank - wait for vblank on a given pipe
 * @dev: drm device
 * @pipe: pipe to wait for
 *
 * Wait for vblank to occur on a given pipe.  Needed for various bits of
 * mode setting code.
 */
void intel_wait_for_vblank(struct drm_device *dev, int pipe)
{
	struct drm_i915_private *dev_priv = dev->dev_private;
	int pipestat_reg = PIPESTAT(pipe);

	/* Clear existing vblank status. Note this will clear any other
	 * sticky status fields as well.
	 *
	 * This races with i915_driver_irq_handler() with the result
	 * that either function could miss a vblank event.  Here it is not
	 * fatal, as we will either wait upon the next vblank interrupt or
	 * timeout.  Generally speaking intel_wait_for_vblank() is only
	 * called during modeset at which time the GPU should be idle and
	 * should *not* be performing page flips and thus not waiting on
	 * vblanks...
	 * Currently, the result of us stealing a vblank from the irq
	 * handler is that a single frame will be skipped during swapbuffers.
	 */
	I915_WRITE(pipestat_reg,
		   I915_READ(pipestat_reg) | PIPE_VBLANK_INTERRUPT_STATUS);

	/* Wait for vblank interrupt bit to set */
	if (wait_for(I915_READ(pipestat_reg) &
		     PIPE_VBLANK_INTERRUPT_STATUS,
		     50))
		DRM_DEBUG_KMS("vblank wait timed out\n");
}

/*
 * intel_wait_for_pipe_off - wait for pipe to turn off
 * @dev: drm device
 * @pipe: pipe to wait for
 *
 * After disabling a pipe, we can't wait for vblank in the usual way,
 * spinning on the vblank interrupt status bit, since we won't actually
 * see an interrupt when the pipe is disabled.
 *
 * On Gen4 and above:
 *   wait for the pipe register state bit to turn off
 *
 * Otherwise:
 *   wait for the display line value to settle (it usually
 *   ends up stopping at the start of the next frame).
 *
 */
void intel_wait_for_pipe_off(struct drm_device *dev, int pipe)
{
	struct drm_i915_private *dev_priv = dev->dev_private;

	if (INTEL_INFO(dev)->gen >= 4) {
		int reg = PIPECONF(pipe);

		/* Wait for the Pipe State to go off */
		if (wait_for((I915_READ(reg) & I965_PIPECONF_ACTIVE) == 0,
			     100))
			DRM_DEBUG_KMS("pipe_off wait timed out\n");
	} else {
		u32 last_line;
		int reg = PIPEDSL(pipe);
		unsigned long timeout = jiffies + msecs_to_jiffies(100);

		/* Wait for the display line to settle */
		do {
			last_line = I915_READ(reg) & DSL_LINEMASK;
			mdelay(5);
		} while (((I915_READ(reg) & DSL_LINEMASK) != last_line) &&
			 time_after(timeout, jiffies));
		if (time_after(jiffies, timeout))
			DRM_DEBUG_KMS("pipe_off wait timed out\n");
	}
}

static const char *state_string(bool enabled)
{
	return enabled ? "on" : "off";
}

/* Only for pre-ILK configs */
static void assert_pll(struct drm_i915_private *dev_priv,
		       enum pipe pipe, bool state)
{
	int reg;
	u32 val;
	bool cur_state;

	reg = DPLL(pipe);
	val = I915_READ(reg);
	cur_state = !!(val & DPLL_VCO_ENABLE);
	WARN(cur_state != state,
	     "PLL state assertion failure (expected %s, current %s)\n",
	     state_string(state), state_string(cur_state));
}
#define assert_pll_enabled(d, p) assert_pll(d, p, true)
#define assert_pll_disabled(d, p) assert_pll(d, p, false)

/* For ILK+ */
static void assert_pch_pll(struct drm_i915_private *dev_priv,
			   enum pipe pipe, bool state)
{
	int reg;
	u32 val;
	bool cur_state;

	reg = PCH_DPLL(pipe);
	val = I915_READ(reg);
	cur_state = !!(val & DPLL_VCO_ENABLE);
	WARN(cur_state != state,
	     "PCH PLL state assertion failure (expected %s, current %s)\n",
	     state_string(state), state_string(cur_state));
}
#define assert_pch_pll_enabled(d, p) assert_pch_pll(d, p, true)
#define assert_pch_pll_disabled(d, p) assert_pch_pll(d, p, false)

static void assert_fdi_tx(struct drm_i915_private *dev_priv,
			  enum pipe pipe, bool state)
{
	int reg;
	u32 val;
	bool cur_state;

	reg = FDI_TX_CTL(pipe);
	val = I915_READ(reg);
	cur_state = !!(val & FDI_TX_ENABLE);
	WARN(cur_state != state,
	     "FDI TX state assertion failure (expected %s, current %s)\n",
	     state_string(state), state_string(cur_state));
}
#define assert_fdi_tx_enabled(d, p) assert_fdi_tx(d, p, true)
#define assert_fdi_tx_disabled(d, p) assert_fdi_tx(d, p, false)

static void assert_fdi_rx(struct drm_i915_private *dev_priv,
			  enum pipe pipe, bool state)
{
	int reg;
	u32 val;
	bool cur_state;

	reg = FDI_RX_CTL(pipe);
	val = I915_READ(reg);
	cur_state = !!(val & FDI_RX_ENABLE);
	WARN(cur_state != state,
	     "FDI RX state assertion failure (expected %s, current %s)\n",
	     state_string(state), state_string(cur_state));
}
#define assert_fdi_rx_enabled(d, p) assert_fdi_rx(d, p, true)
#define assert_fdi_rx_disabled(d, p) assert_fdi_rx(d, p, false)

static void assert_fdi_tx_pll_enabled(struct drm_i915_private *dev_priv,
				      enum pipe pipe)
{
	int reg;
	u32 val;

	/* ILK FDI PLL is always enabled */
	if (dev_priv->info->gen == 5)
		return;

	reg = FDI_TX_CTL(pipe);
	val = I915_READ(reg);
	WARN(!(val & FDI_TX_PLL_ENABLE), "FDI TX PLL assertion failure, should be active but is disabled\n");
}

static void assert_fdi_rx_pll_enabled(struct drm_i915_private *dev_priv,
				      enum pipe pipe)
{
	int reg;
	u32 val;

	reg = FDI_RX_CTL(pipe);
	val = I915_READ(reg);
	WARN(!(val & FDI_RX_PLL_ENABLE), "FDI RX PLL assertion failure, should be active but is disabled\n");
}

static void assert_panel_unlocked(struct drm_i915_private *dev_priv,
				  enum pipe pipe)
{
	int pp_reg, lvds_reg;
	u32 val;
	enum pipe panel_pipe = PIPE_A;
	bool locked = true;

	if (HAS_PCH_SPLIT(dev_priv->dev)) {
		pp_reg = PCH_PP_CONTROL;
		lvds_reg = PCH_LVDS;
	} else {
		pp_reg = PP_CONTROL;
		lvds_reg = LVDS;
	}

	val = I915_READ(pp_reg);
	if (!(val & PANEL_POWER_ON) ||
	    ((val & PANEL_UNLOCK_REGS) == PANEL_UNLOCK_REGS))
		locked = false;

	if (I915_READ(lvds_reg) & LVDS_PIPEB_SELECT)
		panel_pipe = PIPE_B;

	WARN(panel_pipe == pipe && locked,
	     "panel assertion failure, pipe %c regs locked\n",
	     pipe_name(pipe));
}

static void assert_pipe(struct drm_i915_private *dev_priv,
			enum pipe pipe, bool state)
{
	int reg;
	u32 val;
	bool cur_state;

	reg = PIPECONF(pipe);
	val = I915_READ(reg);
	cur_state = !!(val & PIPECONF_ENABLE);
	WARN(cur_state != state,
	     "pipe %c assertion failure (expected %s, current %s)\n",
	     pipe_name(pipe), state_string(state), state_string(cur_state));
}
#define assert_pipe_enabled(d, p) assert_pipe(d, p, true)
#define assert_pipe_disabled(d, p) assert_pipe(d, p, false)

static void assert_plane_enabled(struct drm_i915_private *dev_priv,
				 enum plane plane)
{
	int reg;
	u32 val;

	reg = DSPCNTR(plane);
	val = I915_READ(reg);
	WARN(!(val & DISPLAY_PLANE_ENABLE),
	     "plane %c assertion failure, should be active but is disabled\n",
	     plane_name(plane));
}

static void assert_planes_disabled(struct drm_i915_private *dev_priv,
				   enum pipe pipe)
{
	int reg, i;
	u32 val;
	int cur_pipe;

	/* Planes are fixed to pipes on ILK+ */
	if (HAS_PCH_SPLIT(dev_priv->dev))
		return;

	/* Need to check both planes against the pipe */
	for (i = 0; i < 2; i++) {
		reg = DSPCNTR(i);
		val = I915_READ(reg);
		cur_pipe = (val & DISPPLANE_SEL_PIPE_MASK) >>
			DISPPLANE_SEL_PIPE_SHIFT;
		WARN((val & DISPLAY_PLANE_ENABLE) && pipe == cur_pipe,
		     "plane %c assertion failure, should be off on pipe %c but is still active\n",
		     plane_name(i), pipe_name(pipe));
	}
}

static void assert_pch_refclk_enabled(struct drm_i915_private *dev_priv)
{
	u32 val;
	bool enabled;

	val = I915_READ(PCH_DREF_CONTROL);
	enabled = !!(val & (DREF_SSC_SOURCE_MASK | DREF_NONSPREAD_SOURCE_MASK |
			    DREF_SUPERSPREAD_SOURCE_MASK));
	WARN(!enabled, "PCH refclk assertion failure, should be active but is disabled\n");
}

static void assert_transcoder_disabled(struct drm_i915_private *dev_priv,
				       enum pipe pipe)
{
	int reg;
	u32 val;
	bool enabled;

	reg = TRANSCONF(pipe);
	val = I915_READ(reg);
	enabled = !!(val & TRANS_ENABLE);
	WARN(enabled,
	     "transcoder assertion failed, should be off on pipe %c but is still active\n",
	     pipe_name(pipe));
}

static bool dp_pipe_enabled(struct drm_i915_private *dev_priv,
			    enum pipe pipe, u32 port_sel, u32 val)
{
	if ((val & DP_PORT_EN) == 0)
		return false;

	if (HAS_PCH_CPT(dev_priv->dev)) {
		u32	trans_dp_ctl_reg = TRANS_DP_CTL(pipe);
		u32	trans_dp_ctl = I915_READ(trans_dp_ctl_reg);
		if ((trans_dp_ctl & TRANS_DP_PORT_SEL_MASK) != port_sel)
			return false;
	} else {
		if ((val & DP_PIPE_MASK) != (pipe << 30))
			return false;
	}
	return true;
}

static bool hdmi_pipe_enabled(struct drm_i915_private *dev_priv,
			      enum pipe pipe, u32 val)
{
	if ((val & PORT_ENABLE) == 0)
		return false;

	if (HAS_PCH_CPT(dev_priv->dev)) {
		if ((val & PORT_TRANS_SEL_MASK) != PORT_TRANS_SEL_CPT(pipe))
			return false;
	} else {
		if ((val & TRANSCODER_MASK) != TRANSCODER(pipe))
			return false;
	}
	return true;
}

static bool lvds_pipe_enabled(struct drm_i915_private *dev_priv,
			      enum pipe pipe, u32 val)
{
	if ((val & LVDS_PORT_EN) == 0)
		return false;

	if (HAS_PCH_CPT(dev_priv->dev)) {
		if ((val & PORT_TRANS_SEL_MASK) != PORT_TRANS_SEL_CPT(pipe))
			return false;
	} else {
		if ((val & LVDS_PIPE_MASK) != LVDS_PIPE(pipe))
			return false;
	}
	return true;
}

static bool adpa_pipe_enabled(struct drm_i915_private *dev_priv,
			      enum pipe pipe, u32 val)
{
	if ((val & ADPA_DAC_ENABLE) == 0)
		return false;
	if (HAS_PCH_CPT(dev_priv->dev)) {
		if ((val & PORT_TRANS_SEL_MASK) != PORT_TRANS_SEL_CPT(pipe))
			return false;
	} else {
		if ((val & ADPA_PIPE_SELECT_MASK) != ADPA_PIPE_SELECT(pipe))
			return false;
	}
	return true;
}

static void assert_pch_dp_disabled(struct drm_i915_private *dev_priv,
				   enum pipe pipe, int reg, u32 port_sel)
{
	u32 val = I915_READ(reg);
	WARN(dp_pipe_enabled(dev_priv, pipe, port_sel, val),
	     "PCH DP (0x%08x) enabled on transcoder %c, should be disabled\n",
	     reg, pipe_name(pipe));
}

static void assert_pch_hdmi_disabled(struct drm_i915_private *dev_priv,
				     enum pipe pipe, int reg)
{
	u32 val = I915_READ(reg);
	WARN(hdmi_pipe_enabled(dev_priv, val, pipe),
	     "PCH DP (0x%08x) enabled on transcoder %c, should be disabled\n",
	     reg, pipe_name(pipe));
}

static void assert_pch_ports_disabled(struct drm_i915_private *dev_priv,
				      enum pipe pipe)
{
	int reg;
	u32 val;

	assert_pch_dp_disabled(dev_priv, pipe, PCH_DP_B, TRANS_DP_PORT_SEL_B);
	assert_pch_dp_disabled(dev_priv, pipe, PCH_DP_C, TRANS_DP_PORT_SEL_C);
	assert_pch_dp_disabled(dev_priv, pipe, PCH_DP_D, TRANS_DP_PORT_SEL_D);

	reg = PCH_ADPA;
	val = I915_READ(reg);
	WARN(adpa_pipe_enabled(dev_priv, val, pipe),
	     "PCH VGA enabled on transcoder %c, should be disabled\n",
	     pipe_name(pipe));

	reg = PCH_LVDS;
	val = I915_READ(reg);
	WARN(lvds_pipe_enabled(dev_priv, val, pipe),
	     "PCH LVDS enabled on transcoder %c, should be disabled\n",
	     pipe_name(pipe));

	assert_pch_hdmi_disabled(dev_priv, pipe, HDMIB);
	assert_pch_hdmi_disabled(dev_priv, pipe, HDMIC);
	assert_pch_hdmi_disabled(dev_priv, pipe, HDMID);
}

/**
 * intel_enable_pll - enable a PLL
 * @dev_priv: i915 private structure
 * @pipe: pipe PLL to enable
 *
 * Enable @pipe's PLL so we can start pumping pixels from a plane.  Check to
 * make sure the PLL reg is writable first though, since the panel write
 * protect mechanism may be enabled.
 *
 * Note!  This is for pre-ILK only.
 */
static void intel_enable_pll(struct drm_i915_private *dev_priv, enum pipe pipe)
{
	int reg;
	u32 val;

	/* No really, not for ILK+ */
	BUG_ON(dev_priv->info->gen >= 5);

	/* PLL is protected by panel, make sure we can write it */
	if (IS_MOBILE(dev_priv->dev) && !IS_I830(dev_priv->dev))
		assert_panel_unlocked(dev_priv, pipe);

	reg = DPLL(pipe);
	val = I915_READ(reg);
	val |= DPLL_VCO_ENABLE;

	/* We do this three times for luck */
	I915_WRITE(reg, val);
	POSTING_READ(reg);
	udelay(150); /* wait for warmup */
	I915_WRITE(reg, val);
	POSTING_READ(reg);
	udelay(150); /* wait for warmup */
	I915_WRITE(reg, val);
	POSTING_READ(reg);
	udelay(150); /* wait for warmup */
}

/**
 * intel_disable_pll - disable a PLL
 * @dev_priv: i915 private structure
 * @pipe: pipe PLL to disable
 *
 * Disable the PLL for @pipe, making sure the pipe is off first.
 *
 * Note!  This is for pre-ILK only.
 */
static void intel_disable_pll(struct drm_i915_private *dev_priv, enum pipe pipe)
{
	int reg;
	u32 val;

	/* Don't disable pipe A or pipe A PLLs if needed */
	if (pipe == PIPE_A && (dev_priv->quirks & QUIRK_PIPEA_FORCE))
		return;

	/* Make sure the pipe isn't still relying on us */
	assert_pipe_disabled(dev_priv, pipe);

	reg = DPLL(pipe);
	val = I915_READ(reg);
	val &= ~DPLL_VCO_ENABLE;
	I915_WRITE(reg, val);
	POSTING_READ(reg);
}

/**
 * intel_enable_pch_pll - enable PCH PLL
 * @dev_priv: i915 private structure
 * @pipe: pipe PLL to enable
 *
 * The PCH PLL needs to be enabled before the PCH transcoder, since it
 * drives the transcoder clock.
 */
static void intel_enable_pch_pll(struct drm_i915_private *dev_priv,
				 enum pipe pipe)
{
	int reg;
	u32 val;

	/* PCH only available on ILK+ */
	BUG_ON(dev_priv->info->gen < 5);

	/* PCH refclock must be enabled first */
	assert_pch_refclk_enabled(dev_priv);

	reg = PCH_DPLL(pipe);
	val = I915_READ(reg);
	val |= DPLL_VCO_ENABLE;
	I915_WRITE(reg, val);
	POSTING_READ(reg);
	udelay(200);
}

static void intel_disable_pch_pll(struct drm_i915_private *dev_priv,
				  enum pipe pipe)
{
	int reg;
	u32 val;

	/* PCH only available on ILK+ */
	BUG_ON(dev_priv->info->gen < 5);

	/* Make sure transcoder isn't still depending on us */
	assert_transcoder_disabled(dev_priv, pipe);

	reg = PCH_DPLL(pipe);
	val = I915_READ(reg);
	val &= ~DPLL_VCO_ENABLE;
	I915_WRITE(reg, val);
	POSTING_READ(reg);
	udelay(200);
}

static void intel_enable_transcoder(struct drm_i915_private *dev_priv,
				    enum pipe pipe)
{
	int reg;
	u32 val;

	/* PCH only available on ILK+ */
	BUG_ON(dev_priv->info->gen < 5);

	/* Make sure PCH DPLL is enabled */
	assert_pch_pll_enabled(dev_priv, pipe);

	/* FDI must be feeding us bits for PCH ports */
	assert_fdi_tx_enabled(dev_priv, pipe);
	assert_fdi_rx_enabled(dev_priv, pipe);

	reg = TRANSCONF(pipe);
	val = I915_READ(reg);

	if (HAS_PCH_IBX(dev_priv->dev)) {
		/*
		 * make the BPC in transcoder be consistent with
		 * that in pipeconf reg.
		 */
		val &= ~PIPE_BPC_MASK;
		val |= I915_READ(PIPECONF(pipe)) & PIPE_BPC_MASK;
	}
	I915_WRITE(reg, val | TRANS_ENABLE);
	if (wait_for(I915_READ(reg) & TRANS_STATE_ENABLE, 100))
		DRM_ERROR("failed to enable transcoder %d\n", pipe);
}

static void intel_disable_transcoder(struct drm_i915_private *dev_priv,
				     enum pipe pipe)
{
	int reg;
	u32 val;

	/* FDI relies on the transcoder */
	assert_fdi_tx_disabled(dev_priv, pipe);
	assert_fdi_rx_disabled(dev_priv, pipe);

	/* Ports must be off as well */
	assert_pch_ports_disabled(dev_priv, pipe);

	reg = TRANSCONF(pipe);
	val = I915_READ(reg);
	val &= ~TRANS_ENABLE;
	I915_WRITE(reg, val);
	/* wait for PCH transcoder off, transcoder state */
	if (wait_for((I915_READ(reg) & TRANS_STATE_ENABLE) == 0, 50))
		DRM_ERROR("failed to disable transcoder\n");
}

/**
 * intel_enable_pipe - enable a pipe, asserting requirements
 * @dev_priv: i915 private structure
 * @pipe: pipe to enable
 * @pch_port: on ILK+, is this pipe driving a PCH port or not
 *
 * Enable @pipe, making sure that various hardware specific requirements
 * are met, if applicable, e.g. PLL enabled, LVDS pairs enabled, etc.
 *
 * @pipe should be %PIPE_A or %PIPE_B.
 *
 * Will wait until the pipe is actually running (i.e. first vblank) before
 * returning.
 */
static void intel_enable_pipe(struct drm_i915_private *dev_priv, enum pipe pipe,
			      bool pch_port)
{
	int reg;
	u32 val;

	/*
	 * A pipe without a PLL won't actually be able to drive bits from
	 * a plane.  On ILK+ the pipe PLLs are integrated, so we don't
	 * need the check.
	 */
	if (!HAS_PCH_SPLIT(dev_priv->dev))
		assert_pll_enabled(dev_priv, pipe);
	else {
		if (pch_port) {
			/* if driving the PCH, we need FDI enabled */
			assert_fdi_rx_pll_enabled(dev_priv, pipe);
			assert_fdi_tx_pll_enabled(dev_priv, pipe);
		}
		/* FIXME: assert CPU port conditions for SNB+ */
	}

	reg = PIPECONF(pipe);
	val = I915_READ(reg);
	if (val & PIPECONF_ENABLE)
		return;

	I915_WRITE(reg, val | PIPECONF_ENABLE);
	intel_wait_for_vblank(dev_priv->dev, pipe);
}

/**
 * intel_disable_pipe - disable a pipe, asserting requirements
 * @dev_priv: i915 private structure
 * @pipe: pipe to disable
 *
 * Disable @pipe, making sure that various hardware specific requirements
 * are met, if applicable, e.g. plane disabled, panel fitter off, etc.
 *
 * @pipe should be %PIPE_A or %PIPE_B.
 *
 * Will wait until the pipe has shut down before returning.
 */
static void intel_disable_pipe(struct drm_i915_private *dev_priv,
			       enum pipe pipe)
{
	int reg;
	u32 val;

	/*
	 * Make sure planes won't keep trying to pump pixels to us,
	 * or we might hang the display.
	 */
	assert_planes_disabled(dev_priv, pipe);

	/* Don't disable pipe A or pipe A PLLs if needed */
	if (pipe == PIPE_A && (dev_priv->quirks & QUIRK_PIPEA_FORCE))
		return;

	reg = PIPECONF(pipe);
	val = I915_READ(reg);
	if ((val & PIPECONF_ENABLE) == 0)
		return;

	I915_WRITE(reg, val & ~PIPECONF_ENABLE);
	intel_wait_for_pipe_off(dev_priv->dev, pipe);
}

/*
 * Plane regs are double buffered, going from enabled->disabled needs a
 * trigger in order to latch.  The display address reg provides this.
 */
static void intel_flush_display_plane(struct drm_i915_private *dev_priv,
				      enum plane plane)
{
	I915_WRITE(DSPADDR(plane), I915_READ(DSPADDR(plane)));
	I915_WRITE(DSPSURF(plane), I915_READ(DSPSURF(plane)));
}

/**
 * intel_enable_plane - enable a display plane on a given pipe
 * @dev_priv: i915 private structure
 * @plane: plane to enable
 * @pipe: pipe being fed
 *
 * Enable @plane on @pipe, making sure that @pipe is running first.
 */
static void intel_enable_plane(struct drm_i915_private *dev_priv,
			       enum plane plane, enum pipe pipe)
{
	int reg;
	u32 val;

	/* If the pipe isn't enabled, we can't pump pixels and may hang */
	assert_pipe_enabled(dev_priv, pipe);

	reg = DSPCNTR(plane);
	val = I915_READ(reg);
	if (val & DISPLAY_PLANE_ENABLE)
		return;

	I915_WRITE(reg, val | DISPLAY_PLANE_ENABLE);
	intel_flush_display_plane(dev_priv, plane);
	intel_wait_for_vblank(dev_priv->dev, pipe);
}

/**
 * intel_disable_plane - disable a display plane
 * @dev_priv: i915 private structure
 * @plane: plane to disable
 * @pipe: pipe consuming the data
 *
 * Disable @plane; should be an independent operation.
 */
static void intel_disable_plane(struct drm_i915_private *dev_priv,
				enum plane plane, enum pipe pipe)
{
	int reg;
	u32 val;

	reg = DSPCNTR(plane);
	val = I915_READ(reg);
	if ((val & DISPLAY_PLANE_ENABLE) == 0)
		return;

	I915_WRITE(reg, val & ~DISPLAY_PLANE_ENABLE);
	intel_flush_display_plane(dev_priv, plane);
	intel_wait_for_vblank(dev_priv->dev, pipe);
}

static void disable_pch_dp(struct drm_i915_private *dev_priv,
			   enum pipe pipe, int reg, u32 port_sel)
{
	u32 val = I915_READ(reg);
	if (dp_pipe_enabled(dev_priv, pipe, port_sel, val)) {
		DRM_DEBUG_KMS("Disabling pch dp %x on pipe %d\n", reg, pipe);
		I915_WRITE(reg, val & ~DP_PORT_EN);
	}
}

static void disable_pch_hdmi(struct drm_i915_private *dev_priv,
			     enum pipe pipe, int reg)
{
	u32 val = I915_READ(reg);
	if (hdmi_pipe_enabled(dev_priv, val, pipe)) {
		DRM_DEBUG_KMS("Disabling pch HDMI %x on pipe %d\n",
			      reg, pipe);
		I915_WRITE(reg, val & ~PORT_ENABLE);
	}
}

/* Disable any ports connected to this transcoder */
static void intel_disable_pch_ports(struct drm_i915_private *dev_priv,
				    enum pipe pipe)
{
	u32 reg, val;

	val = I915_READ(PCH_PP_CONTROL);
	I915_WRITE(PCH_PP_CONTROL, val | PANEL_UNLOCK_REGS);

	disable_pch_dp(dev_priv, pipe, PCH_DP_B, TRANS_DP_PORT_SEL_B);
	disable_pch_dp(dev_priv, pipe, PCH_DP_C, TRANS_DP_PORT_SEL_C);
	disable_pch_dp(dev_priv, pipe, PCH_DP_D, TRANS_DP_PORT_SEL_D);

	reg = PCH_ADPA;
	val = I915_READ(reg);
	if (adpa_pipe_enabled(dev_priv, val, pipe))
		I915_WRITE(reg, val & ~ADPA_DAC_ENABLE);

	reg = PCH_LVDS;
	val = I915_READ(reg);
	if (lvds_pipe_enabled(dev_priv, val, pipe)) {
		DRM_DEBUG_KMS("disable lvds on pipe %d val 0x%08x\n", pipe, val);
		I915_WRITE(reg, val & ~LVDS_PORT_EN);
		POSTING_READ(reg);
		udelay(100);
	}

	disable_pch_hdmi(dev_priv, pipe, HDMIB);
	disable_pch_hdmi(dev_priv, pipe, HDMIC);
	disable_pch_hdmi(dev_priv, pipe, HDMID);
}

static void i8xx_disable_fbc(struct drm_device *dev)
{
	struct drm_i915_private *dev_priv = dev->dev_private;
	u32 fbc_ctl;

	/* Disable compression */
	fbc_ctl = I915_READ(FBC_CONTROL);
	if ((fbc_ctl & FBC_CTL_EN) == 0)
		return;

	fbc_ctl &= ~FBC_CTL_EN;
	I915_WRITE(FBC_CONTROL, fbc_ctl);

	/* Wait for compressing bit to clear */
	if (wait_for((I915_READ(FBC_STATUS) & FBC_STAT_COMPRESSING) == 0, 10)) {
		DRM_DEBUG_KMS("FBC idle timed out\n");
		return;
	}

	DRM_DEBUG_KMS("disabled FBC\n");
}

static void i8xx_enable_fbc(struct drm_crtc *crtc, unsigned long interval)
{
	struct drm_device *dev = crtc->dev;
	struct drm_i915_private *dev_priv = dev->dev_private;
	struct drm_framebuffer *fb = crtc->fb;
	struct intel_framebuffer *intel_fb = to_intel_framebuffer(fb);
	struct drm_i915_gem_object *obj = intel_fb->obj;
	struct intel_crtc *intel_crtc = to_intel_crtc(crtc);
	int cfb_pitch;
	int plane, i;
	u32 fbc_ctl, fbc_ctl2;

	cfb_pitch = dev_priv->cfb_size / FBC_LL_SIZE;
	if (fb->pitch < cfb_pitch)
		cfb_pitch = fb->pitch;

	/* FBC_CTL wants 64B units */
	cfb_pitch = (cfb_pitch / 64) - 1;
	plane = intel_crtc->plane == 0 ? FBC_CTL_PLANEA : FBC_CTL_PLANEB;

	/* Clear old tags */
	for (i = 0; i < (FBC_LL_SIZE / 32) + 1; i++)
		I915_WRITE(FBC_TAG + (i * 4), 0);

	/* Set it up... */
	fbc_ctl2 = FBC_CTL_FENCE_DBL | FBC_CTL_IDLE_IMM | FBC_CTL_CPU_FENCE;
	fbc_ctl2 |= plane;
	I915_WRITE(FBC_CONTROL2, fbc_ctl2);
	I915_WRITE(FBC_FENCE_OFF, crtc->y);

	/* enable it... */
	fbc_ctl = FBC_CTL_EN | FBC_CTL_PERIODIC;
	if (IS_I945GM(dev))
		fbc_ctl |= FBC_CTL_C3_IDLE; /* 945 needs special SR handling */
	fbc_ctl |= (cfb_pitch & 0xff) << FBC_CTL_STRIDE_SHIFT;
	fbc_ctl |= (interval & 0x2fff) << FBC_CTL_INTERVAL_SHIFT;
	fbc_ctl |= obj->fence_reg;
	I915_WRITE(FBC_CONTROL, fbc_ctl);

	DRM_DEBUG_KMS("enabled FBC, pitch %d, yoff %d, plane %d, ",
		      cfb_pitch, crtc->y, intel_crtc->plane);
}

static bool i8xx_fbc_enabled(struct drm_device *dev)
{
	struct drm_i915_private *dev_priv = dev->dev_private;

	return I915_READ(FBC_CONTROL) & FBC_CTL_EN;
}

static void g4x_enable_fbc(struct drm_crtc *crtc, unsigned long interval)
{
	struct drm_device *dev = crtc->dev;
	struct drm_i915_private *dev_priv = dev->dev_private;
	struct drm_framebuffer *fb = crtc->fb;
	struct intel_framebuffer *intel_fb = to_intel_framebuffer(fb);
	struct drm_i915_gem_object *obj = intel_fb->obj;
	struct intel_crtc *intel_crtc = to_intel_crtc(crtc);
	int plane = intel_crtc->plane == 0 ? DPFC_CTL_PLANEA : DPFC_CTL_PLANEB;
	unsigned long stall_watermark = 200;
	u32 dpfc_ctl;

	dpfc_ctl = plane | DPFC_SR_EN | DPFC_CTL_LIMIT_1X;
	dpfc_ctl |= DPFC_CTL_FENCE_EN | obj->fence_reg;
	I915_WRITE(DPFC_CHICKEN, DPFC_HT_MODIFY);

	I915_WRITE(DPFC_RECOMP_CTL, DPFC_RECOMP_STALL_EN |
		   (stall_watermark << DPFC_RECOMP_STALL_WM_SHIFT) |
		   (interval << DPFC_RECOMP_TIMER_COUNT_SHIFT));
	I915_WRITE(DPFC_FENCE_YOFF, crtc->y);

	/* enable it... */
	I915_WRITE(DPFC_CONTROL, I915_READ(DPFC_CONTROL) | DPFC_CTL_EN);

	DRM_DEBUG_KMS("enabled fbc on plane %d\n", intel_crtc->plane);
}

static void g4x_disable_fbc(struct drm_device *dev)
{
	struct drm_i915_private *dev_priv = dev->dev_private;
	u32 dpfc_ctl;

	/* Disable compression */
	dpfc_ctl = I915_READ(DPFC_CONTROL);
	if (dpfc_ctl & DPFC_CTL_EN) {
		dpfc_ctl &= ~DPFC_CTL_EN;
		I915_WRITE(DPFC_CONTROL, dpfc_ctl);

		DRM_DEBUG_KMS("disabled FBC\n");
	}
}

static bool g4x_fbc_enabled(struct drm_device *dev)
{
	struct drm_i915_private *dev_priv = dev->dev_private;

	return I915_READ(DPFC_CONTROL) & DPFC_CTL_EN;
}

static void sandybridge_blit_fbc_update(struct drm_device *dev)
{
	struct drm_i915_private *dev_priv = dev->dev_private;
	u32 blt_ecoskpd;

	/* Make sure blitter notifies FBC of writes */
	gen6_gt_force_wake_get(dev_priv);
	blt_ecoskpd = I915_READ(GEN6_BLITTER_ECOSKPD);
	blt_ecoskpd |= GEN6_BLITTER_FBC_NOTIFY <<
		GEN6_BLITTER_LOCK_SHIFT;
	I915_WRITE(GEN6_BLITTER_ECOSKPD, blt_ecoskpd);
	blt_ecoskpd |= GEN6_BLITTER_FBC_NOTIFY;
	I915_WRITE(GEN6_BLITTER_ECOSKPD, blt_ecoskpd);
	blt_ecoskpd &= ~(GEN6_BLITTER_FBC_NOTIFY <<
			 GEN6_BLITTER_LOCK_SHIFT);
	I915_WRITE(GEN6_BLITTER_ECOSKPD, blt_ecoskpd);
	POSTING_READ(GEN6_BLITTER_ECOSKPD);
	gen6_gt_force_wake_put(dev_priv);
}

static void ironlake_enable_fbc(struct drm_crtc *crtc, unsigned long interval)
{
	struct drm_device *dev = crtc->dev;
	struct drm_i915_private *dev_priv = dev->dev_private;
	struct drm_framebuffer *fb = crtc->fb;
	struct intel_framebuffer *intel_fb = to_intel_framebuffer(fb);
	struct drm_i915_gem_object *obj = intel_fb->obj;
	struct intel_crtc *intel_crtc = to_intel_crtc(crtc);
	int plane = intel_crtc->plane == 0 ? DPFC_CTL_PLANEA : DPFC_CTL_PLANEB;
	unsigned long stall_watermark = 200;
	u32 dpfc_ctl;

	dpfc_ctl = I915_READ(ILK_DPFC_CONTROL);
	dpfc_ctl &= DPFC_RESERVED;
	dpfc_ctl |= (plane | DPFC_CTL_LIMIT_1X);
	/* Set persistent mode for front-buffer rendering, ala X. */
	dpfc_ctl |= DPFC_CTL_PERSISTENT_MODE;
	dpfc_ctl |= (DPFC_CTL_FENCE_EN | obj->fence_reg);
	I915_WRITE(ILK_DPFC_CHICKEN, DPFC_HT_MODIFY);

	I915_WRITE(ILK_DPFC_RECOMP_CTL, DPFC_RECOMP_STALL_EN |
		   (stall_watermark << DPFC_RECOMP_STALL_WM_SHIFT) |
		   (interval << DPFC_RECOMP_TIMER_COUNT_SHIFT));
	I915_WRITE(ILK_DPFC_FENCE_YOFF, crtc->y);
	I915_WRITE(ILK_FBC_RT_BASE, obj->gtt_offset | ILK_FBC_RT_VALID);
	/* enable it... */
	I915_WRITE(ILK_DPFC_CONTROL, dpfc_ctl | DPFC_CTL_EN);

	if (IS_GEN6(dev)) {
		I915_WRITE(SNB_DPFC_CTL_SA,
			   SNB_CPU_FENCE_ENABLE | obj->fence_reg);
		I915_WRITE(DPFC_CPU_FENCE_OFFSET, crtc->y);
		sandybridge_blit_fbc_update(dev);
	}

	DRM_DEBUG_KMS("enabled fbc on plane %d\n", intel_crtc->plane);
}

static void ironlake_disable_fbc(struct drm_device *dev)
{
	struct drm_i915_private *dev_priv = dev->dev_private;
	u32 dpfc_ctl;

	/* Disable compression */
	dpfc_ctl = I915_READ(ILK_DPFC_CONTROL);
	if (dpfc_ctl & DPFC_CTL_EN) {
		dpfc_ctl &= ~DPFC_CTL_EN;
		I915_WRITE(ILK_DPFC_CONTROL, dpfc_ctl);

		DRM_DEBUG_KMS("disabled FBC\n");
	}
}

static bool ironlake_fbc_enabled(struct drm_device *dev)
{
	struct drm_i915_private *dev_priv = dev->dev_private;

	return I915_READ(ILK_DPFC_CONTROL) & DPFC_CTL_EN;
}

bool intel_fbc_enabled(struct drm_device *dev)
{
	struct drm_i915_private *dev_priv = dev->dev_private;

	if (!dev_priv->display.fbc_enabled)
		return false;

	return dev_priv->display.fbc_enabled(dev);
}

static void intel_fbc_work_fn(struct work_struct *__work)
{
	struct intel_fbc_work *work =
		container_of(to_delayed_work(__work),
			     struct intel_fbc_work, work);
	struct drm_device *dev = work->crtc->dev;
	struct drm_i915_private *dev_priv = dev->dev_private;

	mutex_lock(&dev->struct_mutex);
	if (work == dev_priv->fbc_work) {
		/* Double check that we haven't switched fb without cancelling
		 * the prior work.
		 */
		if (work->crtc->fb == work->fb) {
			dev_priv->display.enable_fbc(work->crtc,
						     work->interval);

			dev_priv->cfb_plane = to_intel_crtc(work->crtc)->plane;
			dev_priv->cfb_fb = work->crtc->fb->base.id;
			dev_priv->cfb_y = work->crtc->y;
		}

		dev_priv->fbc_work = NULL;
	}
	mutex_unlock(&dev->struct_mutex);

	kfree(work);
}

static void intel_cancel_fbc_work(struct drm_i915_private *dev_priv)
{
	if (dev_priv->fbc_work == NULL)
		return;

	DRM_DEBUG_KMS("cancelling pending FBC enable\n");

	/* Synchronisation is provided by struct_mutex and checking of
	 * dev_priv->fbc_work, so we can perform the cancellation
	 * entirely asynchronously.
	 */
	if (cancel_delayed_work(&dev_priv->fbc_work->work))
		/* tasklet was killed before being run, clean up */
		kfree(dev_priv->fbc_work);

	/* Mark the work as no longer wanted so that if it does
	 * wake-up (because the work was already running and waiting
	 * for our mutex), it will discover that is no longer
	 * necessary to run.
	 */
	dev_priv->fbc_work = NULL;
}

static void intel_enable_fbc(struct drm_crtc *crtc, unsigned long interval)
{
	struct intel_fbc_work *work;
	struct drm_device *dev = crtc->dev;
	struct drm_i915_private *dev_priv = dev->dev_private;

	if (!dev_priv->display.enable_fbc)
		return;

	intel_cancel_fbc_work(dev_priv);

	work = kzalloc(sizeof *work, GFP_KERNEL);
	if (work == NULL) {
		dev_priv->display.enable_fbc(crtc, interval);
		return;
	}

	work->crtc = crtc;
	work->fb = crtc->fb;
	work->interval = interval;
	INIT_DELAYED_WORK(&work->work, intel_fbc_work_fn);

	dev_priv->fbc_work = work;

	DRM_DEBUG_KMS("scheduling delayed FBC enable\n");

	/* Delay the actual enabling to let pageflipping cease and the
	 * display to settle before starting the compression. Note that
	 * this delay also serves a second purpose: it allows for a
	 * vblank to pass after disabling the FBC before we attempt
	 * to modify the control registers.
	 *
	 * A more complicated solution would involve tracking vblanks
	 * following the termination of the page-flipping sequence
	 * and indeed performing the enable as a co-routine and not
	 * waiting synchronously upon the vblank.
	 */
	schedule_delayed_work(&work->work, msecs_to_jiffies(50));
}

void intel_disable_fbc(struct drm_device *dev)
{
	struct drm_i915_private *dev_priv = dev->dev_private;

	intel_cancel_fbc_work(dev_priv);

	if (!dev_priv->display.disable_fbc)
		return;

	dev_priv->display.disable_fbc(dev);
	dev_priv->cfb_plane = -1;
}

/**
 * intel_update_fbc - enable/disable FBC as needed
 * @dev: the drm_device
 *
 * Set up the framebuffer compression hardware at mode set time.  We
 * enable it if possible:
 *   - plane A only (on pre-965)
 *   - no pixel mulitply/line duplication
 *   - no alpha buffer discard
 *   - no dual wide
 *   - framebuffer <= 2048 in width, 1536 in height
 *
 * We can't assume that any compression will take place (worst case),
 * so the compressed buffer has to be the same size as the uncompressed
 * one.  It also must reside (along with the line length buffer) in
 * stolen memory.
 *
 * We need to enable/disable FBC on a global basis.
 */
static void intel_update_fbc(struct drm_device *dev)
{
	struct drm_i915_private *dev_priv = dev->dev_private;
	struct drm_crtc *crtc = NULL, *tmp_crtc;
	struct intel_crtc *intel_crtc;
	struct drm_framebuffer *fb;
	struct intel_framebuffer *intel_fb;
	struct drm_i915_gem_object *obj;
	int enable_fbc;

	DRM_DEBUG_KMS("\n");

	if (!i915_powersave)
		return;

	if (!I915_HAS_FBC(dev))
		return;

	/*
	 * If FBC is already on, we just have to verify that we can
	 * keep it that way...
	 * Need to disable if:
	 *   - more than one pipe is active
	 *   - changing FBC params (stride, fence, mode)
	 *   - new fb is too large to fit in compressed buffer
	 *   - going to an unsupported config (interlace, pixel multiply, etc.)
	 */
	list_for_each_entry(tmp_crtc, &dev->mode_config.crtc_list, head) {
		if (tmp_crtc->enabled && tmp_crtc->fb) {
			if (crtc) {
				DRM_DEBUG_KMS("more than one pipe active, disabling compression\n");
				dev_priv->no_fbc_reason = FBC_MULTIPLE_PIPES;
				goto out_disable;
			}
			crtc = tmp_crtc;
		}
	}

	if (!crtc || crtc->fb == NULL) {
		DRM_DEBUG_KMS("no output, disabling\n");
		dev_priv->no_fbc_reason = FBC_NO_OUTPUT;
		goto out_disable;
	}

	intel_crtc = to_intel_crtc(crtc);
	fb = crtc->fb;
	intel_fb = to_intel_framebuffer(fb);
	obj = intel_fb->obj;

	enable_fbc = i915_enable_fbc;
	if (enable_fbc < 0) {
		DRM_DEBUG_KMS("fbc set to per-chip default\n");
		enable_fbc = 1;
		if (INTEL_INFO(dev)->gen <= 5)
			enable_fbc = 0;
	}
	if (!enable_fbc) {
		DRM_DEBUG_KMS("fbc disabled per module param\n");
		dev_priv->no_fbc_reason = FBC_MODULE_PARAM;
		goto out_disable;
	}
	if (intel_fb->obj->base.size > dev_priv->cfb_size) {
		DRM_DEBUG_KMS("framebuffer too large, disabling "
			      "compression\n");
		dev_priv->no_fbc_reason = FBC_STOLEN_TOO_SMALL;
		goto out_disable;
	}
	if ((crtc->mode.flags & DRM_MODE_FLAG_INTERLACE) ||
	    (crtc->mode.flags & DRM_MODE_FLAG_DBLSCAN)) {
		DRM_DEBUG_KMS("mode incompatible with compression, "
			      "disabling\n");
		dev_priv->no_fbc_reason = FBC_UNSUPPORTED_MODE;
		goto out_disable;
	}
	if ((crtc->mode.hdisplay > 2048) ||
	    (crtc->mode.vdisplay > 1536)) {
		DRM_DEBUG_KMS("mode too large for compression, disabling\n");
		dev_priv->no_fbc_reason = FBC_MODE_TOO_LARGE;
		goto out_disable;
	}
	if ((IS_I915GM(dev) || IS_I945GM(dev)) && intel_crtc->plane != 0) {
		DRM_DEBUG_KMS("plane not 0, disabling compression\n");
		dev_priv->no_fbc_reason = FBC_BAD_PLANE;
		goto out_disable;
	}

	/* The use of a CPU fence is mandatory in order to detect writes
	 * by the CPU to the scanout and trigger updates to the FBC.
	 */
	if (obj->tiling_mode != I915_TILING_X ||
	    obj->fence_reg == I915_FENCE_REG_NONE) {
		DRM_DEBUG_KMS("framebuffer not tiled or fenced, disabling compression\n");
		dev_priv->no_fbc_reason = FBC_NOT_TILED;
		goto out_disable;
	}

	/* If the kernel debugger is active, always disable compression */
	if (in_dbg_master())
		goto out_disable;

	/* If the scanout has not changed, don't modify the FBC settings.
	 * Note that we make the fundamental assumption that the fb->obj
	 * cannot be unpinned (and have its GTT offset and fence revoked)
	 * without first being decoupled from the scanout and FBC disabled.
	 */
	if (dev_priv->cfb_plane == intel_crtc->plane &&
	    dev_priv->cfb_fb == fb->base.id &&
	    dev_priv->cfb_y == crtc->y)
		return;

	if (intel_fbc_enabled(dev)) {
		/* We update FBC along two paths, after changing fb/crtc
		 * configuration (modeswitching) and after page-flipping
		 * finishes. For the latter, we know that not only did
		 * we disable the FBC at the start of the page-flip
		 * sequence, but also more than one vblank has passed.
		 *
		 * For the former case of modeswitching, it is possible
		 * to switch between two FBC valid configurations
		 * instantaneously so we do need to disable the FBC
		 * before we can modify its control registers. We also
		 * have to wait for the next vblank for that to take
		 * effect. However, since we delay enabling FBC we can
		 * assume that a vblank has passed since disabling and
		 * that we can safely alter the registers in the deferred
		 * callback.
		 *
		 * In the scenario that we go from a valid to invalid
		 * and then back to valid FBC configuration we have
		 * no strict enforcement that a vblank occurred since
		 * disabling the FBC. However, along all current pipe
		 * disabling paths we do need to wait for a vblank at
		 * some point. And we wait before enabling FBC anyway.
		 */
		DRM_DEBUG_KMS("disabling active FBC for update\n");
		intel_disable_fbc(dev);
	}

	intel_enable_fbc(crtc, 500);
	return;

out_disable:
	/* Multiple disables should be harmless */
	if (intel_fbc_enabled(dev)) {
		DRM_DEBUG_KMS("unsupported config, disabling FBC\n");
		intel_disable_fbc(dev);
	}
}

int
intel_pin_and_fence_fb_obj(struct drm_device *dev,
			   struct drm_i915_gem_object *obj,
			   struct intel_ring_buffer *pipelined)
{
	struct drm_i915_private *dev_priv = dev->dev_private;
	u32 alignment;
	int ret;

	switch (obj->tiling_mode) {
	case I915_TILING_NONE:
		if (IS_BROADWATER(dev) || IS_CRESTLINE(dev))
			alignment = 128 * 1024;
		else if (INTEL_INFO(dev)->gen >= 4)
			alignment = 4 * 1024;
		else
			alignment = 64 * 1024;
		break;
	case I915_TILING_X:
		/* pin() will align the object as required by fence */
		alignment = 0;
		break;
	case I915_TILING_Y:
		/* FIXME: Is this true? */
		DRM_ERROR("Y tiled not allowed for scan out buffers\n");
		return -EINVAL;
	default:
		BUG();
	}

	dev_priv->mm.interruptible = false;
	ret = i915_gem_object_pin_to_display_plane(obj, alignment, pipelined);
	if (ret)
		goto err_interruptible;

	/* Install a fence for tiled scan-out. Pre-i965 always needs a
	 * fence, whereas 965+ only requires a fence if using
	 * framebuffer compression.  For simplicity, we always install
	 * a fence as the cost is not that onerous.
	 */
	if (obj->tiling_mode != I915_TILING_NONE) {
		ret = i915_gem_object_get_fence(obj, pipelined);
		if (ret)
			goto err_unpin;
	}

	dev_priv->mm.interruptible = true;
	return 0;

err_unpin:
	i915_gem_object_unpin(obj);
err_interruptible:
	dev_priv->mm.interruptible = true;
	return ret;
}

static int i9xx_update_plane(struct drm_crtc *crtc, struct drm_framebuffer *fb,
			     int x, int y)
{
	struct drm_device *dev = crtc->dev;
	struct drm_i915_private *dev_priv = dev->dev_private;
	struct intel_crtc *intel_crtc = to_intel_crtc(crtc);
	struct intel_framebuffer *intel_fb;
	struct drm_i915_gem_object *obj;
	int plane = intel_crtc->plane;
	unsigned long Start, Offset;
	u32 dspcntr;
	u32 reg;

	switch (plane) {
	case 0:
	case 1:
		break;
	default:
		DRM_ERROR("Can't update plane %d in SAREA\n", plane);
		return -EINVAL;
	}

	intel_fb = to_intel_framebuffer(fb);
	obj = intel_fb->obj;

	reg = DSPCNTR(plane);
	dspcntr = I915_READ(reg);
	/* Mask out pixel format bits in case we change it */
	dspcntr &= ~DISPPLANE_PIXFORMAT_MASK;
	switch (fb->bits_per_pixel) {
	case 8:
		dspcntr |= DISPPLANE_8BPP;
		break;
	case 16:
		if (fb->depth == 15)
			dspcntr |= DISPPLANE_15_16BPP;
		else
			dspcntr |= DISPPLANE_16BPP;
		break;
	case 24:
	case 32:
		dspcntr |= DISPPLANE_32BPP_NO_ALPHA;
		break;
	default:
		DRM_ERROR("Unknown color depth %d\n", fb->bits_per_pixel);
		return -EINVAL;
	}
	if (INTEL_INFO(dev)->gen >= 4) {
		if (obj->tiling_mode != I915_TILING_NONE)
			dspcntr |= DISPPLANE_TILED;
		else
			dspcntr &= ~DISPPLANE_TILED;
	}

	I915_WRITE(reg, dspcntr);

	Start = obj->gtt_offset;
	Offset = y * fb->pitch + x * (fb->bits_per_pixel / 8);

	DRM_DEBUG_KMS("Writing base %08lX %08lX %d %d %d\n",
		      Start, Offset, x, y, fb->pitch);
	I915_WRITE(DSPSTRIDE(plane), fb->pitch);
	if (INTEL_INFO(dev)->gen >= 4) {
		I915_WRITE(DSPSURF(plane), Start);
		I915_WRITE(DSPTILEOFF(plane), (y << 16) | x);
		I915_WRITE(DSPADDR(plane), Offset);
	} else
		I915_WRITE(DSPADDR(plane), Start + Offset);
	POSTING_READ(reg);

	return 0;
}

static int ironlake_update_plane(struct drm_crtc *crtc,
				 struct drm_framebuffer *fb, int x, int y)
{
	struct drm_device *dev = crtc->dev;
	struct drm_i915_private *dev_priv = dev->dev_private;
	struct intel_crtc *intel_crtc = to_intel_crtc(crtc);
	struct intel_framebuffer *intel_fb;
	struct drm_i915_gem_object *obj;
	int plane = intel_crtc->plane;
	unsigned long Start, Offset;
	u32 dspcntr;
	u32 reg;

	switch (plane) {
	case 0:
	case 1:
	case 2:
		break;
	default:
		DRM_ERROR("Can't update plane %d in SAREA\n", plane);
		return -EINVAL;
	}

	intel_fb = to_intel_framebuffer(fb);
	obj = intel_fb->obj;

	reg = DSPCNTR(plane);
	dspcntr = I915_READ(reg);
	/* Mask out pixel format bits in case we change it */
	dspcntr &= ~DISPPLANE_PIXFORMAT_MASK;
	switch (fb->bits_per_pixel) {
	case 8:
		dspcntr |= DISPPLANE_8BPP;
		break;
	case 16:
		if (fb->depth != 16)
			return -EINVAL;

		dspcntr |= DISPPLANE_16BPP;
		break;
	case 24:
	case 32:
		if (fb->depth == 24)
			dspcntr |= DISPPLANE_32BPP_NO_ALPHA;
		else if (fb->depth == 30)
			dspcntr |= DISPPLANE_32BPP_30BIT_NO_ALPHA;
		else
			return -EINVAL;
		break;
	default:
		DRM_ERROR("Unknown color depth %d\n", fb->bits_per_pixel);
		return -EINVAL;
	}

	if (obj->tiling_mode != I915_TILING_NONE)
		dspcntr |= DISPPLANE_TILED;
	else
		dspcntr &= ~DISPPLANE_TILED;

	/* must disable */
	dspcntr |= DISPPLANE_TRICKLE_FEED_DISABLE;

	I915_WRITE(reg, dspcntr);

	Start = obj->gtt_offset;
	Offset = y * fb->pitch + x * (fb->bits_per_pixel / 8);

	DRM_DEBUG_KMS("Writing base %08lX %08lX %d %d %d\n",
		      Start, Offset, x, y, fb->pitch);
	I915_WRITE(DSPSTRIDE(plane), fb->pitch);
	I915_WRITE(DSPSURF(plane), Start);
	I915_WRITE(DSPTILEOFF(plane), (y << 16) | x);
	I915_WRITE(DSPADDR(plane), Offset);
	POSTING_READ(reg);

	return 0;
}

/* Assume fb object is pinned & idle & fenced and just update base pointers */
static int
intel_pipe_set_base_atomic(struct drm_crtc *crtc, struct drm_framebuffer *fb,
			   int x, int y, enum mode_set_atomic state)
{
	struct drm_device *dev = crtc->dev;
	struct drm_i915_private *dev_priv = dev->dev_private;
	int ret;

	ret = dev_priv->display.update_plane(crtc, fb, x, y);
	if (ret)
		return ret;

	intel_update_fbc(dev);
	intel_increase_pllclock(crtc);

	return 0;
}

static int
intel_pipe_set_base(struct drm_crtc *crtc, int x, int y,
		    struct drm_framebuffer *old_fb)
{
	struct drm_device *dev = crtc->dev;
	struct drm_i915_master_private *master_priv;
	struct intel_crtc *intel_crtc = to_intel_crtc(crtc);
	int ret;

	/* no fb bound */
	if (!crtc->fb) {
		DRM_ERROR("No FB bound\n");
		return 0;
	}

	switch (intel_crtc->plane) {
	case 0:
	case 1:
		break;
	case 2:
		if (IS_IVYBRIDGE(dev))
			break;
		/* fall through otherwise */
	default:
		DRM_ERROR("no plane for crtc\n");
		return -EINVAL;
	}

	mutex_lock(&dev->struct_mutex);
	ret = intel_pin_and_fence_fb_obj(dev,
					 to_intel_framebuffer(crtc->fb)->obj,
					 NULL);
	if (ret != 0) {
		mutex_unlock(&dev->struct_mutex);
		DRM_ERROR("pin & fence failed\n");
		return ret;
	}

	if (old_fb) {
		struct drm_i915_private *dev_priv = dev->dev_private;
		struct drm_i915_gem_object *obj = to_intel_framebuffer(old_fb)->obj;

		wait_event(dev_priv->pending_flip_queue,
			   atomic_read(&dev_priv->mm.wedged) ||
			   atomic_read(&obj->pending_flip) == 0);

		/* Big Hammer, we also need to ensure that any pending
		 * MI_WAIT_FOR_EVENT inside a user batch buffer on the
		 * current scanout is retired before unpinning the old
		 * framebuffer.
		 *
		 * This should only fail upon a hung GPU, in which case we
		 * can safely continue.
		 */
		ret = i915_gem_object_finish_gpu(obj);
		(void) ret;
	}

	ret = intel_pipe_set_base_atomic(crtc, crtc->fb, x, y,
					 LEAVE_ATOMIC_MODE_SET);
	if (ret) {
		i915_gem_object_unpin(to_intel_framebuffer(crtc->fb)->obj);
		mutex_unlock(&dev->struct_mutex);
		DRM_ERROR("failed to update base address\n");
		return ret;
	}

	if (old_fb) {
		intel_wait_for_vblank(dev, intel_crtc->pipe);
		i915_gem_object_unpin(to_intel_framebuffer(old_fb)->obj);
	}

	mutex_unlock(&dev->struct_mutex);

	if (!dev->primary->master)
		return 0;

	master_priv = dev->primary->master->driver_priv;
	if (!master_priv->sarea_priv)
		return 0;

	if (intel_crtc->pipe) {
		master_priv->sarea_priv->pipeB_x = x;
		master_priv->sarea_priv->pipeB_y = y;
	} else {
		master_priv->sarea_priv->pipeA_x = x;
		master_priv->sarea_priv->pipeA_y = y;
	}

	return 0;
}

static void ironlake_set_pll_edp(struct drm_crtc *crtc, int clock)
{
	struct drm_device *dev = crtc->dev;
	struct drm_i915_private *dev_priv = dev->dev_private;
	u32 dpa_ctl;

	DRM_DEBUG_KMS("eDP PLL enable for clock %d\n", clock);
	dpa_ctl = I915_READ(DP_A);
	dpa_ctl &= ~DP_PLL_FREQ_MASK;

	if (clock < 200000) {
		u32 temp;
		dpa_ctl |= DP_PLL_FREQ_160MHZ;
		/* workaround for 160Mhz:
		   1) program 0x4600c bits 15:0 = 0x8124
		   2) program 0x46010 bit 0 = 1
		   3) program 0x46034 bit 24 = 1
		   4) program 0x64000 bit 14 = 1
		   */
		temp = I915_READ(0x4600c);
		temp &= 0xffff0000;
		I915_WRITE(0x4600c, temp | 0x8124);

		temp = I915_READ(0x46010);
		I915_WRITE(0x46010, temp | 1);

		temp = I915_READ(0x46034);
		I915_WRITE(0x46034, temp | (1 << 24));
	} else {
		dpa_ctl |= DP_PLL_FREQ_270MHZ;
	}
	I915_WRITE(DP_A, dpa_ctl);

	POSTING_READ(DP_A);
	udelay(500);
}

static void intel_fdi_normal_train(struct drm_crtc *crtc)
{
	struct drm_device *dev = crtc->dev;
	struct drm_i915_private *dev_priv = dev->dev_private;
	struct intel_crtc *intel_crtc = to_intel_crtc(crtc);
	int pipe = intel_crtc->pipe;
	u32 reg, temp;

	/* enable normal train */
	reg = FDI_TX_CTL(pipe);
	temp = I915_READ(reg);
	if (IS_IVYBRIDGE(dev)) {
		temp &= ~FDI_LINK_TRAIN_NONE_IVB;
		temp |= FDI_LINK_TRAIN_NONE_IVB | FDI_TX_ENHANCE_FRAME_ENABLE;
	} else {
		temp &= ~FDI_LINK_TRAIN_NONE;
		temp |= FDI_LINK_TRAIN_NONE | FDI_TX_ENHANCE_FRAME_ENABLE;
	}
	I915_WRITE(reg, temp);

	reg = FDI_RX_CTL(pipe);
	temp = I915_READ(reg);
	if (HAS_PCH_CPT(dev)) {
		temp &= ~FDI_LINK_TRAIN_PATTERN_MASK_CPT;
		temp |= FDI_LINK_TRAIN_NORMAL_CPT;
	} else {
		temp &= ~FDI_LINK_TRAIN_NONE;
		temp |= FDI_LINK_TRAIN_NONE;
	}
	I915_WRITE(reg, temp | FDI_RX_ENHANCE_FRAME_ENABLE);

	/* wait one idle pattern time */
	POSTING_READ(reg);
	udelay(1000);

	/* IVB wants error correction enabled */
	if (IS_IVYBRIDGE(dev))
		I915_WRITE(reg, I915_READ(reg) | FDI_FS_ERRC_ENABLE |
			   FDI_FE_ERRC_ENABLE);
}

static void cpt_phase_pointer_enable(struct drm_device *dev, int pipe)
{
	struct drm_i915_private *dev_priv = dev->dev_private;
	u32 flags = I915_READ(SOUTH_CHICKEN1);

	flags |= FDI_PHASE_SYNC_OVR(pipe);
	I915_WRITE(SOUTH_CHICKEN1, flags); /* once to unlock... */
	flags |= FDI_PHASE_SYNC_EN(pipe);
	I915_WRITE(SOUTH_CHICKEN1, flags); /* then again to enable */
	POSTING_READ(SOUTH_CHICKEN1);
}

/* The FDI link training functions for ILK/Ibexpeak. */
static void ironlake_fdi_link_train(struct drm_crtc *crtc)
{
	struct drm_device *dev = crtc->dev;
	struct drm_i915_private *dev_priv = dev->dev_private;
	struct intel_crtc *intel_crtc = to_intel_crtc(crtc);
	int pipe = intel_crtc->pipe;
	int plane = intel_crtc->plane;
	u32 reg, temp, tries;

	/* FDI needs bits from pipe & plane first */
	assert_pipe_enabled(dev_priv, pipe);
	assert_plane_enabled(dev_priv, plane);

	/* Train 1: umask FDI RX Interrupt symbol_lock and bit_lock bit
	   for train result */
	reg = FDI_RX_IMR(pipe);
	temp = I915_READ(reg);
	temp &= ~FDI_RX_SYMBOL_LOCK;
	temp &= ~FDI_RX_BIT_LOCK;
	I915_WRITE(reg, temp);
	I915_READ(reg);
	udelay(150);

	/* enable CPU FDI TX and PCH FDI RX */
	reg = FDI_TX_CTL(pipe);
	temp = I915_READ(reg);
	temp &= ~(7 << 19);
	temp |= (intel_crtc->fdi_lanes - 1) << 19;
	temp &= ~FDI_LINK_TRAIN_NONE;
	temp |= FDI_LINK_TRAIN_PATTERN_1;
	I915_WRITE(reg, temp | FDI_TX_ENABLE);

	reg = FDI_RX_CTL(pipe);
	temp = I915_READ(reg);
	temp &= ~FDI_LINK_TRAIN_NONE;
	temp |= FDI_LINK_TRAIN_PATTERN_1;
	I915_WRITE(reg, temp | FDI_RX_ENABLE);

	POSTING_READ(reg);
	udelay(150);

	/* Ironlake workaround, enable clock pointer after FDI enable*/
	if (HAS_PCH_IBX(dev)) {
		I915_WRITE(FDI_RX_CHICKEN(pipe), FDI_RX_PHASE_SYNC_POINTER_OVR);
		I915_WRITE(FDI_RX_CHICKEN(pipe), FDI_RX_PHASE_SYNC_POINTER_OVR |
			   FDI_RX_PHASE_SYNC_POINTER_EN);
	}

	reg = FDI_RX_IIR(pipe);
	for (tries = 0; tries < 5; tries++) {
		temp = I915_READ(reg);
		DRM_DEBUG_KMS("FDI_RX_IIR 0x%x\n", temp);

		if ((temp & FDI_RX_BIT_LOCK)) {
			DRM_DEBUG_KMS("FDI train 1 done.\n");
			I915_WRITE(reg, temp | FDI_RX_BIT_LOCK);
			break;
		}
	}
	if (tries == 5)
		DRM_ERROR("FDI train 1 fail!\n");

	/* Train 2 */
	reg = FDI_TX_CTL(pipe);
	temp = I915_READ(reg);
	temp &= ~FDI_LINK_TRAIN_NONE;
	temp |= FDI_LINK_TRAIN_PATTERN_2;
	I915_WRITE(reg, temp);

	reg = FDI_RX_CTL(pipe);
	temp = I915_READ(reg);
	temp &= ~FDI_LINK_TRAIN_NONE;
	temp |= FDI_LINK_TRAIN_PATTERN_2;
	I915_WRITE(reg, temp);

	POSTING_READ(reg);
	udelay(150);

	reg = FDI_RX_IIR(pipe);
	for (tries = 0; tries < 5; tries++) {
		temp = I915_READ(reg);
		DRM_DEBUG_KMS("FDI_RX_IIR 0x%x\n", temp);

		if (temp & FDI_RX_SYMBOL_LOCK) {
			I915_WRITE(reg, temp | FDI_RX_SYMBOL_LOCK);
			DRM_DEBUG_KMS("FDI train 2 done.\n");
			break;
		}
	}
	if (tries == 5)
		DRM_ERROR("FDI train 2 fail!\n");

	DRM_DEBUG_KMS("FDI train done\n");

}

static const int snb_b_fdi_train_param [] = {
	FDI_LINK_TRAIN_400MV_0DB_SNB_B,
	FDI_LINK_TRAIN_400MV_6DB_SNB_B,
	FDI_LINK_TRAIN_600MV_3_5DB_SNB_B,
	FDI_LINK_TRAIN_800MV_0DB_SNB_B,
};

/* The FDI link training functions for SNB/Cougarpoint. */
static void gen6_fdi_link_train(struct drm_crtc *crtc)
{
	struct drm_device *dev = crtc->dev;
	struct drm_i915_private *dev_priv = dev->dev_private;
	struct intel_crtc *intel_crtc = to_intel_crtc(crtc);
	int pipe = intel_crtc->pipe;
	u32 reg, temp, i;

	/* Train 1: umask FDI RX Interrupt symbol_lock and bit_lock bit
	   for train result */
	reg = FDI_RX_IMR(pipe);
	temp = I915_READ(reg);
	temp &= ~FDI_RX_SYMBOL_LOCK;
	temp &= ~FDI_RX_BIT_LOCK;
	I915_WRITE(reg, temp);

	POSTING_READ(reg);
	udelay(150);

	/* enable CPU FDI TX and PCH FDI RX */
	reg = FDI_TX_CTL(pipe);
	temp = I915_READ(reg);
	temp &= ~(7 << 19);
	temp |= (intel_crtc->fdi_lanes - 1) << 19;
	temp &= ~FDI_LINK_TRAIN_NONE;
	temp |= FDI_LINK_TRAIN_PATTERN_1;
	temp &= ~FDI_LINK_TRAIN_VOL_EMP_MASK;
	/* SNB-B */
	temp |= FDI_LINK_TRAIN_400MV_0DB_SNB_B;
	I915_WRITE(reg, temp | FDI_TX_ENABLE);

	reg = FDI_RX_CTL(pipe);
	temp = I915_READ(reg);
	if (HAS_PCH_CPT(dev)) {
		temp &= ~FDI_LINK_TRAIN_PATTERN_MASK_CPT;
		temp |= FDI_LINK_TRAIN_PATTERN_1_CPT;
	} else {
		temp &= ~FDI_LINK_TRAIN_NONE;
		temp |= FDI_LINK_TRAIN_PATTERN_1;
	}
	I915_WRITE(reg, temp | FDI_RX_ENABLE);

	POSTING_READ(reg);
	udelay(150);

	if (HAS_PCH_CPT(dev))
		cpt_phase_pointer_enable(dev, pipe);

	for (i = 0; i < 4; i++ ) {
		reg = FDI_TX_CTL(pipe);
		temp = I915_READ(reg);
		temp &= ~FDI_LINK_TRAIN_VOL_EMP_MASK;
		temp |= snb_b_fdi_train_param[i];
		I915_WRITE(reg, temp);

		POSTING_READ(reg);
		udelay(500);

		reg = FDI_RX_IIR(pipe);
		temp = I915_READ(reg);
		DRM_DEBUG_KMS("FDI_RX_IIR 0x%x\n", temp);

		if (temp & FDI_RX_BIT_LOCK) {
			I915_WRITE(reg, temp | FDI_RX_BIT_LOCK);
			DRM_DEBUG_KMS("FDI train 1 done.\n");
			break;
		}
	}
	if (i == 4)
		DRM_ERROR("FDI train 1 fail!\n");

	/* Train 2 */
	reg = FDI_TX_CTL(pipe);
	temp = I915_READ(reg);
	temp &= ~FDI_LINK_TRAIN_NONE;
	temp |= FDI_LINK_TRAIN_PATTERN_2;
	if (IS_GEN6(dev)) {
		temp &= ~FDI_LINK_TRAIN_VOL_EMP_MASK;
		/* SNB-B */
		temp |= FDI_LINK_TRAIN_400MV_0DB_SNB_B;
	}
	I915_WRITE(reg, temp);

	reg = FDI_RX_CTL(pipe);
	temp = I915_READ(reg);
	if (HAS_PCH_CPT(dev)) {
		temp &= ~FDI_LINK_TRAIN_PATTERN_MASK_CPT;
		temp |= FDI_LINK_TRAIN_PATTERN_2_CPT;
	} else {
		temp &= ~FDI_LINK_TRAIN_NONE;
		temp |= FDI_LINK_TRAIN_PATTERN_2;
	}
	I915_WRITE(reg, temp);

	POSTING_READ(reg);
	udelay(150);

	for (i = 0; i < 4; i++ ) {
		reg = FDI_TX_CTL(pipe);
		temp = I915_READ(reg);
		temp &= ~FDI_LINK_TRAIN_VOL_EMP_MASK;
		temp |= snb_b_fdi_train_param[i];
		I915_WRITE(reg, temp);

		POSTING_READ(reg);
		udelay(500);

		reg = FDI_RX_IIR(pipe);
		temp = I915_READ(reg);
		DRM_DEBUG_KMS("FDI_RX_IIR 0x%x\n", temp);

		if (temp & FDI_RX_SYMBOL_LOCK) {
			I915_WRITE(reg, temp | FDI_RX_SYMBOL_LOCK);
			DRM_DEBUG_KMS("FDI train 2 done.\n");
			break;
		}
	}
	if (i == 4)
		DRM_ERROR("FDI train 2 fail!\n");

	DRM_DEBUG_KMS("FDI train done.\n");
}

/* Manual link training for Ivy Bridge A0 parts */
static void ivb_manual_fdi_link_train(struct drm_crtc *crtc)
{
	struct drm_device *dev = crtc->dev;
	struct drm_i915_private *dev_priv = dev->dev_private;
	struct intel_crtc *intel_crtc = to_intel_crtc(crtc);
	int pipe = intel_crtc->pipe;
	u32 reg, temp, i;

	/* Train 1: umask FDI RX Interrupt symbol_lock and bit_lock bit
	   for train result */
	reg = FDI_RX_IMR(pipe);
	temp = I915_READ(reg);
	temp &= ~FDI_RX_SYMBOL_LOCK;
	temp &= ~FDI_RX_BIT_LOCK;
	I915_WRITE(reg, temp);

	POSTING_READ(reg);
	udelay(150);

	/* enable CPU FDI TX and PCH FDI RX */
	reg = FDI_TX_CTL(pipe);
	temp = I915_READ(reg);
	temp &= ~(7 << 19);
	temp |= (intel_crtc->fdi_lanes - 1) << 19;
	temp &= ~(FDI_LINK_TRAIN_AUTO | FDI_LINK_TRAIN_NONE_IVB);
	temp |= FDI_LINK_TRAIN_PATTERN_1_IVB;
	temp &= ~FDI_LINK_TRAIN_VOL_EMP_MASK;
	temp |= FDI_LINK_TRAIN_400MV_0DB_SNB_B;
	temp |= FDI_COMPOSITE_SYNC;
	I915_WRITE(reg, temp | FDI_TX_ENABLE);

	reg = FDI_RX_CTL(pipe);
	temp = I915_READ(reg);
	temp &= ~FDI_LINK_TRAIN_AUTO;
	temp &= ~FDI_LINK_TRAIN_PATTERN_MASK_CPT;
	temp |= FDI_LINK_TRAIN_PATTERN_1_CPT;
	temp |= FDI_COMPOSITE_SYNC;
	I915_WRITE(reg, temp | FDI_RX_ENABLE);

	POSTING_READ(reg);
	udelay(150);

	if (HAS_PCH_CPT(dev))
		cpt_phase_pointer_enable(dev, pipe);

	for (i = 0; i < 4; i++ ) {
		reg = FDI_TX_CTL(pipe);
		temp = I915_READ(reg);
		temp &= ~FDI_LINK_TRAIN_VOL_EMP_MASK;
		temp |= snb_b_fdi_train_param[i];
		I915_WRITE(reg, temp);

		POSTING_READ(reg);
		udelay(500);

		reg = FDI_RX_IIR(pipe);
		temp = I915_READ(reg);
		DRM_DEBUG_KMS("FDI_RX_IIR 0x%x\n", temp);

		if (temp & FDI_RX_BIT_LOCK ||
		    (I915_READ(reg) & FDI_RX_BIT_LOCK)) {
			I915_WRITE(reg, temp | FDI_RX_BIT_LOCK);
			DRM_DEBUG_KMS("FDI train 1 done.\n");
			break;
		}
	}
	if (i == 4)
		DRM_ERROR("FDI train 1 fail!\n");

	/* Train 2 */
	reg = FDI_TX_CTL(pipe);
	temp = I915_READ(reg);
	temp &= ~FDI_LINK_TRAIN_NONE_IVB;
	temp |= FDI_LINK_TRAIN_PATTERN_2_IVB;
	temp &= ~FDI_LINK_TRAIN_VOL_EMP_MASK;
	temp |= FDI_LINK_TRAIN_400MV_0DB_SNB_B;
	I915_WRITE(reg, temp);

	reg = FDI_RX_CTL(pipe);
	temp = I915_READ(reg);
	temp &= ~FDI_LINK_TRAIN_PATTERN_MASK_CPT;
	temp |= FDI_LINK_TRAIN_PATTERN_2_CPT;
	I915_WRITE(reg, temp);

	POSTING_READ(reg);
	udelay(150);

	for (i = 0; i < 4; i++ ) {
		reg = FDI_TX_CTL(pipe);
		temp = I915_READ(reg);
		temp &= ~FDI_LINK_TRAIN_VOL_EMP_MASK;
		temp |= snb_b_fdi_train_param[i];
		I915_WRITE(reg, temp);

		POSTING_READ(reg);
		udelay(500);

		reg = FDI_RX_IIR(pipe);
		temp = I915_READ(reg);
		DRM_DEBUG_KMS("FDI_RX_IIR 0x%x\n", temp);

		if (temp & FDI_RX_SYMBOL_LOCK) {
			I915_WRITE(reg, temp | FDI_RX_SYMBOL_LOCK);
			DRM_DEBUG_KMS("FDI train 2 done.\n");
			break;
		}
	}
	if (i == 4)
		DRM_ERROR("FDI train 2 fail!\n");

	DRM_DEBUG_KMS("FDI train done.\n");
}

static void ironlake_fdi_pll_enable(struct drm_crtc *crtc)
{
	struct drm_device *dev = crtc->dev;
	struct drm_i915_private *dev_priv = dev->dev_private;
	struct intel_crtc *intel_crtc = to_intel_crtc(crtc);
	int pipe = intel_crtc->pipe;
	u32 reg, temp;

	/* Write the TU size bits so error detection works */
	I915_WRITE(FDI_RX_TUSIZE1(pipe),
		   I915_READ(PIPE_DATA_M1(pipe)) & TU_SIZE_MASK);

	/* enable PCH FDI RX PLL, wait warmup plus DMI latency */
	reg = FDI_RX_CTL(pipe);
	temp = I915_READ(reg);
	temp &= ~((0x7 << 19) | (0x7 << 16));
	temp |= (intel_crtc->fdi_lanes - 1) << 19;
	temp |= (I915_READ(PIPECONF(pipe)) & PIPE_BPC_MASK) << 11;
	I915_WRITE(reg, temp | FDI_RX_PLL_ENABLE);

	POSTING_READ(reg);
	udelay(200);

	/* Switch from Rawclk to PCDclk */
	temp = I915_READ(reg);
	I915_WRITE(reg, temp | FDI_PCDCLK);

	POSTING_READ(reg);
	udelay(200);

	/* Enable CPU FDI TX PLL, always on for Ironlake */
	reg = FDI_TX_CTL(pipe);
	temp = I915_READ(reg);
	if ((temp & FDI_TX_PLL_ENABLE) == 0) {
		I915_WRITE(reg, temp | FDI_TX_PLL_ENABLE);

		POSTING_READ(reg);
		udelay(100);
	}
}

static void cpt_phase_pointer_disable(struct drm_device *dev, int pipe)
{
	struct drm_i915_private *dev_priv = dev->dev_private;
	u32 flags = I915_READ(SOUTH_CHICKEN1);

	flags &= ~(FDI_PHASE_SYNC_EN(pipe));
	I915_WRITE(SOUTH_CHICKEN1, flags); /* once to disable... */
	flags &= ~(FDI_PHASE_SYNC_OVR(pipe));
	I915_WRITE(SOUTH_CHICKEN1, flags); /* then again to lock */
	POSTING_READ(SOUTH_CHICKEN1);
}
static void ironlake_fdi_disable(struct drm_crtc *crtc)
{
	struct drm_device *dev = crtc->dev;
	struct drm_i915_private *dev_priv = dev->dev_private;
	struct intel_crtc *intel_crtc = to_intel_crtc(crtc);
	int pipe = intel_crtc->pipe;
	u32 reg, temp;

	/* disable CPU FDI tx and PCH FDI rx */
	reg = FDI_TX_CTL(pipe);
	temp = I915_READ(reg);
	I915_WRITE(reg, temp & ~FDI_TX_ENABLE);
	POSTING_READ(reg);

	reg = FDI_RX_CTL(pipe);
	temp = I915_READ(reg);
	temp &= ~(0x7 << 16);
	temp |= (I915_READ(PIPECONF(pipe)) & PIPE_BPC_MASK) << 11;
	I915_WRITE(reg, temp & ~FDI_RX_ENABLE);

	POSTING_READ(reg);
	udelay(100);

	/* Ironlake workaround, disable clock pointer after downing FDI */
	if (HAS_PCH_IBX(dev)) {
		I915_WRITE(FDI_RX_CHICKEN(pipe), FDI_RX_PHASE_SYNC_POINTER_OVR);
		I915_WRITE(FDI_RX_CHICKEN(pipe),
			   I915_READ(FDI_RX_CHICKEN(pipe) &
				     ~FDI_RX_PHASE_SYNC_POINTER_EN));
	} else if (HAS_PCH_CPT(dev)) {
		cpt_phase_pointer_disable(dev, pipe);
	}

	/* still set train pattern 1 */
	reg = FDI_TX_CTL(pipe);
	temp = I915_READ(reg);
	temp &= ~FDI_LINK_TRAIN_NONE;
	temp |= FDI_LINK_TRAIN_PATTERN_1;
	I915_WRITE(reg, temp);

	reg = FDI_RX_CTL(pipe);
	temp = I915_READ(reg);
	if (HAS_PCH_CPT(dev)) {
		temp &= ~FDI_LINK_TRAIN_PATTERN_MASK_CPT;
		temp |= FDI_LINK_TRAIN_PATTERN_1_CPT;
	} else {
		temp &= ~FDI_LINK_TRAIN_NONE;
		temp |= FDI_LINK_TRAIN_PATTERN_1;
	}
	/* BPC in FDI rx is consistent with that in PIPECONF */
	temp &= ~(0x07 << 16);
	temp |= (I915_READ(PIPECONF(pipe)) & PIPE_BPC_MASK) << 11;
	I915_WRITE(reg, temp);

	POSTING_READ(reg);
	udelay(100);
}

/*
 * When we disable a pipe, we need to clear any pending scanline wait events
 * to avoid hanging the ring, which we assume we are waiting on.
 */
static void intel_clear_scanline_wait(struct drm_device *dev)
{
	struct drm_i915_private *dev_priv = dev->dev_private;
	struct intel_ring_buffer *ring;
	u32 tmp;

	if (IS_GEN2(dev))
		/* Can't break the hang on i8xx */
		return;

	ring = LP_RING(dev_priv);
	tmp = I915_READ_CTL(ring);
	if (tmp & RING_WAIT)
		I915_WRITE_CTL(ring, tmp);
}

static void intel_crtc_wait_for_pending_flips(struct drm_crtc *crtc)
{
	struct drm_i915_gem_object *obj;
	struct drm_i915_private *dev_priv;

	if (crtc->fb == NULL)
		return;

	obj = to_intel_framebuffer(crtc->fb)->obj;
	dev_priv = crtc->dev->dev_private;
	wait_event(dev_priv->pending_flip_queue,
		   atomic_read(&obj->pending_flip) == 0);
}

static bool intel_crtc_driving_pch(struct drm_crtc *crtc)
{
	struct drm_device *dev = crtc->dev;
	struct drm_mode_config *mode_config = &dev->mode_config;
	struct intel_encoder *encoder;

	/*
	 * If there's a non-PCH eDP on this crtc, it must be DP_A, and that
	 * must be driven by its own crtc; no sharing is possible.
	 */
	list_for_each_entry(encoder, &mode_config->encoder_list, base.head) {
		if (encoder->base.crtc != crtc)
			continue;

		switch (encoder->type) {
		case INTEL_OUTPUT_EDP:
			if (!intel_encoder_is_pch_edp(&encoder->base))
				return false;
			continue;
		}
	}

	return true;
}

/*
 * Enable PCH resources required for PCH ports:
 *   - PCH PLLs
 *   - FDI training & RX/TX
 *   - update transcoder timings
 *   - DP transcoding bits
 *   - transcoder
 */
static void ironlake_pch_enable(struct drm_crtc *crtc)
{
	struct drm_device *dev = crtc->dev;
	struct drm_i915_private *dev_priv = dev->dev_private;
	struct intel_crtc *intel_crtc = to_intel_crtc(crtc);
	int pipe = intel_crtc->pipe;
	u32 reg, temp;

	/* For PCH output, training FDI link */
	dev_priv->display.fdi_link_train(crtc);

	intel_enable_pch_pll(dev_priv, pipe);

	if (HAS_PCH_CPT(dev)) {
		/* Be sure PCH DPLL SEL is set */
		temp = I915_READ(PCH_DPLL_SEL);
		if (pipe == 0 && (temp & TRANSA_DPLL_ENABLE) == 0)
			temp |= (TRANSA_DPLL_ENABLE | TRANSA_DPLLA_SEL);
		else if (pipe == 1 && (temp & TRANSB_DPLL_ENABLE) == 0)
			temp |= (TRANSB_DPLL_ENABLE | TRANSB_DPLLB_SEL);
		else if (pipe == 2 && (temp & TRANSC_DPLL_ENABLE) == 0)
			temp |= (TRANSC_DPLL_ENABLE | TRANSC_DPLLB_SEL);
		I915_WRITE(PCH_DPLL_SEL, temp);
	}

	/* set transcoder timing, panel must allow it */
	assert_panel_unlocked(dev_priv, pipe);
	I915_WRITE(TRANS_HTOTAL(pipe), I915_READ(HTOTAL(pipe)));
	I915_WRITE(TRANS_HBLANK(pipe), I915_READ(HBLANK(pipe)));
	I915_WRITE(TRANS_HSYNC(pipe),  I915_READ(HSYNC(pipe)));

	I915_WRITE(TRANS_VTOTAL(pipe), I915_READ(VTOTAL(pipe)));
	I915_WRITE(TRANS_VBLANK(pipe), I915_READ(VBLANK(pipe)));
	I915_WRITE(TRANS_VSYNC(pipe),  I915_READ(VSYNC(pipe)));

	intel_fdi_normal_train(crtc);

	/* For PCH DP, enable TRANS_DP_CTL */
	if (HAS_PCH_CPT(dev) &&
	    (intel_pipe_has_type(crtc, INTEL_OUTPUT_DISPLAYPORT) ||
	     intel_pipe_has_type(crtc, INTEL_OUTPUT_EDP))) {
		u32 bpc = (I915_READ(PIPECONF(pipe)) & PIPE_BPC_MASK) >> 5;
		reg = TRANS_DP_CTL(pipe);
		temp = I915_READ(reg);
		temp &= ~(TRANS_DP_PORT_SEL_MASK |
			  TRANS_DP_SYNC_MASK |
			  TRANS_DP_BPC_MASK);
		temp |= (TRANS_DP_OUTPUT_ENABLE |
			 TRANS_DP_ENH_FRAMING);
		temp |= bpc << 9; /* same format but at 11:9 */

		if (crtc->mode.flags & DRM_MODE_FLAG_PHSYNC)
			temp |= TRANS_DP_HSYNC_ACTIVE_HIGH;
		if (crtc->mode.flags & DRM_MODE_FLAG_PVSYNC)
			temp |= TRANS_DP_VSYNC_ACTIVE_HIGH;

		switch (intel_trans_dp_port_sel(crtc)) {
		case PCH_DP_B:
			temp |= TRANS_DP_PORT_SEL_B;
			break;
		case PCH_DP_C:
			temp |= TRANS_DP_PORT_SEL_C;
			break;
		case PCH_DP_D:
			temp |= TRANS_DP_PORT_SEL_D;
			break;
		default:
			DRM_DEBUG_KMS("Wrong PCH DP port return. Guess port B\n");
			temp |= TRANS_DP_PORT_SEL_B;
			break;
		}

		I915_WRITE(reg, temp);
	}

	intel_enable_transcoder(dev_priv, pipe);
}

void intel_cpt_verify_modeset(struct drm_device *dev, int pipe)
{
	struct drm_i915_private *dev_priv = dev->dev_private;
	int dslreg = PIPEDSL(pipe), tc2reg = TRANS_CHICKEN2(pipe);
	u32 temp;

	temp = I915_READ(dslreg);
	udelay(500);
	if (wait_for(I915_READ(dslreg) != temp, 5)) {
		/* Without this, mode sets may fail silently on FDI */
		I915_WRITE(tc2reg, TRANS_AUTOTRAIN_GEN_STALL_DIS);
		udelay(250);
		I915_WRITE(tc2reg, 0);
		if (wait_for(I915_READ(dslreg) != temp, 5))
			DRM_ERROR("mode set failed: pipe %d stuck\n", pipe);
	}
}

static void ironlake_crtc_enable(struct drm_crtc *crtc)
{
	struct drm_device *dev = crtc->dev;
	struct drm_i915_private *dev_priv = dev->dev_private;
	struct intel_crtc *intel_crtc = to_intel_crtc(crtc);
	int pipe = intel_crtc->pipe;
	int plane = intel_crtc->plane;
	u32 temp;
	bool is_pch_port;

	if (intel_crtc->active)
		return;

	intel_crtc->active = true;
	intel_update_watermarks(dev);

	if (intel_pipe_has_type(crtc, INTEL_OUTPUT_LVDS)) {
		temp = I915_READ(PCH_LVDS);
		if ((temp & LVDS_PORT_EN) == 0)
			I915_WRITE(PCH_LVDS, temp | LVDS_PORT_EN);
	}

	is_pch_port = intel_crtc_driving_pch(crtc);

	if (is_pch_port)
		ironlake_fdi_pll_enable(crtc);
	else
		ironlake_fdi_disable(crtc);

	/* Enable panel fitting for LVDS */
	if (dev_priv->pch_pf_size &&
	    (intel_pipe_has_type(crtc, INTEL_OUTPUT_LVDS) || HAS_eDP)) {
		/* Force use of hard-coded filter coefficients
		 * as some pre-programmed values are broken,
		 * e.g. x201.
		 */
		I915_WRITE(PF_CTL(pipe), PF_ENABLE | PF_FILTER_MED_3x3);
		I915_WRITE(PF_WIN_POS(pipe), dev_priv->pch_pf_pos);
		I915_WRITE(PF_WIN_SZ(pipe), dev_priv->pch_pf_size);
	}

	/*
	 * On ILK+ LUT must be loaded before the pipe is running but with
	 * clocks enabled
	 */
	intel_crtc_load_lut(crtc);

	intel_enable_pipe(dev_priv, pipe, is_pch_port);
	intel_enable_plane(dev_priv, plane, pipe);

	if (is_pch_port)
		ironlake_pch_enable(crtc);

	mutex_lock(&dev->struct_mutex);
	intel_update_fbc(dev);
	mutex_unlock(&dev->struct_mutex);

	intel_crtc_update_cursor(crtc, true);
}

static void ironlake_crtc_disable(struct drm_crtc *crtc)
{
	struct drm_device *dev = crtc->dev;
	struct drm_i915_private *dev_priv = dev->dev_private;
	struct intel_crtc *intel_crtc = to_intel_crtc(crtc);
	int pipe = intel_crtc->pipe;
	int plane = intel_crtc->plane;
	u32 reg, temp;

	if (!intel_crtc->active)
		return;

	intel_crtc_wait_for_pending_flips(crtc);
	drm_vblank_off(dev, pipe);
	intel_crtc_update_cursor(crtc, false);

	intel_disable_plane(dev_priv, plane, pipe);

	if (dev_priv->cfb_plane == plane)
		intel_disable_fbc(dev);

	intel_disable_pipe(dev_priv, pipe);

	/* Disable PF */
	I915_WRITE(PF_CTL(pipe), 0);
	I915_WRITE(PF_WIN_SZ(pipe), 0);

	ironlake_fdi_disable(crtc);

	/* This is a horrible layering violation; we should be doing this in
	 * the connector/encoder ->prepare instead, but we don't always have
	 * enough information there about the config to know whether it will
	 * actually be necessary or just cause undesired flicker.
	 */
	intel_disable_pch_ports(dev_priv, pipe);

	intel_disable_transcoder(dev_priv, pipe);

	if (HAS_PCH_CPT(dev)) {
		/* disable TRANS_DP_CTL */
		reg = TRANS_DP_CTL(pipe);
		temp = I915_READ(reg);
		temp &= ~(TRANS_DP_OUTPUT_ENABLE | TRANS_DP_PORT_SEL_MASK);
		temp |= TRANS_DP_PORT_SEL_NONE;
		I915_WRITE(reg, temp);

		/* disable DPLL_SEL */
		temp = I915_READ(PCH_DPLL_SEL);
		switch (pipe) {
		case 0:
			temp &= ~(TRANSA_DPLL_ENABLE | TRANSA_DPLLA_SEL);
			break;
		case 1:
			temp &= ~(TRANSB_DPLL_ENABLE | TRANSB_DPLLB_SEL);
			break;
		case 2:
			/* FIXME: manage transcoder PLLs? */
			temp &= ~(TRANSC_DPLL_ENABLE | TRANSC_DPLLB_SEL);
			break;
		default:
			BUG(); /* wtf */
		}
		I915_WRITE(PCH_DPLL_SEL, temp);
	}

	/* disable PCH DPLL */
	intel_disable_pch_pll(dev_priv, pipe);

	/* Switch from PCDclk to Rawclk */
	reg = FDI_RX_CTL(pipe);
	temp = I915_READ(reg);
	I915_WRITE(reg, temp & ~FDI_PCDCLK);

	/* Disable CPU FDI TX PLL */
	reg = FDI_TX_CTL(pipe);
	temp = I915_READ(reg);
	I915_WRITE(reg, temp & ~FDI_TX_PLL_ENABLE);

	POSTING_READ(reg);
	udelay(100);

	reg = FDI_RX_CTL(pipe);
	temp = I915_READ(reg);
	I915_WRITE(reg, temp & ~FDI_RX_PLL_ENABLE);

	/* Wait for the clocks to turn off. */
	POSTING_READ(reg);
	udelay(100);

	intel_crtc->active = false;
	intel_update_watermarks(dev);

	mutex_lock(&dev->struct_mutex);
	intel_update_fbc(dev);
	intel_clear_scanline_wait(dev);
	mutex_unlock(&dev->struct_mutex);
}

static void ironlake_crtc_dpms(struct drm_crtc *crtc, int mode)
{
	struct intel_crtc *intel_crtc = to_intel_crtc(crtc);
	int pipe = intel_crtc->pipe;
	int plane = intel_crtc->plane;

	/* XXX: When our outputs are all unaware of DPMS modes other than off
	 * and on, we should map those modes to DRM_MODE_DPMS_OFF in the CRTC.
	 */
	switch (mode) {
	case DRM_MODE_DPMS_ON:
	case DRM_MODE_DPMS_STANDBY:
	case DRM_MODE_DPMS_SUSPEND:
		DRM_DEBUG_KMS("crtc %d/%d dpms on\n", pipe, plane);
		ironlake_crtc_enable(crtc);
		break;

	case DRM_MODE_DPMS_OFF:
		DRM_DEBUG_KMS("crtc %d/%d dpms off\n", pipe, plane);
		ironlake_crtc_disable(crtc);
		break;
	}
}

static void intel_crtc_dpms_overlay(struct intel_crtc *intel_crtc, bool enable)
{
	if (!enable && intel_crtc->overlay) {
		struct drm_device *dev = intel_crtc->base.dev;
		struct drm_i915_private *dev_priv = dev->dev_private;

		mutex_lock(&dev->struct_mutex);
		dev_priv->mm.interruptible = false;
		(void) intel_overlay_switch_off(intel_crtc->overlay);
		dev_priv->mm.interruptible = true;
		mutex_unlock(&dev->struct_mutex);
	}

	/* Let userspace switch the overlay on again. In most cases userspace
	 * has to recompute where to put it anyway.
	 */
}

static void i9xx_crtc_enable(struct drm_crtc *crtc)
{
	struct drm_device *dev = crtc->dev;
	struct drm_i915_private *dev_priv = dev->dev_private;
	struct intel_crtc *intel_crtc = to_intel_crtc(crtc);
	int pipe = intel_crtc->pipe;
	int plane = intel_crtc->plane;

	if (intel_crtc->active)
		return;

	intel_crtc->active = true;
	intel_update_watermarks(dev);

	intel_enable_pll(dev_priv, pipe);
	intel_enable_pipe(dev_priv, pipe, false);
	intel_enable_plane(dev_priv, plane, pipe);

	intel_crtc_load_lut(crtc);
	intel_update_fbc(dev);

	/* Give the overlay scaler a chance to enable if it's on this pipe */
	intel_crtc_dpms_overlay(intel_crtc, true);
	intel_crtc_update_cursor(crtc, true);
}

static void i9xx_crtc_disable(struct drm_crtc *crtc)
{
	struct drm_device *dev = crtc->dev;
	struct drm_i915_private *dev_priv = dev->dev_private;
	struct intel_crtc *intel_crtc = to_intel_crtc(crtc);
	int pipe = intel_crtc->pipe;
	int plane = intel_crtc->plane;

	if (!intel_crtc->active)
		return;

	/* Give the overlay scaler a chance to disable if it's on this pipe */
	intel_crtc_wait_for_pending_flips(crtc);
	drm_vblank_off(dev, pipe);
	intel_crtc_dpms_overlay(intel_crtc, false);
	intel_crtc_update_cursor(crtc, false);

	if (dev_priv->cfb_plane == plane)
		intel_disable_fbc(dev);

	intel_disable_plane(dev_priv, plane, pipe);
	intel_disable_pipe(dev_priv, pipe);
	intel_disable_pll(dev_priv, pipe);

	intel_crtc->active = false;
	intel_update_fbc(dev);
	intel_update_watermarks(dev);
	intel_clear_scanline_wait(dev);
}

static void i9xx_crtc_dpms(struct drm_crtc *crtc, int mode)
{
	/* XXX: When our outputs are all unaware of DPMS modes other than off
	 * and on, we should map those modes to DRM_MODE_DPMS_OFF in the CRTC.
	 */
	switch (mode) {
	case DRM_MODE_DPMS_ON:
	case DRM_MODE_DPMS_STANDBY:
	case DRM_MODE_DPMS_SUSPEND:
		i9xx_crtc_enable(crtc);
		break;
	case DRM_MODE_DPMS_OFF:
		i9xx_crtc_disable(crtc);
		break;
	}
}

/**
 * Sets the power management mode of the pipe and plane.
 */
static void intel_crtc_dpms(struct drm_crtc *crtc, int mode)
{
	struct drm_device *dev = crtc->dev;
	struct drm_i915_private *dev_priv = dev->dev_private;
	struct drm_i915_master_private *master_priv;
	struct intel_crtc *intel_crtc = to_intel_crtc(crtc);
	int pipe = intel_crtc->pipe;
	bool enabled;

	if (intel_crtc->dpms_mode == mode)
		return;

	intel_crtc->dpms_mode = mode;

	dev_priv->display.dpms(crtc, mode);

	if (!dev->primary->master)
		return;

	master_priv = dev->primary->master->driver_priv;
	if (!master_priv->sarea_priv)
		return;

	enabled = crtc->enabled && mode != DRM_MODE_DPMS_OFF;

	switch (pipe) {
	case 0:
		master_priv->sarea_priv->pipeA_w = enabled ? crtc->mode.hdisplay : 0;
		master_priv->sarea_priv->pipeA_h = enabled ? crtc->mode.vdisplay : 0;
		break;
	case 1:
		master_priv->sarea_priv->pipeB_w = enabled ? crtc->mode.hdisplay : 0;
		master_priv->sarea_priv->pipeB_h = enabled ? crtc->mode.vdisplay : 0;
		break;
	default:
		DRM_ERROR("Can't update pipe %c in SAREA\n", pipe_name(pipe));
		break;
	}
}

static void intel_crtc_disable(struct drm_crtc *crtc)
{
	struct drm_crtc_helper_funcs *crtc_funcs = crtc->helper_private;
	struct drm_device *dev = crtc->dev;

	crtc_funcs->dpms(crtc, DRM_MODE_DPMS_OFF);

	if (crtc->fb) {
		mutex_lock(&dev->struct_mutex);
		i915_gem_object_unpin(to_intel_framebuffer(crtc->fb)->obj);
		mutex_unlock(&dev->struct_mutex);
	}
}

/* Prepare for a mode set.
 *
 * Note we could be a lot smarter here.  We need to figure out which outputs
 * will be enabled, which disabled (in short, how the config will changes)
 * and perform the minimum necessary steps to accomplish that, e.g. updating
 * watermarks, FBC configuration, making sure PLLs are programmed correctly,
 * panel fitting is in the proper state, etc.
 */
static void i9xx_crtc_prepare(struct drm_crtc *crtc)
{
	i9xx_crtc_disable(crtc);
}

static void i9xx_crtc_commit(struct drm_crtc *crtc)
{
	i9xx_crtc_enable(crtc);
}

static void ironlake_crtc_prepare(struct drm_crtc *crtc)
{
	ironlake_crtc_disable(crtc);
}

static void ironlake_crtc_commit(struct drm_crtc *crtc)
{
	ironlake_crtc_enable(crtc);
}

void intel_encoder_prepare (struct drm_encoder *encoder)
{
	struct drm_encoder_helper_funcs *encoder_funcs = encoder->helper_private;
	/* lvds has its own version of prepare see intel_lvds_prepare */
	encoder_funcs->dpms(encoder, DRM_MODE_DPMS_OFF);
}

void intel_encoder_commit (struct drm_encoder *encoder)
{
	struct drm_encoder_helper_funcs *encoder_funcs = encoder->helper_private;
	struct drm_device *dev = encoder->dev;
	struct intel_encoder *intel_encoder = to_intel_encoder(encoder);
	struct intel_crtc *intel_crtc = to_intel_crtc(intel_encoder->base.crtc);

	/* lvds has its own version of commit see intel_lvds_commit */
	encoder_funcs->dpms(encoder, DRM_MODE_DPMS_ON);

	if (HAS_PCH_CPT(dev))
		intel_cpt_verify_modeset(dev, intel_crtc->pipe);
}

void intel_encoder_destroy(struct drm_encoder *encoder)
{
	struct intel_encoder *intel_encoder = to_intel_encoder(encoder);

	drm_encoder_cleanup(encoder);
	kfree(intel_encoder);
}

static bool intel_crtc_mode_fixup(struct drm_crtc *crtc,
				  struct drm_display_mode *mode,
				  struct drm_display_mode *adjusted_mode)
{
	struct drm_device *dev = crtc->dev;

	if (HAS_PCH_SPLIT(dev)) {
		/* FDI link clock is fixed at 2.7G */
		if (mode->clock * 3 > IRONLAKE_FDI_FREQ * 4)
			return false;
	}

	/* XXX some encoders set the crtcinfo, others don't.
	 * Obviously we need some form of conflict resolution here...
	 */
	if (adjusted_mode->crtc_htotal == 0)
		drm_mode_set_crtcinfo(adjusted_mode, 0);

	return true;
}

static int i945_get_display_clock_speed(struct drm_device *dev)
{
	return 400000;
}

static int i915_get_display_clock_speed(struct drm_device *dev)
{
	return 333000;
}

static int i9xx_misc_get_display_clock_speed(struct drm_device *dev)
{
	return 200000;
}

static int i915gm_get_display_clock_speed(struct drm_device *dev)
{
	u16 gcfgc = 0;

	pci_read_config_word(dev->pdev, GCFGC, &gcfgc);

	if (gcfgc & GC_LOW_FREQUENCY_ENABLE)
		return 133000;
	else {
		switch (gcfgc & GC_DISPLAY_CLOCK_MASK) {
		case GC_DISPLAY_CLOCK_333_MHZ:
			return 333000;
		default:
		case GC_DISPLAY_CLOCK_190_200_MHZ:
			return 190000;
		}
	}
}

static int i865_get_display_clock_speed(struct drm_device *dev)
{
	return 266000;
}

static int i855_get_display_clock_speed(struct drm_device *dev)
{
	u16 hpllcc = 0;
	/* Assume that the hardware is in the high speed state.  This
	 * should be the default.
	 */
	switch (hpllcc & GC_CLOCK_CONTROL_MASK) {
	case GC_CLOCK_133_200:
	case GC_CLOCK_100_200:
		return 200000;
	case GC_CLOCK_166_250:
		return 250000;
	case GC_CLOCK_100_133:
		return 133000;
	}

	/* Shouldn't happen */
	return 0;
}

static int i830_get_display_clock_speed(struct drm_device *dev)
{
	return 133000;
}

struct fdi_m_n {
	u32        tu;
	u32        gmch_m;
	u32        gmch_n;
	u32        link_m;
	u32        link_n;
};

static void
fdi_reduce_ratio(u32 *num, u32 *den)
{
	while (*num > 0xffffff || *den > 0xffffff) {
		*num >>= 1;
		*den >>= 1;
	}
}

static void
ironlake_compute_m_n(int bits_per_pixel, int nlanes, int pixel_clock,
		     int link_clock, struct fdi_m_n *m_n)
{
	m_n->tu = 64; /* default size */

	/* BUG_ON(pixel_clock > INT_MAX / 36); */
	m_n->gmch_m = bits_per_pixel * pixel_clock;
	m_n->gmch_n = link_clock * nlanes * 8;
	fdi_reduce_ratio(&m_n->gmch_m, &m_n->gmch_n);

	m_n->link_m = pixel_clock;
	m_n->link_n = link_clock;
	fdi_reduce_ratio(&m_n->link_m, &m_n->link_n);
}


struct intel_watermark_params {
	unsigned long fifo_size;
	unsigned long max_wm;
	unsigned long default_wm;
	unsigned long guard_size;
	unsigned long cacheline_size;
};

/* Pineview has different values for various configs */
static const struct intel_watermark_params pineview_display_wm = {
	PINEVIEW_DISPLAY_FIFO,
	PINEVIEW_MAX_WM,
	PINEVIEW_DFT_WM,
	PINEVIEW_GUARD_WM,
	PINEVIEW_FIFO_LINE_SIZE
};
static const struct intel_watermark_params pineview_display_hplloff_wm = {
	PINEVIEW_DISPLAY_FIFO,
	PINEVIEW_MAX_WM,
	PINEVIEW_DFT_HPLLOFF_WM,
	PINEVIEW_GUARD_WM,
	PINEVIEW_FIFO_LINE_SIZE
};
static const struct intel_watermark_params pineview_cursor_wm = {
	PINEVIEW_CURSOR_FIFO,
	PINEVIEW_CURSOR_MAX_WM,
	PINEVIEW_CURSOR_DFT_WM,
	PINEVIEW_CURSOR_GUARD_WM,
	PINEVIEW_FIFO_LINE_SIZE,
};
static const struct intel_watermark_params pineview_cursor_hplloff_wm = {
	PINEVIEW_CURSOR_FIFO,
	PINEVIEW_CURSOR_MAX_WM,
	PINEVIEW_CURSOR_DFT_WM,
	PINEVIEW_CURSOR_GUARD_WM,
	PINEVIEW_FIFO_LINE_SIZE
};
static const struct intel_watermark_params g4x_wm_info = {
	G4X_FIFO_SIZE,
	G4X_MAX_WM,
	G4X_MAX_WM,
	2,
	G4X_FIFO_LINE_SIZE,
};
static const struct intel_watermark_params g4x_cursor_wm_info = {
	I965_CURSOR_FIFO,
	I965_CURSOR_MAX_WM,
	I965_CURSOR_DFT_WM,
	2,
	G4X_FIFO_LINE_SIZE,
};
static const struct intel_watermark_params i965_cursor_wm_info = {
	I965_CURSOR_FIFO,
	I965_CURSOR_MAX_WM,
	I965_CURSOR_DFT_WM,
	2,
	I915_FIFO_LINE_SIZE,
};
static const struct intel_watermark_params i945_wm_info = {
	I945_FIFO_SIZE,
	I915_MAX_WM,
	1,
	2,
	I915_FIFO_LINE_SIZE
};
static const struct intel_watermark_params i915_wm_info = {
	I915_FIFO_SIZE,
	I915_MAX_WM,
	1,
	2,
	I915_FIFO_LINE_SIZE
};
static const struct intel_watermark_params i855_wm_info = {
	I855GM_FIFO_SIZE,
	I915_MAX_WM,
	1,
	2,
	I830_FIFO_LINE_SIZE
};
static const struct intel_watermark_params i830_wm_info = {
	I830_FIFO_SIZE,
	I915_MAX_WM,
	1,
	2,
	I830_FIFO_LINE_SIZE
};

static const struct intel_watermark_params ironlake_display_wm_info = {
	ILK_DISPLAY_FIFO,
	ILK_DISPLAY_MAXWM,
	ILK_DISPLAY_DFTWM,
	2,
	ILK_FIFO_LINE_SIZE
};
static const struct intel_watermark_params ironlake_cursor_wm_info = {
	ILK_CURSOR_FIFO,
	ILK_CURSOR_MAXWM,
	ILK_CURSOR_DFTWM,
	2,
	ILK_FIFO_LINE_SIZE
};
static const struct intel_watermark_params ironlake_display_srwm_info = {
	ILK_DISPLAY_SR_FIFO,
	ILK_DISPLAY_MAX_SRWM,
	ILK_DISPLAY_DFT_SRWM,
	2,
	ILK_FIFO_LINE_SIZE
};
static const struct intel_watermark_params ironlake_cursor_srwm_info = {
	ILK_CURSOR_SR_FIFO,
	ILK_CURSOR_MAX_SRWM,
	ILK_CURSOR_DFT_SRWM,
	2,
	ILK_FIFO_LINE_SIZE
};

static const struct intel_watermark_params sandybridge_display_wm_info = {
	SNB_DISPLAY_FIFO,
	SNB_DISPLAY_MAXWM,
	SNB_DISPLAY_DFTWM,
	2,
	SNB_FIFO_LINE_SIZE
};
static const struct intel_watermark_params sandybridge_cursor_wm_info = {
	SNB_CURSOR_FIFO,
	SNB_CURSOR_MAXWM,
	SNB_CURSOR_DFTWM,
	2,
	SNB_FIFO_LINE_SIZE
};
static const struct intel_watermark_params sandybridge_display_srwm_info = {
	SNB_DISPLAY_SR_FIFO,
	SNB_DISPLAY_MAX_SRWM,
	SNB_DISPLAY_DFT_SRWM,
	2,
	SNB_FIFO_LINE_SIZE
};
static const struct intel_watermark_params sandybridge_cursor_srwm_info = {
	SNB_CURSOR_SR_FIFO,
	SNB_CURSOR_MAX_SRWM,
	SNB_CURSOR_DFT_SRWM,
	2,
	SNB_FIFO_LINE_SIZE
};


/**
 * intel_calculate_wm - calculate watermark level
 * @clock_in_khz: pixel clock
 * @wm: chip FIFO params
 * @pixel_size: display pixel size
 * @latency_ns: memory latency for the platform
 *
 * Calculate the watermark level (the level at which the display plane will
 * start fetching from memory again).  Each chip has a different display
 * FIFO size and allocation, so the caller needs to figure that out and pass
 * in the correct intel_watermark_params structure.
 *
 * As the pixel clock runs, the FIFO will be drained at a rate that depends
 * on the pixel size.  When it reaches the watermark level, it'll start
 * fetching FIFO line sized based chunks from memory until the FIFO fills
 * past the watermark point.  If the FIFO drains completely, a FIFO underrun
 * will occur, and a display engine hang could result.
 */
static unsigned long intel_calculate_wm(unsigned long clock_in_khz,
					const struct intel_watermark_params *wm,
					int fifo_size,
					int pixel_size,
					unsigned long latency_ns)
{
	long entries_required, wm_size;

	/*
	 * Note: we need to make sure we don't overflow for various clock &
	 * latency values.
	 * clocks go from a few thousand to several hundred thousand.
	 * latency is usually a few thousand
	 */
	entries_required = ((clock_in_khz / 1000) * pixel_size * latency_ns) /
		1000;
	entries_required = DIV_ROUND_UP(entries_required, wm->cacheline_size);

	DRM_DEBUG_KMS("FIFO entries required for mode: %ld\n", entries_required);

	wm_size = fifo_size - (entries_required + wm->guard_size);

	DRM_DEBUG_KMS("FIFO watermark level: %ld\n", wm_size);

	/* Don't promote wm_size to unsigned... */
	if (wm_size > (long)wm->max_wm)
		wm_size = wm->max_wm;
	if (wm_size <= 0)
		wm_size = wm->default_wm;
	return wm_size;
}

struct cxsr_latency {
	int is_desktop;
	int is_ddr3;
	unsigned long fsb_freq;
	unsigned long mem_freq;
	unsigned long display_sr;
	unsigned long display_hpll_disable;
	unsigned long cursor_sr;
	unsigned long cursor_hpll_disable;
};

static const struct cxsr_latency cxsr_latency_table[] = {
	{1, 0, 800, 400, 3382, 33382, 3983, 33983},    /* DDR2-400 SC */
	{1, 0, 800, 667, 3354, 33354, 3807, 33807},    /* DDR2-667 SC */
	{1, 0, 800, 800, 3347, 33347, 3763, 33763},    /* DDR2-800 SC */
	{1, 1, 800, 667, 6420, 36420, 6873, 36873},    /* DDR3-667 SC */
	{1, 1, 800, 800, 5902, 35902, 6318, 36318},    /* DDR3-800 SC */

	{1, 0, 667, 400, 3400, 33400, 4021, 34021},    /* DDR2-400 SC */
	{1, 0, 667, 667, 3372, 33372, 3845, 33845},    /* DDR2-667 SC */
	{1, 0, 667, 800, 3386, 33386, 3822, 33822},    /* DDR2-800 SC */
	{1, 1, 667, 667, 6438, 36438, 6911, 36911},    /* DDR3-667 SC */
	{1, 1, 667, 800, 5941, 35941, 6377, 36377},    /* DDR3-800 SC */

	{1, 0, 400, 400, 3472, 33472, 4173, 34173},    /* DDR2-400 SC */
	{1, 0, 400, 667, 3443, 33443, 3996, 33996},    /* DDR2-667 SC */
	{1, 0, 400, 800, 3430, 33430, 3946, 33946},    /* DDR2-800 SC */
	{1, 1, 400, 667, 6509, 36509, 7062, 37062},    /* DDR3-667 SC */
	{1, 1, 400, 800, 5985, 35985, 6501, 36501},    /* DDR3-800 SC */

	{0, 0, 800, 400, 3438, 33438, 4065, 34065},    /* DDR2-400 SC */
	{0, 0, 800, 667, 3410, 33410, 3889, 33889},    /* DDR2-667 SC */
	{0, 0, 800, 800, 3403, 33403, 3845, 33845},    /* DDR2-800 SC */
	{0, 1, 800, 667, 6476, 36476, 6955, 36955},    /* DDR3-667 SC */
	{0, 1, 800, 800, 5958, 35958, 6400, 36400},    /* DDR3-800 SC */

	{0, 0, 667, 400, 3456, 33456, 4103, 34106},    /* DDR2-400 SC */
	{0, 0, 667, 667, 3428, 33428, 3927, 33927},    /* DDR2-667 SC */
	{0, 0, 667, 800, 3443, 33443, 3905, 33905},    /* DDR2-800 SC */
	{0, 1, 667, 667, 6494, 36494, 6993, 36993},    /* DDR3-667 SC */
	{0, 1, 667, 800, 5998, 35998, 6460, 36460},    /* DDR3-800 SC */

	{0, 0, 400, 400, 3528, 33528, 4255, 34255},    /* DDR2-400 SC */
	{0, 0, 400, 667, 3500, 33500, 4079, 34079},    /* DDR2-667 SC */
	{0, 0, 400, 800, 3487, 33487, 4029, 34029},    /* DDR2-800 SC */
	{0, 1, 400, 667, 6566, 36566, 7145, 37145},    /* DDR3-667 SC */
	{0, 1, 400, 800, 6042, 36042, 6584, 36584},    /* DDR3-800 SC */
};

static const struct cxsr_latency *intel_get_cxsr_latency(int is_desktop,
							 int is_ddr3,
							 int fsb,
							 int mem)
{
	const struct cxsr_latency *latency;
	int i;

	if (fsb == 0 || mem == 0)
		return NULL;

	for (i = 0; i < ARRAY_SIZE(cxsr_latency_table); i++) {
		latency = &cxsr_latency_table[i];
		if (is_desktop == latency->is_desktop &&
		    is_ddr3 == latency->is_ddr3 &&
		    fsb == latency->fsb_freq && mem == latency->mem_freq)
			return latency;
	}

	DRM_DEBUG_KMS("Unknown FSB/MEM found, disable CxSR\n");

	return NULL;
}

static void pineview_disable_cxsr(struct drm_device *dev)
{
	struct drm_i915_private *dev_priv = dev->dev_private;

	/* deactivate cxsr */
	I915_WRITE(DSPFW3, I915_READ(DSPFW3) & ~PINEVIEW_SELF_REFRESH_EN);
}

/*
 * Latency for FIFO fetches is dependent on several factors:
 *   - memory configuration (speed, channels)
 *   - chipset
 *   - current MCH state
 * It can be fairly high in some situations, so here we assume a fairly
 * pessimal value.  It's a tradeoff between extra memory fetches (if we
 * set this value too high, the FIFO will fetch frequently to stay full)
 * and power consumption (set it too low to save power and we might see
 * FIFO underruns and display "flicker").
 *
 * A value of 5us seems to be a good balance; safe for very low end
 * platforms but not overly aggressive on lower latency configs.
 */
static const int latency_ns = 5000;

static int i9xx_get_fifo_size(struct drm_device *dev, int plane)
{
	struct drm_i915_private *dev_priv = dev->dev_private;
	uint32_t dsparb = I915_READ(DSPARB);
	int size;

	size = dsparb & 0x7f;
	if (plane)
		size = ((dsparb >> DSPARB_CSTART_SHIFT) & 0x7f) - size;

	DRM_DEBUG_KMS("FIFO size - (0x%08x) %s: %d\n", dsparb,
		      plane ? "B" : "A", size);

	return size;
}

static int i85x_get_fifo_size(struct drm_device *dev, int plane)
{
	struct drm_i915_private *dev_priv = dev->dev_private;
	uint32_t dsparb = I915_READ(DSPARB);
	int size;

	size = dsparb & 0x1ff;
	if (plane)
		size = ((dsparb >> DSPARB_BEND_SHIFT) & 0x1ff) - size;
	size >>= 1; /* Convert to cachelines */

	DRM_DEBUG_KMS("FIFO size - (0x%08x) %s: %d\n", dsparb,
		      plane ? "B" : "A", size);

	return size;
}

static int i845_get_fifo_size(struct drm_device *dev, int plane)
{
	struct drm_i915_private *dev_priv = dev->dev_private;
	uint32_t dsparb = I915_READ(DSPARB);
	int size;

	size = dsparb & 0x7f;
	size >>= 2; /* Convert to cachelines */

	DRM_DEBUG_KMS("FIFO size - (0x%08x) %s: %d\n", dsparb,
		      plane ? "B" : "A",
		      size);

	return size;
}

static int i830_get_fifo_size(struct drm_device *dev, int plane)
{
	struct drm_i915_private *dev_priv = dev->dev_private;
	uint32_t dsparb = I915_READ(DSPARB);
	int size;

	size = dsparb & 0x7f;
	size >>= 1; /* Convert to cachelines */

	DRM_DEBUG_KMS("FIFO size - (0x%08x) %s: %d\n", dsparb,
		      plane ? "B" : "A", size);

	return size;
}

static struct drm_crtc *single_enabled_crtc(struct drm_device *dev)
{
	struct drm_crtc *crtc, *enabled = NULL;

	list_for_each_entry(crtc, &dev->mode_config.crtc_list, head) {
		if (crtc->enabled && crtc->fb) {
			if (enabled)
				return NULL;
			enabled = crtc;
		}
	}

	return enabled;
}

static void pineview_update_wm(struct drm_device *dev)
{
	struct drm_i915_private *dev_priv = dev->dev_private;
	struct drm_crtc *crtc;
	const struct cxsr_latency *latency;
	u32 reg;
	unsigned long wm;

	latency = intel_get_cxsr_latency(IS_PINEVIEW_G(dev), dev_priv->is_ddr3,
					 dev_priv->fsb_freq, dev_priv->mem_freq);
	if (!latency) {
		DRM_DEBUG_KMS("Unknown FSB/MEM found, disable CxSR\n");
		pineview_disable_cxsr(dev);
		return;
	}

	crtc = single_enabled_crtc(dev);
	if (crtc) {
		int clock = crtc->mode.clock;
		int pixel_size = crtc->fb->bits_per_pixel / 8;

		/* Display SR */
		wm = intel_calculate_wm(clock, &pineview_display_wm,
					pineview_display_wm.fifo_size,
					pixel_size, latency->display_sr);
		reg = I915_READ(DSPFW1);
		reg &= ~DSPFW_SR_MASK;
		reg |= wm << DSPFW_SR_SHIFT;
		I915_WRITE(DSPFW1, reg);
		DRM_DEBUG_KMS("DSPFW1 register is %x\n", reg);

		/* cursor SR */
		wm = intel_calculate_wm(clock, &pineview_cursor_wm,
					pineview_display_wm.fifo_size,
					pixel_size, latency->cursor_sr);
		reg = I915_READ(DSPFW3);
		reg &= ~DSPFW_CURSOR_SR_MASK;
		reg |= (wm & 0x3f) << DSPFW_CURSOR_SR_SHIFT;
		I915_WRITE(DSPFW3, reg);

		/* Display HPLL off SR */
		wm = intel_calculate_wm(clock, &pineview_display_hplloff_wm,
					pineview_display_hplloff_wm.fifo_size,
					pixel_size, latency->display_hpll_disable);
		reg = I915_READ(DSPFW3);
		reg &= ~DSPFW_HPLL_SR_MASK;
		reg |= wm & DSPFW_HPLL_SR_MASK;
		I915_WRITE(DSPFW3, reg);

		/* cursor HPLL off SR */
		wm = intel_calculate_wm(clock, &pineview_cursor_hplloff_wm,
					pineview_display_hplloff_wm.fifo_size,
					pixel_size, latency->cursor_hpll_disable);
		reg = I915_READ(DSPFW3);
		reg &= ~DSPFW_HPLL_CURSOR_MASK;
		reg |= (wm & 0x3f) << DSPFW_HPLL_CURSOR_SHIFT;
		I915_WRITE(DSPFW3, reg);
		DRM_DEBUG_KMS("DSPFW3 register is %x\n", reg);

		/* activate cxsr */
		I915_WRITE(DSPFW3,
			   I915_READ(DSPFW3) | PINEVIEW_SELF_REFRESH_EN);
		DRM_DEBUG_KMS("Self-refresh is enabled\n");
	} else {
		pineview_disable_cxsr(dev);
		DRM_DEBUG_KMS("Self-refresh is disabled\n");
	}
}

static bool g4x_compute_wm0(struct drm_device *dev,
			    int plane,
			    const struct intel_watermark_params *display,
			    int display_latency_ns,
			    const struct intel_watermark_params *cursor,
			    int cursor_latency_ns,
			    int *plane_wm,
			    int *cursor_wm)
{
	struct drm_crtc *crtc;
	int htotal, hdisplay, clock, pixel_size;
	int line_time_us, line_count;
	int entries, tlb_miss;

	crtc = intel_get_crtc_for_plane(dev, plane);
	if (crtc->fb == NULL || !crtc->enabled) {
		*cursor_wm = cursor->guard_size;
		*plane_wm = display->guard_size;
		return false;
	}

	htotal = crtc->mode.htotal;
	hdisplay = crtc->mode.hdisplay;
	clock = crtc->mode.clock;
	pixel_size = crtc->fb->bits_per_pixel / 8;

	/* Use the small buffer method to calculate plane watermark */
	entries = ((clock * pixel_size / 1000) * display_latency_ns) / 1000;
	tlb_miss = display->fifo_size*display->cacheline_size - hdisplay * 8;
	if (tlb_miss > 0)
		entries += tlb_miss;
	entries = DIV_ROUND_UP(entries, display->cacheline_size);
	*plane_wm = entries + display->guard_size;
	if (*plane_wm > (int)display->max_wm)
		*plane_wm = display->max_wm;

	/* Use the large buffer method to calculate cursor watermark */
	line_time_us = ((htotal * 1000) / clock);
	line_count = (cursor_latency_ns / line_time_us + 1000) / 1000;
	entries = line_count * 64 * pixel_size;
	tlb_miss = cursor->fifo_size*cursor->cacheline_size - hdisplay * 8;
	if (tlb_miss > 0)
		entries += tlb_miss;
	entries = DIV_ROUND_UP(entries, cursor->cacheline_size);
	*cursor_wm = entries + cursor->guard_size;
	if (*cursor_wm > (int)cursor->max_wm)
		*cursor_wm = (int)cursor->max_wm;

	return true;
}

/*
 * Check the wm result.
 *
 * If any calculated watermark values is larger than the maximum value that
 * can be programmed into the associated watermark register, that watermark
 * must be disabled.
 */
static bool g4x_check_srwm(struct drm_device *dev,
			   int display_wm, int cursor_wm,
			   const struct intel_watermark_params *display,
			   const struct intel_watermark_params *cursor)
{
	DRM_DEBUG_KMS("SR watermark: display plane %d, cursor %d\n",
		      display_wm, cursor_wm);

	if (display_wm > display->max_wm) {
		DRM_DEBUG_KMS("display watermark is too large(%d/%ld), disabling\n",
			      display_wm, display->max_wm);
		return false;
	}

	if (cursor_wm > cursor->max_wm) {
		DRM_DEBUG_KMS("cursor watermark is too large(%d/%ld), disabling\n",
			      cursor_wm, cursor->max_wm);
		return false;
	}

	if (!(display_wm || cursor_wm)) {
		DRM_DEBUG_KMS("SR latency is 0, disabling\n");
		return false;
	}

	return true;
}

static bool g4x_compute_srwm(struct drm_device *dev,
			     int plane,
			     int latency_ns,
			     const struct intel_watermark_params *display,
			     const struct intel_watermark_params *cursor,
			     int *display_wm, int *cursor_wm)
{
	struct drm_crtc *crtc;
	int hdisplay, htotal, pixel_size, clock;
	unsigned long line_time_us;
	int line_count, line_size;
	int small, large;
	int entries;

	if (!latency_ns) {
		*display_wm = *cursor_wm = 0;
		return false;
	}

	crtc = intel_get_crtc_for_plane(dev, plane);
	hdisplay = crtc->mode.hdisplay;
	htotal = crtc->mode.htotal;
	clock = crtc->mode.clock;
	pixel_size = crtc->fb->bits_per_pixel / 8;

	line_time_us = (htotal * 1000) / clock;
	line_count = (latency_ns / line_time_us + 1000) / 1000;
	line_size = hdisplay * pixel_size;

	/* Use the minimum of the small and large buffer method for primary */
	small = ((clock * pixel_size / 1000) * latency_ns) / 1000;
	large = line_count * line_size;

	entries = DIV_ROUND_UP(min(small, large), display->cacheline_size);
	*display_wm = entries + display->guard_size;

	/* calculate the self-refresh watermark for display cursor */
	entries = line_count * pixel_size * 64;
	entries = DIV_ROUND_UP(entries, cursor->cacheline_size);
	*cursor_wm = entries + cursor->guard_size;

	return g4x_check_srwm(dev,
			      *display_wm, *cursor_wm,
			      display, cursor);
}

#define single_plane_enabled(mask) is_power_of_2(mask)

static void g4x_update_wm(struct drm_device *dev)
{
	static const int sr_latency_ns = 12000;
	struct drm_i915_private *dev_priv = dev->dev_private;
	int planea_wm, planeb_wm, cursora_wm, cursorb_wm;
	int plane_sr, cursor_sr;
	unsigned int enabled = 0;

	if (g4x_compute_wm0(dev, 0,
			    &g4x_wm_info, latency_ns,
			    &g4x_cursor_wm_info, latency_ns,
			    &planea_wm, &cursora_wm))
		enabled |= 1;

	if (g4x_compute_wm0(dev, 1,
			    &g4x_wm_info, latency_ns,
			    &g4x_cursor_wm_info, latency_ns,
			    &planeb_wm, &cursorb_wm))
		enabled |= 2;

	plane_sr = cursor_sr = 0;
	if (single_plane_enabled(enabled) &&
	    g4x_compute_srwm(dev, ffs(enabled) - 1,
			     sr_latency_ns,
			     &g4x_wm_info,
			     &g4x_cursor_wm_info,
			     &plane_sr, &cursor_sr))
		I915_WRITE(FW_BLC_SELF, FW_BLC_SELF_EN);
	else
		I915_WRITE(FW_BLC_SELF,
			   I915_READ(FW_BLC_SELF) & ~FW_BLC_SELF_EN);

	DRM_DEBUG_KMS("Setting FIFO watermarks - A: plane=%d, cursor=%d, B: plane=%d, cursor=%d, SR: plane=%d, cursor=%d\n",
		      planea_wm, cursora_wm,
		      planeb_wm, cursorb_wm,
		      plane_sr, cursor_sr);

	I915_WRITE(DSPFW1,
		   (plane_sr << DSPFW_SR_SHIFT) |
		   (cursorb_wm << DSPFW_CURSORB_SHIFT) |
		   (planeb_wm << DSPFW_PLANEB_SHIFT) |
		   planea_wm);
	I915_WRITE(DSPFW2,
		   (I915_READ(DSPFW2) & DSPFW_CURSORA_MASK) |
		   (cursora_wm << DSPFW_CURSORA_SHIFT));
	/* HPLL off in SR has some issues on G4x... disable it */
	I915_WRITE(DSPFW3,
		   (I915_READ(DSPFW3) & ~DSPFW_HPLL_SR_EN) |
		   (cursor_sr << DSPFW_CURSOR_SR_SHIFT));
}

static void i965_update_wm(struct drm_device *dev)
{
	struct drm_i915_private *dev_priv = dev->dev_private;
	struct drm_crtc *crtc;
	int srwm = 1;
	int cursor_sr = 16;

	/* Calc sr entries for one plane configs */
	crtc = single_enabled_crtc(dev);
	if (crtc) {
		/* self-refresh has much higher latency */
		static const int sr_latency_ns = 12000;
		int clock = crtc->mode.clock;
		int htotal = crtc->mode.htotal;
		int hdisplay = crtc->mode.hdisplay;
		int pixel_size = crtc->fb->bits_per_pixel / 8;
		unsigned long line_time_us;
		int entries;

		line_time_us = ((htotal * 1000) / clock);

		/* Use ns/us then divide to preserve precision */
		entries = (((sr_latency_ns / line_time_us) + 1000) / 1000) *
			pixel_size * hdisplay;
		entries = DIV_ROUND_UP(entries, I915_FIFO_LINE_SIZE);
		srwm = I965_FIFO_SIZE - entries;
		if (srwm < 0)
			srwm = 1;
		srwm &= 0x1ff;
		DRM_DEBUG_KMS("self-refresh entries: %d, wm: %d\n",
			      entries, srwm);

		entries = (((sr_latency_ns / line_time_us) + 1000) / 1000) *
			pixel_size * 64;
		entries = DIV_ROUND_UP(entries,
					  i965_cursor_wm_info.cacheline_size);
		cursor_sr = i965_cursor_wm_info.fifo_size -
			(entries + i965_cursor_wm_info.guard_size);

		if (cursor_sr > i965_cursor_wm_info.max_wm)
			cursor_sr = i965_cursor_wm_info.max_wm;

		DRM_DEBUG_KMS("self-refresh watermark: display plane %d "
			      "cursor %d\n", srwm, cursor_sr);

		if (IS_CRESTLINE(dev))
			I915_WRITE(FW_BLC_SELF, FW_BLC_SELF_EN);
	} else {
		/* Turn off self refresh if both pipes are enabled */
		if (IS_CRESTLINE(dev))
			I915_WRITE(FW_BLC_SELF, I915_READ(FW_BLC_SELF)
				   & ~FW_BLC_SELF_EN);
	}

	DRM_DEBUG_KMS("Setting FIFO watermarks - A: 8, B: 8, C: 8, SR %d\n",
		      srwm);

	/* 965 has limitations... */
	I915_WRITE(DSPFW1, (srwm << DSPFW_SR_SHIFT) |
		   (8 << 16) | (8 << 8) | (8 << 0));
	I915_WRITE(DSPFW2, (8 << 8) | (8 << 0));
	/* update cursor SR watermark */
	I915_WRITE(DSPFW3, (cursor_sr << DSPFW_CURSOR_SR_SHIFT));
}

static void i9xx_update_wm(struct drm_device *dev)
{
	struct drm_i915_private *dev_priv = dev->dev_private;
	const struct intel_watermark_params *wm_info;
	uint32_t fwater_lo;
	uint32_t fwater_hi;
	int cwm, srwm = 1;
	int fifo_size;
	int planea_wm, planeb_wm;
	struct drm_crtc *crtc, *enabled = NULL;

	if (IS_I945GM(dev))
		wm_info = &i945_wm_info;
	else if (!IS_GEN2(dev))
		wm_info = &i915_wm_info;
	else
		wm_info = &i855_wm_info;

	fifo_size = dev_priv->display.get_fifo_size(dev, 0);
	crtc = intel_get_crtc_for_plane(dev, 0);
	if (crtc->enabled && crtc->fb) {
		planea_wm = intel_calculate_wm(crtc->mode.clock,
					       wm_info, fifo_size,
					       crtc->fb->bits_per_pixel / 8,
					       latency_ns);
		enabled = crtc;
	} else
		planea_wm = fifo_size - wm_info->guard_size;

	fifo_size = dev_priv->display.get_fifo_size(dev, 1);
	crtc = intel_get_crtc_for_plane(dev, 1);
	if (crtc->enabled && crtc->fb) {
		planeb_wm = intel_calculate_wm(crtc->mode.clock,
					       wm_info, fifo_size,
					       crtc->fb->bits_per_pixel / 8,
					       latency_ns);
		if (enabled == NULL)
			enabled = crtc;
		else
			enabled = NULL;
	} else
		planeb_wm = fifo_size - wm_info->guard_size;

	DRM_DEBUG_KMS("FIFO watermarks - A: %d, B: %d\n", planea_wm, planeb_wm);

	/*
	 * Overlay gets an aggressive default since video jitter is bad.
	 */
	cwm = 2;

	/* Play safe and disable self-refresh before adjusting watermarks. */
	if (IS_I945G(dev) || IS_I945GM(dev))
		I915_WRITE(FW_BLC_SELF, FW_BLC_SELF_EN_MASK | 0);
	else if (IS_I915GM(dev))
		I915_WRITE(INSTPM, I915_READ(INSTPM) & ~INSTPM_SELF_EN);

	/* Calc sr entries for one plane configs */
	if (HAS_FW_BLC(dev) && enabled) {
		/* self-refresh has much higher latency */
		static const int sr_latency_ns = 6000;
		int clock = enabled->mode.clock;
		int htotal = enabled->mode.htotal;
		int hdisplay = enabled->mode.hdisplay;
		int pixel_size = enabled->fb->bits_per_pixel / 8;
		unsigned long line_time_us;
		int entries;

		line_time_us = (htotal * 1000) / clock;

		/* Use ns/us then divide to preserve precision */
		entries = (((sr_latency_ns / line_time_us) + 1000) / 1000) *
			pixel_size * hdisplay;
		entries = DIV_ROUND_UP(entries, wm_info->cacheline_size);
		DRM_DEBUG_KMS("self-refresh entries: %d\n", entries);
		srwm = wm_info->fifo_size - entries;
		if (srwm < 0)
			srwm = 1;

		if (IS_I945G(dev) || IS_I945GM(dev))
			I915_WRITE(FW_BLC_SELF,
				   FW_BLC_SELF_FIFO_MASK | (srwm & 0xff));
		else if (IS_I915GM(dev))
			I915_WRITE(FW_BLC_SELF, srwm & 0x3f);
	}

	DRM_DEBUG_KMS("Setting FIFO watermarks - A: %d, B: %d, C: %d, SR %d\n",
		      planea_wm, planeb_wm, cwm, srwm);

	fwater_lo = ((planeb_wm & 0x3f) << 16) | (planea_wm & 0x3f);
	fwater_hi = (cwm & 0x1f);

	/* Set request length to 8 cachelines per fetch */
	fwater_lo = fwater_lo | (1 << 24) | (1 << 8);
	fwater_hi = fwater_hi | (1 << 8);

	I915_WRITE(FW_BLC, fwater_lo);
	I915_WRITE(FW_BLC2, fwater_hi);

	if (HAS_FW_BLC(dev)) {
		if (enabled) {
			if (IS_I945G(dev) || IS_I945GM(dev))
				I915_WRITE(FW_BLC_SELF,
					   FW_BLC_SELF_EN_MASK | FW_BLC_SELF_EN);
			else if (IS_I915GM(dev))
				I915_WRITE(INSTPM, I915_READ(INSTPM) | INSTPM_SELF_EN);
			DRM_DEBUG_KMS("memory self refresh enabled\n");
		} else
			DRM_DEBUG_KMS("memory self refresh disabled\n");
	}
}

static void i830_update_wm(struct drm_device *dev)
{
	struct drm_i915_private *dev_priv = dev->dev_private;
	struct drm_crtc *crtc;
	uint32_t fwater_lo;
	int planea_wm;

	crtc = single_enabled_crtc(dev);
	if (crtc == NULL)
		return;

	planea_wm = intel_calculate_wm(crtc->mode.clock, &i830_wm_info,
				       dev_priv->display.get_fifo_size(dev, 0),
				       crtc->fb->bits_per_pixel / 8,
				       latency_ns);
	fwater_lo = I915_READ(FW_BLC) & ~0xfff;
	fwater_lo |= (3<<8) | planea_wm;

	DRM_DEBUG_KMS("Setting FIFO watermarks - A: %d\n", planea_wm);

	I915_WRITE(FW_BLC, fwater_lo);
}

#define ILK_LP0_PLANE_LATENCY		700
#define ILK_LP0_CURSOR_LATENCY		1300

/*
 * Check the wm result.
 *
 * If any calculated watermark values is larger than the maximum value that
 * can be programmed into the associated watermark register, that watermark
 * must be disabled.
 */
static bool ironlake_check_srwm(struct drm_device *dev, int level,
				int fbc_wm, int display_wm, int cursor_wm,
				const struct intel_watermark_params *display,
				const struct intel_watermark_params *cursor)
{
	struct drm_i915_private *dev_priv = dev->dev_private;

	DRM_DEBUG_KMS("watermark %d: display plane %d, fbc lines %d,"
		      " cursor %d\n", level, display_wm, fbc_wm, cursor_wm);

	if (fbc_wm > SNB_FBC_MAX_SRWM) {
		DRM_DEBUG_KMS("fbc watermark(%d) is too large(%d), disabling wm%d+\n",
			      fbc_wm, SNB_FBC_MAX_SRWM, level);

		/* fbc has it's own way to disable FBC WM */
		I915_WRITE(DISP_ARB_CTL,
			   I915_READ(DISP_ARB_CTL) | DISP_FBC_WM_DIS);
		return false;
	}

	if (display_wm > display->max_wm) {
		DRM_DEBUG_KMS("display watermark(%d) is too large(%d), disabling wm%d+\n",
			      display_wm, SNB_DISPLAY_MAX_SRWM, level);
		return false;
	}

	if (cursor_wm > cursor->max_wm) {
		DRM_DEBUG_KMS("cursor watermark(%d) is too large(%d), disabling wm%d+\n",
			      cursor_wm, SNB_CURSOR_MAX_SRWM, level);
		return false;
	}

	if (!(fbc_wm || display_wm || cursor_wm)) {
		DRM_DEBUG_KMS("latency %d is 0, disabling wm%d+\n", level, level);
		return false;
	}

	return true;
}

/*
 * Compute watermark values of WM[1-3],
 */
static bool ironlake_compute_srwm(struct drm_device *dev, int level, int plane,
				  int latency_ns,
				  const struct intel_watermark_params *display,
				  const struct intel_watermark_params *cursor,
				  int *fbc_wm, int *display_wm, int *cursor_wm)
{
	struct drm_crtc *crtc;
	unsigned long line_time_us;
	int hdisplay, htotal, pixel_size, clock;
	int line_count, line_size;
	int small, large;
	int entries;

	if (!latency_ns) {
		*fbc_wm = *display_wm = *cursor_wm = 0;
		return false;
	}

	crtc = intel_get_crtc_for_plane(dev, plane);
	hdisplay = crtc->mode.hdisplay;
	htotal = crtc->mode.htotal;
	clock = crtc->mode.clock;
	pixel_size = crtc->fb->bits_per_pixel / 8;

	line_time_us = (htotal * 1000) / clock;
	line_count = (latency_ns / line_time_us + 1000) / 1000;
	line_size = hdisplay * pixel_size;

	/* Use the minimum of the small and large buffer method for primary */
	small = ((clock * pixel_size / 1000) * latency_ns) / 1000;
	large = line_count * line_size;

	entries = DIV_ROUND_UP(min(small, large), display->cacheline_size);
	*display_wm = entries + display->guard_size;

	/*
	 * Spec says:
	 * FBC WM = ((Final Primary WM * 64) / number of bytes per line) + 2
	 */
	*fbc_wm = DIV_ROUND_UP(*display_wm * 64, line_size) + 2;

	/* calculate the self-refresh watermark for display cursor */
	entries = line_count * pixel_size * 64;
	entries = DIV_ROUND_UP(entries, cursor->cacheline_size);
	*cursor_wm = entries + cursor->guard_size;

	return ironlake_check_srwm(dev, level,
				   *fbc_wm, *display_wm, *cursor_wm,
				   display, cursor);
}

static void ironlake_update_wm(struct drm_device *dev)
{
	struct drm_i915_private *dev_priv = dev->dev_private;
	int fbc_wm, plane_wm, cursor_wm;
	unsigned int enabled;

	enabled = 0;
	if (g4x_compute_wm0(dev, 0,
			    &ironlake_display_wm_info,
			    ILK_LP0_PLANE_LATENCY,
			    &ironlake_cursor_wm_info,
			    ILK_LP0_CURSOR_LATENCY,
			    &plane_wm, &cursor_wm)) {
		I915_WRITE(WM0_PIPEA_ILK,
			   (plane_wm << WM0_PIPE_PLANE_SHIFT) | cursor_wm);
		DRM_DEBUG_KMS("FIFO watermarks For pipe A -"
			      " plane %d, " "cursor: %d\n",
			      plane_wm, cursor_wm);
		enabled |= 1;
	}

	if (g4x_compute_wm0(dev, 1,
			    &ironlake_display_wm_info,
			    ILK_LP0_PLANE_LATENCY,
			    &ironlake_cursor_wm_info,
			    ILK_LP0_CURSOR_LATENCY,
			    &plane_wm, &cursor_wm)) {
		I915_WRITE(WM0_PIPEB_ILK,
			   (plane_wm << WM0_PIPE_PLANE_SHIFT) | cursor_wm);
		DRM_DEBUG_KMS("FIFO watermarks For pipe B -"
			      " plane %d, cursor: %d\n",
			      plane_wm, cursor_wm);
		enabled |= 2;
	}

	/*
	 * Calculate and update the self-refresh watermark only when one
	 * display plane is used.
	 */
	I915_WRITE(WM3_LP_ILK, 0);
	I915_WRITE(WM2_LP_ILK, 0);
	I915_WRITE(WM1_LP_ILK, 0);

	if (!single_plane_enabled(enabled))
		return;
	enabled = ffs(enabled) - 1;

	/* WM1 */
	if (!ironlake_compute_srwm(dev, 1, enabled,
				   ILK_READ_WM1_LATENCY() * 500,
				   &ironlake_display_srwm_info,
				   &ironlake_cursor_srwm_info,
				   &fbc_wm, &plane_wm, &cursor_wm))
		return;

	I915_WRITE(WM1_LP_ILK,
		   WM1_LP_SR_EN |
		   (ILK_READ_WM1_LATENCY() << WM1_LP_LATENCY_SHIFT) |
		   (fbc_wm << WM1_LP_FBC_SHIFT) |
		   (plane_wm << WM1_LP_SR_SHIFT) |
		   cursor_wm);

	/* WM2 */
	if (!ironlake_compute_srwm(dev, 2, enabled,
				   ILK_READ_WM2_LATENCY() * 500,
				   &ironlake_display_srwm_info,
				   &ironlake_cursor_srwm_info,
				   &fbc_wm, &plane_wm, &cursor_wm))
		return;

	I915_WRITE(WM2_LP_ILK,
		   WM2_LP_EN |
		   (ILK_READ_WM2_LATENCY() << WM1_LP_LATENCY_SHIFT) |
		   (fbc_wm << WM1_LP_FBC_SHIFT) |
		   (plane_wm << WM1_LP_SR_SHIFT) |
		   cursor_wm);

	/*
	 * WM3 is unsupported on ILK, probably because we don't have latency
	 * data for that power state
	 */
}

static void sandybridge_update_wm(struct drm_device *dev)
{
	struct drm_i915_private *dev_priv = dev->dev_private;
	int latency = SNB_READ_WM0_LATENCY() * 100;	/* In unit 0.1us */
	int fbc_wm, plane_wm, cursor_wm;
	unsigned int enabled;

	enabled = 0;
	if (g4x_compute_wm0(dev, 0,
			    &sandybridge_display_wm_info, latency,
			    &sandybridge_cursor_wm_info, latency,
			    &plane_wm, &cursor_wm)) {
		I915_WRITE(WM0_PIPEA_ILK,
			   (plane_wm << WM0_PIPE_PLANE_SHIFT) | cursor_wm);
		DRM_DEBUG_KMS("FIFO watermarks For pipe A -"
			      " plane %d, " "cursor: %d\n",
			      plane_wm, cursor_wm);
		enabled |= 1;
	}

	if (g4x_compute_wm0(dev, 1,
			    &sandybridge_display_wm_info, latency,
			    &sandybridge_cursor_wm_info, latency,
			    &plane_wm, &cursor_wm)) {
		I915_WRITE(WM0_PIPEB_ILK,
			   (plane_wm << WM0_PIPE_PLANE_SHIFT) | cursor_wm);
		DRM_DEBUG_KMS("FIFO watermarks For pipe B -"
			      " plane %d, cursor: %d\n",
			      plane_wm, cursor_wm);
		enabled |= 2;
	}

	/*
	 * Calculate and update the self-refresh watermark only when one
	 * display plane is used.
	 *
	 * SNB support 3 levels of watermark.
	 *
	 * WM1/WM2/WM2 watermarks have to be enabled in the ascending order,
	 * and disabled in the descending order
	 *
	 */
	I915_WRITE(WM3_LP_ILK, 0);
	I915_WRITE(WM2_LP_ILK, 0);
	I915_WRITE(WM1_LP_ILK, 0);

	if (!single_plane_enabled(enabled))
		return;
	enabled = ffs(enabled) - 1;

	/* WM1 */
	if (!ironlake_compute_srwm(dev, 1, enabled,
				   SNB_READ_WM1_LATENCY() * 500,
				   &sandybridge_display_srwm_info,
				   &sandybridge_cursor_srwm_info,
				   &fbc_wm, &plane_wm, &cursor_wm))
		return;

	I915_WRITE(WM1_LP_ILK,
		   WM1_LP_SR_EN |
		   (SNB_READ_WM1_LATENCY() << WM1_LP_LATENCY_SHIFT) |
		   (fbc_wm << WM1_LP_FBC_SHIFT) |
		   (plane_wm << WM1_LP_SR_SHIFT) |
		   cursor_wm);

	/* WM2 */
	if (!ironlake_compute_srwm(dev, 2, enabled,
				   SNB_READ_WM2_LATENCY() * 500,
				   &sandybridge_display_srwm_info,
				   &sandybridge_cursor_srwm_info,
				   &fbc_wm, &plane_wm, &cursor_wm))
		return;

	I915_WRITE(WM2_LP_ILK,
		   WM2_LP_EN |
		   (SNB_READ_WM2_LATENCY() << WM1_LP_LATENCY_SHIFT) |
		   (fbc_wm << WM1_LP_FBC_SHIFT) |
		   (plane_wm << WM1_LP_SR_SHIFT) |
		   cursor_wm);

	/* WM3 */
	if (!ironlake_compute_srwm(dev, 3, enabled,
				   SNB_READ_WM3_LATENCY() * 500,
				   &sandybridge_display_srwm_info,
				   &sandybridge_cursor_srwm_info,
				   &fbc_wm, &plane_wm, &cursor_wm))
		return;

	I915_WRITE(WM3_LP_ILK,
		   WM3_LP_EN |
		   (SNB_READ_WM3_LATENCY() << WM1_LP_LATENCY_SHIFT) |
		   (fbc_wm << WM1_LP_FBC_SHIFT) |
		   (plane_wm << WM1_LP_SR_SHIFT) |
		   cursor_wm);
}

/**
 * intel_update_watermarks - update FIFO watermark values based on current modes
 *
 * Calculate watermark values for the various WM regs based on current mode
 * and plane configuration.
 *
 * There are several cases to deal with here:
 *   - normal (i.e. non-self-refresh)
 *   - self-refresh (SR) mode
 *   - lines are large relative to FIFO size (buffer can hold up to 2)
 *   - lines are small relative to FIFO size (buffer can hold more than 2
 *     lines), so need to account for TLB latency
 *
 *   The normal calculation is:
 *     watermark = dotclock * bytes per pixel * latency
 *   where latency is platform & configuration dependent (we assume pessimal
 *   values here).
 *
 *   The SR calculation is:
 *     watermark = (trunc(latency/line time)+1) * surface width *
 *       bytes per pixel
 *   where
 *     line time = htotal / dotclock
 *     surface width = hdisplay for normal plane and 64 for cursor
 *   and latency is assumed to be high, as above.
 *
 * The final value programmed to the register should always be rounded up,
 * and include an extra 2 entries to account for clock crossings.
 *
 * We don't use the sprite, so we can ignore that.  And on Crestline we have
 * to set the non-SR watermarks to 8.
 */
static void intel_update_watermarks(struct drm_device *dev)
{
	struct drm_i915_private *dev_priv = dev->dev_private;

	if (dev_priv->display.update_wm)
		dev_priv->display.update_wm(dev);
}

static inline bool intel_panel_use_ssc(struct drm_i915_private *dev_priv)
{
	return dev_priv->lvds_use_ssc && i915_panel_use_ssc
		&& !(dev_priv->quirks & QUIRK_LVDS_SSC_DISABLE);
}

/**
 * intel_choose_pipe_bpp_dither - figure out what color depth the pipe should send
 * @crtc: CRTC structure
 *
 * A pipe may be connected to one or more outputs.  Based on the depth of the
 * attached framebuffer, choose a good color depth to use on the pipe.
 *
 * If possible, match the pipe depth to the fb depth.  In some cases, this
 * isn't ideal, because the connected output supports a lesser or restricted
 * set of depths.  Resolve that here:
 *    LVDS typically supports only 6bpc, so clamp down in that case
 *    HDMI supports only 8bpc or 12bpc, so clamp to 8bpc with dither for 10bpc
 *    Displays may support a restricted set as well, check EDID and clamp as
 *      appropriate.
 *
 * RETURNS:
 * Dithering requirement (i.e. false if display bpc and pipe bpc match,
 * true if they don't match).
 */
static bool intel_choose_pipe_bpp_dither(struct drm_crtc *crtc,
					 unsigned int *pipe_bpp)
{
	struct drm_device *dev = crtc->dev;
	struct drm_i915_private *dev_priv = dev->dev_private;
	struct drm_encoder *encoder;
	struct drm_connector *connector;
	unsigned int display_bpc = UINT_MAX, bpc;

	/* Walk the encoders & connectors on this crtc, get min bpc */
	list_for_each_entry(encoder, &dev->mode_config.encoder_list, head) {
		struct intel_encoder *intel_encoder = to_intel_encoder(encoder);

		if (encoder->crtc != crtc)
			continue;

		if (intel_encoder->type == INTEL_OUTPUT_LVDS) {
			unsigned int lvds_bpc;

			if ((I915_READ(PCH_LVDS) & LVDS_A3_POWER_MASK) ==
			    LVDS_A3_POWER_UP)
				lvds_bpc = 8;
			else
				lvds_bpc = 6;

			if (lvds_bpc < display_bpc) {
				DRM_DEBUG_DRIVER("clamping display bpc (was %d) to LVDS (%d)\n", display_bpc, lvds_bpc);
				display_bpc = lvds_bpc;
			}
			continue;
		}

		if (intel_encoder->type == INTEL_OUTPUT_EDP) {
			/* Use VBT settings if we have an eDP panel */
			unsigned int edp_bpc = dev_priv->edp.bpp / 3;

			if (edp_bpc < display_bpc) {
				DRM_DEBUG_DRIVER("clamping display bpc (was %d) to eDP (%d)\n", display_bpc, edp_bpc);
				display_bpc = edp_bpc;
			}
			continue;
		}

		/* Not one of the known troublemakers, check the EDID */
		list_for_each_entry(connector, &dev->mode_config.connector_list,
				    head) {
			if (connector->encoder != encoder)
				continue;

			/* Don't use an invalid EDID bpc value */
			if (connector->display_info.bpc &&
			    connector->display_info.bpc < display_bpc) {
				DRM_DEBUG_DRIVER("clamping display bpc (was %d) to EDID reported max of %d\n", display_bpc, connector->display_info.bpc);
				display_bpc = connector->display_info.bpc;
			}
		}

		/*
		 * HDMI is either 12 or 8, so if the display lets 10bpc sneak
		 * through, clamp it down.  (Note: >12bpc will be caught below.)
		 */
		if (intel_encoder->type == INTEL_OUTPUT_HDMI) {
			if (display_bpc > 8 && display_bpc < 12) {
				DRM_DEBUG_DRIVER("forcing bpc to 12 for HDMI\n");
				display_bpc = 12;
			} else {
				DRM_DEBUG_DRIVER("forcing bpc to 8 for HDMI\n");
				display_bpc = 8;
			}
		}
	}

	/*
	 * We could just drive the pipe at the highest bpc all the time and
	 * enable dithering as needed, but that costs bandwidth.  So choose
	 * the minimum value that expresses the full color range of the fb but
	 * also stays within the max display bpc discovered above.
	 */

	switch (crtc->fb->depth) {
	case 8:
		bpc = 8; /* since we go through a colormap */
		break;
	case 15:
	case 16:
		bpc = 6; /* min is 18bpp */
		break;
	case 24:
		bpc = 8;
		break;
	case 30:
		bpc = 10;
		break;
	case 48:
		bpc = 12;
		break;
	default:
		DRM_DEBUG("unsupported depth, assuming 24 bits\n");
		bpc = min((unsigned int)8, display_bpc);
		break;
	}

	display_bpc = min(display_bpc, bpc);

	DRM_DEBUG_DRIVER("setting pipe bpc to %d (max display bpc %d)\n",
			 bpc, display_bpc);

	*pipe_bpp = display_bpc * 3;

	return display_bpc != bpc;
}

static int i9xx_crtc_mode_set(struct drm_crtc *crtc,
			      struct drm_display_mode *mode,
			      struct drm_display_mode *adjusted_mode,
			      int x, int y,
			      struct drm_framebuffer *old_fb)
{
	struct drm_device *dev = crtc->dev;
	struct drm_i915_private *dev_priv = dev->dev_private;
	struct intel_crtc *intel_crtc = to_intel_crtc(crtc);
	int pipe = intel_crtc->pipe;
	int plane = intel_crtc->plane;
	int refclk, num_connectors = 0;
	intel_clock_t clock, reduced_clock;
	u32 dpll, fp = 0, fp2 = 0, dspcntr, pipeconf;
	bool ok, has_reduced_clock = false, is_sdvo = false, is_dvo = false;
	bool is_crt = false, is_lvds = false, is_tv = false, is_dp = false;
	struct drm_mode_config *mode_config = &dev->mode_config;
	struct intel_encoder *encoder;
	const intel_limit_t *limit;
	int ret;
	u32 temp;
	u32 lvds_sync = 0;

	list_for_each_entry(encoder, &mode_config->encoder_list, base.head) {
		if (encoder->base.crtc != crtc)
			continue;

		switch (encoder->type) {
		case INTEL_OUTPUT_LVDS:
			is_lvds = true;
			break;
		case INTEL_OUTPUT_SDVO:
		case INTEL_OUTPUT_HDMI:
			is_sdvo = true;
			if (encoder->needs_tv_clock)
				is_tv = true;
			break;
		case INTEL_OUTPUT_DVO:
			is_dvo = true;
			break;
		case INTEL_OUTPUT_TVOUT:
			is_tv = true;
			break;
		case INTEL_OUTPUT_ANALOG:
			is_crt = true;
			break;
		case INTEL_OUTPUT_DISPLAYPORT:
			is_dp = true;
			break;
		}

		num_connectors++;
	}

	if (is_lvds && intel_panel_use_ssc(dev_priv) && num_connectors < 2) {
		refclk = dev_priv->lvds_ssc_freq * 1000;
		DRM_DEBUG_KMS("using SSC reference clock of %d MHz\n",
			      refclk / 1000);
	} else if (!IS_GEN2(dev)) {
		refclk = 96000;
	} else {
		refclk = 48000;
	}

	/*
	 * Returns a set of divisors for the desired target clock with the given
	 * refclk, or FALSE.  The returned values represent the clock equation:
	 * reflck * (5 * (m1 + 2) + (m2 + 2)) / (n + 2) / p1 / p2.
	 */
	limit = intel_limit(crtc, refclk);
	ok = limit->find_pll(limit, crtc, adjusted_mode->clock, refclk, &clock);
	if (!ok) {
		DRM_ERROR("Couldn't find PLL settings for mode!\n");
		return -EINVAL;
	}

	/* Ensure that the cursor is valid for the new mode before changing... */
	intel_crtc_update_cursor(crtc, true);

	if (is_lvds && dev_priv->lvds_downclock_avail) {
		has_reduced_clock = limit->find_pll(limit, crtc,
						    dev_priv->lvds_downclock,
						    refclk,
						    &reduced_clock);
		if (has_reduced_clock && (clock.p != reduced_clock.p)) {
			/*
			 * If the different P is found, it means that we can't
			 * switch the display clock by using the FP0/FP1.
			 * In such case we will disable the LVDS downclock
			 * feature.
			 */
			DRM_DEBUG_KMS("Different P is found for "
				      "LVDS clock/downclock\n");
			has_reduced_clock = 0;
		}
	}
	/* SDVO TV has fixed PLL values depend on its clock range,
	   this mirrors vbios setting. */
	if (is_sdvo && is_tv) {
		if (adjusted_mode->clock >= 100000
		    && adjusted_mode->clock < 140500) {
			clock.p1 = 2;
			clock.p2 = 10;
			clock.n = 3;
			clock.m1 = 16;
			clock.m2 = 8;
		} else if (adjusted_mode->clock >= 140500
			   && adjusted_mode->clock <= 200000) {
			clock.p1 = 1;
			clock.p2 = 10;
			clock.n = 6;
			clock.m1 = 12;
			clock.m2 = 8;
		}
	}

	if (IS_PINEVIEW(dev)) {
		fp = (1 << clock.n) << 16 | clock.m1 << 8 | clock.m2;
		if (has_reduced_clock)
			fp2 = (1 << reduced_clock.n) << 16 |
				reduced_clock.m1 << 8 | reduced_clock.m2;
	} else {
		fp = clock.n << 16 | clock.m1 << 8 | clock.m2;
		if (has_reduced_clock)
			fp2 = reduced_clock.n << 16 | reduced_clock.m1 << 8 |
				reduced_clock.m2;
	}

	dpll = DPLL_VGA_MODE_DIS;

	if (!IS_GEN2(dev)) {
		if (is_lvds)
			dpll |= DPLLB_MODE_LVDS;
		else
			dpll |= DPLLB_MODE_DAC_SERIAL;
		if (is_sdvo) {
			int pixel_multiplier = intel_mode_get_pixel_multiplier(adjusted_mode);
			if (pixel_multiplier > 1) {
				if (IS_I945G(dev) || IS_I945GM(dev) || IS_G33(dev))
					dpll |= (pixel_multiplier - 1) << SDVO_MULTIPLIER_SHIFT_HIRES;
			}
			dpll |= DPLL_DVO_HIGH_SPEED;
		}
		if (is_dp)
			dpll |= DPLL_DVO_HIGH_SPEED;

		/* compute bitmask from p1 value */
		if (IS_PINEVIEW(dev))
			dpll |= (1 << (clock.p1 - 1)) << DPLL_FPA01_P1_POST_DIV_SHIFT_PINEVIEW;
		else {
			dpll |= (1 << (clock.p1 - 1)) << DPLL_FPA01_P1_POST_DIV_SHIFT;
			if (IS_G4X(dev) && has_reduced_clock)
				dpll |= (1 << (reduced_clock.p1 - 1)) << DPLL_FPA1_P1_POST_DIV_SHIFT;
		}
		switch (clock.p2) {
		case 5:
			dpll |= DPLL_DAC_SERIAL_P2_CLOCK_DIV_5;
			break;
		case 7:
			dpll |= DPLLB_LVDS_P2_CLOCK_DIV_7;
			break;
		case 10:
			dpll |= DPLL_DAC_SERIAL_P2_CLOCK_DIV_10;
			break;
		case 14:
			dpll |= DPLLB_LVDS_P2_CLOCK_DIV_14;
			break;
		}
		if (INTEL_INFO(dev)->gen >= 4)
			dpll |= (6 << PLL_LOAD_PULSE_PHASE_SHIFT);
	} else {
		if (is_lvds) {
			dpll |= (1 << (clock.p1 - 1)) << DPLL_FPA01_P1_POST_DIV_SHIFT;
		} else {
			if (clock.p1 == 2)
				dpll |= PLL_P1_DIVIDE_BY_TWO;
			else
				dpll |= (clock.p1 - 2) << DPLL_FPA01_P1_POST_DIV_SHIFT;
			if (clock.p2 == 4)
				dpll |= PLL_P2_DIVIDE_BY_4;
		}
	}

	if (is_sdvo && is_tv)
		dpll |= PLL_REF_INPUT_TVCLKINBC;
	else if (is_tv)
		/* XXX: just matching BIOS for now */
		/*	dpll |= PLL_REF_INPUT_TVCLKINBC; */
		dpll |= 3;
	else if (is_lvds && intel_panel_use_ssc(dev_priv) && num_connectors < 2)
		dpll |= PLLB_REF_INPUT_SPREADSPECTRUMIN;
	else
		dpll |= PLL_REF_INPUT_DREFCLK;

	/* setup pipeconf */
	pipeconf = I915_READ(PIPECONF(pipe));

	/* Set up the display plane register */
	dspcntr = DISPPLANE_GAMMA_ENABLE;

	/* Ironlake's plane is forced to pipe, bit 24 is to
	   enable color space conversion */
	if (pipe == 0)
		dspcntr &= ~DISPPLANE_SEL_PIPE_MASK;
	else
		dspcntr |= DISPPLANE_SEL_PIPE_B;

	if (pipe == 0 && INTEL_INFO(dev)->gen < 4) {
		/* Enable pixel doubling when the dot clock is > 90% of the (display)
		 * core speed.
		 *
		 * XXX: No double-wide on 915GM pipe B. Is that the only reason for the
		 * pipe == 0 check?
		 */
		if (mode->clock >
		    dev_priv->display.get_display_clock_speed(dev) * 9 / 10)
			pipeconf |= PIPECONF_DOUBLE_WIDE;
		else
			pipeconf &= ~PIPECONF_DOUBLE_WIDE;
	}

	dpll |= DPLL_VCO_ENABLE;

	DRM_DEBUG_KMS("Mode for pipe %c:\n", pipe == 0 ? 'A' : 'B');
	drm_mode_debug_printmodeline(mode);

	I915_WRITE(FP0(pipe), fp);
	I915_WRITE(DPLL(pipe), dpll & ~DPLL_VCO_ENABLE);

	POSTING_READ(DPLL(pipe));
	udelay(150);

	/* The LVDS pin pair needs to be on before the DPLLs are enabled.
	 * This is an exception to the general rule that mode_set doesn't turn
	 * things on.
	 */
	if (is_lvds) {
		temp = I915_READ(LVDS);
		temp |= LVDS_PORT_EN | LVDS_A0A2_CLKA_POWER_UP;
		if (pipe == 1) {
			temp |= LVDS_PIPEB_SELECT;
		} else {
			temp &= ~LVDS_PIPEB_SELECT;
		}
		/* set the corresponsding LVDS_BORDER bit */
		temp |= dev_priv->lvds_border_bits;
		/* Set the B0-B3 data pairs corresponding to whether we're going to
		 * set the DPLLs for dual-channel mode or not.
		 */
		if (clock.p2 == 7)
			temp |= LVDS_B0B3_POWER_UP | LVDS_CLKB_POWER_UP;
		else
			temp &= ~(LVDS_B0B3_POWER_UP | LVDS_CLKB_POWER_UP);

		/* It would be nice to set 24 vs 18-bit mode (LVDS_A3_POWER_UP)
		 * appropriately here, but we need to look more thoroughly into how
		 * panels behave in the two modes.
		 */
		/* set the dithering flag on LVDS as needed */
		if (INTEL_INFO(dev)->gen >= 4) {
			if (dev_priv->lvds_dither)
				temp |= LVDS_ENABLE_DITHER;
			else
				temp &= ~LVDS_ENABLE_DITHER;
		}
		if (adjusted_mode->flags & DRM_MODE_FLAG_NHSYNC)
			lvds_sync |= LVDS_HSYNC_POLARITY;
		if (adjusted_mode->flags & DRM_MODE_FLAG_NVSYNC)
			lvds_sync |= LVDS_VSYNC_POLARITY;
		if ((temp & (LVDS_HSYNC_POLARITY | LVDS_VSYNC_POLARITY))
		    != lvds_sync) {
			char flags[2] = "-+";
			DRM_INFO("Changing LVDS panel from "
				 "(%chsync, %cvsync) to (%chsync, %cvsync)\n",
				 flags[!(temp & LVDS_HSYNC_POLARITY)],
				 flags[!(temp & LVDS_VSYNC_POLARITY)],
				 flags[!(lvds_sync & LVDS_HSYNC_POLARITY)],
				 flags[!(lvds_sync & LVDS_VSYNC_POLARITY)]);
			temp &= ~(LVDS_HSYNC_POLARITY | LVDS_VSYNC_POLARITY);
			temp |= lvds_sync;
		}
		I915_WRITE(LVDS, temp);
	}

	if (is_dp) {
		intel_dp_set_m_n(crtc, mode, adjusted_mode);
	}

	I915_WRITE(DPLL(pipe), dpll);

	/* Wait for the clocks to stabilize. */
	POSTING_READ(DPLL(pipe));
	udelay(150);

	if (INTEL_INFO(dev)->gen >= 4) {
		temp = 0;
		if (is_sdvo) {
			temp = intel_mode_get_pixel_multiplier(adjusted_mode);
			if (temp > 1)
				temp = (temp - 1) << DPLL_MD_UDI_MULTIPLIER_SHIFT;
			else
				temp = 0;
		}
		I915_WRITE(DPLL_MD(pipe), temp);
	} else {
		/* The pixel multiplier can only be updated once the
		 * DPLL is enabled and the clocks are stable.
		 *
		 * So write it again.
		 */
		I915_WRITE(DPLL(pipe), dpll);
	}

	intel_crtc->lowfreq_avail = false;
	if (is_lvds && has_reduced_clock && i915_powersave) {
		I915_WRITE(FP1(pipe), fp2);
		intel_crtc->lowfreq_avail = true;
		if (HAS_PIPE_CXSR(dev)) {
			DRM_DEBUG_KMS("enabling CxSR downclocking\n");
			pipeconf |= PIPECONF_CXSR_DOWNCLOCK;
		}
	} else {
		I915_WRITE(FP1(pipe), fp);
		if (HAS_PIPE_CXSR(dev)) {
			DRM_DEBUG_KMS("disabling CxSR downclocking\n");
			pipeconf &= ~PIPECONF_CXSR_DOWNCLOCK;
		}
	}

	if (adjusted_mode->flags & DRM_MODE_FLAG_INTERLACE) {
		pipeconf |= PIPECONF_INTERLACE_W_FIELD_INDICATION;
		/* the chip adds 2 halflines automatically */
		adjusted_mode->crtc_vdisplay -= 1;
		adjusted_mode->crtc_vtotal -= 1;
		adjusted_mode->crtc_vblank_start -= 1;
		adjusted_mode->crtc_vblank_end -= 1;
		adjusted_mode->crtc_vsync_end -= 1;
		adjusted_mode->crtc_vsync_start -= 1;
	} else
		pipeconf &= ~PIPECONF_INTERLACE_W_FIELD_INDICATION; /* progressive */

	I915_WRITE(HTOTAL(pipe),
		   (adjusted_mode->crtc_hdisplay - 1) |
		   ((adjusted_mode->crtc_htotal - 1) << 16));
	I915_WRITE(HBLANK(pipe),
		   (adjusted_mode->crtc_hblank_start - 1) |
		   ((adjusted_mode->crtc_hblank_end - 1) << 16));
	I915_WRITE(HSYNC(pipe),
		   (adjusted_mode->crtc_hsync_start - 1) |
		   ((adjusted_mode->crtc_hsync_end - 1) << 16));

	I915_WRITE(VTOTAL(pipe),
		   (adjusted_mode->crtc_vdisplay - 1) |
		   ((adjusted_mode->crtc_vtotal - 1) << 16));
	I915_WRITE(VBLANK(pipe),
		   (adjusted_mode->crtc_vblank_start - 1) |
		   ((adjusted_mode->crtc_vblank_end - 1) << 16));
	I915_WRITE(VSYNC(pipe),
		   (adjusted_mode->crtc_vsync_start - 1) |
		   ((adjusted_mode->crtc_vsync_end - 1) << 16));

	/* pipesrc and dspsize control the size that is scaled from,
	 * which should always be the user's requested size.
	 */
	I915_WRITE(DSPSIZE(plane),
		   ((mode->vdisplay - 1) << 16) |
		   (mode->hdisplay - 1));
	I915_WRITE(DSPPOS(plane), 0);
	I915_WRITE(PIPESRC(pipe),
		   ((mode->hdisplay - 1) << 16) | (mode->vdisplay - 1));

	I915_WRITE(PIPECONF(pipe), pipeconf);
	POSTING_READ(PIPECONF(pipe));
	intel_enable_pipe(dev_priv, pipe, false);

	intel_wait_for_vblank(dev, pipe);

	I915_WRITE(DSPCNTR(plane), dspcntr);
	POSTING_READ(DSPCNTR(plane));
	intel_enable_plane(dev_priv, plane, pipe);

	ret = intel_pipe_set_base(crtc, x, y, old_fb);

	intel_update_watermarks(dev);

	return ret;
}

static void ironlake_update_pch_refclk(struct drm_device *dev)
{
	struct drm_i915_private *dev_priv = dev->dev_private;
	struct drm_mode_config *mode_config = &dev->mode_config;
	struct drm_crtc *crtc;
	struct intel_encoder *encoder;
	struct intel_encoder *has_edp_encoder = NULL;
	u32 temp;
	bool has_lvds = false;

	/* We need to take the global config into account */
	list_for_each_entry(crtc, &mode_config->crtc_list, head) {
		if (!crtc->enabled)
			continue;

		list_for_each_entry(encoder, &mode_config->encoder_list,
				    base.head) {
			if (encoder->base.crtc != crtc)
				continue;

			switch (encoder->type) {
			case INTEL_OUTPUT_LVDS:
				has_lvds = true;
			case INTEL_OUTPUT_EDP:
				has_edp_encoder = encoder;
				break;
			}
		}
	}

	/* Ironlake: try to setup display ref clock before DPLL
	 * enabling. This is only under driver's control after
	 * PCH B stepping, previous chipset stepping should be
	 * ignoring this setting.
	 */
	temp = I915_READ(PCH_DREF_CONTROL);
	/* Always enable nonspread source */
	temp &= ~DREF_NONSPREAD_SOURCE_MASK;
	temp |= DREF_NONSPREAD_SOURCE_ENABLE;
	temp &= ~DREF_SSC_SOURCE_MASK;
	temp |= DREF_SSC_SOURCE_ENABLE;
	I915_WRITE(PCH_DREF_CONTROL, temp);

	POSTING_READ(PCH_DREF_CONTROL);
	udelay(200);

	if (has_edp_encoder) {
		if (intel_panel_use_ssc(dev_priv)) {
			temp |= DREF_SSC1_ENABLE;
			I915_WRITE(PCH_DREF_CONTROL, temp);

			POSTING_READ(PCH_DREF_CONTROL);
			udelay(200);
		}
		temp &= ~DREF_CPU_SOURCE_OUTPUT_MASK;

		/* Enable CPU source on CPU attached eDP */
		if (!intel_encoder_is_pch_edp(&has_edp_encoder->base)) {
			if (intel_panel_use_ssc(dev_priv))
				temp |= DREF_CPU_SOURCE_OUTPUT_DOWNSPREAD;
			else
				temp |= DREF_CPU_SOURCE_OUTPUT_NONSPREAD;
		} else {
			/* Enable SSC on PCH eDP if needed */
			if (intel_panel_use_ssc(dev_priv)) {
				DRM_DEBUG_KMS("enabling SSC on PCH\n");
				temp |= DREF_SUPERSPREAD_SOURCE_ENABLE;
			}
		}
		I915_WRITE(PCH_DREF_CONTROL, temp);
		POSTING_READ(PCH_DREF_CONTROL);
		udelay(200);
	}
}

static int ironlake_crtc_mode_set(struct drm_crtc *crtc,
				  struct drm_display_mode *mode,
				  struct drm_display_mode *adjusted_mode,
				  int x, int y,
				  struct drm_framebuffer *old_fb)
{
	struct drm_device *dev = crtc->dev;
	struct drm_i915_private *dev_priv = dev->dev_private;
	struct intel_crtc *intel_crtc = to_intel_crtc(crtc);
	int pipe = intel_crtc->pipe;
	int plane = intel_crtc->plane;
	int refclk, num_connectors = 0;
	intel_clock_t clock, reduced_clock;
	u32 dpll, fp = 0, fp2 = 0, dspcntr, pipeconf;
	bool ok, has_reduced_clock = false, is_sdvo = false;
	bool is_crt = false, is_lvds = false, is_tv = false, is_dp = false;
	struct intel_encoder *has_edp_encoder = NULL;
	struct drm_mode_config *mode_config = &dev->mode_config;
	struct intel_encoder *encoder;
	const intel_limit_t *limit;
	int ret;
	struct fdi_m_n m_n = {0};
	u32 temp;
	u32 lvds_sync = 0;
	int target_clock, pixel_multiplier, lane, link_bw, factor;
	unsigned int pipe_bpp;
	bool dither;

	list_for_each_entry(encoder, &mode_config->encoder_list, base.head) {
		if (encoder->base.crtc != crtc)
			continue;

		switch (encoder->type) {
		case INTEL_OUTPUT_LVDS:
			is_lvds = true;
			break;
		case INTEL_OUTPUT_SDVO:
		case INTEL_OUTPUT_HDMI:
			is_sdvo = true;
			if (encoder->needs_tv_clock)
				is_tv = true;
			break;
		case INTEL_OUTPUT_TVOUT:
			is_tv = true;
			break;
		case INTEL_OUTPUT_ANALOG:
			is_crt = true;
			break;
		case INTEL_OUTPUT_DISPLAYPORT:
			is_dp = true;
			break;
		case INTEL_OUTPUT_EDP:
			has_edp_encoder = encoder;
			break;
		}

		num_connectors++;
	}

	if (is_lvds && intel_panel_use_ssc(dev_priv) && num_connectors < 2) {
		refclk = dev_priv->lvds_ssc_freq * 1000;
		DRM_DEBUG_KMS("using SSC reference clock of %d MHz\n",
			      refclk / 1000);
	} else {
		refclk = 96000;
		if (!has_edp_encoder ||
		    intel_encoder_is_pch_edp(&has_edp_encoder->base))
			refclk = 120000; /* 120Mhz refclk */
	}

	/*
	 * Returns a set of divisors for the desired target clock with the given
	 * refclk, or FALSE.  The returned values represent the clock equation:
	 * reflck * (5 * (m1 + 2) + (m2 + 2)) / (n + 2) / p1 / p2.
	 */
	limit = intel_limit(crtc, refclk);
	ok = limit->find_pll(limit, crtc, adjusted_mode->clock, refclk, &clock);
	if (!ok) {
		DRM_ERROR("Couldn't find PLL settings for mode!\n");
		return -EINVAL;
	}

	/* Ensure that the cursor is valid for the new mode before changing... */
	intel_crtc_update_cursor(crtc, true);

	if (is_lvds && dev_priv->lvds_downclock_avail) {
		has_reduced_clock = limit->find_pll(limit, crtc,
						    dev_priv->lvds_downclock,
						    refclk,
						    &reduced_clock);
		if (has_reduced_clock && (clock.p != reduced_clock.p)) {
			/*
			 * If the different P is found, it means that we can't
			 * switch the display clock by using the FP0/FP1.
			 * In such case we will disable the LVDS downclock
			 * feature.
			 */
			DRM_DEBUG_KMS("Different P is found for "
				      "LVDS clock/downclock\n");
			has_reduced_clock = 0;
		}
	}
	/* SDVO TV has fixed PLL values depend on its clock range,
	   this mirrors vbios setting. */
	if (is_sdvo && is_tv) {
		if (adjusted_mode->clock >= 100000
		    && adjusted_mode->clock < 140500) {
			clock.p1 = 2;
			clock.p2 = 10;
			clock.n = 3;
			clock.m1 = 16;
			clock.m2 = 8;
		} else if (adjusted_mode->clock >= 140500
			   && adjusted_mode->clock <= 200000) {
			clock.p1 = 1;
			clock.p2 = 10;
			clock.n = 6;
			clock.m1 = 12;
			clock.m2 = 8;
		}
	}

	/* FDI link */
	pixel_multiplier = intel_mode_get_pixel_multiplier(adjusted_mode);
	lane = 0;
	/* CPU eDP doesn't require FDI link, so just set DP M/N
	   according to current link config */
	if (has_edp_encoder &&
	    !intel_encoder_is_pch_edp(&has_edp_encoder->base)) {
		target_clock = mode->clock;
		intel_edp_link_config(has_edp_encoder,
				      &lane, &link_bw);
	} else {
		/* [e]DP over FDI requires target mode clock
		   instead of link clock */
		if (is_dp || intel_encoder_is_pch_edp(&has_edp_encoder->base))
			target_clock = mode->clock;
		else
			target_clock = adjusted_mode->clock;

		/* FDI is a binary signal running at ~2.7GHz, encoding
		 * each output octet as 10 bits. The actual frequency
		 * is stored as a divider into a 100MHz clock, and the
		 * mode pixel clock is stored in units of 1KHz.
		 * Hence the bw of each lane in terms of the mode signal
		 * is:
		 */
		link_bw = intel_fdi_link_freq(dev) * MHz(100)/KHz(1)/10;
	}

	/* determine panel color depth */
	temp = I915_READ(PIPECONF(pipe));
	temp &= ~PIPE_BPC_MASK;
	dither = intel_choose_pipe_bpp_dither(crtc, &pipe_bpp);
	switch (pipe_bpp) {
	case 18:
		temp |= PIPE_6BPC;
		break;
	case 24:
		temp |= PIPE_8BPC;
		break;
	case 30:
		temp |= PIPE_10BPC;
		break;
	case 36:
		temp |= PIPE_12BPC;
		break;
	default:
		WARN(1, "intel_choose_pipe_bpp returned invalid value %d\n",
			pipe_bpp);
		temp |= PIPE_8BPC;
		pipe_bpp = 24;
		break;
	}

	intel_crtc->bpp = pipe_bpp;
	I915_WRITE(PIPECONF(pipe), temp);

	if (!lane) {
		/*
		 * Account for spread spectrum to avoid
		 * oversubscribing the link. Max center spread
		 * is 2.5%; use 5% for safety's sake.
		 */
		u32 bps = target_clock * intel_crtc->bpp * 21 / 20;
		lane = bps / (link_bw * 8) + 1;
	}

	intel_crtc->fdi_lanes = lane;

	if (pixel_multiplier > 1)
		link_bw *= pixel_multiplier;
	ironlake_compute_m_n(intel_crtc->bpp, lane, target_clock, link_bw,
			     &m_n);

	ironlake_update_pch_refclk(dev);

	fp = clock.n << 16 | clock.m1 << 8 | clock.m2;
	if (has_reduced_clock)
		fp2 = reduced_clock.n << 16 | reduced_clock.m1 << 8 |
			reduced_clock.m2;

	/* Enable autotuning of the PLL clock (if permissible) */
	factor = 21;
	if (is_lvds) {
		if ((intel_panel_use_ssc(dev_priv) &&
		     dev_priv->lvds_ssc_freq == 100) ||
		    (I915_READ(PCH_LVDS) & LVDS_CLKB_POWER_MASK) == LVDS_CLKB_POWER_UP)
			factor = 25;
	} else if (is_sdvo && is_tv)
		factor = 20;

	if (clock.m < factor * clock.n)
		fp |= FP_CB_TUNE;

	dpll = 0;

	if (is_lvds)
		dpll |= DPLLB_MODE_LVDS;
	else
		dpll |= DPLLB_MODE_DAC_SERIAL;
	if (is_sdvo) {
		int pixel_multiplier = intel_mode_get_pixel_multiplier(adjusted_mode);
		if (pixel_multiplier > 1) {
			dpll |= (pixel_multiplier - 1) << PLL_REF_SDVO_HDMI_MULTIPLIER_SHIFT;
		}
		dpll |= DPLL_DVO_HIGH_SPEED;
	}
	if (is_dp || intel_encoder_is_pch_edp(&has_edp_encoder->base))
		dpll |= DPLL_DVO_HIGH_SPEED;

	/* compute bitmask from p1 value */
	dpll |= (1 << (clock.p1 - 1)) << DPLL_FPA01_P1_POST_DIV_SHIFT;
	/* also FPA1 */
	dpll |= (1 << (clock.p1 - 1)) << DPLL_FPA1_P1_POST_DIV_SHIFT;

	switch (clock.p2) {
	case 5:
		dpll |= DPLL_DAC_SERIAL_P2_CLOCK_DIV_5;
		break;
	case 7:
		dpll |= DPLLB_LVDS_P2_CLOCK_DIV_7;
		break;
	case 10:
		dpll |= DPLL_DAC_SERIAL_P2_CLOCK_DIV_10;
		break;
	case 14:
		dpll |= DPLLB_LVDS_P2_CLOCK_DIV_14;
		break;
	}

	if (is_sdvo && is_tv)
		dpll |= PLL_REF_INPUT_TVCLKINBC;
	else if (is_tv)
		/* XXX: just matching BIOS for now */
		/*	dpll |= PLL_REF_INPUT_TVCLKINBC; */
		dpll |= 3;
	else if (is_lvds && intel_panel_use_ssc(dev_priv) && num_connectors < 2)
		dpll |= PLLB_REF_INPUT_SPREADSPECTRUMIN;
	else
		dpll |= PLL_REF_INPUT_DREFCLK;

	/* setup pipeconf */
	pipeconf = I915_READ(PIPECONF(pipe));

	/* Set up the display plane register */
	dspcntr = DISPPLANE_GAMMA_ENABLE;

	DRM_DEBUG_KMS("Mode for pipe %c:\n", pipe == 0 ? 'A' : 'B');
	drm_mode_debug_printmodeline(mode);

	/* PCH eDP needs FDI, but CPU eDP does not */
	if (!has_edp_encoder || intel_encoder_is_pch_edp(&has_edp_encoder->base)) {
		I915_WRITE(PCH_FP0(pipe), fp);
		I915_WRITE(PCH_DPLL(pipe), dpll & ~DPLL_VCO_ENABLE);

		POSTING_READ(PCH_DPLL(pipe));
		udelay(150);
	}

	/* enable transcoder DPLL */
	if (HAS_PCH_CPT(dev)) {
		temp = I915_READ(PCH_DPLL_SEL);
		switch (pipe) {
		case 0:
			temp |= TRANSA_DPLL_ENABLE | TRANSA_DPLLA_SEL;
			break;
		case 1:
			temp |=	TRANSB_DPLL_ENABLE | TRANSB_DPLLB_SEL;
			break;
		case 2:
			/* FIXME: manage transcoder PLLs? */
			temp |= TRANSC_DPLL_ENABLE | TRANSC_DPLLB_SEL;
			break;
		default:
			BUG();
		}
		I915_WRITE(PCH_DPLL_SEL, temp);

		POSTING_READ(PCH_DPLL_SEL);
		udelay(150);
	}

	/* The LVDS pin pair needs to be on before the DPLLs are enabled.
	 * This is an exception to the general rule that mode_set doesn't turn
	 * things on.
	 */
	if (is_lvds) {
		temp = I915_READ(PCH_LVDS);
		temp |= LVDS_PORT_EN | LVDS_A0A2_CLKA_POWER_UP;
		if (pipe == 1) {
			if (HAS_PCH_CPT(dev))
				temp |= PORT_TRANS_B_SEL_CPT;
			else
				temp |= LVDS_PIPEB_SELECT;
		} else {
			if (HAS_PCH_CPT(dev))
				temp &= ~PORT_TRANS_SEL_MASK;
			else
				temp &= ~LVDS_PIPEB_SELECT;
		}
		/* set the corresponsding LVDS_BORDER bit */
		temp |= dev_priv->lvds_border_bits;
		/* Set the B0-B3 data pairs corresponding to whether we're going to
		 * set the DPLLs for dual-channel mode or not.
		 */
		if (clock.p2 == 7)
			temp |= LVDS_B0B3_POWER_UP | LVDS_CLKB_POWER_UP;
		else
			temp &= ~(LVDS_B0B3_POWER_UP | LVDS_CLKB_POWER_UP);

		/* It would be nice to set 24 vs 18-bit mode (LVDS_A3_POWER_UP)
		 * appropriately here, but we need to look more thoroughly into how
		 * panels behave in the two modes.
		 */
		if (adjusted_mode->flags & DRM_MODE_FLAG_NHSYNC)
			lvds_sync |= LVDS_HSYNC_POLARITY;
		if (adjusted_mode->flags & DRM_MODE_FLAG_NVSYNC)
			lvds_sync |= LVDS_VSYNC_POLARITY;
		if ((temp & (LVDS_HSYNC_POLARITY | LVDS_VSYNC_POLARITY))
		    != lvds_sync) {
			char flags[2] = "-+";
			DRM_INFO("Changing LVDS panel from "
				 "(%chsync, %cvsync) to (%chsync, %cvsync)\n",
				 flags[!(temp & LVDS_HSYNC_POLARITY)],
				 flags[!(temp & LVDS_VSYNC_POLARITY)],
				 flags[!(lvds_sync & LVDS_HSYNC_POLARITY)],
				 flags[!(lvds_sync & LVDS_VSYNC_POLARITY)]);
			temp &= ~(LVDS_HSYNC_POLARITY | LVDS_VSYNC_POLARITY);
			temp |= lvds_sync;
		}
		I915_WRITE(PCH_LVDS, temp);
	}

	pipeconf &= ~PIPECONF_DITHER_EN;
	pipeconf &= ~PIPECONF_DITHER_TYPE_MASK;
	if ((is_lvds && dev_priv->lvds_dither) || dither) {
		pipeconf |= PIPECONF_DITHER_EN;
		pipeconf |= PIPECONF_DITHER_TYPE_ST1;
	}
	if (is_dp || intel_encoder_is_pch_edp(&has_edp_encoder->base)) {
		intel_dp_set_m_n(crtc, mode, adjusted_mode);
	} else {
		/* For non-DP output, clear any trans DP clock recovery setting.*/
		I915_WRITE(TRANSDATA_M1(pipe), 0);
		I915_WRITE(TRANSDATA_N1(pipe), 0);
		I915_WRITE(TRANSDPLINK_M1(pipe), 0);
		I915_WRITE(TRANSDPLINK_N1(pipe), 0);
	}

	if (!has_edp_encoder ||
	    intel_encoder_is_pch_edp(&has_edp_encoder->base)) {
		I915_WRITE(PCH_DPLL(pipe), dpll);

		/* Wait for the clocks to stabilize. */
		POSTING_READ(PCH_DPLL(pipe));
		udelay(150);

		/* The pixel multiplier can only be updated once the
		 * DPLL is enabled and the clocks are stable.
		 *
		 * So write it again.
		 */
		I915_WRITE(PCH_DPLL(pipe), dpll);
	}

	intel_crtc->lowfreq_avail = false;
	if (is_lvds && has_reduced_clock && i915_powersave) {
		I915_WRITE(PCH_FP1(pipe), fp2);
		intel_crtc->lowfreq_avail = true;
		if (HAS_PIPE_CXSR(dev)) {
			DRM_DEBUG_KMS("enabling CxSR downclocking\n");
			pipeconf |= PIPECONF_CXSR_DOWNCLOCK;
		}
	} else {
		I915_WRITE(PCH_FP1(pipe), fp);
		if (HAS_PIPE_CXSR(dev)) {
			DRM_DEBUG_KMS("disabling CxSR downclocking\n");
			pipeconf &= ~PIPECONF_CXSR_DOWNCLOCK;
		}
	}

	if (adjusted_mode->flags & DRM_MODE_FLAG_INTERLACE) {
		pipeconf |= PIPECONF_INTERLACE_W_FIELD_INDICATION;
		/* the chip adds 2 halflines automatically */
		adjusted_mode->crtc_vdisplay -= 1;
		adjusted_mode->crtc_vtotal -= 1;
		adjusted_mode->crtc_vblank_start -= 1;
		adjusted_mode->crtc_vblank_end -= 1;
		adjusted_mode->crtc_vsync_end -= 1;
		adjusted_mode->crtc_vsync_start -= 1;
	} else
		pipeconf &= ~PIPECONF_INTERLACE_W_FIELD_INDICATION; /* progressive */

	I915_WRITE(HTOTAL(pipe),
		   (adjusted_mode->crtc_hdisplay - 1) |
		   ((adjusted_mode->crtc_htotal - 1) << 16));
	I915_WRITE(HBLANK(pipe),
		   (adjusted_mode->crtc_hblank_start - 1) |
		   ((adjusted_mode->crtc_hblank_end - 1) << 16));
	I915_WRITE(HSYNC(pipe),
		   (adjusted_mode->crtc_hsync_start - 1) |
		   ((adjusted_mode->crtc_hsync_end - 1) << 16));

	I915_WRITE(VTOTAL(pipe),
		   (adjusted_mode->crtc_vdisplay - 1) |
		   ((adjusted_mode->crtc_vtotal - 1) << 16));
	I915_WRITE(VBLANK(pipe),
		   (adjusted_mode->crtc_vblank_start - 1) |
		   ((adjusted_mode->crtc_vblank_end - 1) << 16));
	I915_WRITE(VSYNC(pipe),
		   (adjusted_mode->crtc_vsync_start - 1) |
		   ((adjusted_mode->crtc_vsync_end - 1) << 16));

	/* pipesrc controls the size that is scaled from, which should
	 * always be the user's requested size.
	 */
	I915_WRITE(PIPESRC(pipe),
		   ((mode->hdisplay - 1) << 16) | (mode->vdisplay - 1));

	I915_WRITE(PIPE_DATA_M1(pipe), TU_SIZE(m_n.tu) | m_n.gmch_m);
	I915_WRITE(PIPE_DATA_N1(pipe), m_n.gmch_n);
	I915_WRITE(PIPE_LINK_M1(pipe), m_n.link_m);
	I915_WRITE(PIPE_LINK_N1(pipe), m_n.link_n);

	if (has_edp_encoder &&
	    !intel_encoder_is_pch_edp(&has_edp_encoder->base)) {
		ironlake_set_pll_edp(crtc, adjusted_mode->clock);
	}

	I915_WRITE(PIPECONF(pipe), pipeconf);
	POSTING_READ(PIPECONF(pipe));

	intel_wait_for_vblank(dev, pipe);

	if (IS_GEN5(dev)) {
		/* enable address swizzle for tiling buffer */
		temp = I915_READ(DISP_ARB_CTL);
		I915_WRITE(DISP_ARB_CTL, temp | DISP_TILE_SURFACE_SWIZZLING);
	}

	I915_WRITE(DSPCNTR(plane), dspcntr);
	POSTING_READ(DSPCNTR(plane));

	ret = intel_pipe_set_base(crtc, x, y, old_fb);

	intel_update_watermarks(dev);

	return ret;
}

static int intel_crtc_mode_set(struct drm_crtc *crtc,
			       struct drm_display_mode *mode,
			       struct drm_display_mode *adjusted_mode,
			       int x, int y,
			       struct drm_framebuffer *old_fb)
{
	struct drm_device *dev = crtc->dev;
	struct drm_i915_private *dev_priv = dev->dev_private;
	struct intel_crtc *intel_crtc = to_intel_crtc(crtc);
	int pipe = intel_crtc->pipe;
	int ret;

	drm_vblank_pre_modeset(dev, pipe);

	ret = dev_priv->display.crtc_mode_set(crtc, mode, adjusted_mode,
					      x, y, old_fb);

	drm_vblank_post_modeset(dev, pipe);

	intel_crtc->dpms_mode = DRM_MODE_DPMS_ON;

	return ret;
}

/** Loads the palette/gamma unit for the CRTC with the prepared values */
void intel_crtc_load_lut(struct drm_crtc *crtc)
{
	struct drm_device *dev = crtc->dev;
	struct drm_i915_private *dev_priv = dev->dev_private;
	struct intel_crtc *intel_crtc = to_intel_crtc(crtc);
	int palreg = PALETTE(intel_crtc->pipe);
	int i;

	/* The clocks have to be on to load the palette. */
	if (!crtc->enabled)
		return;

	/* use legacy palette for Ironlake */
	if (HAS_PCH_SPLIT(dev))
		palreg = LGC_PALETTE(intel_crtc->pipe);

	for (i = 0; i < 256; i++) {
		I915_WRITE(palreg + 4 * i,
			   (intel_crtc->lut_r[i] << 16) |
			   (intel_crtc->lut_g[i] << 8) |
			   intel_crtc->lut_b[i]);
	}
}

static void i845_update_cursor(struct drm_crtc *crtc, u32 base)
{
	struct drm_device *dev = crtc->dev;
	struct drm_i915_private *dev_priv = dev->dev_private;
	struct intel_crtc *intel_crtc = to_intel_crtc(crtc);
	bool visible = base != 0;
	u32 cntl;

	if (intel_crtc->cursor_visible == visible)
		return;

	cntl = I915_READ(_CURACNTR);
	if (visible) {
		/* On these chipsets we can only modify the base whilst
		 * the cursor is disabled.
		 */
		I915_WRITE(_CURABASE, base);

		cntl &= ~(CURSOR_FORMAT_MASK);
		/* XXX width must be 64, stride 256 => 0x00 << 28 */
		cntl |= CURSOR_ENABLE |
			CURSOR_GAMMA_ENABLE |
			CURSOR_FORMAT_ARGB;
	} else
		cntl &= ~(CURSOR_ENABLE | CURSOR_GAMMA_ENABLE);
	I915_WRITE(_CURACNTR, cntl);

	intel_crtc->cursor_visible = visible;
}

static void i9xx_update_cursor(struct drm_crtc *crtc, u32 base)
{
	struct drm_device *dev = crtc->dev;
	struct drm_i915_private *dev_priv = dev->dev_private;
	struct intel_crtc *intel_crtc = to_intel_crtc(crtc);
	int pipe = intel_crtc->pipe;
	bool visible = base != 0;

	if (intel_crtc->cursor_visible != visible) {
		uint32_t cntl = I915_READ(CURCNTR(pipe));
		if (base) {
			cntl &= ~(CURSOR_MODE | MCURSOR_PIPE_SELECT);
			cntl |= CURSOR_MODE_64_ARGB_AX | MCURSOR_GAMMA_ENABLE;
			cntl |= pipe << 28; /* Connect to correct pipe */
		} else {
			cntl &= ~(CURSOR_MODE | MCURSOR_GAMMA_ENABLE);
			cntl |= CURSOR_MODE_DISABLE;
		}
		I915_WRITE(CURCNTR(pipe), cntl);

		intel_crtc->cursor_visible = visible;
	}
	/* and commit changes on next vblank */
	I915_WRITE(CURBASE(pipe), base);
}

static void ivb_update_cursor(struct drm_crtc *crtc, u32 base)
{
	struct drm_device *dev = crtc->dev;
	struct drm_i915_private *dev_priv = dev->dev_private;
	struct intel_crtc *intel_crtc = to_intel_crtc(crtc);
	int pipe = intel_crtc->pipe;
	bool visible = base != 0;

	if (intel_crtc->cursor_visible != visible) {
		uint32_t cntl = I915_READ(CURCNTR_IVB(pipe));
		if (base) {
			cntl &= ~CURSOR_MODE;
			cntl |= CURSOR_MODE_64_ARGB_AX | MCURSOR_GAMMA_ENABLE;
		} else {
			cntl &= ~(CURSOR_MODE | MCURSOR_GAMMA_ENABLE);
			cntl |= CURSOR_MODE_DISABLE;
		}
		I915_WRITE(CURCNTR_IVB(pipe), cntl);

		intel_crtc->cursor_visible = visible;
	}
	/* and commit changes on next vblank */
	I915_WRITE(CURBASE_IVB(pipe), base);
}

/* If no-part of the cursor is visible on the framebuffer, then the GPU may hang... */
static void intel_crtc_update_cursor(struct drm_crtc *crtc,
				     bool on)
{
	struct drm_device *dev = crtc->dev;
	struct drm_i915_private *dev_priv = dev->dev_private;
	struct intel_crtc *intel_crtc = to_intel_crtc(crtc);
	int pipe = intel_crtc->pipe;
	int x = intel_crtc->cursor_x;
	int y = intel_crtc->cursor_y;
	u32 base, pos;
	bool visible;

	pos = 0;

	if (on && crtc->enabled && crtc->fb) {
		base = intel_crtc->cursor_addr;
		if (x > (int) crtc->fb->width)
			base = 0;

		if (y > (int) crtc->fb->height)
			base = 0;
	} else
		base = 0;

	if (x < 0) {
		if (x + intel_crtc->cursor_width < 0)
			base = 0;

		pos |= CURSOR_POS_SIGN << CURSOR_X_SHIFT;
		x = -x;
	}
	pos |= x << CURSOR_X_SHIFT;

	if (y < 0) {
		if (y + intel_crtc->cursor_height < 0)
			base = 0;

		pos |= CURSOR_POS_SIGN << CURSOR_Y_SHIFT;
		y = -y;
	}
	pos |= y << CURSOR_Y_SHIFT;

	visible = base != 0;
	if (!visible && !intel_crtc->cursor_visible)
		return;

	if (IS_IVYBRIDGE(dev)) {
		I915_WRITE(CURPOS_IVB(pipe), pos);
		ivb_update_cursor(crtc, base);
	} else {
		I915_WRITE(CURPOS(pipe), pos);
		if (IS_845G(dev) || IS_I865G(dev))
			i845_update_cursor(crtc, base);
		else
			i9xx_update_cursor(crtc, base);
	}

	if (visible)
		intel_mark_busy(dev, to_intel_framebuffer(crtc->fb)->obj);
}

static int intel_crtc_cursor_set(struct drm_crtc *crtc,
				 struct drm_file *file,
				 uint32_t handle,
				 uint32_t width, uint32_t height)
{
	struct drm_device *dev = crtc->dev;
	struct drm_i915_private *dev_priv = dev->dev_private;
	struct intel_crtc *intel_crtc = to_intel_crtc(crtc);
	struct drm_i915_gem_object *obj;
	uint32_t addr;
	int ret;

	DRM_DEBUG_KMS("\n");

	/* if we want to turn off the cursor ignore width and height */
	if (!handle) {
		DRM_DEBUG_KMS("cursor off\n");
		addr = 0;
		obj = NULL;
		mutex_lock(&dev->struct_mutex);
		goto finish;
	}

	/* Currently we only support 64x64 cursors */
	if (width != 64 || height != 64) {
		DRM_ERROR("we currently only support 64x64 cursors\n");
		return -EINVAL;
	}

	obj = to_intel_bo(drm_gem_object_lookup(dev, file, handle));
	if (&obj->base == NULL)
		return -ENOENT;

	if (obj->base.size < width * height * 4) {
		DRM_ERROR("buffer is to small\n");
		ret = -ENOMEM;
		goto fail;
	}

	/* we only need to pin inside GTT if cursor is non-phy */
	mutex_lock(&dev->struct_mutex);
	if (!dev_priv->info->cursor_needs_physical) {
		if (obj->tiling_mode) {
			DRM_ERROR("cursor cannot be tiled\n");
			ret = -EINVAL;
			goto fail_locked;
		}

		ret = i915_gem_object_pin_to_display_plane(obj, 0, NULL);
		if (ret) {
			DRM_ERROR("failed to move cursor bo into the GTT\n");
			goto fail_locked;
		}

		ret = i915_gem_object_put_fence(obj);
		if (ret) {
			DRM_ERROR("failed to release fence for cursor");
			goto fail_unpin;
		}

		addr = obj->gtt_offset;
	} else {
		int align = IS_I830(dev) ? 16 * 1024 : 256;
		ret = i915_gem_attach_phys_object(dev, obj,
						  (intel_crtc->pipe == 0) ? I915_GEM_PHYS_CURSOR_0 : I915_GEM_PHYS_CURSOR_1,
						  align);
		if (ret) {
			DRM_ERROR("failed to attach phys object\n");
			goto fail_locked;
		}
		addr = obj->phys_obj->handle->busaddr;
	}

	if (IS_GEN2(dev))
		I915_WRITE(CURSIZE, (height << 12) | width);

 finish:
	if (intel_crtc->cursor_bo) {
		if (dev_priv->info->cursor_needs_physical) {
			if (intel_crtc->cursor_bo != obj)
				i915_gem_detach_phys_object(dev, intel_crtc->cursor_bo);
		} else
			i915_gem_object_unpin(intel_crtc->cursor_bo);
		drm_gem_object_unreference(&intel_crtc->cursor_bo->base);
	}

	mutex_unlock(&dev->struct_mutex);

	intel_crtc->cursor_addr = addr;
	intel_crtc->cursor_bo = obj;
	intel_crtc->cursor_width = width;
	intel_crtc->cursor_height = height;

	intel_crtc_update_cursor(crtc, true);

	return 0;
fail_unpin:
	i915_gem_object_unpin(obj);
fail_locked:
	mutex_unlock(&dev->struct_mutex);
fail:
	drm_gem_object_unreference_unlocked(&obj->base);
	return ret;
}

static int intel_crtc_cursor_move(struct drm_crtc *crtc, int x, int y)
{
	struct intel_crtc *intel_crtc = to_intel_crtc(crtc);

	intel_crtc->cursor_x = x;
	intel_crtc->cursor_y = y;

	intel_crtc_update_cursor(crtc, true);

	return 0;
}

/** Sets the color ramps on behalf of RandR */
void intel_crtc_fb_gamma_set(struct drm_crtc *crtc, u16 red, u16 green,
				 u16 blue, int regno)
{
	struct intel_crtc *intel_crtc = to_intel_crtc(crtc);

	intel_crtc->lut_r[regno] = red >> 8;
	intel_crtc->lut_g[regno] = green >> 8;
	intel_crtc->lut_b[regno] = blue >> 8;
}

void intel_crtc_fb_gamma_get(struct drm_crtc *crtc, u16 *red, u16 *green,
			     u16 *blue, int regno)
{
	struct intel_crtc *intel_crtc = to_intel_crtc(crtc);

	*red = intel_crtc->lut_r[regno] << 8;
	*green = intel_crtc->lut_g[regno] << 8;
	*blue = intel_crtc->lut_b[regno] << 8;
}

static void intel_crtc_gamma_set(struct drm_crtc *crtc, u16 *red, u16 *green,
				 u16 *blue, uint32_t start, uint32_t size)
{
	int end = (start + size > 256) ? 256 : start + size, i;
	struct intel_crtc *intel_crtc = to_intel_crtc(crtc);

	for (i = start; i < end; i++) {
		intel_crtc->lut_r[i] = red[i] >> 8;
		intel_crtc->lut_g[i] = green[i] >> 8;
		intel_crtc->lut_b[i] = blue[i] >> 8;
	}

	intel_crtc_load_lut(crtc);
}

/**
 * Get a pipe with a simple mode set on it for doing load-based monitor
 * detection.
 *
 * It will be up to the load-detect code to adjust the pipe as appropriate for
 * its requirements.  The pipe will be connected to no other encoders.
 *
 * Currently this code will only succeed if there is a pipe with no encoders
 * configured for it.  In the future, it could choose to temporarily disable
 * some outputs to free up a pipe for its use.
 *
 * \return crtc, or NULL if no pipes are available.
 */

/* VESA 640x480x72Hz mode to set on the pipe */
static struct drm_display_mode load_detect_mode = {
	DRM_MODE("640x480", DRM_MODE_TYPE_DEFAULT, 31500, 640, 664,
		 704, 832, 0, 480, 489, 491, 520, 0, DRM_MODE_FLAG_NHSYNC | DRM_MODE_FLAG_NVSYNC),
};

static struct drm_framebuffer *
intel_framebuffer_create(struct drm_device *dev,
			 struct drm_mode_fb_cmd *mode_cmd,
			 struct drm_i915_gem_object *obj)
{
	struct intel_framebuffer *intel_fb;
	int ret;

	intel_fb = kzalloc(sizeof(*intel_fb), GFP_KERNEL);
	if (!intel_fb) {
		drm_gem_object_unreference_unlocked(&obj->base);
		return ERR_PTR(-ENOMEM);
	}

	ret = intel_framebuffer_init(dev, intel_fb, mode_cmd, obj);
	if (ret) {
		drm_gem_object_unreference_unlocked(&obj->base);
		kfree(intel_fb);
		return ERR_PTR(ret);
	}

	return &intel_fb->base;
}

static u32
intel_framebuffer_pitch_for_width(int width, int bpp)
{
	u32 pitch = DIV_ROUND_UP(width * bpp, 8);
	return ALIGN(pitch, 64);
}

static u32
intel_framebuffer_size_for_mode(struct drm_display_mode *mode, int bpp)
{
	u32 pitch = intel_framebuffer_pitch_for_width(mode->hdisplay, bpp);
	return ALIGN(pitch * mode->vdisplay, PAGE_SIZE);
}

static struct drm_framebuffer *
intel_framebuffer_create_for_mode(struct drm_device *dev,
				  struct drm_display_mode *mode,
				  int depth, int bpp)
{
	struct drm_i915_gem_object *obj;
	struct drm_mode_fb_cmd mode_cmd;

	obj = i915_gem_alloc_object(dev,
				    intel_framebuffer_size_for_mode(mode, bpp));
	if (obj == NULL)
		return ERR_PTR(-ENOMEM);

	mode_cmd.width = mode->hdisplay;
	mode_cmd.height = mode->vdisplay;
	mode_cmd.depth = depth;
	mode_cmd.bpp = bpp;
	mode_cmd.pitch = intel_framebuffer_pitch_for_width(mode_cmd.width, bpp);

	return intel_framebuffer_create(dev, &mode_cmd, obj);
}

static struct drm_framebuffer *
mode_fits_in_fbdev(struct drm_device *dev,
		   struct drm_display_mode *mode)
{
	struct drm_i915_private *dev_priv = dev->dev_private;
	struct drm_i915_gem_object *obj;
	struct drm_framebuffer *fb;

	if (dev_priv->fbdev == NULL)
		return NULL;

	obj = dev_priv->fbdev->ifb.obj;
	if (obj == NULL)
		return NULL;

	fb = &dev_priv->fbdev->ifb.base;
	if (fb->pitch < intel_framebuffer_pitch_for_width(mode->hdisplay,
							  fb->bits_per_pixel))
		return NULL;

	if (obj->base.size < mode->vdisplay * fb->pitch)
		return NULL;

	return fb;
}

bool intel_get_load_detect_pipe(struct intel_encoder *intel_encoder,
				struct drm_connector *connector,
				struct drm_display_mode *mode,
				struct intel_load_detect_pipe *old)
{
	struct intel_crtc *intel_crtc;
	struct drm_crtc *possible_crtc;
	struct drm_encoder *encoder = &intel_encoder->base;
	struct drm_crtc *crtc = NULL;
	struct drm_device *dev = encoder->dev;
	struct drm_framebuffer *old_fb;
	int i = -1;

	DRM_DEBUG_KMS("[CONNECTOR:%d:%s], [ENCODER:%d:%s]\n",
		      connector->base.id, drm_get_connector_name(connector),
		      encoder->base.id, drm_get_encoder_name(encoder));

	/*
	 * Algorithm gets a little messy:
	 *
	 *   - if the connector already has an assigned crtc, use it (but make
	 *     sure it's on first)
	 *
	 *   - try to find the first unused crtc that can drive this connector,
	 *     and use that if we find one
	 */

	/* See if we already have a CRTC for this connector */
	if (encoder->crtc) {
		crtc = encoder->crtc;

		intel_crtc = to_intel_crtc(crtc);
		old->dpms_mode = intel_crtc->dpms_mode;
		old->load_detect_temp = false;

		/* Make sure the crtc and connector are running */
		if (intel_crtc->dpms_mode != DRM_MODE_DPMS_ON) {
			struct drm_encoder_helper_funcs *encoder_funcs;
			struct drm_crtc_helper_funcs *crtc_funcs;

			crtc_funcs = crtc->helper_private;
			crtc_funcs->dpms(crtc, DRM_MODE_DPMS_ON);

			encoder_funcs = encoder->helper_private;
			encoder_funcs->dpms(encoder, DRM_MODE_DPMS_ON);
		}

		return true;
	}

	/* Find an unused one (if possible) */
	list_for_each_entry(possible_crtc, &dev->mode_config.crtc_list, head) {
		i++;
		if (!(encoder->possible_crtcs & (1 << i)))
			continue;
		if (!possible_crtc->enabled) {
			crtc = possible_crtc;
			break;
		}
	}

	/*
	 * If we didn't find an unused CRTC, don't use any.
	 */
	if (!crtc) {
		DRM_DEBUG_KMS("no pipe available for load-detect\n");
		return false;
	}

	encoder->crtc = crtc;
	connector->encoder = encoder;

	intel_crtc = to_intel_crtc(crtc);
	old->dpms_mode = intel_crtc->dpms_mode;
	old->load_detect_temp = true;
	old->release_fb = NULL;

	if (!mode)
		mode = &load_detect_mode;

	old_fb = crtc->fb;

	/* We need a framebuffer large enough to accommodate all accesses
	 * that the plane may generate whilst we perform load detection.
	 * We can not rely on the fbcon either being present (we get called
	 * during its initialisation to detect all boot displays, or it may
	 * not even exist) or that it is large enough to satisfy the
	 * requested mode.
	 */
	crtc->fb = mode_fits_in_fbdev(dev, mode);
	if (crtc->fb == NULL) {
		DRM_DEBUG_KMS("creating tmp fb for load-detection\n");
		crtc->fb = intel_framebuffer_create_for_mode(dev, mode, 24, 32);
		old->release_fb = crtc->fb;
	} else
		DRM_DEBUG_KMS("reusing fbdev for load-detection framebuffer\n");
	if (IS_ERR(crtc->fb)) {
		DRM_DEBUG_KMS("failed to allocate framebuffer for load-detection\n");
		crtc->fb = old_fb;
		return false;
	}

	if (!drm_crtc_helper_set_mode(crtc, mode, 0, 0, old_fb)) {
		DRM_DEBUG_KMS("failed to set mode on load-detect pipe\n");
		if (old->release_fb)
			old->release_fb->funcs->destroy(old->release_fb);
		crtc->fb = old_fb;
		return false;
	}

	/* let the connector get through one full cycle before testing */
	intel_wait_for_vblank(dev, intel_crtc->pipe);

	return true;
}

void intel_release_load_detect_pipe(struct intel_encoder *intel_encoder,
				    struct drm_connector *connector,
				    struct intel_load_detect_pipe *old)
{
	struct drm_encoder *encoder = &intel_encoder->base;
	struct drm_device *dev = encoder->dev;
	struct drm_crtc *crtc = encoder->crtc;
	struct drm_encoder_helper_funcs *encoder_funcs = encoder->helper_private;
	struct drm_crtc_helper_funcs *crtc_funcs = crtc->helper_private;

	DRM_DEBUG_KMS("[CONNECTOR:%d:%s], [ENCODER:%d:%s]\n",
		      connector->base.id, drm_get_connector_name(connector),
		      encoder->base.id, drm_get_encoder_name(encoder));

	if (old->load_detect_temp) {
		connector->encoder = NULL;
		drm_helper_disable_unused_functions(dev);

		if (old->release_fb)
			old->release_fb->funcs->destroy(old->release_fb);

		return;
	}

	/* Switch crtc and encoder back off if necessary */
	if (old->dpms_mode != DRM_MODE_DPMS_ON) {
		encoder_funcs->dpms(encoder, old->dpms_mode);
		crtc_funcs->dpms(crtc, old->dpms_mode);
	}
}

/* Returns the clock of the currently programmed mode of the given pipe. */
static int intel_crtc_clock_get(struct drm_device *dev, struct drm_crtc *crtc)
{
	struct drm_i915_private *dev_priv = dev->dev_private;
	struct intel_crtc *intel_crtc = to_intel_crtc(crtc);
	int pipe = intel_crtc->pipe;
	u32 dpll = I915_READ(DPLL(pipe));
	u32 fp;
	intel_clock_t clock;

	if ((dpll & DISPLAY_RATE_SELECT_FPA1) == 0)
		fp = I915_READ(FP0(pipe));
	else
		fp = I915_READ(FP1(pipe));

	clock.m1 = (fp & FP_M1_DIV_MASK) >> FP_M1_DIV_SHIFT;
	if (IS_PINEVIEW(dev)) {
		clock.n = ffs((fp & FP_N_PINEVIEW_DIV_MASK) >> FP_N_DIV_SHIFT) - 1;
		clock.m2 = (fp & FP_M2_PINEVIEW_DIV_MASK) >> FP_M2_DIV_SHIFT;
	} else {
		clock.n = (fp & FP_N_DIV_MASK) >> FP_N_DIV_SHIFT;
		clock.m2 = (fp & FP_M2_DIV_MASK) >> FP_M2_DIV_SHIFT;
	}

	if (!IS_GEN2(dev)) {
		if (IS_PINEVIEW(dev))
			clock.p1 = ffs((dpll & DPLL_FPA01_P1_POST_DIV_MASK_PINEVIEW) >>
				DPLL_FPA01_P1_POST_DIV_SHIFT_PINEVIEW);
		else
			clock.p1 = ffs((dpll & DPLL_FPA01_P1_POST_DIV_MASK) >>
			       DPLL_FPA01_P1_POST_DIV_SHIFT);

		switch (dpll & DPLL_MODE_MASK) {
		case DPLLB_MODE_DAC_SERIAL:
			clock.p2 = dpll & DPLL_DAC_SERIAL_P2_CLOCK_DIV_5 ?
				5 : 10;
			break;
		case DPLLB_MODE_LVDS:
			clock.p2 = dpll & DPLLB_LVDS_P2_CLOCK_DIV_7 ?
				7 : 14;
			break;
		default:
			DRM_DEBUG_KMS("Unknown DPLL mode %08x in programmed "
				  "mode\n", (int)(dpll & DPLL_MODE_MASK));
			return 0;
		}

		/* XXX: Handle the 100Mhz refclk */
		intel_clock(dev, 96000, &clock);
	} else {
		bool is_lvds = (pipe == 1) && (I915_READ(LVDS) & LVDS_PORT_EN);

		if (is_lvds) {
			clock.p1 = ffs((dpll & DPLL_FPA01_P1_POST_DIV_MASK_I830_LVDS) >>
				       DPLL_FPA01_P1_POST_DIV_SHIFT);
			clock.p2 = 14;

			if ((dpll & PLL_REF_INPUT_MASK) ==
			    PLLB_REF_INPUT_SPREADSPECTRUMIN) {
				/* XXX: might not be 66MHz */
				intel_clock(dev, 66000, &clock);
			} else
				intel_clock(dev, 48000, &clock);
		} else {
			if (dpll & PLL_P1_DIVIDE_BY_TWO)
				clock.p1 = 2;
			else {
				clock.p1 = ((dpll & DPLL_FPA01_P1_POST_DIV_MASK_I830) >>
					    DPLL_FPA01_P1_POST_DIV_SHIFT) + 2;
			}
			if (dpll & PLL_P2_DIVIDE_BY_4)
				clock.p2 = 4;
			else
				clock.p2 = 2;

			intel_clock(dev, 48000, &clock);
		}
	}

	/* XXX: It would be nice to validate the clocks, but we can't reuse
	 * i830PllIsValid() because it relies on the xf86_config connector
	 * configuration being accurate, which it isn't necessarily.
	 */

	return clock.dot;
}

/** Returns the currently programmed mode of the given pipe. */
struct drm_display_mode *intel_crtc_mode_get(struct drm_device *dev,
					     struct drm_crtc *crtc)
{
	struct drm_i915_private *dev_priv = dev->dev_private;
	struct intel_crtc *intel_crtc = to_intel_crtc(crtc);
	int pipe = intel_crtc->pipe;
	struct drm_display_mode *mode;
	int htot = I915_READ(HTOTAL(pipe));
	int hsync = I915_READ(HSYNC(pipe));
	int vtot = I915_READ(VTOTAL(pipe));
	int vsync = I915_READ(VSYNC(pipe));

	mode = kzalloc(sizeof(*mode), GFP_KERNEL);
	if (!mode)
		return NULL;

	mode->clock = intel_crtc_clock_get(dev, crtc);
	mode->hdisplay = (htot & 0xffff) + 1;
	mode->htotal = ((htot & 0xffff0000) >> 16) + 1;
	mode->hsync_start = (hsync & 0xffff) + 1;
	mode->hsync_end = ((hsync & 0xffff0000) >> 16) + 1;
	mode->vdisplay = (vtot & 0xffff) + 1;
	mode->vtotal = ((vtot & 0xffff0000) >> 16) + 1;
	mode->vsync_start = (vsync & 0xffff) + 1;
	mode->vsync_end = ((vsync & 0xffff0000) >> 16) + 1;

	drm_mode_set_name(mode);
	drm_mode_set_crtcinfo(mode, 0);

	return mode;
}

#define GPU_IDLE_TIMEOUT 500 /* ms */

/* When this timer fires, we've been idle for awhile */
static void intel_gpu_idle_timer(unsigned long arg)
{
	struct drm_device *dev = (struct drm_device *)arg;
	drm_i915_private_t *dev_priv = dev->dev_private;

	if (!list_empty(&dev_priv->mm.active_list)) {
		/* Still processing requests, so just re-arm the timer. */
		mod_timer(&dev_priv->idle_timer, jiffies +
			  msecs_to_jiffies(GPU_IDLE_TIMEOUT));
		return;
	}

	dev_priv->busy = false;
	queue_work(dev_priv->wq, &dev_priv->idle_work);
}

#define CRTC_IDLE_TIMEOUT 1000 /* ms */

static void intel_crtc_idle_timer(unsigned long arg)
{
	struct intel_crtc *intel_crtc = (struct intel_crtc *)arg;
	struct drm_crtc *crtc = &intel_crtc->base;
	drm_i915_private_t *dev_priv = crtc->dev->dev_private;
	struct intel_framebuffer *intel_fb;

	intel_fb = to_intel_framebuffer(crtc->fb);
	if (intel_fb && intel_fb->obj->active) {
		/* The framebuffer is still being accessed by the GPU. */
		mod_timer(&intel_crtc->idle_timer, jiffies +
			  msecs_to_jiffies(CRTC_IDLE_TIMEOUT));
		return;
	}

	intel_crtc->busy = false;
	queue_work(dev_priv->wq, &dev_priv->idle_work);
}

static void intel_increase_pllclock(struct drm_crtc *crtc)
{
	struct drm_device *dev = crtc->dev;
	drm_i915_private_t *dev_priv = dev->dev_private;
	struct intel_crtc *intel_crtc = to_intel_crtc(crtc);
	int pipe = intel_crtc->pipe;
	int dpll_reg = DPLL(pipe);
	int dpll;

	if (HAS_PCH_SPLIT(dev))
		return;

	if (!dev_priv->lvds_downclock_avail)
		return;

	dpll = I915_READ(dpll_reg);
	if (!HAS_PIPE_CXSR(dev) && (dpll & DISPLAY_RATE_SELECT_FPA1)) {
		DRM_DEBUG_DRIVER("upclocking LVDS\n");

		/* Unlock panel regs */
		I915_WRITE(PP_CONTROL,
			   I915_READ(PP_CONTROL) | PANEL_UNLOCK_REGS);

		dpll &= ~DISPLAY_RATE_SELECT_FPA1;
		I915_WRITE(dpll_reg, dpll);
		intel_wait_for_vblank(dev, pipe);

		dpll = I915_READ(dpll_reg);
		if (dpll & DISPLAY_RATE_SELECT_FPA1)
			DRM_DEBUG_DRIVER("failed to upclock LVDS!\n");

		/* ...and lock them again */
		I915_WRITE(PP_CONTROL, I915_READ(PP_CONTROL) & 0x3);
	}

	/* Schedule downclock */
	mod_timer(&intel_crtc->idle_timer, jiffies +
		  msecs_to_jiffies(CRTC_IDLE_TIMEOUT));
}

static void intel_decrease_pllclock(struct drm_crtc *crtc)
{
	struct drm_device *dev = crtc->dev;
	drm_i915_private_t *dev_priv = dev->dev_private;
	struct intel_crtc *intel_crtc = to_intel_crtc(crtc);
	int pipe = intel_crtc->pipe;
	int dpll_reg = DPLL(pipe);
	int dpll = I915_READ(dpll_reg);

	if (HAS_PCH_SPLIT(dev))
		return;

	if (!dev_priv->lvds_downclock_avail)
		return;

	/*
	 * Since this is called by a timer, we should never get here in
	 * the manual case.
	 */
	if (!HAS_PIPE_CXSR(dev) && intel_crtc->lowfreq_avail) {
		DRM_DEBUG_DRIVER("downclocking LVDS\n");

		/* Unlock panel regs */
		I915_WRITE(PP_CONTROL, I915_READ(PP_CONTROL) |
			   PANEL_UNLOCK_REGS);

		dpll |= DISPLAY_RATE_SELECT_FPA1;
		I915_WRITE(dpll_reg, dpll);
		intel_wait_for_vblank(dev, pipe);
		dpll = I915_READ(dpll_reg);
		if (!(dpll & DISPLAY_RATE_SELECT_FPA1))
			DRM_DEBUG_DRIVER("failed to downclock LVDS!\n");

		/* ...and lock them again */
		I915_WRITE(PP_CONTROL, I915_READ(PP_CONTROL) & 0x3);
	}

}

/**
 * intel_idle_update - adjust clocks for idleness
 * @work: work struct
 *
 * Either the GPU or display (or both) went idle.  Check the busy status
 * here and adjust the CRTC and GPU clocks as necessary.
 */
static void intel_idle_update(struct work_struct *work)
{
	drm_i915_private_t *dev_priv = container_of(work, drm_i915_private_t,
						    idle_work);
	struct drm_device *dev = dev_priv->dev;
	struct drm_crtc *crtc;
	struct intel_crtc *intel_crtc;

	if (!i915_powersave)
		return;

	mutex_lock(&dev->struct_mutex);

	i915_update_gfx_val(dev_priv);

	list_for_each_entry(crtc, &dev->mode_config.crtc_list, head) {
		/* Skip inactive CRTCs */
		if (!crtc->fb)
			continue;

		intel_crtc = to_intel_crtc(crtc);
		if (!intel_crtc->busy)
			intel_decrease_pllclock(crtc);
	}


	mutex_unlock(&dev->struct_mutex);
}

/**
 * intel_mark_busy - mark the GPU and possibly the display busy
 * @dev: drm device
 * @obj: object we're operating on
 *
 * Callers can use this function to indicate that the GPU is busy processing
 * commands.  If @obj matches one of the CRTC objects (i.e. it's a scanout
 * buffer), we'll also mark the display as busy, so we know to increase its
 * clock frequency.
 */
void intel_mark_busy(struct drm_device *dev, struct drm_i915_gem_object *obj)
{
	drm_i915_private_t *dev_priv = dev->dev_private;
	struct drm_crtc *crtc = NULL;
	struct intel_framebuffer *intel_fb;
	struct intel_crtc *intel_crtc;

	if (!drm_core_check_feature(dev, DRIVER_MODESET))
		return;

	if (!dev_priv->busy)
		dev_priv->busy = true;
	else
		mod_timer(&dev_priv->idle_timer, jiffies +
			  msecs_to_jiffies(GPU_IDLE_TIMEOUT));

	list_for_each_entry(crtc, &dev->mode_config.crtc_list, head) {
		if (!crtc->fb)
			continue;

		intel_crtc = to_intel_crtc(crtc);
		intel_fb = to_intel_framebuffer(crtc->fb);
		if (intel_fb->obj == obj) {
			if (!intel_crtc->busy) {
				/* Non-busy -> busy, upclock */
				intel_increase_pllclock(crtc);
				intel_crtc->busy = true;
			} else {
				/* Busy -> busy, put off timer */
				mod_timer(&intel_crtc->idle_timer, jiffies +
					  msecs_to_jiffies(CRTC_IDLE_TIMEOUT));
			}
		}
	}
}

static void intel_crtc_destroy(struct drm_crtc *crtc)
{
	struct intel_crtc *intel_crtc = to_intel_crtc(crtc);
	struct drm_device *dev = crtc->dev;
	struct intel_unpin_work *work;
	unsigned long flags;

	spin_lock_irqsave(&dev->event_lock, flags);
	work = intel_crtc->unpin_work;
	intel_crtc->unpin_work = NULL;
	spin_unlock_irqrestore(&dev->event_lock, flags);

	if (work) {
		cancel_work_sync(&work->work);
		kfree(work);
	}

	drm_crtc_cleanup(crtc);

	kfree(intel_crtc);
}

static void intel_unpin_work_fn(struct work_struct *__work)
{
	struct intel_unpin_work *work =
		container_of(__work, struct intel_unpin_work, work);

	mutex_lock(&work->dev->struct_mutex);
	i915_gem_object_unpin(work->old_fb_obj);
	drm_gem_object_unreference(&work->pending_flip_obj->base);
	drm_gem_object_unreference(&work->old_fb_obj->base);

	intel_update_fbc(work->dev);
	mutex_unlock(&work->dev->struct_mutex);
	kfree(work);
}

static void do_intel_finish_page_flip(struct drm_device *dev,
				      struct drm_crtc *crtc)
{
	drm_i915_private_t *dev_priv = dev->dev_private;
	struct intel_crtc *intel_crtc = to_intel_crtc(crtc);
	struct intel_unpin_work *work;
	struct drm_i915_gem_object *obj;
	struct drm_pending_vblank_event *e;
	struct timeval tnow, tvbl;
	unsigned long flags;

	/* Ignore early vblank irqs */
	if (intel_crtc == NULL)
		return;

	do_gettimeofday(&tnow);

	spin_lock_irqsave(&dev->event_lock, flags);
	work = intel_crtc->unpin_work;
	if (work == NULL || !work->pending) {
		spin_unlock_irqrestore(&dev->event_lock, flags);
		return;
	}

	intel_crtc->unpin_work = NULL;

	if (work->event) {
		e = work->event;
		e->event.sequence = drm_vblank_count_and_time(dev, intel_crtc->pipe, &tvbl);

		/* Called before vblank count and timestamps have
		 * been updated for the vblank interval of flip
		 * completion? Need to increment vblank count and
		 * add one videorefresh duration to returned timestamp
		 * to account for this. We assume this happened if we
		 * get called over 0.9 frame durations after the last
		 * timestamped vblank.
		 *
		 * This calculation can not be used with vrefresh rates
		 * below 5Hz (10Hz to be on the safe side) without
		 * promoting to 64 integers.
		 */
		if (10 * (timeval_to_ns(&tnow) - timeval_to_ns(&tvbl)) >
		    9 * crtc->framedur_ns) {
			e->event.sequence++;
			tvbl = ns_to_timeval(timeval_to_ns(&tvbl) +
					     crtc->framedur_ns);
		}

		e->event.tv_sec = tvbl.tv_sec;
		e->event.tv_usec = tvbl.tv_usec;

		list_add_tail(&e->base.link,
			      &e->base.file_priv->event_list);
		wake_up_interruptible(&e->base.file_priv->event_wait);
	}

	drm_vblank_put(dev, intel_crtc->pipe);

	spin_unlock_irqrestore(&dev->event_lock, flags);

	obj = work->old_fb_obj;

	atomic_clear_mask(1 << intel_crtc->plane,
			  &obj->pending_flip.counter);
	if (atomic_read(&obj->pending_flip) == 0)
		wake_up(&dev_priv->pending_flip_queue);

	schedule_work(&work->work);

	trace_i915_flip_complete(intel_crtc->plane, work->pending_flip_obj);
}

void intel_finish_page_flip(struct drm_device *dev, int pipe)
{
	drm_i915_private_t *dev_priv = dev->dev_private;
	struct drm_crtc *crtc = dev_priv->pipe_to_crtc_mapping[pipe];

	do_intel_finish_page_flip(dev, crtc);
}

void intel_finish_page_flip_plane(struct drm_device *dev, int plane)
{
	drm_i915_private_t *dev_priv = dev->dev_private;
	struct drm_crtc *crtc = dev_priv->plane_to_crtc_mapping[plane];

	do_intel_finish_page_flip(dev, crtc);
}

void intel_prepare_page_flip(struct drm_device *dev, int plane)
{
	drm_i915_private_t *dev_priv = dev->dev_private;
	struct intel_crtc *intel_crtc =
		to_intel_crtc(dev_priv->plane_to_crtc_mapping[plane]);
	unsigned long flags;

	spin_lock_irqsave(&dev->event_lock, flags);
	if (intel_crtc->unpin_work) {
		if ((++intel_crtc->unpin_work->pending) > 1)
			DRM_ERROR("Prepared flip multiple times\n");
	} else {
		DRM_DEBUG_DRIVER("preparing flip with no unpin work?\n");
	}
	spin_unlock_irqrestore(&dev->event_lock, flags);
}

static int intel_gen2_queue_flip(struct drm_device *dev,
				 struct drm_crtc *crtc,
				 struct drm_framebuffer *fb,
				 struct drm_i915_gem_object *obj)
{
	struct drm_i915_private *dev_priv = dev->dev_private;
	struct intel_crtc *intel_crtc = to_intel_crtc(crtc);
	unsigned long offset;
	u32 flip_mask;
	int ret;

	ret = intel_pin_and_fence_fb_obj(dev, obj, LP_RING(dev_priv));
	if (ret)
		goto out;

	/* Offset into the new buffer for cases of shared fbs between CRTCs */
	offset = crtc->y * fb->pitch + crtc->x * fb->bits_per_pixel/8;

	ret = BEGIN_LP_RING(6);
	if (ret)
		goto out;

	/* Can't queue multiple flips, so wait for the previous
	 * one to finish before executing the next.
	 */
	if (intel_crtc->plane)
		flip_mask = MI_WAIT_FOR_PLANE_B_FLIP;
	else
		flip_mask = MI_WAIT_FOR_PLANE_A_FLIP;
	OUT_RING(MI_WAIT_FOR_EVENT | flip_mask);
	OUT_RING(MI_NOOP);
	OUT_RING(MI_DISPLAY_FLIP |
		 MI_DISPLAY_FLIP_PLANE(intel_crtc->plane));
	OUT_RING(fb->pitch);
	OUT_RING(obj->gtt_offset + offset);
	OUT_RING(MI_NOOP);
	ADVANCE_LP_RING();
out:
	return ret;
}

static int intel_gen3_queue_flip(struct drm_device *dev,
				 struct drm_crtc *crtc,
				 struct drm_framebuffer *fb,
				 struct drm_i915_gem_object *obj)
{
	struct drm_i915_private *dev_priv = dev->dev_private;
	struct intel_crtc *intel_crtc = to_intel_crtc(crtc);
	unsigned long offset;
	u32 flip_mask;
	int ret;

	ret = intel_pin_and_fence_fb_obj(dev, obj, LP_RING(dev_priv));
	if (ret)
		goto out;

	/* Offset into the new buffer for cases of shared fbs between CRTCs */
	offset = crtc->y * fb->pitch + crtc->x * fb->bits_per_pixel/8;

	ret = BEGIN_LP_RING(6);
	if (ret)
		goto out;

	if (intel_crtc->plane)
		flip_mask = MI_WAIT_FOR_PLANE_B_FLIP;
	else
		flip_mask = MI_WAIT_FOR_PLANE_A_FLIP;
	OUT_RING(MI_WAIT_FOR_EVENT | flip_mask);
	OUT_RING(MI_NOOP);
	OUT_RING(MI_DISPLAY_FLIP_I915 |
		 MI_DISPLAY_FLIP_PLANE(intel_crtc->plane));
	OUT_RING(fb->pitch);
	OUT_RING(obj->gtt_offset + offset);
	OUT_RING(MI_NOOP);

	ADVANCE_LP_RING();
out:
	return ret;
}

static int intel_gen4_queue_flip(struct drm_device *dev,
				 struct drm_crtc *crtc,
				 struct drm_framebuffer *fb,
				 struct drm_i915_gem_object *obj)
{
	struct drm_i915_private *dev_priv = dev->dev_private;
	struct intel_crtc *intel_crtc = to_intel_crtc(crtc);
	uint32_t pf, pipesrc;
	int ret;

	ret = intel_pin_and_fence_fb_obj(dev, obj, LP_RING(dev_priv));
	if (ret)
		goto out;

	ret = BEGIN_LP_RING(4);
	if (ret)
		goto out;

	/* i965+ uses the linear or tiled offsets from the
	 * Display Registers (which do not change across a page-flip)
	 * so we need only reprogram the base address.
	 */
	OUT_RING(MI_DISPLAY_FLIP |
		 MI_DISPLAY_FLIP_PLANE(intel_crtc->plane));
	OUT_RING(fb->pitch);
	OUT_RING(obj->gtt_offset | obj->tiling_mode);

	/* XXX Enabling the panel-fitter across page-flip is so far
	 * untested on non-native modes, so ignore it for now.
	 * pf = I915_READ(pipe == 0 ? PFA_CTL_1 : PFB_CTL_1) & PF_ENABLE;
	 */
	pf = 0;
	pipesrc = I915_READ(PIPESRC(intel_crtc->pipe)) & 0x0fff0fff;
	OUT_RING(pf | pipesrc);
	ADVANCE_LP_RING();
out:
	return ret;
}

static int intel_gen6_queue_flip(struct drm_device *dev,
				 struct drm_crtc *crtc,
				 struct drm_framebuffer *fb,
				 struct drm_i915_gem_object *obj)
{
	struct drm_i915_private *dev_priv = dev->dev_private;
	struct intel_crtc *intel_crtc = to_intel_crtc(crtc);
	uint32_t pf, pipesrc;
	int ret;

	ret = intel_pin_and_fence_fb_obj(dev, obj, LP_RING(dev_priv));
	if (ret)
		goto out;

	ret = BEGIN_LP_RING(4);
	if (ret)
		goto out;

	OUT_RING(MI_DISPLAY_FLIP |
		 MI_DISPLAY_FLIP_PLANE(intel_crtc->plane));
	OUT_RING(fb->pitch | obj->tiling_mode);
	OUT_RING(obj->gtt_offset);

	pf = I915_READ(PF_CTL(intel_crtc->pipe)) & PF_ENABLE;
	pipesrc = I915_READ(PIPESRC(intel_crtc->pipe)) & 0x0fff0fff;
	OUT_RING(pf | pipesrc);
	ADVANCE_LP_RING();
out:
	return ret;
}

/*
 * On gen7 we currently use the blit ring because (in early silicon at least)
 * the render ring doesn't give us interrpts for page flip completion, which
 * means clients will hang after the first flip is queued.  Fortunately the
 * blit ring generates interrupts properly, so use it instead.
 */
static int intel_gen7_queue_flip(struct drm_device *dev,
				 struct drm_crtc *crtc,
				 struct drm_framebuffer *fb,
				 struct drm_i915_gem_object *obj)
{
	struct drm_i915_private *dev_priv = dev->dev_private;
	struct intel_crtc *intel_crtc = to_intel_crtc(crtc);
	struct intel_ring_buffer *ring = &dev_priv->ring[BCS];
	int ret;

	ret = intel_pin_and_fence_fb_obj(dev, obj, ring);
	if (ret)
		goto out;

	ret = intel_ring_begin(ring, 4);
	if (ret)
		goto out;

	intel_ring_emit(ring, MI_DISPLAY_FLIP_I915 | (intel_crtc->plane << 19));
	intel_ring_emit(ring, (fb->pitch | obj->tiling_mode));
	intel_ring_emit(ring, (obj->gtt_offset));
	intel_ring_emit(ring, (MI_NOOP));
	intel_ring_advance(ring);
out:
	return ret;
}

static int intel_default_queue_flip(struct drm_device *dev,
				    struct drm_crtc *crtc,
				    struct drm_framebuffer *fb,
				    struct drm_i915_gem_object *obj)
{
	return -ENODEV;
}

static int intel_crtc_page_flip(struct drm_crtc *crtc,
				struct drm_framebuffer *fb,
				struct drm_pending_vblank_event *event)
{
	struct drm_device *dev = crtc->dev;
	struct drm_i915_private *dev_priv = dev->dev_private;
	struct intel_framebuffer *intel_fb;
	struct drm_i915_gem_object *obj;
	struct intel_crtc *intel_crtc = to_intel_crtc(crtc);
	struct intel_unpin_work *work;
	unsigned long flags;
	int ret;

	work = kzalloc(sizeof *work, GFP_KERNEL);
	if (work == NULL)
		return -ENOMEM;

	work->event = event;
	work->dev = crtc->dev;
	intel_fb = to_intel_framebuffer(crtc->fb);
	work->old_fb_obj = intel_fb->obj;
	INIT_WORK(&work->work, intel_unpin_work_fn);

	/* We borrow the event spin lock for protecting unpin_work */
	spin_lock_irqsave(&dev->event_lock, flags);
	if (intel_crtc->unpin_work) {
		spin_unlock_irqrestore(&dev->event_lock, flags);
		kfree(work);

		DRM_DEBUG_DRIVER("flip queue: crtc already busy\n");
		return -EBUSY;
	}
	intel_crtc->unpin_work = work;
	spin_unlock_irqrestore(&dev->event_lock, flags);

	intel_fb = to_intel_framebuffer(fb);
	obj = intel_fb->obj;

	mutex_lock(&dev->struct_mutex);

	/* Reference the objects for the scheduled work. */
	drm_gem_object_reference(&work->old_fb_obj->base);
	drm_gem_object_reference(&obj->base);

	crtc->fb = fb;

	ret = drm_vblank_get(dev, intel_crtc->pipe);
	if (ret)
		goto cleanup_objs;

	work->pending_flip_obj = obj;

	work->enable_stall_check = true;

	/* Block clients from rendering to the new back buffer until
	 * the flip occurs and the object is no longer visible.
	 */
	atomic_add(1 << intel_crtc->plane, &work->old_fb_obj->pending_flip);

	ret = dev_priv->display.queue_flip(dev, crtc, fb, obj);
	if (ret)
		goto cleanup_pending;

	intel_disable_fbc(dev);
	mutex_unlock(&dev->struct_mutex);

	trace_i915_flip_request(intel_crtc->plane, obj);

	return 0;

cleanup_pending:
	atomic_sub(1 << intel_crtc->plane, &work->old_fb_obj->pending_flip);
cleanup_objs:
	drm_gem_object_unreference(&work->old_fb_obj->base);
	drm_gem_object_unreference(&obj->base);
	mutex_unlock(&dev->struct_mutex);

	spin_lock_irqsave(&dev->event_lock, flags);
	intel_crtc->unpin_work = NULL;
	spin_unlock_irqrestore(&dev->event_lock, flags);

	kfree(work);

	return ret;
}

static void intel_sanitize_modesetting(struct drm_device *dev,
				       int pipe, int plane)
{
	struct drm_i915_private *dev_priv = dev->dev_private;
	u32 reg, val;

	if (HAS_PCH_SPLIT(dev))
		return;

	/* Who knows what state these registers were left in by the BIOS or
	 * grub?
	 *
	 * If we leave the registers in a conflicting state (e.g. with the
	 * display plane reading from the other pipe than the one we intend
	 * to use) then when we attempt to teardown the active mode, we will
	 * not disable the pipes and planes in the correct order -- leaving
	 * a plane reading from a disabled pipe and possibly leading to
	 * undefined behaviour.
	 */

	reg = DSPCNTR(plane);
	val = I915_READ(reg);

	if ((val & DISPLAY_PLANE_ENABLE) == 0)
		return;
	if (!!(val & DISPPLANE_SEL_PIPE_MASK) == pipe)
		return;

	/* This display plane is active and attached to the other CPU pipe. */
	pipe = !pipe;

	/* Disable the plane and wait for it to stop reading from the pipe. */
	intel_disable_plane(dev_priv, plane, pipe);
	intel_disable_pipe(dev_priv, pipe);
}

static void intel_crtc_reset(struct drm_crtc *crtc)
{
	struct drm_device *dev = crtc->dev;
	struct intel_crtc *intel_crtc = to_intel_crtc(crtc);

	/* Reset flags back to the 'unknown' status so that they
	 * will be correctly set on the initial modeset.
	 */
	intel_crtc->dpms_mode = -1;

	/* We need to fix up any BIOS configuration that conflicts with
	 * our expectations.
	 */
	intel_sanitize_modesetting(dev, intel_crtc->pipe, intel_crtc->plane);
}

static struct drm_crtc_helper_funcs intel_helper_funcs = {
	.dpms = intel_crtc_dpms,
	.mode_fixup = intel_crtc_mode_fixup,
	.mode_set = intel_crtc_mode_set,
	.mode_set_base = intel_pipe_set_base,
	.mode_set_base_atomic = intel_pipe_set_base_atomic,
	.load_lut = intel_crtc_load_lut,
	.disable = intel_crtc_disable,
};

static const struct drm_crtc_funcs intel_crtc_funcs = {
	.reset = intel_crtc_reset,
	.cursor_set = intel_crtc_cursor_set,
	.cursor_move = intel_crtc_cursor_move,
	.gamma_set = intel_crtc_gamma_set,
	.set_config = drm_crtc_helper_set_config,
	.destroy = intel_crtc_destroy,
	.page_flip = intel_crtc_page_flip,
};

static void intel_crtc_init(struct drm_device *dev, int pipe)
{
	drm_i915_private_t *dev_priv = dev->dev_private;
	struct intel_crtc *intel_crtc;
	int i;

	intel_crtc = kzalloc(sizeof(struct intel_crtc) + (INTELFB_CONN_LIMIT * sizeof(struct drm_connector *)), GFP_KERNEL);
	if (intel_crtc == NULL)
		return;

	drm_crtc_init(dev, &intel_crtc->base, &intel_crtc_funcs);

	drm_mode_crtc_set_gamma_size(&intel_crtc->base, 256);
	for (i = 0; i < 256; i++) {
		intel_crtc->lut_r[i] = i;
		intel_crtc->lut_g[i] = i;
		intel_crtc->lut_b[i] = i;
	}

	/* Swap pipes & planes for FBC on pre-965 */
	intel_crtc->pipe = pipe;
	intel_crtc->plane = pipe;
	if (IS_MOBILE(dev) && IS_GEN3(dev)) {
		DRM_DEBUG_KMS("swapping pipes & planes for FBC\n");
		intel_crtc->plane = !pipe;
	}

	BUG_ON(pipe >= ARRAY_SIZE(dev_priv->plane_to_crtc_mapping) ||
	       dev_priv->plane_to_crtc_mapping[intel_crtc->plane] != NULL);
	dev_priv->plane_to_crtc_mapping[intel_crtc->plane] = &intel_crtc->base;
	dev_priv->pipe_to_crtc_mapping[intel_crtc->pipe] = &intel_crtc->base;

	intel_crtc_reset(&intel_crtc->base);
	intel_crtc->active = true; /* force the pipe off on setup_init_config */
	intel_crtc->bpp = 24; /* default for pre-Ironlake */

	if (HAS_PCH_SPLIT(dev)) {
		intel_helper_funcs.prepare = ironlake_crtc_prepare;
		intel_helper_funcs.commit = ironlake_crtc_commit;
	} else {
		intel_helper_funcs.prepare = i9xx_crtc_prepare;
		intel_helper_funcs.commit = i9xx_crtc_commit;
	}

	drm_crtc_helper_add(&intel_crtc->base, &intel_helper_funcs);

	intel_crtc->busy = false;

	setup_timer(&intel_crtc->idle_timer, intel_crtc_idle_timer,
		    (unsigned long)intel_crtc);
}

int intel_get_pipe_from_crtc_id(struct drm_device *dev, void *data,
				struct drm_file *file)
{
	drm_i915_private_t *dev_priv = dev->dev_private;
	struct drm_i915_get_pipe_from_crtc_id *pipe_from_crtc_id = data;
	struct drm_mode_object *drmmode_obj;
	struct intel_crtc *crtc;

	if (!dev_priv) {
		DRM_ERROR("called with no initialization\n");
		return -EINVAL;
	}

	drmmode_obj = drm_mode_object_find(dev, pipe_from_crtc_id->crtc_id,
			DRM_MODE_OBJECT_CRTC);

	if (!drmmode_obj) {
		DRM_ERROR("no such CRTC id\n");
		return -EINVAL;
	}

	crtc = to_intel_crtc(obj_to_crtc(drmmode_obj));
	pipe_from_crtc_id->pipe = crtc->pipe;

	return 0;
}

static int intel_encoder_clones(struct drm_device *dev, int type_mask)
{
	struct intel_encoder *encoder;
	int index_mask = 0;
	int entry = 0;

	list_for_each_entry(encoder, &dev->mode_config.encoder_list, base.head) {
		if (type_mask & encoder->clone_mask)
			index_mask |= (1 << entry);
		entry++;
	}

	return index_mask;
}

static bool has_edp_a(struct drm_device *dev)
{
	struct drm_i915_private *dev_priv = dev->dev_private;

	if (!IS_MOBILE(dev))
		return false;

	if ((I915_READ(DP_A) & DP_DETECTED) == 0)
		return false;

	if (IS_GEN5(dev) &&
	    (I915_READ(ILK_DISPLAY_CHICKEN_FUSES) & ILK_eDP_A_DISABLE))
		return false;

	return true;
}

static void intel_setup_outputs(struct drm_device *dev)
{
	struct drm_i915_private *dev_priv = dev->dev_private;
	struct intel_encoder *encoder;
	bool dpd_is_edp = false;
	bool has_lvds = false;

	if (IS_MOBILE(dev) && !IS_I830(dev))
		has_lvds = intel_lvds_init(dev);
	if (!has_lvds && !HAS_PCH_SPLIT(dev)) {
		/* disable the panel fitter on everything but LVDS */
		I915_WRITE(PFIT_CONTROL, 0);
	}

	if (HAS_PCH_SPLIT(dev)) {
		dpd_is_edp = intel_dpd_is_edp(dev);

		if (has_edp_a(dev))
			intel_dp_init(dev, DP_A);

		if (dpd_is_edp && (I915_READ(PCH_DP_D) & DP_DETECTED))
			intel_dp_init(dev, PCH_DP_D);
	}

	intel_crt_init(dev);

	if (HAS_PCH_SPLIT(dev)) {
		int found;

		if (I915_READ(HDMIB) & PORT_DETECTED) {
			/* PCH SDVOB multiplex with HDMIB */
			found = intel_sdvo_init(dev, PCH_SDVOB);
			if (!found)
				intel_hdmi_init(dev, HDMIB);
			if (!found && (I915_READ(PCH_DP_B) & DP_DETECTED))
				intel_dp_init(dev, PCH_DP_B);
		}

		if (I915_READ(HDMIC) & PORT_DETECTED)
			intel_hdmi_init(dev, HDMIC);

		if (I915_READ(HDMID) & PORT_DETECTED)
			intel_hdmi_init(dev, HDMID);

		if (I915_READ(PCH_DP_C) & DP_DETECTED)
			intel_dp_init(dev, PCH_DP_C);

		if (!dpd_is_edp && (I915_READ(PCH_DP_D) & DP_DETECTED))
			intel_dp_init(dev, PCH_DP_D);

	} else if (SUPPORTS_DIGITAL_OUTPUTS(dev)) {
		bool found = false;

		if (I915_READ(SDVOB) & SDVO_DETECTED) {
			DRM_DEBUG_KMS("probing SDVOB\n");
			found = intel_sdvo_init(dev, SDVOB);
			if (!found && SUPPORTS_INTEGRATED_HDMI(dev)) {
				DRM_DEBUG_KMS("probing HDMI on SDVOB\n");
				intel_hdmi_init(dev, SDVOB);
			}

			if (!found && SUPPORTS_INTEGRATED_DP(dev)) {
				DRM_DEBUG_KMS("probing DP_B\n");
				intel_dp_init(dev, DP_B);
			}
		}

		/* Before G4X SDVOC doesn't have its own detect register */

		if (I915_READ(SDVOB) & SDVO_DETECTED) {
			DRM_DEBUG_KMS("probing SDVOC\n");
			found = intel_sdvo_init(dev, SDVOC);
		}

		if (!found && (I915_READ(SDVOC) & SDVO_DETECTED)) {

			if (SUPPORTS_INTEGRATED_HDMI(dev)) {
				DRM_DEBUG_KMS("probing HDMI on SDVOC\n");
				intel_hdmi_init(dev, SDVOC);
			}
			if (SUPPORTS_INTEGRATED_DP(dev)) {
				DRM_DEBUG_KMS("probing DP_C\n");
				intel_dp_init(dev, DP_C);
			}
		}

		if (SUPPORTS_INTEGRATED_DP(dev) &&
		    (I915_READ(DP_D) & DP_DETECTED)) {
			DRM_DEBUG_KMS("probing DP_D\n");
			intel_dp_init(dev, DP_D);
		}
	} else if (IS_GEN2(dev))
		intel_dvo_init(dev);

	if (SUPPORTS_TV(dev))
		intel_tv_init(dev);

	list_for_each_entry(encoder, &dev->mode_config.encoder_list, base.head) {
		encoder->base.possible_crtcs = encoder->crtc_mask;
		encoder->base.possible_clones =
			intel_encoder_clones(dev, encoder->clone_mask);
	}

	/* disable all the possible outputs/crtcs before entering KMS mode */
	drm_helper_disable_unused_functions(dev);
}

static void intel_user_framebuffer_destroy(struct drm_framebuffer *fb)
{
	struct intel_framebuffer *intel_fb = to_intel_framebuffer(fb);

	drm_framebuffer_cleanup(fb);
	drm_gem_object_unreference_unlocked(&intel_fb->obj->base);

	kfree(intel_fb);
}

static int intel_user_framebuffer_create_handle(struct drm_framebuffer *fb,
						struct drm_file *file,
						unsigned int *handle)
{
	struct intel_framebuffer *intel_fb = to_intel_framebuffer(fb);
	struct drm_i915_gem_object *obj = intel_fb->obj;

	return drm_gem_handle_create(file, &obj->base, handle);
}

static const struct drm_framebuffer_funcs intel_fb_funcs = {
	.destroy = intel_user_framebuffer_destroy,
	.create_handle = intel_user_framebuffer_create_handle,
};

int intel_framebuffer_init(struct drm_device *dev,
			   struct intel_framebuffer *intel_fb,
			   struct drm_mode_fb_cmd *mode_cmd,
			   struct drm_i915_gem_object *obj)
{
	int ret;

	if (obj->tiling_mode == I915_TILING_Y)
		return -EINVAL;

	if (mode_cmd->pitch & 63)
		return -EINVAL;

	switch (mode_cmd->bpp) {
	case 8:
	case 16:
		/* Only pre-ILK can handle 5:5:5 */
		if (mode_cmd->depth == 15 && !HAS_PCH_SPLIT(dev))
			return -EINVAL;
		break;

	case 24:
	case 32:
		break;
	default:
		return -EINVAL;
	}

	ret = drm_framebuffer_init(dev, &intel_fb->base, &intel_fb_funcs);
	if (ret) {
		DRM_ERROR("framebuffer init failed %d\n", ret);
		return ret;
	}

	drm_helper_mode_fill_fb_struct(&intel_fb->base, mode_cmd);
	intel_fb->obj = obj;
	return 0;
}

static struct drm_framebuffer *
intel_user_framebuffer_create(struct drm_device *dev,
			      struct drm_file *filp,
			      struct drm_mode_fb_cmd *mode_cmd)
{
	struct drm_i915_gem_object *obj;

	obj = to_intel_bo(drm_gem_object_lookup(dev, filp, mode_cmd->handle));
	if (&obj->base == NULL)
		return ERR_PTR(-ENOENT);

	return intel_framebuffer_create(dev, mode_cmd, obj);
}

static const struct drm_mode_config_funcs intel_mode_funcs = {
	.fb_create = intel_user_framebuffer_create,
	.output_poll_changed = intel_fb_output_poll_changed,
};

static struct drm_i915_gem_object *
intel_alloc_context_page(struct drm_device *dev)
{
	struct drm_i915_gem_object *ctx;
	int ret;

	WARN_ON(!mutex_is_locked(&dev->struct_mutex));

	ctx = i915_gem_alloc_object(dev, 4096);
	if (!ctx) {
		DRM_DEBUG("failed to alloc power context, RC6 disabled\n");
		return NULL;
	}

	ret = i915_gem_object_pin(ctx, 4096, true);
	if (ret) {
		DRM_ERROR("failed to pin power context: %d\n", ret);
		goto err_unref;
	}

	ret = i915_gem_object_set_to_gtt_domain(ctx, 1);
	if (ret) {
		DRM_ERROR("failed to set-domain on power context: %d\n", ret);
		goto err_unpin;
	}

	return ctx;

err_unpin:
	i915_gem_object_unpin(ctx);
err_unref:
	drm_gem_object_unreference(&ctx->base);
	mutex_unlock(&dev->struct_mutex);
	return NULL;
}

bool ironlake_set_drps(struct drm_device *dev, u8 val)
{
	struct drm_i915_private *dev_priv = dev->dev_private;
	u16 rgvswctl;

	rgvswctl = I915_READ16(MEMSWCTL);
	if (rgvswctl & MEMCTL_CMD_STS) {
		DRM_DEBUG("gpu busy, RCS change rejected\n");
		return false; /* still busy with another command */
	}

	rgvswctl = (MEMCTL_CMD_CHFREQ << MEMCTL_CMD_SHIFT) |
		(val << MEMCTL_FREQ_SHIFT) | MEMCTL_SFCAVM;
	I915_WRITE16(MEMSWCTL, rgvswctl);
	POSTING_READ16(MEMSWCTL);

	rgvswctl |= MEMCTL_CMD_STS;
	I915_WRITE16(MEMSWCTL, rgvswctl);

	return true;
}

void ironlake_enable_drps(struct drm_device *dev)
{
	struct drm_i915_private *dev_priv = dev->dev_private;
	u32 rgvmodectl = I915_READ(MEMMODECTL);
	u8 fmax, fmin, fstart, vstart;

	/* Enable temp reporting */
	I915_WRITE16(PMMISC, I915_READ(PMMISC) | MCPPCE_EN);
	I915_WRITE16(TSC1, I915_READ(TSC1) | TSE);

	/* 100ms RC evaluation intervals */
	I915_WRITE(RCUPEI, 100000);
	I915_WRITE(RCDNEI, 100000);

	/* Set max/min thresholds to 90ms and 80ms respectively */
	I915_WRITE(RCBMAXAVG, 90000);
	I915_WRITE(RCBMINAVG, 80000);

	I915_WRITE(MEMIHYST, 1);

	/* Set up min, max, and cur for interrupt handling */
	fmax = (rgvmodectl & MEMMODE_FMAX_MASK) >> MEMMODE_FMAX_SHIFT;
	fmin = (rgvmodectl & MEMMODE_FMIN_MASK);
	fstart = (rgvmodectl & MEMMODE_FSTART_MASK) >>
		MEMMODE_FSTART_SHIFT;

	vstart = (I915_READ(PXVFREQ_BASE + (fstart * 4)) & PXVFREQ_PX_MASK) >>
		PXVFREQ_PX_SHIFT;

	dev_priv->fmax = fmax; /* IPS callback will increase this */
	dev_priv->fstart = fstart;

	dev_priv->max_delay = fstart;
	dev_priv->min_delay = fmin;
	dev_priv->cur_delay = fstart;

	DRM_DEBUG_DRIVER("fmax: %d, fmin: %d, fstart: %d\n",
			 fmax, fmin, fstart);

	I915_WRITE(MEMINTREN, MEMINT_CX_SUPR_EN | MEMINT_EVAL_CHG_EN);

	/*
	 * Interrupts will be enabled in ironlake_irq_postinstall
	 */

	I915_WRITE(VIDSTART, vstart);
	POSTING_READ(VIDSTART);

	rgvmodectl |= MEMMODE_SWMODE_EN;
	I915_WRITE(MEMMODECTL, rgvmodectl);

	if (wait_for((I915_READ(MEMSWCTL) & MEMCTL_CMD_STS) == 0, 10))
		DRM_ERROR("stuck trying to change perf mode\n");
	msleep(1);

	ironlake_set_drps(dev, fstart);

	dev_priv->last_count1 = I915_READ(0x112e4) + I915_READ(0x112e8) +
		I915_READ(0x112e0);
	dev_priv->last_time1 = jiffies_to_msecs(jiffies);
	dev_priv->last_count2 = I915_READ(0x112f4);
	getrawmonotonic(&dev_priv->last_time2);
}

void ironlake_disable_drps(struct drm_device *dev)
{
	struct drm_i915_private *dev_priv = dev->dev_private;
	u16 rgvswctl = I915_READ16(MEMSWCTL);

	/* Ack interrupts, disable EFC interrupt */
	I915_WRITE(MEMINTREN, I915_READ(MEMINTREN) & ~MEMINT_EVAL_CHG_EN);
	I915_WRITE(MEMINTRSTS, MEMINT_EVAL_CHG);
	I915_WRITE(DEIER, I915_READ(DEIER) & ~DE_PCU_EVENT);
	I915_WRITE(DEIIR, DE_PCU_EVENT);
	I915_WRITE(DEIMR, I915_READ(DEIMR) | DE_PCU_EVENT);

	/* Go back to the starting frequency */
	ironlake_set_drps(dev, dev_priv->fstart);
	msleep(1);
	rgvswctl |= MEMCTL_CMD_STS;
	I915_WRITE(MEMSWCTL, rgvswctl);
	msleep(1);

}

void gen6_set_rps(struct drm_device *dev, u8 val)
{
	struct drm_i915_private *dev_priv = dev->dev_private;
	u32 swreq;

	swreq = (val & 0x3ff) << 25;
	I915_WRITE(GEN6_RPNSWREQ, swreq);
}

void gen6_disable_rps(struct drm_device *dev)
{
	struct drm_i915_private *dev_priv = dev->dev_private;

	I915_WRITE(GEN6_RPNSWREQ, 1 << 31);
	I915_WRITE(GEN6_PMINTRMSK, 0xffffffff);
	I915_WRITE(GEN6_PMIER, 0);

	spin_lock_irq(&dev_priv->rps_lock);
	dev_priv->pm_iir = 0;
	spin_unlock_irq(&dev_priv->rps_lock);

	I915_WRITE(GEN6_PMIIR, I915_READ(GEN6_PMIIR));
}

static unsigned long intel_pxfreq(u32 vidfreq)
{
	unsigned long freq;
	int div = (vidfreq & 0x3f0000) >> 16;
	int post = (vidfreq & 0x3000) >> 12;
	int pre = (vidfreq & 0x7);

	if (!pre)
		return 0;

	freq = ((div * 133333) / ((1<<post) * pre));

	return freq;
}

void intel_init_emon(struct drm_device *dev)
{
	struct drm_i915_private *dev_priv = dev->dev_private;
	u32 lcfuse;
	u8 pxw[16];
	int i;

	/* Disable to program */
	I915_WRITE(ECR, 0);
	POSTING_READ(ECR);

	/* Program energy weights for various events */
	I915_WRITE(SDEW, 0x15040d00);
	I915_WRITE(CSIEW0, 0x007f0000);
	I915_WRITE(CSIEW1, 0x1e220004);
	I915_WRITE(CSIEW2, 0x04000004);

	for (i = 0; i < 5; i++)
		I915_WRITE(PEW + (i * 4), 0);
	for (i = 0; i < 3; i++)
		I915_WRITE(DEW + (i * 4), 0);

	/* Program P-state weights to account for frequency power adjustment */
	for (i = 0; i < 16; i++) {
		u32 pxvidfreq = I915_READ(PXVFREQ_BASE + (i * 4));
		unsigned long freq = intel_pxfreq(pxvidfreq);
		unsigned long vid = (pxvidfreq & PXVFREQ_PX_MASK) >>
			PXVFREQ_PX_SHIFT;
		unsigned long val;

		val = vid * vid;
		val *= (freq / 1000);
		val *= 255;
		val /= (127*127*900);
		if (val > 0xff)
			DRM_ERROR("bad pxval: %ld\n", val);
		pxw[i] = val;
	}
	/* Render standby states get 0 weight */
	pxw[14] = 0;
	pxw[15] = 0;

	for (i = 0; i < 4; i++) {
		u32 val = (pxw[i*4] << 24) | (pxw[(i*4)+1] << 16) |
			(pxw[(i*4)+2] << 8) | (pxw[(i*4)+3]);
		I915_WRITE(PXW + (i * 4), val);
	}

	/* Adjust magic regs to magic values (more experimental results) */
	I915_WRITE(OGW0, 0);
	I915_WRITE(OGW1, 0);
	I915_WRITE(EG0, 0x00007f00);
	I915_WRITE(EG1, 0x0000000e);
	I915_WRITE(EG2, 0x000e0000);
	I915_WRITE(EG3, 0x68000300);
	I915_WRITE(EG4, 0x42000000);
	I915_WRITE(EG5, 0x00140031);
	I915_WRITE(EG6, 0);
	I915_WRITE(EG7, 0);

	for (i = 0; i < 8; i++)
		I915_WRITE(PXWL + (i * 4), 0);

	/* Enable PMON + select events */
	I915_WRITE(ECR, 0x80000019);

	lcfuse = I915_READ(LCFUSE02);

	dev_priv->corr = (lcfuse & LCFUSE_HIV_MASK);
}

void gen6_enable_rps(struct drm_i915_private *dev_priv)
{
	u32 rp_state_cap = I915_READ(GEN6_RP_STATE_CAP);
	u32 gt_perf_status = I915_READ(GEN6_GT_PERF_STATUS);
	u32 pcu_mbox, rc6_mask = 0;
	int cur_freq, min_freq, max_freq;
	int i;

	/* Here begins a magic sequence of register writes to enable
	 * auto-downclocking.
	 *
	 * Perhaps there might be some value in exposing these to
	 * userspace...
	 */
	I915_WRITE(GEN6_RC_STATE, 0);
	mutex_lock(&dev_priv->dev->struct_mutex);
	gen6_gt_force_wake_get(dev_priv);

	/* disable the counters and set deterministic thresholds */
	I915_WRITE(GEN6_RC_CONTROL, 0);

	I915_WRITE(GEN6_RC1_WAKE_RATE_LIMIT, 1000 << 16);
	I915_WRITE(GEN6_RC6_WAKE_RATE_LIMIT, 40 << 16 | 30);
	I915_WRITE(GEN6_RC6pp_WAKE_RATE_LIMIT, 30);
	I915_WRITE(GEN6_RC_EVALUATION_INTERVAL, 125000);
	I915_WRITE(GEN6_RC_IDLE_HYSTERSIS, 25);

	for (i = 0; i < I915_NUM_RINGS; i++)
		I915_WRITE(RING_MAX_IDLE(dev_priv->ring[i].mmio_base), 10);

	I915_WRITE(GEN6_RC_SLEEP, 0);
	I915_WRITE(GEN6_RC1e_THRESHOLD, 1000);
	I915_WRITE(GEN6_RC6_THRESHOLD, 50000);
	I915_WRITE(GEN6_RC6p_THRESHOLD, 100000);
	I915_WRITE(GEN6_RC6pp_THRESHOLD, 64000); /* unused */

	if (i915_enable_rc6)
		rc6_mask = GEN6_RC_CTL_RC6p_ENABLE |
			GEN6_RC_CTL_RC6_ENABLE;

	I915_WRITE(GEN6_RC_CONTROL,
		   rc6_mask |
		   GEN6_RC_CTL_EI_MODE(1) |
		   GEN6_RC_CTL_HW_ENABLE);

	I915_WRITE(GEN6_RPNSWREQ,
		   GEN6_FREQUENCY(10) |
		   GEN6_OFFSET(0) |
		   GEN6_AGGRESSIVE_TURBO);
	I915_WRITE(GEN6_RC_VIDEO_FREQ,
		   GEN6_FREQUENCY(12));

	I915_WRITE(GEN6_RP_DOWN_TIMEOUT, 1000000);
	I915_WRITE(GEN6_RP_INTERRUPT_LIMITS,
		   18 << 24 |
		   6 << 16);
	I915_WRITE(GEN6_RP_UP_THRESHOLD, 10000);
	I915_WRITE(GEN6_RP_DOWN_THRESHOLD, 1000000);
	I915_WRITE(GEN6_RP_UP_EI, 100000);
	I915_WRITE(GEN6_RP_DOWN_EI, 5000000);
	I915_WRITE(GEN6_RP_IDLE_HYSTERSIS, 10);
	I915_WRITE(GEN6_RP_CONTROL,
		   GEN6_RP_MEDIA_TURBO |
		   GEN6_RP_USE_NORMAL_FREQ |
		   GEN6_RP_MEDIA_IS_GFX |
		   GEN6_RP_ENABLE |
		   GEN6_RP_UP_BUSY_AVG |
		   GEN6_RP_DOWN_IDLE_CONT);

	if (wait_for((I915_READ(GEN6_PCODE_MAILBOX) & GEN6_PCODE_READY) == 0,
		     500))
		DRM_ERROR("timeout waiting for pcode mailbox to become idle\n");

	I915_WRITE(GEN6_PCODE_DATA, 0);
	I915_WRITE(GEN6_PCODE_MAILBOX,
		   GEN6_PCODE_READY |
		   GEN6_PCODE_WRITE_MIN_FREQ_TABLE);
	if (wait_for((I915_READ(GEN6_PCODE_MAILBOX) & GEN6_PCODE_READY) == 0,
		     500))
		DRM_ERROR("timeout waiting for pcode mailbox to finish\n");

	min_freq = (rp_state_cap & 0xff0000) >> 16;
	max_freq = rp_state_cap & 0xff;
	cur_freq = (gt_perf_status & 0xff00) >> 8;

	/* Check for overclock support */
	if (wait_for((I915_READ(GEN6_PCODE_MAILBOX) & GEN6_PCODE_READY) == 0,
		     500))
		DRM_ERROR("timeout waiting for pcode mailbox to become idle\n");
	I915_WRITE(GEN6_PCODE_MAILBOX, GEN6_READ_OC_PARAMS);
	pcu_mbox = I915_READ(GEN6_PCODE_DATA);
	if (wait_for((I915_READ(GEN6_PCODE_MAILBOX) & GEN6_PCODE_READY) == 0,
		     500))
		DRM_ERROR("timeout waiting for pcode mailbox to finish\n");
	if (pcu_mbox & (1<<31)) { /* OC supported */
		max_freq = pcu_mbox & 0xff;
		DRM_DEBUG_DRIVER("overclocking supported, adjusting frequency max to %dMHz\n", pcu_mbox * 50);
	}

	/* In units of 100MHz */
	dev_priv->max_delay = max_freq;
	dev_priv->min_delay = min_freq;
	dev_priv->cur_delay = cur_freq;

	/* requires MSI enabled */
	I915_WRITE(GEN6_PMIER,
		   GEN6_PM_MBOX_EVENT |
		   GEN6_PM_THERMAL_EVENT |
		   GEN6_PM_RP_DOWN_TIMEOUT |
		   GEN6_PM_RP_UP_THRESHOLD |
		   GEN6_PM_RP_DOWN_THRESHOLD |
		   GEN6_PM_RP_UP_EI_EXPIRED |
		   GEN6_PM_RP_DOWN_EI_EXPIRED);
	spin_lock_irq(&dev_priv->rps_lock);
	WARN_ON(dev_priv->pm_iir != 0);
	I915_WRITE(GEN6_PMIMR, 0);
	spin_unlock_irq(&dev_priv->rps_lock);
	/* enable all PM interrupts */
	I915_WRITE(GEN6_PMINTRMSK, 0);

	gen6_gt_force_wake_put(dev_priv);
	mutex_unlock(&dev_priv->dev->struct_mutex);
}

void gen6_update_ring_freq(struct drm_i915_private *dev_priv)
{
	int min_freq = 15;
	int gpu_freq, ia_freq, max_ia_freq;
	int scaling_factor = 180;

	/*
	 * Default to measured freq if none found, PCU will ensure we don't go
	 * over
	 */
	max_ia_freq = tsc_khz;

	/* Convert from kHz to MHz */
	max_ia_freq /= 1000;

	mutex_lock(&dev_priv->dev->struct_mutex);

	/*
	 * For each potential GPU frequency, load a ring frequency we'd like
	 * to use for memory access.  We do this by specifying the IA frequency
	 * the PCU should use as a reference to determine the ring frequency.
	 */
	for (gpu_freq = dev_priv->max_delay; gpu_freq >= dev_priv->min_delay;
	     gpu_freq--) {
		int diff = dev_priv->max_delay - gpu_freq;

		/*
		 * For GPU frequencies less than 750MHz, just use the lowest
		 * ring freq.
		 */
		if (gpu_freq < min_freq)
			ia_freq = 800;
		else
			ia_freq = max_ia_freq - ((diff * scaling_factor) / 2);
		ia_freq = DIV_ROUND_CLOSEST(ia_freq, 100);

		I915_WRITE(GEN6_PCODE_DATA,
			   (ia_freq << GEN6_PCODE_FREQ_IA_RATIO_SHIFT) |
			   gpu_freq);
		I915_WRITE(GEN6_PCODE_MAILBOX, GEN6_PCODE_READY |
			   GEN6_PCODE_WRITE_MIN_FREQ_TABLE);
		if (wait_for((I915_READ(GEN6_PCODE_MAILBOX) &
			      GEN6_PCODE_READY) == 0, 10)) {
			DRM_ERROR("pcode write of freq table timed out\n");
			continue;
		}
	}

	mutex_unlock(&dev_priv->dev->struct_mutex);
}

static void ironlake_init_clock_gating(struct drm_device *dev)
{
	struct drm_i915_private *dev_priv = dev->dev_private;
	uint32_t dspclk_gate = VRHUNIT_CLOCK_GATE_DISABLE;

	/* Required for FBC */
	dspclk_gate |= DPFCUNIT_CLOCK_GATE_DISABLE |
		DPFCRUNIT_CLOCK_GATE_DISABLE |
		DPFDUNIT_CLOCK_GATE_DISABLE;
	/* Required for CxSR */
	dspclk_gate |= DPARBUNIT_CLOCK_GATE_DISABLE;

	I915_WRITE(PCH_3DCGDIS0,
		   MARIUNIT_CLOCK_GATE_DISABLE |
		   SVSMUNIT_CLOCK_GATE_DISABLE);
	I915_WRITE(PCH_3DCGDIS1,
		   VFMUNIT_CLOCK_GATE_DISABLE);

	I915_WRITE(PCH_DSPCLK_GATE_D, dspclk_gate);

	/*
	 * According to the spec the following bits should be set in
	 * order to enable memory self-refresh
	 * The bit 22/21 of 0x42004
	 * The bit 5 of 0x42020
	 * The bit 15 of 0x45000
	 */
	I915_WRITE(ILK_DISPLAY_CHICKEN2,
		   (I915_READ(ILK_DISPLAY_CHICKEN2) |
		    ILK_DPARB_GATE | ILK_VSDPFD_FULL));
	I915_WRITE(ILK_DSPCLK_GATE,
		   (I915_READ(ILK_DSPCLK_GATE) |
		    ILK_DPARB_CLK_GATE));
	I915_WRITE(DISP_ARB_CTL,
		   (I915_READ(DISP_ARB_CTL) |
		    DISP_FBC_WM_DIS));
	I915_WRITE(WM3_LP_ILK, 0);
	I915_WRITE(WM2_LP_ILK, 0);
	I915_WRITE(WM1_LP_ILK, 0);

	/*
	 * Based on the document from hardware guys the following bits
	 * should be set unconditionally in order to enable FBC.
	 * The bit 22 of 0x42000
	 * The bit 22 of 0x42004
	 * The bit 7,8,9 of 0x42020.
	 */
	if (IS_IRONLAKE_M(dev)) {
		I915_WRITE(ILK_DISPLAY_CHICKEN1,
			   I915_READ(ILK_DISPLAY_CHICKEN1) |
			   ILK_FBCQ_DIS);
		I915_WRITE(ILK_DISPLAY_CHICKEN2,
			   I915_READ(ILK_DISPLAY_CHICKEN2) |
			   ILK_DPARB_GATE);
		I915_WRITE(ILK_DSPCLK_GATE,
			   I915_READ(ILK_DSPCLK_GATE) |
			   ILK_DPFC_DIS1 |
			   ILK_DPFC_DIS2 |
			   ILK_CLK_FBC);
	}

	I915_WRITE(ILK_DISPLAY_CHICKEN2,
		   I915_READ(ILK_DISPLAY_CHICKEN2) |
		   ILK_ELPIN_409_SELECT);
	I915_WRITE(_3D_CHICKEN2,
		   _3D_CHICKEN2_WM_READ_PIPELINED << 16 |
		   _3D_CHICKEN2_WM_READ_PIPELINED);
}

static void gen6_init_clock_gating(struct drm_device *dev)
{
	struct drm_i915_private *dev_priv = dev->dev_private;
	int pipe;
	uint32_t dspclk_gate = VRHUNIT_CLOCK_GATE_DISABLE;

	I915_WRITE(PCH_DSPCLK_GATE_D, dspclk_gate);

	I915_WRITE(ILK_DISPLAY_CHICKEN2,
		   I915_READ(ILK_DISPLAY_CHICKEN2) |
		   ILK_ELPIN_409_SELECT);

	I915_WRITE(WM3_LP_ILK, 0);
	I915_WRITE(WM2_LP_ILK, 0);
	I915_WRITE(WM1_LP_ILK, 0);

	/* According to the BSpec vol1g, bit 12 (RCPBUNIT) clock
	 * gating disable must be set.  Failure to set it results in
	 * flickering pixels due to Z write ordering failures after
	 * some amount of runtime in the Mesa "fire" demo, and Unigine
	 * Sanctuary and Tropics, and apparently anything else with
	 * alpha test or pixel discard.
<<<<<<< HEAD
	 */
	I915_WRITE(GEN6_UCGCTL2, GEN6_RCPBUNIT_CLOCK_GATE_DISABLE);
=======
	 *
	 * According to the spec, bit 11 (RCCUNIT) must also be set,
	 * but we didn't debug actual testcases to find it out.
	 */
	I915_WRITE(GEN6_UCGCTL2,
		   GEN6_RCPBUNIT_CLOCK_GATE_DISABLE |
		   GEN6_RCCUNIT_CLOCK_GATE_DISABLE);
>>>>>>> d986a8db

	/*
	 * According to the spec the following bits should be
	 * set in order to enable memory self-refresh and fbc:
	 * The bit21 and bit22 of 0x42000
	 * The bit21 and bit22 of 0x42004
	 * The bit5 and bit7 of 0x42020
	 * The bit14 of 0x70180
	 * The bit14 of 0x71180
	 */
	I915_WRITE(ILK_DISPLAY_CHICKEN1,
		   I915_READ(ILK_DISPLAY_CHICKEN1) |
		   ILK_FBCQ_DIS | ILK_PABSTRETCH_DIS);
	I915_WRITE(ILK_DISPLAY_CHICKEN2,
		   I915_READ(ILK_DISPLAY_CHICKEN2) |
		   ILK_DPARB_GATE | ILK_VSDPFD_FULL);
	I915_WRITE(ILK_DSPCLK_GATE,
		   I915_READ(ILK_DSPCLK_GATE) |
		   ILK_DPARB_CLK_GATE  |
		   ILK_DPFD_CLK_GATE);

	for_each_pipe(pipe) {
		I915_WRITE(DSPCNTR(pipe),
			   I915_READ(DSPCNTR(pipe)) |
			   DISPPLANE_TRICKLE_FEED_DISABLE);
		intel_flush_display_plane(dev_priv, pipe);
	}
}

static void ivybridge_init_clock_gating(struct drm_device *dev)
{
	struct drm_i915_private *dev_priv = dev->dev_private;
	int pipe;
	uint32_t dspclk_gate = VRHUNIT_CLOCK_GATE_DISABLE;

	I915_WRITE(PCH_DSPCLK_GATE_D, dspclk_gate);

	I915_WRITE(WM3_LP_ILK, 0);
	I915_WRITE(WM2_LP_ILK, 0);
	I915_WRITE(WM1_LP_ILK, 0);

	I915_WRITE(ILK_DSPCLK_GATE, IVB_VRHUNIT_CLK_GATE);

	for_each_pipe(pipe) {
		I915_WRITE(DSPCNTR(pipe),
			   I915_READ(DSPCNTR(pipe)) |
			   DISPPLANE_TRICKLE_FEED_DISABLE);
		intel_flush_display_plane(dev_priv, pipe);
	}
}

static void g4x_init_clock_gating(struct drm_device *dev)
{
	struct drm_i915_private *dev_priv = dev->dev_private;
	uint32_t dspclk_gate;

	I915_WRITE(RENCLK_GATE_D1, 0);
	I915_WRITE(RENCLK_GATE_D2, VF_UNIT_CLOCK_GATE_DISABLE |
		   GS_UNIT_CLOCK_GATE_DISABLE |
		   CL_UNIT_CLOCK_GATE_DISABLE);
	I915_WRITE(RAMCLK_GATE_D, 0);
	dspclk_gate = VRHUNIT_CLOCK_GATE_DISABLE |
		OVRUNIT_CLOCK_GATE_DISABLE |
		OVCUNIT_CLOCK_GATE_DISABLE;
	if (IS_GM45(dev))
		dspclk_gate |= DSSUNIT_CLOCK_GATE_DISABLE;
	I915_WRITE(DSPCLK_GATE_D, dspclk_gate);
}

static void crestline_init_clock_gating(struct drm_device *dev)
{
	struct drm_i915_private *dev_priv = dev->dev_private;

	I915_WRITE(RENCLK_GATE_D1, I965_RCC_CLOCK_GATE_DISABLE);
	I915_WRITE(RENCLK_GATE_D2, 0);
	I915_WRITE(DSPCLK_GATE_D, 0);
	I915_WRITE(RAMCLK_GATE_D, 0);
	I915_WRITE16(DEUC, 0);
}

static void broadwater_init_clock_gating(struct drm_device *dev)
{
	struct drm_i915_private *dev_priv = dev->dev_private;

	I915_WRITE(RENCLK_GATE_D1, I965_RCZ_CLOCK_GATE_DISABLE |
		   I965_RCC_CLOCK_GATE_DISABLE |
		   I965_RCPB_CLOCK_GATE_DISABLE |
		   I965_ISC_CLOCK_GATE_DISABLE |
		   I965_FBC_CLOCK_GATE_DISABLE);
	I915_WRITE(RENCLK_GATE_D2, 0);
}

static void gen3_init_clock_gating(struct drm_device *dev)
{
	struct drm_i915_private *dev_priv = dev->dev_private;
	u32 dstate = I915_READ(D_STATE);

	dstate |= DSTATE_PLL_D3_OFF | DSTATE_GFX_CLOCK_GATING |
		DSTATE_DOT_CLOCK_GATING;
	I915_WRITE(D_STATE, dstate);
}

static void i85x_init_clock_gating(struct drm_device *dev)
{
	struct drm_i915_private *dev_priv = dev->dev_private;

	I915_WRITE(RENCLK_GATE_D1, SV_CLOCK_GATE_DISABLE);
}

static void i830_init_clock_gating(struct drm_device *dev)
{
	struct drm_i915_private *dev_priv = dev->dev_private;

	I915_WRITE(DSPCLK_GATE_D, OVRUNIT_CLOCK_GATE_DISABLE);
}

static void ibx_init_clock_gating(struct drm_device *dev)
{
	struct drm_i915_private *dev_priv = dev->dev_private;

	/*
	 * On Ibex Peak and Cougar Point, we need to disable clock
	 * gating for the panel power sequencer or it will fail to
	 * start up when no ports are active.
	 */
	I915_WRITE(SOUTH_DSPCLK_GATE_D, PCH_DPLSUNIT_CLOCK_GATE_DISABLE);
}

static void cpt_init_clock_gating(struct drm_device *dev)
{
	struct drm_i915_private *dev_priv = dev->dev_private;
	int pipe;

	/*
	 * On Ibex Peak and Cougar Point, we need to disable clock
	 * gating for the panel power sequencer or it will fail to
	 * start up when no ports are active.
	 */
	I915_WRITE(SOUTH_DSPCLK_GATE_D, PCH_DPLSUNIT_CLOCK_GATE_DISABLE);
	I915_WRITE(SOUTH_CHICKEN2, I915_READ(SOUTH_CHICKEN2) |
		   DPLS_EDP_PPS_FIX_DIS);
	/* Without this, mode sets may fail silently on FDI */
	for_each_pipe(pipe)
		I915_WRITE(TRANS_CHICKEN2(pipe), TRANS_AUTOTRAIN_GEN_STALL_DIS);
}

static void ironlake_teardown_rc6(struct drm_device *dev)
{
	struct drm_i915_private *dev_priv = dev->dev_private;

	if (dev_priv->renderctx) {
		i915_gem_object_unpin(dev_priv->renderctx);
		drm_gem_object_unreference(&dev_priv->renderctx->base);
		dev_priv->renderctx = NULL;
	}

	if (dev_priv->pwrctx) {
		i915_gem_object_unpin(dev_priv->pwrctx);
		drm_gem_object_unreference(&dev_priv->pwrctx->base);
		dev_priv->pwrctx = NULL;
	}
}

static void ironlake_disable_rc6(struct drm_device *dev)
{
	struct drm_i915_private *dev_priv = dev->dev_private;

	if (I915_READ(PWRCTXA)) {
		/* Wake the GPU, prevent RC6, then restore RSTDBYCTL */
		I915_WRITE(RSTDBYCTL, I915_READ(RSTDBYCTL) | RCX_SW_EXIT);
		wait_for(((I915_READ(RSTDBYCTL) & RSX_STATUS_MASK) == RSX_STATUS_ON),
			 50);

		I915_WRITE(PWRCTXA, 0);
		POSTING_READ(PWRCTXA);

		I915_WRITE(RSTDBYCTL, I915_READ(RSTDBYCTL) & ~RCX_SW_EXIT);
		POSTING_READ(RSTDBYCTL);
	}

	ironlake_teardown_rc6(dev);
}

static int ironlake_setup_rc6(struct drm_device *dev)
{
	struct drm_i915_private *dev_priv = dev->dev_private;

	if (dev_priv->renderctx == NULL)
		dev_priv->renderctx = intel_alloc_context_page(dev);
	if (!dev_priv->renderctx)
		return -ENOMEM;

	if (dev_priv->pwrctx == NULL)
		dev_priv->pwrctx = intel_alloc_context_page(dev);
	if (!dev_priv->pwrctx) {
		ironlake_teardown_rc6(dev);
		return -ENOMEM;
	}

	return 0;
}

void ironlake_enable_rc6(struct drm_device *dev)
{
	struct drm_i915_private *dev_priv = dev->dev_private;
	int ret;

	/* rc6 disabled by default due to repeated reports of hanging during
	 * boot and resume.
	 */
	if (!i915_enable_rc6)
		return;

	mutex_lock(&dev->struct_mutex);
	ret = ironlake_setup_rc6(dev);
	if (ret) {
		mutex_unlock(&dev->struct_mutex);
		return;
	}

	/*
	 * GPU can automatically power down the render unit if given a page
	 * to save state.
	 */
	ret = BEGIN_LP_RING(6);
	if (ret) {
		ironlake_teardown_rc6(dev);
		mutex_unlock(&dev->struct_mutex);
		return;
	}

	OUT_RING(MI_SUSPEND_FLUSH | MI_SUSPEND_FLUSH_EN);
	OUT_RING(MI_SET_CONTEXT);
	OUT_RING(dev_priv->renderctx->gtt_offset |
		 MI_MM_SPACE_GTT |
		 MI_SAVE_EXT_STATE_EN |
		 MI_RESTORE_EXT_STATE_EN |
		 MI_RESTORE_INHIBIT);
	OUT_RING(MI_SUSPEND_FLUSH);
	OUT_RING(MI_NOOP);
	OUT_RING(MI_FLUSH);
	ADVANCE_LP_RING();

	/*
	 * Wait for the command parser to advance past MI_SET_CONTEXT. The HW
	 * does an implicit flush, combined with MI_FLUSH above, it should be
	 * safe to assume that renderctx is valid
	 */
	ret = intel_wait_ring_idle(LP_RING(dev_priv));
	if (ret) {
		DRM_ERROR("failed to enable ironlake power power savings\n");
		ironlake_teardown_rc6(dev);
		mutex_unlock(&dev->struct_mutex);
		return;
	}

	I915_WRITE(PWRCTXA, dev_priv->pwrctx->gtt_offset | PWRCTX_EN);
	I915_WRITE(RSTDBYCTL, I915_READ(RSTDBYCTL) & ~RCX_SW_EXIT);
	mutex_unlock(&dev->struct_mutex);
}

void intel_init_clock_gating(struct drm_device *dev)
{
	struct drm_i915_private *dev_priv = dev->dev_private;

	dev_priv->display.init_clock_gating(dev);

	if (dev_priv->display.init_pch_clock_gating)
		dev_priv->display.init_pch_clock_gating(dev);
}

/* Set up chip specific display functions */
static void intel_init_display(struct drm_device *dev)
{
	struct drm_i915_private *dev_priv = dev->dev_private;

	/* We always want a DPMS function */
	if (HAS_PCH_SPLIT(dev)) {
		dev_priv->display.dpms = ironlake_crtc_dpms;
		dev_priv->display.crtc_mode_set = ironlake_crtc_mode_set;
		dev_priv->display.update_plane = ironlake_update_plane;
	} else {
		dev_priv->display.dpms = i9xx_crtc_dpms;
		dev_priv->display.crtc_mode_set = i9xx_crtc_mode_set;
		dev_priv->display.update_plane = i9xx_update_plane;
	}

	if (I915_HAS_FBC(dev)) {
		if (HAS_PCH_SPLIT(dev)) {
			dev_priv->display.fbc_enabled = ironlake_fbc_enabled;
			dev_priv->display.enable_fbc = ironlake_enable_fbc;
			dev_priv->display.disable_fbc = ironlake_disable_fbc;
		} else if (IS_GM45(dev)) {
			dev_priv->display.fbc_enabled = g4x_fbc_enabled;
			dev_priv->display.enable_fbc = g4x_enable_fbc;
			dev_priv->display.disable_fbc = g4x_disable_fbc;
		} else if (IS_CRESTLINE(dev)) {
			dev_priv->display.fbc_enabled = i8xx_fbc_enabled;
			dev_priv->display.enable_fbc = i8xx_enable_fbc;
			dev_priv->display.disable_fbc = i8xx_disable_fbc;
		}
		/* 855GM needs testing */
	}

	/* Returns the core display clock speed */
	if (IS_I945G(dev) || (IS_G33(dev) && ! IS_PINEVIEW_M(dev)))
		dev_priv->display.get_display_clock_speed =
			i945_get_display_clock_speed;
	else if (IS_I915G(dev))
		dev_priv->display.get_display_clock_speed =
			i915_get_display_clock_speed;
	else if (IS_I945GM(dev) || IS_845G(dev) || IS_PINEVIEW_M(dev))
		dev_priv->display.get_display_clock_speed =
			i9xx_misc_get_display_clock_speed;
	else if (IS_I915GM(dev))
		dev_priv->display.get_display_clock_speed =
			i915gm_get_display_clock_speed;
	else if (IS_I865G(dev))
		dev_priv->display.get_display_clock_speed =
			i865_get_display_clock_speed;
	else if (IS_I85X(dev))
		dev_priv->display.get_display_clock_speed =
			i855_get_display_clock_speed;
	else /* 852, 830 */
		dev_priv->display.get_display_clock_speed =
			i830_get_display_clock_speed;

	/* For FIFO watermark updates */
	if (HAS_PCH_SPLIT(dev)) {
		if (HAS_PCH_IBX(dev))
			dev_priv->display.init_pch_clock_gating = ibx_init_clock_gating;
		else if (HAS_PCH_CPT(dev))
			dev_priv->display.init_pch_clock_gating = cpt_init_clock_gating;

		if (IS_GEN5(dev)) {
			if (I915_READ(MLTR_ILK) & ILK_SRLT_MASK)
				dev_priv->display.update_wm = ironlake_update_wm;
			else {
				DRM_DEBUG_KMS("Failed to get proper latency. "
					      "Disable CxSR\n");
				dev_priv->display.update_wm = NULL;
			}
			dev_priv->display.fdi_link_train = ironlake_fdi_link_train;
			dev_priv->display.init_clock_gating = ironlake_init_clock_gating;
		} else if (IS_GEN6(dev)) {
			if (SNB_READ_WM0_LATENCY()) {
				dev_priv->display.update_wm = sandybridge_update_wm;
			} else {
				DRM_DEBUG_KMS("Failed to read display plane latency. "
					      "Disable CxSR\n");
				dev_priv->display.update_wm = NULL;
			}
			dev_priv->display.fdi_link_train = gen6_fdi_link_train;
			dev_priv->display.init_clock_gating = gen6_init_clock_gating;
		} else if (IS_IVYBRIDGE(dev)) {
			/* FIXME: detect B0+ stepping and use auto training */
			dev_priv->display.fdi_link_train = ivb_manual_fdi_link_train;
			if (SNB_READ_WM0_LATENCY()) {
				dev_priv->display.update_wm = sandybridge_update_wm;
			} else {
				DRM_DEBUG_KMS("Failed to read display plane latency. "
					      "Disable CxSR\n");
				dev_priv->display.update_wm = NULL;
			}
			dev_priv->display.init_clock_gating = ivybridge_init_clock_gating;

		} else
			dev_priv->display.update_wm = NULL;
	} else if (IS_PINEVIEW(dev)) {
		if (!intel_get_cxsr_latency(IS_PINEVIEW_G(dev),
					    dev_priv->is_ddr3,
					    dev_priv->fsb_freq,
					    dev_priv->mem_freq)) {
			DRM_INFO("failed to find known CxSR latency "
				 "(found ddr%s fsb freq %d, mem freq %d), "
				 "disabling CxSR\n",
				 (dev_priv->is_ddr3 == 1) ? "3": "2",
				 dev_priv->fsb_freq, dev_priv->mem_freq);
			/* Disable CxSR and never update its watermark again */
			pineview_disable_cxsr(dev);
			dev_priv->display.update_wm = NULL;
		} else
			dev_priv->display.update_wm = pineview_update_wm;
		dev_priv->display.init_clock_gating = gen3_init_clock_gating;
	} else if (IS_G4X(dev)) {
		dev_priv->display.update_wm = g4x_update_wm;
		dev_priv->display.init_clock_gating = g4x_init_clock_gating;
	} else if (IS_GEN4(dev)) {
		dev_priv->display.update_wm = i965_update_wm;
		if (IS_CRESTLINE(dev))
			dev_priv->display.init_clock_gating = crestline_init_clock_gating;
		else if (IS_BROADWATER(dev))
			dev_priv->display.init_clock_gating = broadwater_init_clock_gating;
	} else if (IS_GEN3(dev)) {
		dev_priv->display.update_wm = i9xx_update_wm;
		dev_priv->display.get_fifo_size = i9xx_get_fifo_size;
		dev_priv->display.init_clock_gating = gen3_init_clock_gating;
	} else if (IS_I865G(dev)) {
		dev_priv->display.update_wm = i830_update_wm;
		dev_priv->display.init_clock_gating = i85x_init_clock_gating;
		dev_priv->display.get_fifo_size = i830_get_fifo_size;
	} else if (IS_I85X(dev)) {
		dev_priv->display.update_wm = i9xx_update_wm;
		dev_priv->display.get_fifo_size = i85x_get_fifo_size;
		dev_priv->display.init_clock_gating = i85x_init_clock_gating;
	} else {
		dev_priv->display.update_wm = i830_update_wm;
		dev_priv->display.init_clock_gating = i830_init_clock_gating;
		if (IS_845G(dev))
			dev_priv->display.get_fifo_size = i845_get_fifo_size;
		else
			dev_priv->display.get_fifo_size = i830_get_fifo_size;
	}

	/* Default just returns -ENODEV to indicate unsupported */
	dev_priv->display.queue_flip = intel_default_queue_flip;

	switch (INTEL_INFO(dev)->gen) {
	case 2:
		dev_priv->display.queue_flip = intel_gen2_queue_flip;
		break;

	case 3:
		dev_priv->display.queue_flip = intel_gen3_queue_flip;
		break;

	case 4:
	case 5:
		dev_priv->display.queue_flip = intel_gen4_queue_flip;
		break;

	case 6:
		dev_priv->display.queue_flip = intel_gen6_queue_flip;
		break;
	case 7:
		dev_priv->display.queue_flip = intel_gen7_queue_flip;
		break;
	}
}

/*
 * Some BIOSes insist on assuming the GPU's pipe A is enabled at suspend,
 * resume, or other times.  This quirk makes sure that's the case for
 * affected systems.
 */
static void quirk_pipea_force (struct drm_device *dev)
{
	struct drm_i915_private *dev_priv = dev->dev_private;

	dev_priv->quirks |= QUIRK_PIPEA_FORCE;
	DRM_DEBUG_DRIVER("applying pipe a force quirk\n");
}

/*
 * Some machines (Lenovo U160) do not work with SSC on LVDS for some reason
 */
static void quirk_ssc_force_disable(struct drm_device *dev)
{
	struct drm_i915_private *dev_priv = dev->dev_private;
	dev_priv->quirks |= QUIRK_LVDS_SSC_DISABLE;
}

struct intel_quirk {
	int device;
	int subsystem_vendor;
	int subsystem_device;
	void (*hook)(struct drm_device *dev);
};

struct intel_quirk intel_quirks[] = {
	/* HP Compaq 2730p needs pipe A force quirk (LP: #291555) */
	{ 0x2a42, 0x103c, 0x30eb, quirk_pipea_force },
	/* HP Mini needs pipe A force quirk (LP: #322104) */
	{ 0x27ae,0x103c, 0x361a, quirk_pipea_force },

	/* Thinkpad R31 needs pipe A force quirk */
	{ 0x3577, 0x1014, 0x0505, quirk_pipea_force },
	/* Toshiba Protege R-205, S-209 needs pipe A force quirk */
	{ 0x2592, 0x1179, 0x0001, quirk_pipea_force },

	/* ThinkPad X30 needs pipe A force quirk (LP: #304614) */
	{ 0x3577,  0x1014, 0x0513, quirk_pipea_force },
	/* ThinkPad X40 needs pipe A force quirk */

	/* ThinkPad T60 needs pipe A force quirk (bug #16494) */
	{ 0x2782, 0x17aa, 0x201a, quirk_pipea_force },

	/* 855 & before need to leave pipe A & dpll A up */
	{ 0x3582, PCI_ANY_ID, PCI_ANY_ID, quirk_pipea_force },
	{ 0x2562, PCI_ANY_ID, PCI_ANY_ID, quirk_pipea_force },

	/* Lenovo U160 cannot use SSC on LVDS */
	{ 0x0046, 0x17aa, 0x3920, quirk_ssc_force_disable },

	/* Sony Vaio Y cannot use SSC on LVDS */
	{ 0x0046, 0x104d, 0x9076, quirk_ssc_force_disable },
};

static void intel_init_quirks(struct drm_device *dev)
{
	struct pci_dev *d = dev->pdev;
	int i;

	for (i = 0; i < ARRAY_SIZE(intel_quirks); i++) {
		struct intel_quirk *q = &intel_quirks[i];

		if (d->device == q->device &&
		    (d->subsystem_vendor == q->subsystem_vendor ||
		     q->subsystem_vendor == PCI_ANY_ID) &&
		    (d->subsystem_device == q->subsystem_device ||
		     q->subsystem_device == PCI_ANY_ID))
			q->hook(dev);
	}
}

/* Disable the VGA plane that we never use */
static void i915_disable_vga(struct drm_device *dev)
{
	struct drm_i915_private *dev_priv = dev->dev_private;
	u8 sr1;
	u32 vga_reg;

	if (HAS_PCH_SPLIT(dev))
		vga_reg = CPU_VGACNTRL;
	else
		vga_reg = VGACNTRL;

	vga_get_uninterruptible(dev->pdev, VGA_RSRC_LEGACY_IO);
	outb(1, VGA_SR_INDEX);
	sr1 = inb(VGA_SR_DATA);
	outb(sr1 | 1<<5, VGA_SR_DATA);
	vga_put(dev->pdev, VGA_RSRC_LEGACY_IO);
	udelay(300);

	I915_WRITE(vga_reg, VGA_DISP_DISABLE);
	POSTING_READ(vga_reg);
}

void intel_modeset_init(struct drm_device *dev)
{
	struct drm_i915_private *dev_priv = dev->dev_private;
	int i;

	drm_mode_config_init(dev);

	dev->mode_config.min_width = 0;
	dev->mode_config.min_height = 0;

	dev->mode_config.funcs = (void *)&intel_mode_funcs;

	intel_init_quirks(dev);

	intel_init_display(dev);

	if (IS_GEN2(dev)) {
		dev->mode_config.max_width = 2048;
		dev->mode_config.max_height = 2048;
	} else if (IS_GEN3(dev)) {
		dev->mode_config.max_width = 4096;
		dev->mode_config.max_height = 4096;
	} else {
		dev->mode_config.max_width = 8192;
		dev->mode_config.max_height = 8192;
	}
	dev->mode_config.fb_base = dev->agp->base;

	DRM_DEBUG_KMS("%d display pipe%s available.\n",
		      dev_priv->num_pipe, dev_priv->num_pipe > 1 ? "s" : "");

	for (i = 0; i < dev_priv->num_pipe; i++) {
		intel_crtc_init(dev, i);
	}

	/* Just disable it once at startup */
	i915_disable_vga(dev);
	intel_setup_outputs(dev);

	intel_init_clock_gating(dev);

	if (IS_IRONLAKE_M(dev)) {
		ironlake_enable_drps(dev);
		intel_init_emon(dev);
	}

<<<<<<< HEAD
	if (IS_GEN6(dev) || IS_GEN7(dev)) {
=======
	if (IS_GEN6(dev) || IS_GEN7(dev))
>>>>>>> d986a8db
		gen6_enable_rps(dev_priv);
		gen6_update_ring_freq(dev_priv);
	}

	INIT_WORK(&dev_priv->idle_work, intel_idle_update);
	setup_timer(&dev_priv->idle_timer, intel_gpu_idle_timer,
		    (unsigned long)dev);
}

void intel_modeset_gem_init(struct drm_device *dev)
{
	if (IS_IRONLAKE_M(dev))
		ironlake_enable_rc6(dev);

	intel_setup_overlay(dev);
}

void intel_modeset_cleanup(struct drm_device *dev)
{
	struct drm_i915_private *dev_priv = dev->dev_private;
	struct drm_crtc *crtc;
	struct intel_crtc *intel_crtc;

	drm_kms_helper_poll_fini(dev);
	mutex_lock(&dev->struct_mutex);

	intel_unregister_dsm_handler();


	list_for_each_entry(crtc, &dev->mode_config.crtc_list, head) {
		/* Skip inactive CRTCs */
		if (!crtc->fb)
			continue;

		intel_crtc = to_intel_crtc(crtc);
		intel_increase_pllclock(crtc);
	}

	intel_disable_fbc(dev);

	if (IS_IRONLAKE_M(dev))
		ironlake_disable_drps(dev);
	if (IS_GEN6(dev) || IS_GEN7(dev))
		gen6_disable_rps(dev);

	if (IS_IRONLAKE_M(dev))
		ironlake_disable_rc6(dev);

	mutex_unlock(&dev->struct_mutex);

	/* Disable the irq before mode object teardown, for the irq might
	 * enqueue unpin/hotplug work. */
	drm_irq_uninstall(dev);
	cancel_work_sync(&dev_priv->hotplug_work);

	/* flush any delayed tasks or pending work */
	flush_scheduled_work();

	/* Shut off idle work before the crtcs get freed. */
	list_for_each_entry(crtc, &dev->mode_config.crtc_list, head) {
		intel_crtc = to_intel_crtc(crtc);
		del_timer_sync(&intel_crtc->idle_timer);
	}
	del_timer_sync(&dev_priv->idle_timer);
	cancel_work_sync(&dev_priv->idle_work);

	drm_mode_config_cleanup(dev);
}

/*
 * Return which encoder is currently attached for connector.
 */
struct drm_encoder *intel_best_encoder(struct drm_connector *connector)
{
	return &intel_attached_encoder(connector)->base;
}

void intel_connector_attach_encoder(struct intel_connector *connector,
				    struct intel_encoder *encoder)
{
	connector->encoder = encoder;
	drm_mode_connector_attach_encoder(&connector->base,
					  &encoder->base);
}

/*
 * set vga decode state - true == enable VGA decode
 */
int intel_modeset_vga_set_state(struct drm_device *dev, bool state)
{
	struct drm_i915_private *dev_priv = dev->dev_private;
	u16 gmch_ctrl;

	pci_read_config_word(dev_priv->bridge_dev, INTEL_GMCH_CTRL, &gmch_ctrl);
	if (state)
		gmch_ctrl &= ~INTEL_GMCH_VGA_DISABLE;
	else
		gmch_ctrl |= INTEL_GMCH_VGA_DISABLE;
	pci_write_config_word(dev_priv->bridge_dev, INTEL_GMCH_CTRL, gmch_ctrl);
	return 0;
}

#ifdef CONFIG_DEBUG_FS
#include <linux/seq_file.h>

struct intel_display_error_state {
	struct intel_cursor_error_state {
		u32 control;
		u32 position;
		u32 base;
		u32 size;
	} cursor[2];

	struct intel_pipe_error_state {
		u32 conf;
		u32 source;

		u32 htotal;
		u32 hblank;
		u32 hsync;
		u32 vtotal;
		u32 vblank;
		u32 vsync;
	} pipe[2];

	struct intel_plane_error_state {
		u32 control;
		u32 stride;
		u32 size;
		u32 pos;
		u32 addr;
		u32 surface;
		u32 tile_offset;
	} plane[2];
};

struct intel_display_error_state *
intel_display_capture_error_state(struct drm_device *dev)
{
        drm_i915_private_t *dev_priv = dev->dev_private;
	struct intel_display_error_state *error;
	int i;

	error = kmalloc(sizeof(*error), GFP_ATOMIC);
	if (error == NULL)
		return NULL;

	for (i = 0; i < 2; i++) {
		error->cursor[i].control = I915_READ(CURCNTR(i));
		error->cursor[i].position = I915_READ(CURPOS(i));
		error->cursor[i].base = I915_READ(CURBASE(i));

		error->plane[i].control = I915_READ(DSPCNTR(i));
		error->plane[i].stride = I915_READ(DSPSTRIDE(i));
		error->plane[i].size = I915_READ(DSPSIZE(i));
		error->plane[i].pos= I915_READ(DSPPOS(i));
		error->plane[i].addr = I915_READ(DSPADDR(i));
		if (INTEL_INFO(dev)->gen >= 4) {
			error->plane[i].surface = I915_READ(DSPSURF(i));
			error->plane[i].tile_offset = I915_READ(DSPTILEOFF(i));
		}

		error->pipe[i].conf = I915_READ(PIPECONF(i));
		error->pipe[i].source = I915_READ(PIPESRC(i));
		error->pipe[i].htotal = I915_READ(HTOTAL(i));
		error->pipe[i].hblank = I915_READ(HBLANK(i));
		error->pipe[i].hsync = I915_READ(HSYNC(i));
		error->pipe[i].vtotal = I915_READ(VTOTAL(i));
		error->pipe[i].vblank = I915_READ(VBLANK(i));
		error->pipe[i].vsync = I915_READ(VSYNC(i));
	}

	return error;
}

void
intel_display_print_error_state(struct seq_file *m,
				struct drm_device *dev,
				struct intel_display_error_state *error)
{
	int i;

	for (i = 0; i < 2; i++) {
		seq_printf(m, "Pipe [%d]:\n", i);
		seq_printf(m, "  CONF: %08x\n", error->pipe[i].conf);
		seq_printf(m, "  SRC: %08x\n", error->pipe[i].source);
		seq_printf(m, "  HTOTAL: %08x\n", error->pipe[i].htotal);
		seq_printf(m, "  HBLANK: %08x\n", error->pipe[i].hblank);
		seq_printf(m, "  HSYNC: %08x\n", error->pipe[i].hsync);
		seq_printf(m, "  VTOTAL: %08x\n", error->pipe[i].vtotal);
		seq_printf(m, "  VBLANK: %08x\n", error->pipe[i].vblank);
		seq_printf(m, "  VSYNC: %08x\n", error->pipe[i].vsync);

		seq_printf(m, "Plane [%d]:\n", i);
		seq_printf(m, "  CNTR: %08x\n", error->plane[i].control);
		seq_printf(m, "  STRIDE: %08x\n", error->plane[i].stride);
		seq_printf(m, "  SIZE: %08x\n", error->plane[i].size);
		seq_printf(m, "  POS: %08x\n", error->plane[i].pos);
		seq_printf(m, "  ADDR: %08x\n", error->plane[i].addr);
		if (INTEL_INFO(dev)->gen >= 4) {
			seq_printf(m, "  SURF: %08x\n", error->plane[i].surface);
			seq_printf(m, "  TILEOFF: %08x\n", error->plane[i].tile_offset);
		}

		seq_printf(m, "Cursor [%d]:\n", i);
		seq_printf(m, "  CNTR: %08x\n", error->cursor[i].control);
		seq_printf(m, "  POS: %08x\n", error->cursor[i].position);
		seq_printf(m, "  BASE: %08x\n", error->cursor[i].base);
	}
}
#endif<|MERGE_RESOLUTION|>--- conflicted
+++ resolved
@@ -7919,10 +7919,6 @@
 	 * some amount of runtime in the Mesa "fire" demo, and Unigine
 	 * Sanctuary and Tropics, and apparently anything else with
 	 * alpha test or pixel discard.
-<<<<<<< HEAD
-	 */
-	I915_WRITE(GEN6_UCGCTL2, GEN6_RCPBUNIT_CLOCK_GATE_DISABLE);
-=======
 	 *
 	 * According to the spec, bit 11 (RCCUNIT) must also be set,
 	 * but we didn't debug actual testcases to find it out.
@@ -7930,7 +7926,6 @@
 	I915_WRITE(GEN6_UCGCTL2,
 		   GEN6_RCPBUNIT_CLOCK_GATE_DISABLE |
 		   GEN6_RCCUNIT_CLOCK_GATE_DISABLE);
->>>>>>> d986a8db
 
 	/*
 	 * According to the spec the following bits should be
@@ -8515,11 +8510,7 @@
 		intel_init_emon(dev);
 	}
 
-<<<<<<< HEAD
 	if (IS_GEN6(dev) || IS_GEN7(dev)) {
-=======
-	if (IS_GEN6(dev) || IS_GEN7(dev))
->>>>>>> d986a8db
 		gen6_enable_rps(dev_priv);
 		gen6_update_ring_freq(dev_priv);
 	}
