--- conflicted
+++ resolved
@@ -15198,10 +15198,6 @@
 	/* HW state is read out, now we need to sanitize this mess. */
 	get_encoder_power_domains(dev_priv);
 
-<<<<<<< HEAD
-	for_each_intel_encoder(dev, encoder) {
-		intel_sanitize_encoder(encoder);
-=======
 	/*
 	 * intel_sanitize_plane_mapping() may need to do vblank
 	 * waits, so we need vblank interrupts restored beforehand.
@@ -15211,7 +15207,6 @@
 
 		if (crtc->active)
 			drm_crtc_vblank_on(&crtc->base);
->>>>>>> 3beeb261
 	}
 
 	intel_sanitize_plane_mapping(dev_priv);
