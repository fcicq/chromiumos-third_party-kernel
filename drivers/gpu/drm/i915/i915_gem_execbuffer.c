/*
 * Copyright © 2008,2010 Intel Corporation
 *
 * Permission is hereby granted, free of charge, to any person obtaining a
 * copy of this software and associated documentation files (the "Software"),
 * to deal in the Software without restriction, including without limitation
 * the rights to use, copy, modify, merge, publish, distribute, sublicense,
 * and/or sell copies of the Software, and to permit persons to whom the
 * Software is furnished to do so, subject to the following conditions:
 *
 * The above copyright notice and this permission notice (including the next
 * paragraph) shall be included in all copies or substantial portions of the
 * Software.
 *
 * THE SOFTWARE IS PROVIDED "AS IS", WITHOUT WARRANTY OF ANY KIND, EXPRESS OR
 * IMPLIED, INCLUDING BUT NOT LIMITED TO THE WARRANTIES OF MERCHANTABILITY,
 * FITNESS FOR A PARTICULAR PURPOSE AND NONINFRINGEMENT.  IN NO EVENT SHALL
 * THE AUTHORS OR COPYRIGHT HOLDERS BE LIABLE FOR ANY CLAIM, DAMAGES OR OTHER
 * LIABILITY, WHETHER IN AN ACTION OF CONTRACT, TORT OR OTHERWISE, ARISING
 * FROM, OUT OF OR IN CONNECTION WITH THE SOFTWARE OR THE USE OR OTHER DEALINGS
 * IN THE SOFTWARE.
 *
 * Authors:
 *    Eric Anholt <eric@anholt.net>
 *    Chris Wilson <chris@chris-wilson.co.uk>
 *
 */

#include <drm/drmP.h>
#include <drm/i915_drm.h>
#include "i915_drv.h"
#include "i915_trace.h"
#include "intel_drv.h"
#include <linux/dma_remapping.h>

struct eb_objects {
	int and;
	struct hlist_head buckets[0];
};

static struct eb_objects *
eb_create(int size)
{
	struct eb_objects *eb;
	int count = PAGE_SIZE / sizeof(struct hlist_head) / 2;
	BUILD_BUG_ON_NOT_POWER_OF_2(PAGE_SIZE / sizeof(struct hlist_head));
	while (count > size)
		count >>= 1;
	eb = kzalloc(count*sizeof(struct hlist_head) +
		     sizeof(struct eb_objects),
		     GFP_KERNEL);
	if (eb == NULL)
		return eb;

	eb->and = count - 1;
	return eb;
}

static void
eb_reset(struct eb_objects *eb)
{
	memset(eb->buckets, 0, (eb->and+1)*sizeof(struct hlist_head));
}

static void
eb_add_object(struct eb_objects *eb, struct drm_i915_gem_object *obj)
{
	hlist_add_head(&obj->exec_node,
		       &eb->buckets[obj->exec_handle & eb->and]);
}

static struct drm_i915_gem_object *
eb_get_object(struct eb_objects *eb, unsigned long handle)
{
	struct hlist_head *head;
	struct hlist_node *node;
	struct drm_i915_gem_object *obj;

	head = &eb->buckets[handle & eb->and];
	hlist_for_each(node, head) {
		obj = hlist_entry(node, struct drm_i915_gem_object, exec_node);
		if (obj->exec_handle == handle)
			return obj;
	}

	return NULL;
}

static void
eb_destroy(struct eb_objects *eb)
{
	kfree(eb);
}

static inline int use_cpu_reloc(struct drm_i915_gem_object *obj)
{
	return (obj->base.write_domain == I915_GEM_DOMAIN_CPU ||
		!obj->map_and_fenceable ||
		obj->cache_level != I915_CACHE_NONE);
}

static int
i915_gem_execbuffer_relocate_entry(struct drm_i915_gem_object *obj,
				   struct eb_objects *eb,
				   struct drm_i915_gem_relocation_entry *reloc)
{
	struct drm_device *dev = obj->base.dev;
	struct drm_gem_object *target_obj;
	struct drm_i915_gem_object *target_i915_obj;
	uint32_t target_offset;
	int ret = -EINVAL;

	/* we've already hold a reference to all valid objects */
	target_obj = &eb_get_object(eb, reloc->target_handle)->base;
	if (unlikely(target_obj == NULL))
		return -ENOENT;

	target_i915_obj = to_intel_bo(target_obj);
	target_offset = target_i915_obj->gtt_offset;

	/* Sandybridge PPGTT errata: We need a global gtt mapping for MI and
	 * pipe_control writes because the gpu doesn't properly redirect them
	 * through the ppgtt for non_secure batchbuffers. */
	if (unlikely(IS_GEN6(dev) &&
	    reloc->write_domain == I915_GEM_DOMAIN_INSTRUCTION &&
	    !target_i915_obj->has_global_gtt_mapping)) {
		i915_gem_gtt_bind_object(target_i915_obj,
					 target_i915_obj->cache_level);
	}

	/* Validate that the target is in a valid r/w GPU domain */
	if (unlikely(reloc->write_domain & (reloc->write_domain - 1))) {
		DRM_DEBUG("reloc with multiple write domains: "
			  "obj %p target %d offset %d "
			  "read %08x write %08x",
			  obj, reloc->target_handle,
			  (int) reloc->offset,
			  reloc->read_domains,
			  reloc->write_domain);
		return ret;
	}
	if (unlikely((reloc->write_domain | reloc->read_domains)
		     & ~I915_GEM_GPU_DOMAINS)) {
		DRM_DEBUG("reloc with read/write non-GPU domains: "
			  "obj %p target %d offset %d "
			  "read %08x write %08x",
			  obj, reloc->target_handle,
			  (int) reloc->offset,
			  reloc->read_domains,
			  reloc->write_domain);
		return ret;
	}
	if (unlikely(reloc->write_domain && target_obj->pending_write_domain &&
		     reloc->write_domain != target_obj->pending_write_domain)) {
		DRM_DEBUG("Write domain conflict: "
			  "obj %p target %d offset %d "
			  "new %08x old %08x\n",
			  obj, reloc->target_handle,
			  (int) reloc->offset,
			  reloc->write_domain,
			  target_obj->pending_write_domain);
		return ret;
	}

	target_obj->pending_read_domains |= reloc->read_domains;
	target_obj->pending_write_domain |= reloc->write_domain;

	/* If the relocation already has the right value in it, no
	 * more work needs to be done.
	 */
	if (target_offset == reloc->presumed_offset)
		return 0;

	/* Check that the relocation address is valid... */
	if (unlikely(reloc->offset > obj->base.size - 4)) {
		DRM_DEBUG("Relocation beyond object bounds: "
			  "obj %p target %d offset %d size %d.\n",
			  obj, reloc->target_handle,
			  (int) reloc->offset,
			  (int) obj->base.size);
		return ret;
	}
	if (unlikely(reloc->offset & 3)) {
		DRM_DEBUG("Relocation not 4-byte aligned: "
			  "obj %p target %d offset %d.\n",
			  obj, reloc->target_handle,
			  (int) reloc->offset);
		return ret;
	}

	/* We can't wait for rendering with pagefaults disabled */
	if (obj->active && in_atomic())
		return -EFAULT;

	reloc->delta += target_offset;
	if (use_cpu_reloc(obj)) {
		uint32_t page_offset = reloc->offset & ~PAGE_MASK;
		char *vaddr;

		ret = i915_gem_object_set_to_cpu_domain(obj, 1);
		if (ret)
			return ret;

		vaddr = kmap_atomic(i915_gem_object_get_page(obj,
							     reloc->offset >> PAGE_SHIFT));
		*(uint32_t *)(vaddr + page_offset) = reloc->delta;
		kunmap_atomic(vaddr);
	} else {
		struct drm_i915_private *dev_priv = dev->dev_private;
		uint32_t __iomem *reloc_entry;
		void __iomem *reloc_page;

		ret = i915_gem_object_set_to_gtt_domain(obj, true);
		if (ret)
			return ret;

		ret = i915_gem_object_put_fence(obj);
		if (ret)
			return ret;

		/* Map the page containing the relocation we're going to perform.  */
		reloc->offset += obj->gtt_offset;
		reloc_page = io_mapping_map_atomic_wc(dev_priv->mm.gtt_mapping,
						      reloc->offset & PAGE_MASK);
		reloc_entry = (uint32_t __iomem *)
			(reloc_page + (reloc->offset & ~PAGE_MASK));
		iowrite32(reloc->delta, reloc_entry);
		io_mapping_unmap_atomic(reloc_page);
	}

	/* and update the user's relocation entry */
	reloc->presumed_offset = target_offset;

	return 0;
}

static int
i915_gem_execbuffer_relocate_object(struct drm_i915_gem_object *obj,
				    struct eb_objects *eb)
{
#define N_RELOC(x) ((x) / sizeof(struct drm_i915_gem_relocation_entry))
	struct drm_i915_gem_relocation_entry stack_reloc[N_RELOC(512)];
	struct drm_i915_gem_relocation_entry __user *user_relocs;
	struct drm_i915_gem_exec_object2 *entry = obj->exec_entry;
	int remain, ret;

	user_relocs = (void __user *)(uintptr_t)entry->relocs_ptr;

	remain = entry->relocation_count;
	while (remain) {
		struct drm_i915_gem_relocation_entry *r = stack_reloc;
		int count = remain;
		if (count > ARRAY_SIZE(stack_reloc))
			count = ARRAY_SIZE(stack_reloc);
		remain -= count;

		if (__copy_from_user_inatomic(r, user_relocs, count*sizeof(r[0])))
			return -EFAULT;

		do {
			u64 offset = r->presumed_offset;

			ret = i915_gem_execbuffer_relocate_entry(obj, eb, r);
			if (ret)
				return ret;

			if (r->presumed_offset != offset &&
			    __copy_to_user_inatomic(&user_relocs->presumed_offset,
						    &r->presumed_offset,
						    sizeof(r->presumed_offset))) {
				return -EFAULT;
			}

			user_relocs++;
			r++;
		} while (--count);
	}

	return 0;
#undef N_RELOC
}

static int
i915_gem_execbuffer_relocate_object_slow(struct drm_i915_gem_object *obj,
					 struct eb_objects *eb,
					 struct drm_i915_gem_relocation_entry *relocs)
{
	const struct drm_i915_gem_exec_object2 *entry = obj->exec_entry;
	int i, ret;

	for (i = 0; i < entry->relocation_count; i++) {
		ret = i915_gem_execbuffer_relocate_entry(obj, eb, &relocs[i]);
		if (ret)
			return ret;
	}

	return 0;
}

static int
i915_gem_execbuffer_relocate(struct drm_device *dev,
			     struct eb_objects *eb,
			     struct list_head *objects)
{
	struct drm_i915_gem_object *obj;
	int ret = 0;

	/* This is the fast path and we cannot handle a pagefault whilst
	 * holding the struct mutex lest the user pass in the relocations
	 * contained within a mmaped bo. For in such a case we, the page
	 * fault handler would call i915_gem_fault() and we would try to
	 * acquire the struct mutex again. Obviously this is bad and so
	 * lockdep complains vehemently.
	 */
	pagefault_disable();
	list_for_each_entry(obj, objects, exec_list) {
		ret = i915_gem_execbuffer_relocate_object(obj, eb);
		if (ret)
			break;
	}
	pagefault_enable();

	return ret;
}

#define  __EXEC_OBJECT_HAS_PIN (1<<31)
#define  __EXEC_OBJECT_HAS_FENCE (1<<30)

static int
need_reloc_mappable(struct drm_i915_gem_object *obj)
{
	struct drm_i915_gem_exec_object2 *entry = obj->exec_entry;
	return entry->relocation_count && !use_cpu_reloc(obj);
}

static int
i915_gem_execbuffer_reserve_object(struct drm_i915_gem_object *obj,
				   struct intel_ring_buffer *ring)
{
	struct drm_i915_private *dev_priv = obj->base.dev->dev_private;
	struct drm_i915_gem_exec_object2 *entry = obj->exec_entry;
	bool has_fenced_gpu_access = INTEL_INFO(ring->dev)->gen < 4;
	bool need_fence, need_mappable;
	int ret;

	need_fence =
		has_fenced_gpu_access &&
		entry->flags & EXEC_OBJECT_NEEDS_FENCE &&
		obj->tiling_mode != I915_TILING_NONE;
	need_mappable = need_fence || need_reloc_mappable(obj);

	ret = i915_gem_object_pin(obj, entry->alignment, need_mappable, false);
	if (ret)
		return ret;

	entry->flags |= __EXEC_OBJECT_HAS_PIN;

	if (has_fenced_gpu_access) {
		if (entry->flags & EXEC_OBJECT_NEEDS_FENCE) {
			ret = i915_gem_object_get_fence(obj);
			if (ret)
				return ret;

			if (i915_gem_object_pin_fence(obj))
				entry->flags |= __EXEC_OBJECT_HAS_FENCE;

			obj->pending_fenced_gpu_access = true;
		}
	}

	/* Ensure ppgtt mapping exists if needed */
	if (dev_priv->mm.aliasing_ppgtt && !obj->has_aliasing_ppgtt_mapping) {
		i915_ppgtt_bind_object(dev_priv->mm.aliasing_ppgtt,
				       obj, obj->cache_level);

		obj->has_aliasing_ppgtt_mapping = 1;
	}

	entry->offset = obj->gtt_offset;
	return 0;
}

static void
i915_gem_execbuffer_unreserve_object(struct drm_i915_gem_object *obj)
{
	struct drm_i915_gem_exec_object2 *entry;

	if (!obj->gtt_space)
		return;

	entry = obj->exec_entry;

	if (entry->flags & __EXEC_OBJECT_HAS_FENCE)
		i915_gem_object_unpin_fence(obj);

	if (entry->flags & __EXEC_OBJECT_HAS_PIN)
		i915_gem_object_unpin(obj);

	entry->flags &= ~(__EXEC_OBJECT_HAS_FENCE | __EXEC_OBJECT_HAS_PIN);
}

static int
i915_gem_execbuffer_reserve(struct intel_ring_buffer *ring,
			    struct drm_file *file,
			    struct list_head *objects)
{
	struct drm_i915_gem_object *obj;
	struct list_head ordered_objects;
	bool has_fenced_gpu_access = INTEL_INFO(ring->dev)->gen < 4;
	int retry;

	INIT_LIST_HEAD(&ordered_objects);
	while (!list_empty(objects)) {
		struct drm_i915_gem_exec_object2 *entry;
		bool need_fence, need_mappable;

		obj = list_first_entry(objects,
				       struct drm_i915_gem_object,
				       exec_list);
		entry = obj->exec_entry;

		need_fence =
			has_fenced_gpu_access &&
			entry->flags & EXEC_OBJECT_NEEDS_FENCE &&
			obj->tiling_mode != I915_TILING_NONE;
		need_mappable = need_fence || need_reloc_mappable(obj);

		if (need_mappable)
			list_move(&obj->exec_list, &ordered_objects);
		else
			list_move_tail(&obj->exec_list, &ordered_objects);

		obj->base.pending_read_domains = 0;
		obj->base.pending_write_domain = 0;
		obj->pending_fenced_gpu_access = false;
	}
	list_splice(&ordered_objects, objects);

	/* Attempt to pin all of the buffers into the GTT.
	 * This is done in 3 phases:
	 *
	 * 1a. Unbind all objects that do not match the GTT constraints for
	 *     the execbuffer (fenceable, mappable, alignment etc).
	 * 1b. Increment pin count for already bound objects.
	 * 2.  Bind new objects.
	 * 3.  Decrement pin count.
	 *
	 * This avoid unnecessary unbinding of later objects in order to make
	 * room for the earlier objects *unless* we need to defragment.
	 */
	retry = 0;
	do {
		int ret = 0;

		/* Unbind any ill-fitting objects or pin. */
		list_for_each_entry(obj, objects, exec_list) {
			struct drm_i915_gem_exec_object2 *entry = obj->exec_entry;
			bool need_fence, need_mappable;

			if (!obj->gtt_space)
				continue;

			need_fence =
				has_fenced_gpu_access &&
				entry->flags & EXEC_OBJECT_NEEDS_FENCE &&
				obj->tiling_mode != I915_TILING_NONE;
			need_mappable = need_fence || need_reloc_mappable(obj);

			if ((entry->alignment && obj->gtt_offset & (entry->alignment - 1)) ||
			    (need_mappable && !obj->map_and_fenceable))
				ret = i915_gem_object_unbind(obj);
			else
				ret = i915_gem_execbuffer_reserve_object(obj, ring);
			if (ret)
				goto err;
		}

		/* Bind fresh objects */
		list_for_each_entry(obj, objects, exec_list) {
			if (obj->gtt_space)
				continue;

			ret = i915_gem_execbuffer_reserve_object(obj, ring);
			if (ret)
				goto err;
		}

err:		/* Decrement pin count for bound objects */
		list_for_each_entry(obj, objects, exec_list)
			i915_gem_execbuffer_unreserve_object(obj);

		if (ret != -ENOSPC || retry++)
			return ret;

		ret = i915_gem_evict_everything(ring->dev);
		if (ret)
			return ret;
	} while (1);
}

static int
i915_gem_execbuffer_relocate_slow(struct drm_device *dev,
				  struct drm_file *file,
				  struct intel_ring_buffer *ring,
				  struct list_head *objects,
				  struct eb_objects *eb,
				  struct drm_i915_gem_exec_object2 *exec,
				  int count)
{
	struct drm_i915_gem_relocation_entry *reloc;
	struct drm_i915_gem_object *obj;
	int *reloc_offset;
	int i, total, ret;

	/* We may process another execbuffer during the unlock... */
	while (!list_empty(objects)) {
		obj = list_first_entry(objects,
				       struct drm_i915_gem_object,
				       exec_list);
		list_del_init(&obj->exec_list);
		drm_gem_object_unreference(&obj->base);
	}

	mutex_unlock(&dev->struct_mutex);

	total = 0;
	for (i = 0; i < count; i++)
		total += exec[i].relocation_count;

	reloc_offset = drm_malloc_ab(count, sizeof(*reloc_offset));
	reloc = drm_malloc_ab(total, sizeof(*reloc));
	if (reloc == NULL || reloc_offset == NULL) {
		drm_free_large(reloc);
		drm_free_large(reloc_offset);
		mutex_lock(&dev->struct_mutex);
		return -ENOMEM;
	}

	total = 0;
	for (i = 0; i < count; i++) {
		struct drm_i915_gem_relocation_entry __user *user_relocs;
		u64 invalid_offset = (u64)-1;
		int j;

		user_relocs = (void __user *)(uintptr_t)exec[i].relocs_ptr;

		if (copy_from_user(reloc+total, user_relocs,
				   exec[i].relocation_count * sizeof(*reloc))) {
			ret = -EFAULT;
			mutex_lock(&dev->struct_mutex);
			goto err;
		}

		/* As we do not update the known relocation offsets after
		 * relocating (due to the complexities in lock handling),
		 * we need to mark them as invalid now so that we force the
		 * relocation processing next time. Just in case the target
		 * object is evicted and then rebound into its old
		 * presumed_offset before the next execbuffer - if that
		 * happened we would make the mistake of assuming that the
		 * relocations were valid.
		 */
		for (j = 0; j < exec[i].relocation_count; j++) {
			if (copy_to_user(&user_relocs[j].presumed_offset,
					 &invalid_offset,
					 sizeof(invalid_offset))) {
				ret = -EFAULT;
				mutex_lock(&dev->struct_mutex);
				goto err;
			}
		}

		reloc_offset[i] = total;
		total += exec[i].relocation_count;
	}

	ret = i915_mutex_lock_interruptible(dev);
	if (ret) {
		mutex_lock(&dev->struct_mutex);
		goto err;
	}

	/* reacquire the objects */
	eb_reset(eb);
	for (i = 0; i < count; i++) {
		obj = to_intel_bo(drm_gem_object_lookup(dev, file,
							exec[i].handle));
		if (&obj->base == NULL) {
			DRM_DEBUG("Invalid object handle %d at index %d\n",
				   exec[i].handle, i);
			ret = -ENOENT;
			goto err;
		}

		list_add_tail(&obj->exec_list, objects);
		obj->exec_handle = exec[i].handle;
		obj->exec_entry = &exec[i];
		eb_add_object(eb, obj);
	}

	ret = i915_gem_execbuffer_reserve(ring, file, objects);
	if (ret)
		goto err;

	list_for_each_entry(obj, objects, exec_list) {
		int offset = obj->exec_entry - exec;
		ret = i915_gem_execbuffer_relocate_object_slow(obj, eb,
							       reloc + reloc_offset[offset]);
		if (ret)
			goto err;
	}

	/* Leave the user relocations as are, this is the painfully slow path,
	 * and we want to avoid the complication of dropping the lock whilst
	 * having buffers reserved in the aperture and so causing spurious
	 * ENOSPC for random operations.
	 */

err:
	drm_free_large(reloc);
	drm_free_large(reloc_offset);
	return ret;
}

static int
i915_gem_execbuffer_wait_for_flips(struct intel_ring_buffer *ring, u32 flips)
{
	u32 plane, flip_mask;
	int ret;

	/* Check for any pending flips. As we only maintain a flip queue depth
	 * of 1, we can simply insert a WAIT for the next display flip prior
	 * to executing the batch and avoid stalling the CPU.
	 */

	for (plane = 0; flips >> plane; plane++) {
		if (((flips >> plane) & 1) == 0)
			continue;

		if (plane)
			flip_mask = MI_WAIT_FOR_PLANE_B_FLIP;
		else
			flip_mask = MI_WAIT_FOR_PLANE_A_FLIP;

		ret = intel_ring_begin(ring, 2);
		if (ret)
			return ret;

		intel_ring_emit(ring, MI_WAIT_FOR_EVENT | flip_mask);
		intel_ring_emit(ring, MI_NOOP);
		intel_ring_advance(ring);
	}

	return 0;
}

static int
i915_gem_execbuffer_move_to_gpu(struct intel_ring_buffer *ring,
				struct list_head *objects)
{
	struct drm_i915_gem_object *obj;
	uint32_t flush_domains = 0;
	uint32_t flips = 0;
	int ret;

	list_for_each_entry(obj, objects, exec_list) {
		ret = i915_gem_object_sync(obj, ring);
		if (ret)
			return ret;

		if (obj->base.write_domain & I915_GEM_DOMAIN_CPU)
			i915_gem_clflush_object(obj);

		if (obj->base.pending_write_domain)
			flips |= atomic_read(&obj->pending_flip);

		flush_domains |= obj->base.write_domain;
	}

	if (flips) {
		ret = i915_gem_execbuffer_wait_for_flips(ring, flips);
		if (ret)
			return ret;
	}

	if (flush_domains & I915_GEM_DOMAIN_CPU)
		i915_gem_chipset_flush(ring->dev);

	if (flush_domains & I915_GEM_DOMAIN_GTT)
		wmb();

	/* Unconditionally invalidate gpu caches and ensure that we do flush
	 * any residual writes from the previous batch.
	 */
	return intel_ring_invalidate_all_caches(ring);
}

static bool
i915_gem_check_execbuffer(struct drm_i915_gem_execbuffer2 *exec)
{
	return ((exec->batch_start_offset | exec->batch_len) & 0x7) == 0;
}

static int
validate_exec_list(struct drm_i915_gem_exec_object2 *exec,
		   int count)
{
	int i;
<<<<<<< HEAD
	int total = 0;
=======
	int relocs_total = 0;
	int relocs_max = INT_MAX / sizeof(struct drm_i915_gem_relocation_entry);
>>>>>>> 9fa1d01e

	for (i = 0; i < count; i++) {
		char __user *ptr = (char __user *)(uintptr_t)exec[i].relocs_ptr;
		int length; /* limited by fault_in_pages_readable() */

		/* First check for malicious input causing overflow in
		 * the worst case where we need to allocate the entire
		 * relocation tree as a single array.
		 */
		if (exec[i].relocation_count > relocs_max - relocs_total)
			return -EINVAL;
<<<<<<< HEAD
		if (exec[i].relocation_count > INT_MAX - total)
			return -EINVAL;
		total += exec[i].relocation_count;
=======
		relocs_total += exec[i].relocation_count;
>>>>>>> 9fa1d01e

		length = exec[i].relocation_count *
			sizeof(struct drm_i915_gem_relocation_entry);
		if (!access_ok(VERIFY_READ, ptr, length))
			return -EFAULT;

		/* we may also need to update the presumed offsets */
		if (!access_ok(VERIFY_WRITE, ptr, length))
			return -EFAULT;

		if (fault_in_multipages_readable(ptr, length))
			return -EFAULT;
	}

	return 0;
}

static void
i915_gem_execbuffer_move_to_active(struct list_head *objects,
				   struct intel_ring_buffer *ring)
{
	struct drm_i915_gem_object *obj;

	list_for_each_entry(obj, objects, exec_list) {
		u32 old_read = obj->base.read_domains;
		u32 old_write = obj->base.write_domain;

		obj->base.read_domains = obj->base.pending_read_domains;
		obj->base.write_domain = obj->base.pending_write_domain;
		obj->fenced_gpu_access = obj->pending_fenced_gpu_access;

		i915_gem_object_move_to_active(obj, ring);
		if (obj->base.write_domain) {
			obj->dirty = 1;
			obj->last_write_seqno = intel_ring_get_seqno(ring);
			if (obj->pin_count) /* check for potential scanout */
				intel_mark_fb_busy(obj);
		}

		trace_i915_gem_object_change_domain(obj, old_read, old_write);
	}
}

static void
i915_gem_execbuffer_retire_commands(struct drm_device *dev,
				    struct drm_file *file,
				    struct intel_ring_buffer *ring)
{
	/* Unconditionally force add_request to emit a full flush. */
	ring->gpu_caches_dirty = true;

	/* Add a breadcrumb for the completion of the batch buffer */
	(void)i915_add_request(ring, file, NULL);
}

static int
i915_reset_gen7_sol_offsets(struct drm_device *dev,
			    struct intel_ring_buffer *ring)
{
	drm_i915_private_t *dev_priv = dev->dev_private;
	int ret, i;

	if (!IS_GEN7(dev) || ring != &dev_priv->ring[RCS])
		return 0;

	ret = intel_ring_begin(ring, 4 * 3);
	if (ret)
		return ret;

	for (i = 0; i < 4; i++) {
		intel_ring_emit(ring, MI_LOAD_REGISTER_IMM(1));
		intel_ring_emit(ring, GEN7_SO_WRITE_OFFSET(i));
		intel_ring_emit(ring, 0);
	}

	intel_ring_advance(ring);

	return 0;
}

static int
i915_gem_do_execbuffer(struct drm_device *dev, void *data,
		       struct drm_file *file,
		       struct drm_i915_gem_execbuffer2 *args,
		       struct drm_i915_gem_exec_object2 *exec)
{
	drm_i915_private_t *dev_priv = dev->dev_private;
	struct list_head objects;
	struct eb_objects *eb;
	struct drm_i915_gem_object *batch_obj;
	struct drm_clip_rect *cliprects = NULL;
	struct intel_ring_buffer *ring;
	u32 ctx_id = i915_execbuffer2_get_context_id(*args);
	u32 exec_start, exec_len;
	u32 mask;
	u32 flags;
	int ret, mode, i;

	if (!i915_gem_check_execbuffer(args)) {
		DRM_DEBUG("execbuf with invalid offset/length\n");
		return -EINVAL;
	}

	ret = validate_exec_list(exec, args->buffer_count);
	if (ret)
		return ret;

	flags = 0;
	if (args->flags & I915_EXEC_SECURE) {
		if (!file->is_master || !capable(CAP_SYS_ADMIN))
		    return -EPERM;

		flags |= I915_DISPATCH_SECURE;
	}
	if (args->flags & I915_EXEC_IS_PINNED)
		flags |= I915_DISPATCH_PINNED;

	switch (args->flags & I915_EXEC_RING_MASK) {
	case I915_EXEC_DEFAULT:
	case I915_EXEC_RENDER:
		ring = &dev_priv->ring[RCS];
		break;
	case I915_EXEC_BSD:
		ring = &dev_priv->ring[VCS];
		if (ctx_id != 0) {
			DRM_DEBUG("Ring %s doesn't support contexts\n",
				  ring->name);
			return -EPERM;
		}
		break;
	case I915_EXEC_BLT:
		ring = &dev_priv->ring[BCS];
		if (ctx_id != 0) {
			DRM_DEBUG("Ring %s doesn't support contexts\n",
				  ring->name);
			return -EPERM;
		}
		break;
	default:
		DRM_DEBUG("execbuf with unknown ring: %d\n",
			  (int)(args->flags & I915_EXEC_RING_MASK));
		return -EINVAL;
	}
	if (!intel_ring_initialized(ring)) {
		DRM_DEBUG("execbuf with invalid ring: %d\n",
			  (int)(args->flags & I915_EXEC_RING_MASK));
		return -EINVAL;
	}

	mode = args->flags & I915_EXEC_CONSTANTS_MASK;
	mask = I915_EXEC_CONSTANTS_MASK;
	switch (mode) {
	case I915_EXEC_CONSTANTS_REL_GENERAL:
	case I915_EXEC_CONSTANTS_ABSOLUTE:
	case I915_EXEC_CONSTANTS_REL_SURFACE:
		if (ring == &dev_priv->ring[RCS] &&
		    mode != dev_priv->relative_constants_mode) {
			if (INTEL_INFO(dev)->gen < 4)
				return -EINVAL;

			if (INTEL_INFO(dev)->gen > 5 &&
			    mode == I915_EXEC_CONSTANTS_REL_SURFACE)
				return -EINVAL;

			/* The HW changed the meaning on this bit on gen6 */
			if (INTEL_INFO(dev)->gen >= 6)
				mask &= ~I915_EXEC_CONSTANTS_REL_SURFACE;
		}
		break;
	default:
		DRM_DEBUG("execbuf with unknown constants: %d\n", mode);
		return -EINVAL;
	}

	if (args->buffer_count < 1) {
		DRM_DEBUG("execbuf with %d buffers\n", args->buffer_count);
		return -EINVAL;
	}

	if (args->num_cliprects != 0) {
		if (ring != &dev_priv->ring[RCS]) {
			DRM_DEBUG("clip rectangles are only valid with the render ring\n");
			return -EINVAL;
		}

		if (INTEL_INFO(dev)->gen >= 5) {
			DRM_DEBUG("clip rectangles are only valid on pre-gen5\n");
			return -EINVAL;
		}

		if (args->num_cliprects > UINT_MAX / sizeof(*cliprects)) {
			DRM_DEBUG("execbuf with %u cliprects\n",
				  args->num_cliprects);
			return -EINVAL;
		}

		cliprects = kmalloc(args->num_cliprects * sizeof(*cliprects),
				    GFP_KERNEL);
		if (cliprects == NULL) {
			ret = -ENOMEM;
			goto pre_mutex_err;
		}

		if (copy_from_user(cliprects,
				     (struct drm_clip_rect __user *)(uintptr_t)
				     args->cliprects_ptr,
				     sizeof(*cliprects)*args->num_cliprects)) {
			ret = -EFAULT;
			goto pre_mutex_err;
		}
	}

	ret = i915_mutex_lock_interruptible(dev);
	if (ret)
		goto pre_mutex_err;

	if (dev_priv->mm.suspended) {
		mutex_unlock(&dev->struct_mutex);
		ret = -EBUSY;
		goto pre_mutex_err;
	}

	eb = eb_create(args->buffer_count);
	if (eb == NULL) {
		mutex_unlock(&dev->struct_mutex);
		ret = -ENOMEM;
		goto pre_mutex_err;
	}

	/* Look up object handles */
	INIT_LIST_HEAD(&objects);
	for (i = 0; i < args->buffer_count; i++) {
		struct drm_i915_gem_object *obj;

		obj = to_intel_bo(drm_gem_object_lookup(dev, file,
							exec[i].handle));
		if (&obj->base == NULL) {
			DRM_DEBUG("Invalid object handle %d at index %d\n",
				   exec[i].handle, i);
			/* prevent error path from reading uninitialized data */
			ret = -ENOENT;
			goto err;
		}

		if (!list_empty(&obj->exec_list)) {
			DRM_DEBUG("Object %p [handle %d, index %d] appears more than once in object list\n",
				   obj, exec[i].handle, i);
			ret = -EINVAL;
			goto err;
		}

		list_add_tail(&obj->exec_list, &objects);
		obj->exec_handle = exec[i].handle;
		obj->exec_entry = &exec[i];
		eb_add_object(eb, obj);
	}

	/* take note of the batch buffer before we might reorder the lists */
	batch_obj = list_entry(objects.prev,
			       struct drm_i915_gem_object,
			       exec_list);

	/* Move the objects en-masse into the GTT, evicting if necessary. */
	ret = i915_gem_execbuffer_reserve(ring, file, &objects);
	if (ret)
		goto err;

	/* The objects are in their final locations, apply the relocations. */
	ret = i915_gem_execbuffer_relocate(dev, eb, &objects);
	if (ret) {
		if (ret == -EFAULT) {
			ret = i915_gem_execbuffer_relocate_slow(dev, file, ring,
								&objects, eb,
								exec,
								args->buffer_count);
			BUG_ON(!mutex_is_locked(&dev->struct_mutex));
		}
		if (ret)
			goto err;
	}

	/* Set the pending read domains for the batch buffer to COMMAND */
	if (batch_obj->base.pending_write_domain) {
		DRM_DEBUG("Attempting to use self-modifying batch buffer\n");
		ret = -EINVAL;
		goto err;
	}
	batch_obj->base.pending_read_domains |= I915_GEM_DOMAIN_COMMAND;

	/* snb/ivb/vlv conflate the "batch in ppgtt" bit with the "non-secure
	 * batch" bit. Hence we need to pin secure batches into the global gtt.
	 * hsw should have this fixed, but let's be paranoid and do it
	 * unconditionally for now. */
	if (flags & I915_DISPATCH_SECURE && !batch_obj->has_global_gtt_mapping)
		i915_gem_gtt_bind_object(batch_obj, batch_obj->cache_level);

	ret = i915_gem_execbuffer_move_to_gpu(ring, &objects);
	if (ret)
		goto err;

	ret = i915_switch_context(ring, file, ctx_id);
	if (ret)
		goto err;

	if (ring == &dev_priv->ring[RCS] &&
	    mode != dev_priv->relative_constants_mode) {
		ret = intel_ring_begin(ring, 4);
		if (ret)
				goto err;

		intel_ring_emit(ring, MI_NOOP);
		intel_ring_emit(ring, MI_LOAD_REGISTER_IMM(1));
		intel_ring_emit(ring, INSTPM);
		intel_ring_emit(ring, mask << 16 | mode);
		intel_ring_advance(ring);

		dev_priv->relative_constants_mode = mode;
	}

	if (args->flags & I915_EXEC_GEN7_SOL_RESET) {
		ret = i915_reset_gen7_sol_offsets(dev, ring);
		if (ret)
			goto err;
	}

	exec_start = batch_obj->gtt_offset + args->batch_start_offset;
	exec_len = args->batch_len;
	if (cliprects) {
		for (i = 0; i < args->num_cliprects; i++) {
			ret = i915_emit_box(dev, &cliprects[i],
					    args->DR1, args->DR4);
			if (ret)
				goto err;

			ret = ring->dispatch_execbuffer(ring,
							exec_start, exec_len,
							flags);
			if (ret)
				goto err;
		}
	} else {
		ret = ring->dispatch_execbuffer(ring,
						exec_start, exec_len,
						flags);
		if (ret)
			goto err;
	}

	trace_i915_gem_ring_dispatch(ring, intel_ring_get_seqno(ring), flags);

	i915_gem_execbuffer_move_to_active(&objects, ring);
	i915_gem_execbuffer_retire_commands(dev, file, ring);

err:
	eb_destroy(eb);
	while (!list_empty(&objects)) {
		struct drm_i915_gem_object *obj;

		obj = list_first_entry(&objects,
				       struct drm_i915_gem_object,
				       exec_list);
		list_del_init(&obj->exec_list);
		drm_gem_object_unreference(&obj->base);
	}

	mutex_unlock(&dev->struct_mutex);

pre_mutex_err:
	kfree(cliprects);
	return ret;
}

/*
 * Legacy execbuffer just creates an exec2 list from the original exec object
 * list array and passes it to the real function.
 */
int
i915_gem_execbuffer(struct drm_device *dev, void *data,
		    struct drm_file *file)
{
	struct drm_i915_gem_execbuffer *args = data;
	struct drm_i915_gem_execbuffer2 exec2;
	struct drm_i915_gem_exec_object *exec_list = NULL;
	struct drm_i915_gem_exec_object2 *exec2_list = NULL;
	int ret, i;

	if (args->buffer_count < 1) {
		DRM_DEBUG("execbuf with %d buffers\n", args->buffer_count);
		return -EINVAL;
	}

	/* Copy in the exec list from userland */
	exec_list = drm_malloc_ab(sizeof(*exec_list), args->buffer_count);
	exec2_list = drm_malloc_ab(sizeof(*exec2_list), args->buffer_count);
	if (exec_list == NULL || exec2_list == NULL) {
		DRM_DEBUG("Failed to allocate exec list for %d buffers\n",
			  args->buffer_count);
		drm_free_large(exec_list);
		drm_free_large(exec2_list);
		return -ENOMEM;
	}
	ret = copy_from_user(exec_list,
			     (void __user *)(uintptr_t)args->buffers_ptr,
			     sizeof(*exec_list) * args->buffer_count);
	if (ret != 0) {
		DRM_DEBUG("copy %d exec entries failed %d\n",
			  args->buffer_count, ret);
		drm_free_large(exec_list);
		drm_free_large(exec2_list);
		return -EFAULT;
	}

	for (i = 0; i < args->buffer_count; i++) {
		exec2_list[i].handle = exec_list[i].handle;
		exec2_list[i].relocation_count = exec_list[i].relocation_count;
		exec2_list[i].relocs_ptr = exec_list[i].relocs_ptr;
		exec2_list[i].alignment = exec_list[i].alignment;
		exec2_list[i].offset = exec_list[i].offset;
		if (INTEL_INFO(dev)->gen < 4)
			exec2_list[i].flags = EXEC_OBJECT_NEEDS_FENCE;
		else
			exec2_list[i].flags = 0;
	}

	exec2.buffers_ptr = args->buffers_ptr;
	exec2.buffer_count = args->buffer_count;
	exec2.batch_start_offset = args->batch_start_offset;
	exec2.batch_len = args->batch_len;
	exec2.DR1 = args->DR1;
	exec2.DR4 = args->DR4;
	exec2.num_cliprects = args->num_cliprects;
	exec2.cliprects_ptr = args->cliprects_ptr;
	exec2.flags = I915_EXEC_RENDER;
	i915_execbuffer2_set_context_id(exec2, 0);

	ret = i915_gem_do_execbuffer(dev, data, file, &exec2, exec2_list);
	if (!ret) {
		/* Copy the new buffer offsets back to the user's exec list. */
		for (i = 0; i < args->buffer_count; i++)
			exec_list[i].offset = exec2_list[i].offset;
		/* ... and back out to userspace */
		ret = copy_to_user((void __user *)(uintptr_t)args->buffers_ptr,
				   exec_list,
				   sizeof(*exec_list) * args->buffer_count);
		if (ret) {
			ret = -EFAULT;
			DRM_DEBUG("failed to copy %d exec entries "
				  "back to user (%d)\n",
				  args->buffer_count, ret);
		}
	}

	drm_free_large(exec_list);
	drm_free_large(exec2_list);
	return ret;
}

int
i915_gem_execbuffer2(struct drm_device *dev, void *data,
		     struct drm_file *file)
{
	struct drm_i915_gem_execbuffer2 *args = data;
	struct drm_i915_gem_exec_object2 *exec2_list = NULL;
	int ret;

	if (args->buffer_count < 1 ||
	    args->buffer_count > UINT_MAX / sizeof(*exec2_list)) {
		DRM_DEBUG("execbuf2 with %d buffers\n", args->buffer_count);
		return -EINVAL;
	}

	exec2_list = kmalloc(sizeof(*exec2_list)*args->buffer_count,
			     GFP_KERNEL | __GFP_NOWARN | __GFP_NORETRY);
	if (exec2_list == NULL)
		exec2_list = drm_malloc_ab(sizeof(*exec2_list),
					   args->buffer_count);
	if (exec2_list == NULL) {
		DRM_DEBUG("Failed to allocate exec list for %d buffers\n",
			  args->buffer_count);
		return -ENOMEM;
	}
	ret = copy_from_user(exec2_list,
			     (struct drm_i915_relocation_entry __user *)
			     (uintptr_t) args->buffers_ptr,
			     sizeof(*exec2_list) * args->buffer_count);
	if (ret != 0) {
		DRM_DEBUG("copy %d exec entries failed %d\n",
			  args->buffer_count, ret);
		drm_free_large(exec2_list);
		return -EFAULT;
	}

	ret = i915_gem_do_execbuffer(dev, data, file, args, exec2_list);
	if (!ret) {
		/* Copy the new buffer offsets back to the user's exec list. */
		ret = copy_to_user((void __user *)(uintptr_t)args->buffers_ptr,
				   exec2_list,
				   sizeof(*exec2_list) * args->buffer_count);
		if (ret) {
			ret = -EFAULT;
			DRM_DEBUG("failed to copy %d exec entries "
				  "back to user (%d)\n",
				  args->buffer_count, ret);
		}
	}

	drm_free_large(exec2_list);
	return ret;
}<|MERGE_RESOLUTION|>--- conflicted
+++ resolved
@@ -706,12 +706,8 @@
 		   int count)
 {
 	int i;
-<<<<<<< HEAD
-	int total = 0;
-=======
 	int relocs_total = 0;
 	int relocs_max = INT_MAX / sizeof(struct drm_i915_gem_relocation_entry);
->>>>>>> 9fa1d01e
 
 	for (i = 0; i < count; i++) {
 		char __user *ptr = (char __user *)(uintptr_t)exec[i].relocs_ptr;
@@ -723,13 +719,7 @@
 		 */
 		if (exec[i].relocation_count > relocs_max - relocs_total)
 			return -EINVAL;
-<<<<<<< HEAD
-		if (exec[i].relocation_count > INT_MAX - total)
-			return -EINVAL;
-		total += exec[i].relocation_count;
-=======
 		relocs_total += exec[i].relocation_count;
->>>>>>> 9fa1d01e
 
 		length = exec[i].relocation_count *
 			sizeof(struct drm_i915_gem_relocation_entry);
