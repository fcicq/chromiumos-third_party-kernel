/*
 * Copyright (c) 2006 Dave Airlie <airlied@linux.ie>
 * Copyright (c) 2007-2008 Intel Corporation
 *   Jesse Barnes <jesse.barnes@intel.com>
 *
 * Permission is hereby granted, free of charge, to any person obtaining a
 * copy of this software and associated documentation files (the "Software"),
 * to deal in the Software without restriction, including without limitation
 * the rights to use, copy, modify, merge, publish, distribute, sublicense,
 * and/or sell copies of the Software, and to permit persons to whom the
 * Software is furnished to do so, subject to the following conditions:
 *
 * The above copyright notice and this permission notice (including the next
 * paragraph) shall be included in all copies or substantial portions of the
 * Software.
 *
 * THE SOFTWARE IS PROVIDED "AS IS", WITHOUT WARRANTY OF ANY KIND, EXPRESS OR
 * IMPLIED, INCLUDING BUT NOT LIMITED TO THE WARRANTIES OF MERCHANTABILITY,
 * FITNESS FOR A PARTICULAR PURPOSE AND NONINFRINGEMENT.  IN NO EVENT SHALL
 * THE AUTHORS OR COPYRIGHT HOLDERS BE LIABLE FOR ANY CLAIM, DAMAGES OR OTHER
 * LIABILITY, WHETHER IN AN ACTION OF CONTRACT, TORT OR OTHERWISE, ARISING
 * FROM, OUT OF OR IN CONNECTION WITH THE SOFTWARE OR THE USE OR OTHER DEALINGS
 * IN THE SOFTWARE.
 */
#ifndef __INTEL_DRV_H__
#define __INTEL_DRV_H__

#include <linux/i2c.h>
#include <linux/hdmi.h>
#include <drm/i915_drm.h>
#include "i915_drv.h"
#include <drm/drm_crtc.h>
#include <drm/drm_crtc_helper.h>
#include <drm/drm_fb_helper.h>
#include <drm/drm_dp_helper.h>

/**
 * _wait_for - magic (register) wait macro
 *
 * Does the right thing for modeset paths when run under kdgb or similar atomic
 * contexts. Note that it's important that we check the condition again after
 * having timed out, since the timeout could be due to preemption or similar and
 * we've never had a chance to check the condition before the timeout.
 */
#define _wait_for(COND, MS, W) ({ \
	unsigned long timeout__ = jiffies + msecs_to_jiffies(MS) + 1;	\
	int ret__ = 0;							\
	while (!(COND)) {						\
		if (time_after(jiffies, timeout__)) {			\
			if (!(COND))					\
				ret__ = -ETIMEDOUT;			\
			break;						\
		}							\
		if (W && drm_can_sleep())  {				\
			usleep_range(W * 50, W * 100);			\
		} else {						\
			cpu_relax();					\
		}							\
	}								\
	ret__;								\
})

#define wait_for(COND, MS) _wait_for(COND, MS, 1)
#define wait_for_atomic(COND, MS) _wait_for(COND, MS, 0)
#define wait_for_atomic_us(COND, US) _wait_for((COND), \
					       DIV_ROUND_UP((US), 1000), 0)

#define KHz(x) (1000*x)
#define MHz(x) KHz(1000*x)

/*
 * Display related stuff
 */

/* store information about an Ixxx DVO */
/* The i830->i865 use multiple DVOs with multiple i2cs */
/* the i915, i945 have a single sDVO i2c bus - which is different */
#define MAX_OUTPUTS 6
/* maximum connectors per crtcs in the mode set */

#define INTEL_I2C_BUS_DVO 1
#define INTEL_I2C_BUS_SDVO 2

/* these are outputs from the chip - integrated only
   external chips are via DVO or SDVO output */
#define INTEL_OUTPUT_UNUSED 0
#define INTEL_OUTPUT_ANALOG 1
#define INTEL_OUTPUT_DVO 2
#define INTEL_OUTPUT_SDVO 3
#define INTEL_OUTPUT_LVDS 4
#define INTEL_OUTPUT_TVOUT 5
#define INTEL_OUTPUT_HDMI 6
#define INTEL_OUTPUT_DISPLAYPORT 7
#define INTEL_OUTPUT_EDP 8
#define INTEL_OUTPUT_DSI 9
#define INTEL_OUTPUT_UNKNOWN 10

#define INTEL_DVO_CHIP_NONE 0
#define INTEL_DVO_CHIP_LVDS 1
#define INTEL_DVO_CHIP_TMDS 2
#define INTEL_DVO_CHIP_TVOUT 4

#define INTEL_DSI_COMMAND_MODE	0
#define INTEL_DSI_VIDEO_MODE	1

struct intel_framebuffer {
	struct drm_framebuffer base;
	struct drm_i915_gem_object *obj;
};

struct intel_fbdev {
	struct drm_fb_helper helper;
	struct intel_framebuffer ifb;
	struct list_head fbdev_list;
	struct drm_display_mode *our_mode;
};

struct intel_encoder {
	struct drm_encoder base;
	/*
	 * The new crtc this encoder will be driven from. Only differs from
	 * base->crtc while a modeset is in progress.
	 */
	struct intel_crtc *new_crtc;

	int type;
	/*
	 * Intel hw has only one MUX where encoders could be clone, hence a
	 * simple flag is enough to compute the possible_clones mask.
	 */
	bool cloneable;
	bool connectors_active;
	void (*hot_plug)(struct intel_encoder *);
	bool (*compute_config)(struct intel_encoder *,
			       struct intel_crtc_config *);
	void (*pre_pll_enable)(struct intel_encoder *);
	void (*pre_enable)(struct intel_encoder *);
	void (*enable)(struct intel_encoder *);
	void (*mode_set)(struct intel_encoder *intel_encoder);
	void (*disable)(struct intel_encoder *);
	void (*post_disable)(struct intel_encoder *);
	/* Read out the current hw state of this connector, returning true if
	 * the encoder is active. If the encoder is enabled it also set the pipe
	 * it is connected to in the pipe parameter. */
	bool (*get_hw_state)(struct intel_encoder *, enum pipe *pipe);
	/* Reconstructs the equivalent mode flags for the current hardware
	 * state. This must be called _after_ display->get_pipe_config has
	 * pre-filled the pipe config. Note that intel_encoder->base.crtc must
	 * be set correctly before calling this function. */
	void (*get_config)(struct intel_encoder *,
			   struct intel_crtc_config *pipe_config);
	int crtc_mask;
	enum hpd_pin hpd_pin;
};

struct intel_panel {
	struct drm_display_mode *fixed_mode;
	int fitting_mode;
};

struct intel_connector {
	struct drm_connector base;
	/*
	 * The fixed encoder this connector is connected to.
	 */
	struct intel_encoder *encoder;

	/*
	 * The new encoder this connector will be driven. Only differs from
	 * encoder while a modeset is in progress.
	 */
	struct intel_encoder *new_encoder;

	/* Reads out the current hw, returning true if the connector is enabled
	 * and active (i.e. dpms ON state). */
	bool (*get_hw_state)(struct intel_connector *);

	/* Panel info for eDP and LVDS */
	struct intel_panel panel;

	/* Cached EDID for eDP and LVDS. May hold ERR_PTR for invalid EDID. */
	struct edid *edid;

	/* since POLL and HPD connectors may use the same HPD line keep the native
	   state of connector->polled in case hotplug storm detection changes it */
	u8 polled;
};

typedef struct dpll {
	/* given values */
	int n;
	int m1, m2;
	int p1, p2;
	/* derived values */
	int	dot;
	int	vco;
	int	m;
	int	p;
} intel_clock_t;

struct intel_crtc_config {
	/**
	 * quirks - bitfield with hw state readout quirks
	 *
	 * For various reasons the hw state readout code might not be able to
	 * completely faithfully read out the current state. These cases are
	 * tracked with quirk flags so that fastboot and state checker can act
	 * accordingly.
	 */
#define PIPE_CONFIG_QUIRK_MODE_SYNC_FLAGS (1<<0) /* unreliable sync mode.flags */
	unsigned long quirks;

	/* User requested mode, only valid as a starting point to
	 * compute adjusted_mode, except in the case of (S)DVO where
	 * it's also for the output timings of the (S)DVO chip.
	 * adjusted_mode will then correspond to the S(DVO) chip's
	 * preferred input timings. */
	struct drm_display_mode requested_mode;
	/* Actual pipe timings ie. what we program into the pipe timing
	 * registers. adjusted_mode.crtc_clock is the pipe pixel clock. */
	struct drm_display_mode adjusted_mode;

	/* Pipe source size (ie. panel fitter input size)
	 * All planes will be positioned inside this space,
	 * and get clipped at the edges. */
	int pipe_src_w, pipe_src_h;

	/* Whether to set up the PCH/FDI. Note that we never allow sharing
	 * between pch encoders and cpu encoders. */
	bool has_pch_encoder;

	/* CPU Transcoder for the pipe. Currently this can only differ from the
	 * pipe on Haswell (where we have a special eDP transcoder). */
	enum transcoder cpu_transcoder;

	/*
	 * Use reduced/limited/broadcast rbg range, compressing from the full
	 * range fed into the crtcs.
	 */
	bool limited_color_range;

	/* DP has a bunch of special case unfortunately, so mark the pipe
	 * accordingly. */
	bool has_dp_encoder;

	/*
	 * Enable dithering, used when the selected pipe bpp doesn't match the
	 * plane bpp.
	 */
	bool dither;

	/* Controls for the clock computation, to override various stages. */
	bool clock_set;

	/* SDVO TV has a bunch of special case. To make multifunction encoders
	 * work correctly, we need to track this at runtime.*/
	bool sdvo_tv_clock;

	/*
	 * crtc bandwidth limit, don't increase pipe bpp or clock if not really
	 * required. This is set in the 2nd loop of calling encoder's
	 * ->compute_config if the first pick doesn't work out.
	 */
	bool bw_constrained;

	/* Settings for the intel dpll used on pretty much everything but
	 * haswell. */
	struct dpll dpll;

	/* Selected dpll when shared or DPLL_ID_PRIVATE. */
	enum intel_dpll_id shared_dpll;

	/* Actual register state of the dpll, for shared dpll cross-checking. */
	struct intel_dpll_hw_state dpll_hw_state;

	int pipe_bpp;
	struct intel_link_m_n dp_m_n;

	/*
	 * Frequence the dpll for the port should run at. Differs from the
	 * adjusted dotclock e.g. for DP or 12bpc hdmi mode. This is also
	 * already multiplied by pixel_multiplier.
	 */
	int port_clock;

	/* Used by SDVO (and if we ever fix it, HDMI). */
	unsigned pixel_multiplier;

	/* Panel fitter controls for gen2-gen4 + VLV */
	struct {
		u32 control;
		u32 pgm_ratios;
		u32 lvds_border_bits;
	} gmch_pfit;

	/* Panel fitter placement and size for Ironlake+ */
	struct {
		u32 pos;
		u32 size;
		bool enabled;
	} pch_pfit;

	/* FDI configuration, only valid if has_pch_encoder is set. */
	int fdi_lanes;
	struct intel_link_m_n fdi_m_n;

	bool ips_enabled;

	bool double_wide;
};

struct intel_pipe_wm {
	struct intel_wm_level wm[5];
	uint32_t linetime;
	bool fbc_wm_enabled;
};

struct intel_crtc {
	struct drm_crtc base;
	enum pipe pipe;
	enum plane plane;
	u8 lut_r[256], lut_g[256], lut_b[256];
	/*
	 * Whether the crtc and the connected output pipeline is active. Implies
	 * that crtc->enabled is set, i.e. the current mode configuration has
	 * some outputs connected to this crtc.
	 */
	bool active;
	bool eld_vld;
	bool primary_enabled; /* is the primary plane (partially) visible? */
	bool lowfreq_avail;
	struct intel_overlay *overlay;
	struct intel_unpin_work *unpin_work;

	atomic_t unpin_work_count;

	/* Display surface base address adjustement for pageflips. Note that on
	 * gen4+ this only adjusts up to a tile, offsets within a tile are
	 * handled in the hw itself (with the TILEOFF register). */
	unsigned long dspaddr_offset;

	struct drm_i915_gem_object *cursor_bo;
	uint32_t cursor_addr;
	int16_t cursor_x, cursor_y;
	int16_t cursor_width, cursor_height;
	bool cursor_visible;

	struct intel_crtc_config config;

	uint32_t ddi_pll_sel;

	/* reset counter value when the last flip was submitted */
	unsigned int reset_counter;

	/* Access to these should be protected by dev_priv->irq_lock. */
	bool cpu_fifo_underrun_disabled;
	bool pch_fifo_underrun_disabled;

	/* per-pipe watermark state */
	struct {
		/* watermarks currently being used  */
		struct intel_pipe_wm active;
	} wm;
};

struct intel_plane_wm_parameters {
	uint32_t horiz_pixels;
	uint8_t bytes_per_pixel;
	bool enabled;
	bool scaled;
};

struct intel_plane {
	struct drm_plane base;
	int plane;
	enum pipe pipe;
	struct drm_i915_gem_object *obj;
	bool can_scale;
	int max_downscale;
	u32 lut_r[1024], lut_g[1024], lut_b[1024];
	int crtc_x, crtc_y;
	unsigned int crtc_w, crtc_h;
	uint32_t src_x, src_y;
	uint32_t src_w, src_h;

	/* Since we need to change the watermarks before/after
	 * enabling/disabling the planes, we need to store the parameters here
	 * as the other pieces of the struct may not reflect the values we want
	 * for the watermark calculations. Currently only Haswell uses this.
	 */
	struct intel_plane_wm_parameters wm;

	void (*update_plane)(struct drm_plane *plane,
			     struct drm_crtc *crtc,
			     struct drm_framebuffer *fb,
			     struct drm_i915_gem_object *obj,
			     int crtc_x, int crtc_y,
			     unsigned int crtc_w, unsigned int crtc_h,
			     uint32_t x, uint32_t y,
			     uint32_t src_w, uint32_t src_h);
	void (*disable_plane)(struct drm_plane *plane,
			      struct drm_crtc *crtc);
	int (*update_colorkey)(struct drm_plane *plane,
			       struct drm_intel_sprite_colorkey *key);
	void (*get_colorkey)(struct drm_plane *plane,
			     struct drm_intel_sprite_colorkey *key);
};

struct intel_watermark_params {
	unsigned long fifo_size;
	unsigned long max_wm;
	unsigned long default_wm;
	unsigned long guard_size;
	unsigned long cacheline_size;
};

struct cxsr_latency {
	int is_desktop;
	int is_ddr3;
	unsigned long fsb_freq;
	unsigned long mem_freq;
	unsigned long display_sr;
	unsigned long display_hpll_disable;
	unsigned long cursor_sr;
	unsigned long cursor_hpll_disable;
};

#define to_intel_crtc(x) container_of(x, struct intel_crtc, base)
#define to_intel_connector(x) container_of(x, struct intel_connector, base)
#define to_intel_encoder(x) container_of(x, struct intel_encoder, base)
#define to_intel_framebuffer(x) container_of(x, struct intel_framebuffer, base)
#define to_intel_plane(x) container_of(x, struct intel_plane, base)

struct intel_hdmi {
	u32 hdmi_reg;
	int ddc_bus;
	uint32_t color_range;
	bool color_range_auto;
	bool has_hdmi_sink;
	bool has_audio;
	enum hdmi_force_audio force_audio;
	bool rgb_quant_range_selectable;
	void (*write_infoframe)(struct drm_encoder *encoder,
				enum hdmi_infoframe_type type,
				const uint8_t *frame, ssize_t len);
	void (*set_infoframes)(struct drm_encoder *encoder,
			       struct drm_display_mode *adjusted_mode);
};

#define DP_MAX_DOWNSTREAM_PORTS		0x10

struct intel_dp {
	uint32_t output_reg;
	uint32_t aux_ch_ctl_reg;
	uint32_t DP;
	bool has_audio;
	enum hdmi_force_audio force_audio;
	uint32_t color_range;
	bool color_range_auto;
	uint8_t link_bw;
	uint8_t lane_count;
	uint8_t dpcd[DP_RECEIVER_CAP_SIZE];
	uint8_t psr_dpcd[EDP_PSR_RECEIVER_CAP_SIZE];
	uint8_t downstream_ports[DP_MAX_DOWNSTREAM_PORTS];
	struct i2c_adapter adapter;
	struct i2c_algo_dp_aux_data algo;
	uint8_t train_set[4];
	int panel_power_up_delay;
	int panel_power_down_delay;
	int panel_power_cycle_delay;
	int backlight_on_delay;
	int backlight_off_delay;
	struct delayed_work panel_vdd_work;
	bool want_panel_vdd;
	bool psr_setup_done;
	struct intel_connector *attached_connector;
};

struct intel_digital_port {
	struct intel_encoder base;
	enum port port;
	u32 saved_port_bits;
	struct intel_dp dp;
	struct intel_hdmi hdmi;
};

static inline int
vlv_dport_to_channel(struct intel_digital_port *dport)
{
	switch (dport->port) {
	case PORT_B:
		return 0;
	case PORT_C:
		return 1;
	default:
		BUG();
	}
}

static inline struct drm_crtc *
intel_get_crtc_for_pipe(struct drm_device *dev, int pipe)
{
	struct drm_i915_private *dev_priv = dev->dev_private;
	return dev_priv->pipe_to_crtc_mapping[pipe];
}

static inline struct drm_crtc *
intel_get_crtc_for_plane(struct drm_device *dev, int plane)
{
	struct drm_i915_private *dev_priv = dev->dev_private;
	return dev_priv->plane_to_crtc_mapping[plane];
}

struct intel_unpin_work {
	struct work_struct work;
	struct drm_crtc *crtc;
	struct drm_i915_gem_object *old_fb_obj;
	struct drm_i915_gem_object *pending_flip_obj;
	struct drm_pending_vblank_event *event;
	atomic_t pending;
#define INTEL_FLIP_INACTIVE	0
#define INTEL_FLIP_PENDING	1
#define INTEL_FLIP_COMPLETE	2
	bool enable_stall_check;
};

struct intel_set_config {
	struct drm_encoder **save_connector_encoders;
	struct drm_crtc **save_encoder_crtcs;

	bool fb_changed;
	bool mode_changed;
};

struct intel_load_detect_pipe {
	struct drm_framebuffer *release_fb;
	bool load_detect_temp;
	int dpms_mode;
};

static inline struct intel_encoder *
intel_attached_encoder(struct drm_connector *connector)
{
	return to_intel_connector(connector)->encoder;
}

static inline struct intel_digital_port *
enc_to_dig_port(struct drm_encoder *encoder)
{
	return container_of(encoder, struct intel_digital_port, base.base);
}

static inline struct intel_dp *enc_to_intel_dp(struct drm_encoder *encoder)
{
	return &enc_to_dig_port(encoder)->dp;
}

static inline struct intel_digital_port *
dp_to_dig_port(struct intel_dp *intel_dp)
{
	return container_of(intel_dp, struct intel_digital_port, dp);
}

static inline struct intel_digital_port *
hdmi_to_dig_port(struct intel_hdmi *intel_hdmi)
{
	return container_of(intel_hdmi, struct intel_digital_port, hdmi);
}


/* i915_irq.c */
bool intel_set_cpu_fifo_underrun_reporting(struct drm_device *dev,
					   enum pipe pipe, bool enable);
bool intel_set_pch_fifo_underrun_reporting(struct drm_device *dev,
					   enum transcoder pch_transcoder,
					   bool enable);
void ilk_enable_gt_irq(struct drm_i915_private *dev_priv, uint32_t mask);
void ilk_disable_gt_irq(struct drm_i915_private *dev_priv, uint32_t mask);
void snb_enable_pm_irq(struct drm_i915_private *dev_priv, uint32_t mask);
void snb_disable_pm_irq(struct drm_i915_private *dev_priv, uint32_t mask);
void hsw_pc8_disable_interrupts(struct drm_device *dev);
void hsw_pc8_restore_interrupts(struct drm_device *dev);


/* intel_crt.c */
void intel_crt_init(struct drm_device *dev);


/* intel_ddi.c */
void intel_prepare_ddi(struct drm_device *dev);
void hsw_fdi_link_train(struct drm_crtc *crtc);
void intel_ddi_init(struct drm_device *dev, enum port port);
enum port intel_ddi_get_encoder_port(struct intel_encoder *intel_encoder);
bool intel_ddi_get_hw_state(struct intel_encoder *encoder, enum pipe *pipe);
int intel_ddi_get_cdclk_freq(struct drm_i915_private *dev_priv);
void intel_ddi_pll_init(struct drm_device *dev);
void intel_ddi_enable_transcoder_func(struct drm_crtc *crtc);
void intel_ddi_disable_transcoder_func(struct drm_i915_private *dev_priv,
				       enum transcoder cpu_transcoder);
void intel_ddi_enable_pipe_clock(struct intel_crtc *intel_crtc);
void intel_ddi_disable_pipe_clock(struct intel_crtc *intel_crtc);
void intel_ddi_setup_hw_pll_state(struct drm_device *dev);
bool intel_ddi_pll_mode_set(struct drm_crtc *crtc);
void intel_ddi_put_crtc_pll(struct drm_crtc *crtc);
void intel_ddi_set_pipe_settings(struct drm_crtc *crtc);
void intel_ddi_prepare_link_retrain(struct drm_encoder *encoder);
bool intel_ddi_connector_get_hw_state(struct intel_connector *intel_connector);
void intel_ddi_fdi_disable(struct drm_crtc *crtc);
void intel_ddi_get_config(struct intel_encoder *encoder,
			  struct intel_crtc_config *pipe_config);


/* intel_display.c */
int intel_pch_rawclk(struct drm_device *dev);
void intel_mark_busy(struct drm_device *dev);
void intel_mark_fb_busy(struct drm_i915_gem_object *obj,
			struct intel_ring_buffer *ring);
void intel_mark_idle(struct drm_device *dev);
void intel_crtc_restore_mode(struct drm_crtc *crtc);
void intel_crtc_update_dpms(struct drm_crtc *crtc);
void intel_encoder_destroy(struct drm_encoder *encoder);
void intel_connector_dpms(struct drm_connector *, int mode);
bool intel_connector_get_hw_state(struct intel_connector *connector);
void intel_modeset_check_state(struct drm_device *dev);
bool ibx_digital_port_connected(struct drm_i915_private *dev_priv,
				struct intel_digital_port *port);
void intel_connector_attach_encoder(struct intel_connector *connector,
				    struct intel_encoder *encoder);
struct drm_encoder *intel_best_encoder(struct drm_connector *connector);
struct drm_display_mode *intel_crtc_mode_get(struct drm_device *dev,
					     struct drm_crtc *crtc);
int intel_get_pipe_from_crtc_id(struct drm_device *dev, void *data,
				struct drm_file *file_priv);
enum transcoder intel_pipe_to_cpu_transcoder(struct drm_i915_private *dev_priv,
					     enum pipe pipe);
void intel_wait_for_vblank(struct drm_device *dev, int pipe);
void intel_wait_for_pipe_off(struct drm_device *dev, int pipe);
int ironlake_get_lanes_required(int target_clock, int link_bw, int bpp);
void vlv_wait_port_ready(struct drm_i915_private *dev_priv, int port);
bool intel_get_load_detect_pipe(struct drm_connector *connector,
				struct drm_display_mode *mode,
				struct intel_load_detect_pipe *old);
void intel_release_load_detect_pipe(struct drm_connector *connector,
				    struct intel_load_detect_pipe *old);
int intel_pin_and_fence_fb_obj(struct drm_device *dev,
			       struct drm_i915_gem_object *obj,
			       struct intel_ring_buffer *pipelined);
void intel_unpin_fb_obj(struct drm_i915_gem_object *obj);
int intel_framebuffer_init(struct drm_device *dev,
			   struct intel_framebuffer *ifb,
			   struct drm_mode_fb_cmd2 *mode_cmd,
			   struct drm_i915_gem_object *obj);
void intel_framebuffer_fini(struct intel_framebuffer *fb);
void intel_prepare_page_flip(struct drm_device *dev, int plane);
void intel_finish_page_flip(struct drm_device *dev, int pipe);
void intel_finish_page_flip_plane(struct drm_device *dev, int plane);
struct intel_shared_dpll *intel_crtc_to_shared_dpll(struct intel_crtc *crtc);
void assert_shared_dpll(struct drm_i915_private *dev_priv,
			struct intel_shared_dpll *pll,
			bool state);
#define assert_shared_dpll_enabled(d, p) assert_shared_dpll(d, p, true)
#define assert_shared_dpll_disabled(d, p) assert_shared_dpll(d, p, false)
void assert_pll(struct drm_i915_private *dev_priv,
		enum pipe pipe, bool state);
#define assert_pll_enabled(d, p) assert_pll(d, p, true)
#define assert_pll_disabled(d, p) assert_pll(d, p, false)
void assert_fdi_rx_pll(struct drm_i915_private *dev_priv,
		       enum pipe pipe, bool state);
#define assert_fdi_rx_pll_enabled(d, p) assert_fdi_rx_pll(d, p, true)
#define assert_fdi_rx_pll_disabled(d, p) assert_fdi_rx_pll(d, p, false)
void assert_pipe(struct drm_i915_private *dev_priv, enum pipe pipe, bool state);
#define assert_pipe_enabled(d, p) assert_pipe(d, p, true)
#define assert_pipe_disabled(d, p) assert_pipe(d, p, false)
void intel_write_eld(struct drm_encoder *encoder,
		     struct drm_display_mode *mode);
unsigned long intel_gen4_compute_page_offset(int *x, int *y,
					     unsigned int tiling_mode,
					     unsigned int bpp,
					     unsigned int pitch);
void intel_display_handle_reset(struct drm_device *dev);
void hsw_enable_pc8_work(struct work_struct *__work);
void hsw_enable_package_c8(struct drm_i915_private *dev_priv);
void hsw_disable_package_c8(struct drm_i915_private *dev_priv);
void intel_dp_get_m_n(struct intel_crtc *crtc,
		      struct intel_crtc_config *pipe_config);
int intel_dotclock_calculate(int link_freq, const struct intel_link_m_n *m_n);
void
ironlake_check_encoder_dotclock(const struct intel_crtc_config *pipe_config,
				int dotclock);
bool intel_crtc_active(struct drm_crtc *crtc);
void i915_disable_vga_mem(struct drm_device *dev);
void hsw_enable_ips(struct intel_crtc *crtc);
void hsw_disable_ips(struct intel_crtc *crtc);


/* intel_dp.c */
void intel_dp_init(struct drm_device *dev, int output_reg, enum port port);
bool intel_dp_init_connector(struct intel_digital_port *intel_dig_port,
			     struct intel_connector *intel_connector);
void intel_dp_start_link_train(struct intel_dp *intel_dp);
void intel_dp_complete_link_train(struct intel_dp *intel_dp);
void intel_dp_stop_link_train(struct intel_dp *intel_dp);
void intel_dp_sink_dpms(struct intel_dp *intel_dp, int mode);
void intel_dp_encoder_destroy(struct drm_encoder *encoder);
void intel_dp_check_link_status(struct intel_dp *intel_dp);
bool intel_dp_compute_config(struct intel_encoder *encoder,
			     struct intel_crtc_config *pipe_config);
bool intel_dpd_is_edp(struct drm_device *dev);
void ironlake_edp_backlight_on(struct intel_dp *intel_dp);
void ironlake_edp_backlight_off(struct intel_dp *intel_dp);
void ironlake_edp_panel_on(struct intel_dp *intel_dp);
void ironlake_edp_panel_off(struct intel_dp *intel_dp);
void ironlake_edp_panel_vdd_on(struct intel_dp *intel_dp);
void ironlake_edp_panel_vdd_off(struct intel_dp *intel_dp, bool sync);
void intel_edp_psr_enable(struct intel_dp *intel_dp);
void intel_edp_psr_disable(struct intel_dp *intel_dp);
void intel_edp_psr_update(struct drm_device *dev);


/* intel_dsi.c */
bool intel_dsi_init(struct drm_device *dev);


/* intel_dvo.c */
void intel_dvo_init(struct drm_device *dev);


/* legacy fbdev emulation in intel_fbdev.c */
#ifdef CONFIG_DRM_I915_FBDEV
extern int intel_fbdev_init(struct drm_device *dev);
extern void intel_fbdev_initial_config(struct drm_device *dev);
extern void intel_fbdev_fini(struct drm_device *dev);
extern void intel_fbdev_set_suspend(struct drm_device *dev, int state);
extern void intel_fbdev_output_poll_changed(struct drm_device *dev);
extern void intel_fbdev_restore_mode(struct drm_device *dev);
#else
static inline int intel_fbdev_init(struct drm_device *dev)
{
	return 0;
}

static inline void intel_fbdev_initial_config(struct drm_device *dev)
{
}

static inline void intel_fbdev_fini(struct drm_device *dev)
{
}

static inline void intel_fbdev_set_suspend(struct drm_device *dev, int state)
{
}

static inline void intel_fbdev_restore_mode(struct drm_device *dev)
{
}
#endif

/* intel_hdmi.c */
void intel_hdmi_init(struct drm_device *dev, int hdmi_reg, enum port port);
void intel_hdmi_init_connector(struct intel_digital_port *intel_dig_port,
			       struct intel_connector *intel_connector);
struct intel_hdmi *enc_to_intel_hdmi(struct drm_encoder *encoder);
bool intel_hdmi_compute_config(struct intel_encoder *encoder,
			       struct intel_crtc_config *pipe_config);


/* intel_lvds.c */
void intel_lvds_init(struct drm_device *dev);
bool intel_is_dual_link_lvds(struct drm_device *dev);


/* intel_modes.c */
int intel_connector_update_modes(struct drm_connector *connector,
				 struct edid *edid);
int intel_ddc_get_modes(struct drm_connector *c, struct i2c_adapter *adapter);
void intel_attach_force_audio_property(struct drm_connector *connector);
void intel_attach_broadcast_rgb_property(struct drm_connector *connector);


/* intel_overlay.c */
void intel_setup_overlay(struct drm_device *dev);
void intel_cleanup_overlay(struct drm_device *dev);
int intel_overlay_switch_off(struct intel_overlay *overlay);
int intel_overlay_put_image(struct drm_device *dev, void *data,
			    struct drm_file *file_priv);
int intel_overlay_attrs(struct drm_device *dev, void *data,
			struct drm_file *file_priv);


/* intel_panel.c */
int intel_panel_init(struct intel_panel *panel,
		     struct drm_display_mode *fixed_mode);
void intel_panel_fini(struct intel_panel *panel);
void intel_fixed_panel_mode(const struct drm_display_mode *fixed_mode,
			    struct drm_display_mode *adjusted_mode);
void intel_pch_panel_fitting(struct intel_crtc *crtc,
			     struct intel_crtc_config *pipe_config,
			     int fitting_mode);
void intel_gmch_panel_fitting(struct intel_crtc *crtc,
			      struct intel_crtc_config *pipe_config,
			      int fitting_mode);
void intel_panel_set_backlight(struct drm_device *dev, u32 level, u32 max);
int intel_panel_setup_backlight(struct drm_connector *connector);
<<<<<<< HEAD
void intel_panel_enable_backlight(struct drm_device *dev, enum pipe pipe);
void intel_panel_disable_backlight(struct drm_device *dev);
=======
>>>>>>> 0efaf303
void intel_panel_destroy_backlight(struct drm_device *dev);
enum drm_connector_status intel_panel_detect(struct drm_device *dev);


/* intel_pm.c */
void intel_init_clock_gating(struct drm_device *dev);
void intel_suspend_hw(struct drm_device *dev);
void intel_update_watermarks(struct drm_crtc *crtc);
void intel_update_sprite_watermarks(struct drm_plane *plane,
				    struct drm_crtc *crtc,
				    uint32_t sprite_width, int pixel_size,
				    bool enabled, bool scaled);
void intel_init_pm(struct drm_device *dev);
bool intel_fbc_enabled(struct drm_device *dev);
void intel_update_fbc(struct drm_device *dev);
void intel_gpu_ips_init(struct drm_i915_private *dev_priv);
void intel_gpu_ips_teardown(void);
int i915_init_power_well(struct drm_device *dev);
void i915_remove_power_well(struct drm_device *dev);
bool intel_display_power_enabled(struct drm_device *dev,
				 enum intel_display_power_domain domain);
void intel_display_power_get(struct drm_device *dev,
			     enum intel_display_power_domain domain);
void intel_display_power_put(struct drm_device *dev,
			     enum intel_display_power_domain domain);
void intel_init_power_well(struct drm_device *dev);
void intel_set_power_well(struct drm_device *dev, bool enable);
void intel_enable_gt_powersave(struct drm_device *dev);
void intel_disable_gt_powersave(struct drm_device *dev);
void ironlake_teardown_rc6(struct drm_device *dev);
void gen6_update_ring_freq(struct drm_device *dev);
void gen6_rps_idle(struct drm_i915_private *dev_priv);
void gen6_rps_boost(struct drm_i915_private *dev_priv);
void intel_aux_display_runtime_get(struct drm_i915_private *dev_priv);
void intel_aux_display_runtime_put(struct drm_i915_private *dev_priv);
void ilk_wm_get_hw_state(struct drm_device *dev);


/* intel_sdvo.c */
bool intel_sdvo_init(struct drm_device *dev, uint32_t sdvo_reg, bool is_sdvob);


/* intel_sprite.c */
int intel_plane_init(struct drm_device *dev, enum pipe pipe, int plane);
void intel_flush_primary_plane(struct drm_i915_private *dev_priv,
			       enum plane plane);
void intel_plane_restore(struct drm_plane *plane);
void intel_plane_disable(struct drm_plane *plane);
int intel_sprite_set_colorkey(struct drm_device *dev, void *data,
			      struct drm_file *file_priv);
int intel_sprite_get_colorkey(struct drm_device *dev, void *data,
			      struct drm_file *file_priv);


/* intel_tv.c */
void intel_tv_init(struct drm_device *dev);

#endif /* __INTEL_DRV_H__ */<|MERGE_RESOLUTION|>--- conflicted
+++ resolved
@@ -802,11 +802,6 @@
 			      int fitting_mode);
 void intel_panel_set_backlight(struct drm_device *dev, u32 level, u32 max);
 int intel_panel_setup_backlight(struct drm_connector *connector);
-<<<<<<< HEAD
-void intel_panel_enable_backlight(struct drm_device *dev, enum pipe pipe);
-void intel_panel_disable_backlight(struct drm_device *dev);
-=======
->>>>>>> 0efaf303
 void intel_panel_destroy_backlight(struct drm_device *dev);
 enum drm_connector_status intel_panel_detect(struct drm_device *dev);
 
