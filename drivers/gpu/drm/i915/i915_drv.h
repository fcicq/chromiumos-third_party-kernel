/* i915_drv.h -- Private header for the I915 driver -*- linux-c -*-
 */
/*
 *
 * Copyright 2003 Tungsten Graphics, Inc., Cedar Park, Texas.
 * All Rights Reserved.
 *
 * Permission is hereby granted, free of charge, to any person obtaining a
 * copy of this software and associated documentation files (the
 * "Software"), to deal in the Software without restriction, including
 * without limitation the rights to use, copy, modify, merge, publish,
 * distribute, sub license, and/or sell copies of the Software, and to
 * permit persons to whom the Software is furnished to do so, subject to
 * the following conditions:
 *
 * The above copyright notice and this permission notice (including the
 * next paragraph) shall be included in all copies or substantial portions
 * of the Software.
 *
 * THE SOFTWARE IS PROVIDED "AS IS", WITHOUT WARRANTY OF ANY KIND, EXPRESS
 * OR IMPLIED, INCLUDING BUT NOT LIMITED TO THE WARRANTIES OF
 * MERCHANTABILITY, FITNESS FOR A PARTICULAR PURPOSE AND NON-INFRINGEMENT.
 * IN NO EVENT SHALL TUNGSTEN GRAPHICS AND/OR ITS SUPPLIERS BE LIABLE FOR
 * ANY CLAIM, DAMAGES OR OTHER LIABILITY, WHETHER IN AN ACTION OF CONTRACT,
 * TORT OR OTHERWISE, ARISING FROM, OUT OF OR IN CONNECTION WITH THE
 * SOFTWARE OR THE USE OR OTHER DEALINGS IN THE SOFTWARE.
 *
 */

#ifndef _I915_DRV_H_
#define _I915_DRV_H_

#include <uapi/drm/i915_drm.h>

#include "i915_reg.h"
#include "intel_bios.h"
#include "intel_ringbuffer.h"
#include <linux/io-mapping.h>
#include <linux/i2c.h>
#include <linux/i2c-algo-bit.h>
#include <drm/intel-gtt.h>
#include <linux/backlight.h>
#include <linux/intel-iommu.h>
#include <linux/kref.h>
#include <linux/pm_qos.h>

/* General customization:
 */

#define DRIVER_AUTHOR		"Tungsten Graphics, Inc."

#define DRIVER_NAME		"i915"
#define DRIVER_DESC		"Intel Graphics"
#define DRIVER_DATE		"20080730"

enum pipe {
	PIPE_A = 0,
	PIPE_B,
	PIPE_C,
	I915_MAX_PIPES
};
#define pipe_name(p) ((p) + 'A')

enum transcoder {
	TRANSCODER_A = 0,
	TRANSCODER_B,
	TRANSCODER_C,
	TRANSCODER_EDP = 0xF,
};
#define transcoder_name(t) ((t) + 'A')

enum plane {
	PLANE_A = 0,
	PLANE_B,
	PLANE_C,
};
#define plane_name(p) ((p) + 'A')

#define sprite_name(p, s) ((p) * dev_priv->num_plane + (s) + 'A')

enum port {
	PORT_A = 0,
	PORT_B,
	PORT_C,
	PORT_D,
	PORT_E,
	I915_MAX_PORTS
};
#define port_name(p) ((p) + 'A')

enum intel_display_power_domain {
	POWER_DOMAIN_PIPE_A,
	POWER_DOMAIN_PIPE_B,
	POWER_DOMAIN_PIPE_C,
	POWER_DOMAIN_PIPE_A_PANEL_FITTER,
	POWER_DOMAIN_PIPE_B_PANEL_FITTER,
	POWER_DOMAIN_PIPE_C_PANEL_FITTER,
	POWER_DOMAIN_TRANSCODER_A,
	POWER_DOMAIN_TRANSCODER_B,
	POWER_DOMAIN_TRANSCODER_C,
	POWER_DOMAIN_TRANSCODER_EDP = POWER_DOMAIN_TRANSCODER_A + 0xF,
	POWER_DOMAIN_VGA,
};

#define POWER_DOMAIN_PIPE(pipe) ((pipe) + POWER_DOMAIN_PIPE_A)
#define POWER_DOMAIN_PIPE_PANEL_FITTER(pipe) \
		((pipe) + POWER_DOMAIN_PIPE_A_PANEL_FITTER)
#define POWER_DOMAIN_TRANSCODER(tran) ((tran) + POWER_DOMAIN_TRANSCODER_A)

enum hpd_pin {
	HPD_NONE = 0,
	HPD_PORT_A = HPD_NONE, /* PORT_A is internal */
	HPD_TV = HPD_NONE,     /* TV is known to be unreliable */
	HPD_CRT,
	HPD_SDVO_B,
	HPD_SDVO_C,
	HPD_PORT_B,
	HPD_PORT_C,
	HPD_PORT_D,
	HPD_NUM_PINS
};

#define I915_GEM_GPU_DOMAINS \
	(I915_GEM_DOMAIN_RENDER | \
	 I915_GEM_DOMAIN_SAMPLER | \
	 I915_GEM_DOMAIN_COMMAND | \
	 I915_GEM_DOMAIN_INSTRUCTION | \
	 I915_GEM_DOMAIN_VERTEX)

#define for_each_pipe(p) for ((p) = 0; (p) < INTEL_INFO(dev)->num_pipes; (p)++)

#define for_each_encoder_on_crtc(dev, __crtc, intel_encoder) \
	list_for_each_entry((intel_encoder), &(dev)->mode_config.encoder_list, base.head) \
		if ((intel_encoder)->base.crtc == (__crtc))

struct drm_i915_private;

enum intel_dpll_id {
	DPLL_ID_PRIVATE = -1, /* non-shared dpll in use */
	/* real shared dpll ids must be >= 0 */
	DPLL_ID_PCH_PLL_A,
	DPLL_ID_PCH_PLL_B,
};
#define I915_NUM_PLLS 2

struct intel_dpll_hw_state {
	uint32_t dpll;
	uint32_t dpll_md;
	uint32_t fp0;
	uint32_t fp1;
};

struct intel_shared_dpll {
	int refcount; /* count of number of CRTCs sharing this PLL */
	int active; /* count of number of active CRTCs (i.e. DPMS on) */
	bool on; /* is the PLL actually active? Disabled during modeset */
	const char *name;
	/* should match the index in the dev_priv->shared_dplls array */
	enum intel_dpll_id id;
	struct intel_dpll_hw_state hw_state;
	void (*mode_set)(struct drm_i915_private *dev_priv,
			 struct intel_shared_dpll *pll);
	void (*enable)(struct drm_i915_private *dev_priv,
		       struct intel_shared_dpll *pll);
	void (*disable)(struct drm_i915_private *dev_priv,
			struct intel_shared_dpll *pll);
	bool (*get_hw_state)(struct drm_i915_private *dev_priv,
			     struct intel_shared_dpll *pll,
			     struct intel_dpll_hw_state *hw_state);
};

/* Used by dp and fdi links */
struct intel_link_m_n {
	uint32_t	tu;
	uint32_t	gmch_m;
	uint32_t	gmch_n;
	uint32_t	link_m;
	uint32_t	link_n;
};

void intel_link_compute_m_n(int bpp, int nlanes,
			    int pixel_clock, int link_clock,
			    struct intel_link_m_n *m_n);

struct intel_ddi_plls {
	int spll_refcount;
	int wrpll1_refcount;
	int wrpll2_refcount;
};

/* Interface history:
 *
 * 1.1: Original.
 * 1.2: Add Power Management
 * 1.3: Add vblank support
 * 1.4: Fix cmdbuffer path, add heap destroy
 * 1.5: Add vblank pipe configuration
 * 1.6: - New ioctl for scheduling buffer swaps on vertical blank
 *      - Support vertical blank on secondary display pipe
 */
#define DRIVER_MAJOR		1
#define DRIVER_MINOR		6
#define DRIVER_PATCHLEVEL	0

#define WATCH_LISTS	0
#define WATCH_GTT	0

#define I915_GEM_PHYS_CURSOR_0 1
#define I915_GEM_PHYS_CURSOR_1 2
#define I915_GEM_PHYS_OVERLAY_REGS 3
#define I915_MAX_PHYS_OBJECT (I915_GEM_PHYS_OVERLAY_REGS)

struct drm_i915_gem_phys_object {
	int id;
	struct page **page_list;
	drm_dma_handle_t *handle;
	struct drm_i915_gem_object *cur_obj;
};

struct opregion_header;
struct opregion_acpi;
struct opregion_swsci;
struct opregion_asle;

struct intel_opregion {
	struct opregion_header __iomem *header;
	struct opregion_acpi __iomem *acpi;
	struct opregion_swsci __iomem *swsci;
	u32 swsci_gbda_sub_functions;
	u32 swsci_sbcb_sub_functions;
	struct opregion_asle __iomem *asle;
	void __iomem *vbt;
	u32 __iomem *lid_state;
};
#define OPREGION_SIZE            (8*1024)

struct intel_overlay;
struct intel_overlay_error_state;

struct drm_i915_master_private {
	drm_local_map_t *sarea;
	struct _drm_i915_sarea *sarea_priv;
};
#define I915_FENCE_REG_NONE -1
#define I915_MAX_NUM_FENCES 32
/* 32 fences + sign bit for FENCE_REG_NONE */
#define I915_MAX_NUM_FENCE_BITS 6

struct drm_i915_fence_reg {
	struct list_head lru_list;
	struct drm_i915_gem_object *obj;
	int pin_count;
};

struct sdvo_device_mapping {
	u8 initialized;
	u8 dvo_port;
	u8 slave_addr;
	u8 dvo_wiring;
	u8 i2c_pin;
	u8 ddc_pin;
};

struct intel_display_error_state;

struct drm_i915_error_state {
	struct kref ref;
	u32 eir;
	u32 pgtbl_er;
	u32 ier;
	u32 ccid;
	u32 derrmr;
	u32 forcewake;
	bool waiting[I915_NUM_RINGS];
	u32 pipestat[I915_MAX_PIPES];
	u32 tail[I915_NUM_RINGS];
	u32 head[I915_NUM_RINGS];
	u32 ctl[I915_NUM_RINGS];
	u32 ipeir[I915_NUM_RINGS];
	u32 ipehr[I915_NUM_RINGS];
	u32 instdone[I915_NUM_RINGS];
	u32 acthd[I915_NUM_RINGS];
	u32 semaphore_mboxes[I915_NUM_RINGS][I915_NUM_RINGS - 1];
	u32 semaphore_seqno[I915_NUM_RINGS][I915_NUM_RINGS - 1];
	u32 rc_psmi[I915_NUM_RINGS]; /* sleep state */
	/* our own tracking of ring head and tail */
	u32 cpu_ring_head[I915_NUM_RINGS];
	u32 cpu_ring_tail[I915_NUM_RINGS];
	u32 error; /* gen6+ */
	u32 err_int; /* gen7 */
	u32 instpm[I915_NUM_RINGS];
	u32 instps[I915_NUM_RINGS];
	u32 extra_instdone[I915_NUM_INSTDONE_REG];
	u32 seqno[I915_NUM_RINGS];
	u64 bbaddr;
	u32 fault_reg[I915_NUM_RINGS];
	u32 done_reg;
	u32 faddr[I915_NUM_RINGS];
	u64 fence[I915_MAX_NUM_FENCES];
	struct timeval time;
	struct drm_i915_error_ring {
		struct drm_i915_error_object {
			int page_count;
			u32 gtt_offset;
			u32 *pages[0];
		} *ringbuffer, *batchbuffer, *ctx;
		struct drm_i915_error_request {
			long jiffies;
			u32 seqno;
			u32 tail;
		} *requests;
		int num_requests;
	} ring[I915_NUM_RINGS];
	struct drm_i915_error_buffer {
		u32 size;
		u32 name;
		u32 rseqno, wseqno;
		u32 gtt_offset;
		u32 read_domains;
		u32 write_domain;
		s32 fence_reg:I915_MAX_NUM_FENCE_BITS;
		s32 pinned:2;
		u32 tiling:2;
		u32 dirty:1;
		u32 purgeable:1;
		s32 ring:4;
		u32 cache_level:3;
	} **active_bo, **pinned_bo;
	u32 *active_bo_count, *pinned_bo_count;
	struct intel_overlay_error_state *overlay;
	struct intel_display_error_state *display;
	int hangcheck_score[I915_NUM_RINGS];
	enum intel_ring_hangcheck_action hangcheck_action[I915_NUM_RINGS];
};

struct intel_crtc_config;
struct intel_crtc;
struct intel_limit;
struct dpll;

struct drm_i915_display_funcs {
	bool (*fbc_enabled)(struct drm_device *dev);
	void (*enable_fbc)(struct drm_crtc *crtc, unsigned long interval);
	void (*disable_fbc)(struct drm_device *dev);
	int (*get_display_clock_speed)(struct drm_device *dev);
	int (*get_fifo_size)(struct drm_device *dev, int plane);
	/**
	 * find_dpll() - Find the best values for the PLL
	 * @limit: limits for the PLL
	 * @crtc: current CRTC
	 * @target: target frequency in kHz
	 * @refclk: reference clock frequency in kHz
	 * @match_clock: if provided, @best_clock P divider must
	 *               match the P divider from @match_clock
	 *               used for LVDS downclocking
	 * @best_clock: best PLL values found
	 *
	 * Returns true on success, false on failure.
	 */
	bool (*find_dpll)(const struct intel_limit *limit,
			  struct drm_crtc *crtc,
			  int target, int refclk,
			  struct dpll *match_clock,
			  struct dpll *best_clock);
	void (*update_wm)(struct drm_crtc *crtc);
	void (*update_sprite_wm)(struct drm_plane *plane,
				 struct drm_crtc *crtc,
				 uint32_t sprite_width, int pixel_size,
				 bool enable, bool scaled);
	void (*modeset_global_resources)(struct drm_device *dev);
	/* Returns the active state of the crtc, and if the crtc is active,
	 * fills out the pipe-config with the hw state. */
	bool (*get_pipe_config)(struct intel_crtc *,
				struct intel_crtc_config *);
	int (*crtc_mode_set)(struct drm_crtc *crtc,
			     int x, int y,
			     struct drm_framebuffer *old_fb);
	void (*crtc_enable)(struct drm_crtc *crtc);
	void (*crtc_disable)(struct drm_crtc *crtc);
	void (*off)(struct drm_crtc *crtc);
	void (*write_eld)(struct drm_connector *connector,
			  struct drm_crtc *crtc);
	void (*fdi_link_train)(struct drm_crtc *crtc);
	void (*init_clock_gating)(struct drm_device *dev);
	int (*queue_flip)(struct drm_device *dev, struct drm_crtc *crtc,
			  struct drm_framebuffer *fb,
			  struct drm_i915_gem_object *obj,
			  uint32_t flags);
	int (*update_plane)(struct drm_crtc *crtc, struct drm_framebuffer *fb,
			    int x, int y);
	void (*hpd_irq_setup)(struct drm_device *dev);
	/* clock updates for mode set */
	/* cursor updates */
	/* render clock increase/decrease */
	/* display clock increase/decrease */
	/* pll clock increase/decrease */
};

struct intel_uncore_funcs {
	void (*force_wake_get)(struct drm_i915_private *dev_priv);
	void (*force_wake_put)(struct drm_i915_private *dev_priv);

	uint8_t  (*mmio_readb)(struct drm_i915_private *dev_priv, off_t offset, bool trace);
	uint16_t (*mmio_readw)(struct drm_i915_private *dev_priv, off_t offset, bool trace);
	uint32_t (*mmio_readl)(struct drm_i915_private *dev_priv, off_t offset, bool trace);
	uint64_t (*mmio_readq)(struct drm_i915_private *dev_priv, off_t offset, bool trace);

	void (*mmio_writeb)(struct drm_i915_private *dev_priv, off_t offset,
				uint8_t val, bool trace);
	void (*mmio_writew)(struct drm_i915_private *dev_priv, off_t offset,
				uint16_t val, bool trace);
	void (*mmio_writel)(struct drm_i915_private *dev_priv, off_t offset,
				uint32_t val, bool trace);
	void (*mmio_writeq)(struct drm_i915_private *dev_priv, off_t offset,
				uint64_t val, bool trace);
};

struct intel_uncore {
	spinlock_t lock; /** lock is also taken in irq contexts. */

	struct intel_uncore_funcs funcs;

	unsigned fifo_count;
	unsigned forcewake_count;

	struct delayed_work force_wake_work;
};

#define DEV_INFO_FOR_EACH_FLAG(func, sep) \
	func(is_mobile) sep \
	func(is_i85x) sep \
	func(is_i915g) sep \
	func(is_i945gm) sep \
	func(is_g33) sep \
	func(need_gfx_hws) sep \
	func(is_g4x) sep \
	func(is_pineview) sep \
	func(is_broadwater) sep \
	func(is_crestline) sep \
	func(is_ivybridge) sep \
	func(is_valleyview) sep \
	func(is_haswell) sep \
	func(is_preliminary) sep \
	func(has_fbc) sep \
	func(has_pipe_cxsr) sep \
	func(has_hotplug) sep \
	func(cursor_needs_physical) sep \
	func(has_overlay) sep \
	func(overlay_needs_physical) sep \
	func(supports_tv) sep \
	func(has_bsd_ring) sep \
	func(has_blt_ring) sep \
	func(has_vebox_ring) sep \
	func(has_llc) sep \
	func(has_ddi) sep \
	func(has_fpga_dbg)

#define DEFINE_FLAG(name) u8 name:1
#define SEP_SEMICOLON ;

struct intel_device_info {
	u32 display_mmio_offset;
	u8 num_pipes:3;
	u8 gen;
	DEV_INFO_FOR_EACH_FLAG(DEFINE_FLAG, SEP_SEMICOLON);
};

#undef DEFINE_FLAG
#undef SEP_SEMICOLON

enum i915_cache_level {
	I915_CACHE_NONE = 0,
	I915_CACHE_LLC, /* also used for snoopable memory on non-LLC */
	I915_CACHE_L3_LLC, /* gen7+, L3 sits between the domain specifc
			      caches, eg sampler/render caches, and the
			      large Last-Level-Cache. LLC is coherent with
			      the CPU, but L3 is only visible to the GPU. */
	I915_CACHE_WT, /* hsw:gt3e WriteThrough for scanouts */
};

typedef uint32_t gen6_gtt_pte_t;

struct i915_address_space {
	struct drm_mm mm;
	struct drm_device *dev;
	struct list_head global_link;
	unsigned long start;		/* Start offset always 0 for dri2 */
	size_t total;		/* size addr space maps (ex. 2GB for ggtt) */

	struct {
		dma_addr_t addr;
		struct page *page;
	} scratch;

	/**
	 * List of objects currently involved in rendering.
	 *
	 * Includes buffers having the contents of their GPU caches
	 * flushed, not necessarily primitives.  last_rendering_seqno
	 * represents when the rendering involved will be completed.
	 *
	 * A reference is held on the buffer while on this list.
	 */
	struct list_head active_list;

	/**
	 * LRU list of objects which are not in the ringbuffer and
	 * are ready to unbind, but are still in the GTT.
	 *
	 * last_rendering_seqno is 0 while an object is in this list.
	 *
	 * A reference is not held on the buffer while on this list,
	 * as merely being GTT-bound shouldn't prevent its being
	 * freed, and we'll pull it off the list in the free path.
	 */
	struct list_head inactive_list;

	/* FIXME: Need a more generic return type */
	gen6_gtt_pte_t (*pte_encode)(dma_addr_t addr,
				     enum i915_cache_level level);
	void (*clear_range)(struct i915_address_space *vm,
			    unsigned int first_entry,
			    unsigned int num_entries);
	void (*insert_entries)(struct i915_address_space *vm,
			       struct sg_table *st,
			       unsigned int first_entry,
			       enum i915_cache_level cache_level);
	void (*cleanup)(struct i915_address_space *vm);
};

/* The Graphics Translation Table is the way in which GEN hardware translates a
 * Graphics Virtual Address into a Physical Address. In addition to the normal
 * collateral associated with any va->pa translations GEN hardware also has a
 * portion of the GTT which can be mapped by the CPU and remain both coherent
 * and correct (in cases like swizzling). That region is referred to as GMADR in
 * the spec.
 */
struct i915_gtt {
	struct i915_address_space base;
	size_t stolen_size;		/* Total size of stolen memory */

	unsigned long mappable_end;	/* End offset that we can CPU map */
	struct io_mapping *mappable;	/* Mapping to our CPU mappable region */
	phys_addr_t mappable_base;	/* PA of our GMADR */

	/** "Graphics Stolen Memory" holds the global PTEs */
	void __iomem *gsm;

	bool do_idle_maps;

	int mtrr;

	/* global gtt ops */
	int (*gtt_probe)(struct drm_device *dev, size_t *gtt_total,
			  size_t *stolen, phys_addr_t *mappable_base,
			  unsigned long *mappable_end);
};
#define gtt_total_entries(gtt) ((gtt).base.total >> PAGE_SHIFT)

struct i915_hw_ppgtt {
	struct i915_address_space base;
	unsigned num_pd_entries;
	struct page **pt_pages;
	uint32_t pd_offset;
	dma_addr_t *pt_dma_addr;

	int (*enable)(struct drm_device *dev);
};

/**
 * A VMA represents a GEM BO that is bound into an address space. Therefore, a
 * VMA's presence cannot be guaranteed before binding, or after unbinding the
 * object into/from the address space.
 *
 * To make things as simple as possible (ie. no refcounting), a VMA's lifetime
 * will always be <= an objects lifetime. So object refcounting should cover us.
 */
struct i915_vma {
	struct drm_mm_node node;
	struct drm_i915_gem_object *obj;
	struct i915_address_space *vm;

	/** This object's place on the active/inactive lists */
	struct list_head mm_list;

	struct list_head vma_link; /* Link in the object's VMA list */

	/** This vma's place in the batchbuffer or on the eviction list */
	struct list_head exec_list;

	/**
	 * Used for performing relocations during execbuffer insertion.
	 */
	struct hlist_node exec_node;
	unsigned long exec_handle;
	struct drm_i915_gem_exec_object2 *exec_entry;

};

struct i915_ctx_hang_stats {
	/* This context had batch pending when hang was declared */
	unsigned batch_pending;

	/* This context had batch active when hang was declared */
	unsigned batch_active;

	/* Time when this context was last blamed for a GPU reset */
	unsigned long guilty_ts;

	/* This context is banned to submit more work */
	bool banned;
};

/* This must match up with the value previously used for execbuf2.rsvd1. */
#define DEFAULT_CONTEXT_ID 0
struct i915_hw_context {
	struct kref ref;
	int id;
	bool is_initialized;
	uint8_t remap_slice;
	struct drm_i915_file_private *file_priv;
	struct intel_ring_buffer *ring;
	struct drm_i915_gem_object *obj;
	struct i915_ctx_hang_stats hang_stats;

	struct list_head link;
};

struct i915_fbc {
	unsigned long size;
	unsigned int fb_id;
	enum plane plane;
	int y;

	struct drm_mm_node *compressed_fb;
	struct drm_mm_node *compressed_llb;

	struct intel_fbc_work {
		struct delayed_work work;
		struct drm_crtc *crtc;
		struct drm_framebuffer *fb;
		int interval;
	} *fbc_work;

	enum no_fbc_reason {
		FBC_OK, /* FBC is enabled */
		FBC_UNSUPPORTED, /* FBC is not supported by this chipset */
		FBC_NO_OUTPUT, /* no outputs enabled to compress */
		FBC_STOLEN_TOO_SMALL, /* not enough space for buffers */
		FBC_UNSUPPORTED_MODE, /* interlace or doublescanned mode */
		FBC_MODE_TOO_LARGE, /* mode too large for compression */
		FBC_BAD_PLANE, /* fbc not supported on plane */
		FBC_NOT_TILED, /* buffer not tiled */
		FBC_MULTIPLE_PIPES, /* more than one pipe active */
		FBC_MODULE_PARAM,
		FBC_CHIP_DEFAULT, /* disabled by default on this chip */
	} no_fbc_reason;
};

struct i915_psr {
	bool sink_support;
	bool source_ok;
};

enum intel_pch {
	PCH_NONE = 0,	/* No PCH present */
	PCH_IBX,	/* Ibexpeak PCH */
	PCH_CPT,	/* Cougarpoint PCH */
	PCH_LPT,	/* Lynxpoint PCH */
	PCH_NOP,
};

enum intel_sbi_destination {
	SBI_ICLK,
	SBI_MPHY,
};

#define QUIRK_PIPEA_FORCE (1<<0)
#define QUIRK_LVDS_SSC_DISABLE (1<<1)
#define QUIRK_INVERT_BRIGHTNESS (1<<2)
#define QUIRK_NO_PCH_PWM_ENABLE (1<<3)

struct intel_fbdev;
struct intel_fbc_work;

struct intel_gmbus {
	struct i2c_adapter adapter;
	u32 force_bit;
	u32 reg0;
	u32 gpio_reg;
	struct i2c_algo_bit_data bit_algo;
	struct drm_i915_private *dev_priv;
};

struct i915_suspend_saved_registers {
	u8 saveLBB;
	u32 saveDSPACNTR;
	u32 saveDSPBCNTR;
	u32 saveDSPARB;
	u32 savePIPEACONF;
	u32 savePIPEBCONF;
	u32 savePIPEASRC;
	u32 savePIPEBSRC;
	u32 saveFPA0;
	u32 saveFPA1;
	u32 saveDPLL_A;
	u32 saveDPLL_A_MD;
	u32 saveHTOTAL_A;
	u32 saveHBLANK_A;
	u32 saveHSYNC_A;
	u32 saveVTOTAL_A;
	u32 saveVBLANK_A;
	u32 saveVSYNC_A;
	u32 saveBCLRPAT_A;
	u32 saveTRANSACONF;
	u32 saveTRANS_HTOTAL_A;
	u32 saveTRANS_HBLANK_A;
	u32 saveTRANS_HSYNC_A;
	u32 saveTRANS_VTOTAL_A;
	u32 saveTRANS_VBLANK_A;
	u32 saveTRANS_VSYNC_A;
	u32 savePIPEASTAT;
	u32 saveDSPASTRIDE;
	u32 saveDSPASIZE;
	u32 saveDSPAPOS;
	u32 saveDSPAADDR;
	u32 saveDSPASURF;
	u32 saveDSPATILEOFF;
	u32 savePFIT_PGM_RATIOS;
	u32 saveBLC_HIST_CTL;
	u32 saveBLC_PWM_CTL;
	u32 saveBLC_PWM_CTL2;
	u32 saveBLC_CPU_PWM_CTL;
	u32 saveBLC_CPU_PWM_CTL2;
	u32 saveFPB0;
	u32 saveFPB1;
	u32 saveDPLL_B;
	u32 saveDPLL_B_MD;
	u32 saveHTOTAL_B;
	u32 saveHBLANK_B;
	u32 saveHSYNC_B;
	u32 saveVTOTAL_B;
	u32 saveVBLANK_B;
	u32 saveVSYNC_B;
	u32 saveBCLRPAT_B;
	u32 saveTRANSBCONF;
	u32 saveTRANS_HTOTAL_B;
	u32 saveTRANS_HBLANK_B;
	u32 saveTRANS_HSYNC_B;
	u32 saveTRANS_VTOTAL_B;
	u32 saveTRANS_VBLANK_B;
	u32 saveTRANS_VSYNC_B;
	u32 savePIPEBSTAT;
	u32 saveDSPBSTRIDE;
	u32 saveDSPBSIZE;
	u32 saveDSPBPOS;
	u32 saveDSPBADDR;
	u32 saveDSPBSURF;
	u32 saveDSPBTILEOFF;
	u32 saveVGA0;
	u32 saveVGA1;
	u32 saveVGA_PD;
	u32 saveVGACNTRL;
	u32 saveADPA;
	u32 saveLVDS;
	u32 savePP_ON_DELAYS;
	u32 savePP_OFF_DELAYS;
	u32 saveDVOA;
	u32 saveDVOB;
	u32 saveDVOC;
	u32 savePP_ON;
	u32 savePP_OFF;
	u32 savePP_CONTROL;
	u32 savePP_DIVISOR;
	u32 savePFIT_CONTROL;
	u32 save_palette_a[256];
	u32 save_palette_b[256];
	u32 saveDPFC_CB_BASE;
	u32 saveFBC_CFB_BASE;
	u32 saveFBC_LL_BASE;
	u32 saveFBC_CONTROL;
	u32 saveFBC_CONTROL2;
	u32 saveIER;
	u32 saveIIR;
	u32 saveIMR;
	u32 saveDEIER;
	u32 saveDEIMR;
	u32 saveGTIER;
	u32 saveGTIMR;
	u32 saveFDI_RXA_IMR;
	u32 saveFDI_RXB_IMR;
	u32 saveCACHE_MODE_0;
	u32 saveMI_ARB_STATE;
	u32 saveSWF0[16];
	u32 saveSWF1[16];
	u32 saveSWF2[3];
	u8 saveMSR;
	u8 saveSR[8];
	u8 saveGR[25];
	u8 saveAR_INDEX;
	u8 saveAR[21];
	u8 saveDACMASK;
	u8 saveCR[37];
	uint64_t saveFENCE[I915_MAX_NUM_FENCES];
	u32 saveCURACNTR;
	u32 saveCURAPOS;
	u32 saveCURABASE;
	u32 saveCURBCNTR;
	u32 saveCURBPOS;
	u32 saveCURBBASE;
	u32 saveCURSIZE;
	u32 saveDP_B;
	u32 saveDP_C;
	u32 saveDP_D;
	u32 savePIPEA_GMCH_DATA_M;
	u32 savePIPEB_GMCH_DATA_M;
	u32 savePIPEA_GMCH_DATA_N;
	u32 savePIPEB_GMCH_DATA_N;
	u32 savePIPEA_DP_LINK_M;
	u32 savePIPEB_DP_LINK_M;
	u32 savePIPEA_DP_LINK_N;
	u32 savePIPEB_DP_LINK_N;
	u32 saveFDI_RXA_CTL;
	u32 saveFDI_TXA_CTL;
	u32 saveFDI_RXB_CTL;
	u32 saveFDI_TXB_CTL;
	u32 savePFA_CTL_1;
	u32 savePFB_CTL_1;
	u32 savePFA_WIN_SZ;
	u32 savePFB_WIN_SZ;
	u32 savePFA_WIN_POS;
	u32 savePFB_WIN_POS;
	u32 savePCH_DREF_CONTROL;
	u32 saveDISP_ARB_CTL;
	u32 savePIPEA_DATA_M1;
	u32 savePIPEA_DATA_N1;
	u32 savePIPEA_LINK_M1;
	u32 savePIPEA_LINK_N1;
	u32 savePIPEB_DATA_M1;
	u32 savePIPEB_DATA_N1;
	u32 savePIPEB_LINK_M1;
	u32 savePIPEB_LINK_N1;
	u32 saveMCHBAR_RENDER_STANDBY;
	u32 savePCH_PORT_HOTPLUG;
};

struct intel_gen6_power_mgmt {
	/* work and pm_iir are protected by dev_priv->irq_lock */
	struct work_struct work;
	u32 pm_iir;

	/* The below variables an all the rps hw state are protected by
	 * dev->struct mutext. */
	u8 cur_delay;
	u8 min_delay;
	u8 max_delay;
	u8 rpe_delay;
	u8 rp1_delay;
	u8 rp0_delay;
	u8 hw_max;

	int last_adj;
	enum { LOW_POWER, BETWEEN, HIGH_POWER } power;

	bool enabled;
	struct delayed_work delayed_resume_work;

	/*
	 * Protects RPS/RC6 register access and PCU communication.
	 * Must be taken after struct_mutex if nested.
	 */
	struct mutex hw_lock;
};

/* defined intel_pm.c */
extern spinlock_t mchdev_lock;

struct intel_ilk_power_mgmt {
	u8 cur_delay;
	u8 min_delay;
	u8 max_delay;
	u8 fmax;
	u8 fstart;

	u64 last_count1;
	unsigned long last_time1;
	unsigned long chipset_power;
	u64 last_count2;
	struct timespec last_time2;
	unsigned long gfx_power;
	u8 corr;

	int c_m;
	int r_t;

	struct drm_i915_gem_object *pwrctx;
	struct drm_i915_gem_object *renderctx;
};

/* Power well structure for haswell */
struct i915_power_well {
	struct drm_device *device;
	spinlock_t lock;
	/* power well enable/disable usage count */
	int count;
	int i915_request;
};

struct i915_dri1_state {
	unsigned allow_batchbuffer : 1;
	u32 __iomem *gfx_hws_cpu_addr;

	unsigned int cpp;
	int back_offset;
	int front_offset;
	int current_page;
	int page_flipping;

	uint32_t counter;
};

struct i915_ums_state {
	/**
	 * Flag if the X Server, and thus DRM, is not currently in
	 * control of the device.
	 *
	 * This is set between LeaveVT and EnterVT.  It needs to be
	 * replaced with a semaphore.  It also needs to be
	 * transitioned away from for kernel modesetting.
	 */
	int mm_suspended;
};

#define MAX_L3_SLICES 2
struct intel_l3_parity {
	u32 *remap_info[MAX_L3_SLICES];
	struct work_struct error_work;
	int which_slice;
};

struct i915_gem_mm {
	/** Memory allocator for GTT stolen memory */
	struct drm_mm stolen;
	/** List of all objects in gtt_space. Used to restore gtt
	 * mappings on resume */
	struct list_head bound_list;
	/**
	 * List of objects which are not bound to the GTT (thus
	 * are idle and not used by the GPU) but still have
	 * (presumably uncached) pages still attached.
	 */
	struct list_head unbound_list;

	/** Usable portion of the GTT for GEM */
	unsigned long stolen_base; /* limited to low memory (32-bit) */

	/** PPGTT used for aliasing the PPGTT with the GTT */
	struct i915_hw_ppgtt *aliasing_ppgtt;

	struct shrinker inactive_shrinker;
	bool shrinker_no_lock_stealing;

	/** LRU list of objects with fence regs on them. */
	struct list_head fence_list;

	/**
	 * We leave the user IRQ off as much as possible,
	 * but this means that requests will finish and never
	 * be retired once the system goes idle. Set a timer to
	 * fire periodically while the ring is running. When it
	 * fires, go retire requests.
	 */
	struct delayed_work retire_work;

	/**
	 * When we detect an idle GPU, we want to turn on
	 * powersaving features. So once we see that there
	 * are no more requests outstanding and no more
	 * arrive within a small period of time, we fire
	 * off the idle_work.
	 */
	struct delayed_work idle_work;

	/**
	 * Are we in a non-interruptible section of code like
	 * modesetting?
	 */
	bool interruptible;

	/** Bit 6 swizzling required for X tiling */
	uint32_t bit_6_swizzle_x;
	/** Bit 6 swizzling required for Y tiling */
	uint32_t bit_6_swizzle_y;

	/* storage for physical objects */
	struct drm_i915_gem_phys_object *phys_objs[I915_MAX_PHYS_OBJECT];

	/* accounting, useful for userland debugging */
	spinlock_t object_stat_lock;
	size_t object_memory;
	u32 object_count;
};

struct drm_i915_error_state_buf {
	unsigned bytes;
	unsigned size;
	int err;
	u8 *buf;
	loff_t start;
	loff_t pos;
};

struct i915_error_state_file_priv {
	struct drm_device *dev;
	struct drm_i915_error_state *error;
};

struct i915_gpu_error {
	/* For hangcheck timer */
#define DRM_I915_HANGCHECK_PERIOD 1500 /* in ms */
#define DRM_I915_HANGCHECK_JIFFIES msecs_to_jiffies(DRM_I915_HANGCHECK_PERIOD)
	/* Hang gpu twice in this window and your context gets banned */
#define DRM_I915_CTX_BAN_PERIOD DIV_ROUND_UP(8*DRM_I915_HANGCHECK_PERIOD, 1000)

	struct timer_list hangcheck_timer;

	/* For reset and error_state handling. */
	spinlock_t lock;
	/* Protected by the above dev->gpu_error.lock. */
	struct drm_i915_error_state *first_error;
	struct work_struct work;


	unsigned long missed_irq_rings;

	/**
	 * State variable and reset counter controlling the reset flow
	 *
	 * Upper bits are for the reset counter.  This counter is used by the
	 * wait_seqno code to race-free noticed that a reset event happened and
	 * that it needs to restart the entire ioctl (since most likely the
	 * seqno it waited for won't ever signal anytime soon).
	 *
	 * This is important for lock-free wait paths, where no contended lock
	 * naturally enforces the correct ordering between the bail-out of the
	 * waiter and the gpu reset work code.
	 *
	 * Lowest bit controls the reset state machine: Set means a reset is in
	 * progress. This state will (presuming we don't have any bugs) decay
	 * into either unset (successful reset) or the special WEDGED value (hw
	 * terminally sour). All waiters on the reset_queue will be woken when
	 * that happens.
	 */
	atomic_t reset_counter;

	/**
	 * Special values/flags for reset_counter
	 *
	 * Note that the code relies on
	 * 	I915_WEDGED & I915_RESET_IN_PROGRESS_FLAG
	 * being true.
	 */
#define I915_RESET_IN_PROGRESS_FLAG	1
#define I915_WEDGED			0xffffffff

	/**
	 * Waitqueue to signal when the reset has completed. Used by clients
	 * that wait for dev_priv->mm.wedged to settle.
	 */
	wait_queue_head_t reset_queue;

	/* For gpu hang simulation. */
	unsigned int stop_rings;

	/* For missed irq/seqno simulation. */
	unsigned int test_irq_rings;
};

enum modeset_restore {
	MODESET_ON_LID_OPEN,
	MODESET_DONE,
	MODESET_SUSPENDED,
};

struct ddi_vbt_port_info {
	uint8_t hdmi_level_shift;

	uint8_t supports_dvi:1;
	uint8_t supports_hdmi:1;
	uint8_t supports_dp:1;
};

struct intel_vbt_data {
	struct drm_display_mode *lfp_lvds_vbt_mode; /* if any */
	struct drm_display_mode *sdvo_lvds_vbt_mode; /* if any */

	/* Feature bits */
	unsigned int int_tv_support:1;
	unsigned int lvds_dither:1;
	unsigned int lvds_vbt:1;
	unsigned int int_crt_support:1;
	unsigned int lvds_use_ssc:1;
	unsigned int display_clock_mode:1;
	unsigned int fdi_rx_polarity_inverted:1;
	int lvds_ssc_freq;
	unsigned int bios_lvds_val; /* initial [PCH_]LVDS reg val in VBIOS */

	/* eDP */
	int edp_rate;
	int edp_lanes;
	int edp_preemphasis;
	int edp_vswing;
	bool edp_initialized;
	bool edp_support;
	int edp_bpp;
	struct edp_power_seq edp_pps;

	/* MIPI DSI */
	struct {
		u16 panel_id;
	} dsi;

	int crt_ddc_pin;

	int child_dev_num;
	union child_device_config *child_dev;

	struct ddi_vbt_port_info ddi_port_info[I915_MAX_PORTS];
};

enum intel_ddb_partitioning {
	INTEL_DDB_PART_1_2,
	INTEL_DDB_PART_5_6, /* IVB+ */
};

struct intel_wm_level {
	bool enable;
	uint32_t pri_val;
	uint32_t spr_val;
	uint32_t cur_val;
	uint32_t fbc_val;
};

struct hsw_wm_values {
	uint32_t wm_pipe[3];
	uint32_t wm_lp[3];
	uint32_t wm_lp_spr[3];
	uint32_t wm_linetime[3];
	bool enable_fbc_wm;
	enum intel_ddb_partitioning partitioning;
};

/*
 * This struct tracks the state needed for the Package C8+ feature.
 *
 * Package states C8 and deeper are really deep PC states that can only be
 * reached when all the devices on the system allow it, so even if the graphics
 * device allows PC8+, it doesn't mean the system will actually get to these
 * states.
 *
 * Our driver only allows PC8+ when all the outputs are disabled, the power well
 * is disabled and the GPU is idle. When these conditions are met, we manually
 * do the other conditions: disable the interrupts, clocks and switch LCPLL
 * refclk to Fclk.
 *
 * When we really reach PC8 or deeper states (not just when we allow it) we lose
 * the state of some registers, so when we come back from PC8+ we need to
 * restore this state. We don't get into PC8+ if we're not in RC6, so we don't
 * need to take care of the registers kept by RC6.
 *
 * The interrupt disabling is part of the requirements. We can only leave the
 * PCH HPD interrupts enabled. If we're in PC8+ and we get another interrupt we
 * can lock the machine.
 *
 * Ideally every piece of our code that needs PC8+ disabled would call
 * hsw_disable_package_c8, which would increment disable_count and prevent the
 * system from reaching PC8+. But we don't have a symmetric way to do this for
 * everything, so we have the requirements_met and gpu_idle variables. When we
 * switch requirements_met or gpu_idle to true we decrease disable_count, and
 * increase it in the opposite case. The requirements_met variable is true when
 * all the CRTCs, encoders and the power well are disabled. The gpu_idle
 * variable is true when the GPU is idle.
 *
 * In addition to everything, we only actually enable PC8+ if disable_count
 * stays at zero for at least some seconds. This is implemented with the
 * enable_work variable. We do this so we don't enable/disable PC8 dozens of
 * consecutive times when all screens are disabled and some background app
 * queries the state of our connectors, or we have some application constantly
 * waking up to use the GPU. Only after the enable_work function actually
 * enables PC8+ the "enable" variable will become true, which means that it can
 * be false even if disable_count is 0.
 *
 * The irqs_disabled variable becomes true exactly after we disable the IRQs and
 * goes back to false exactly before we reenable the IRQs. We use this variable
 * to check if someone is trying to enable/disable IRQs while they're supposed
 * to be disabled. This shouldn't happen and we'll print some error messages in
 * case it happens, but if it actually happens we'll also update the variables
 * inside struct regsave so when we restore the IRQs they will contain the
 * latest expected values.
 *
 * For more, read "Display Sequences for Package C8" on our documentation.
 */
struct i915_package_c8 {
	bool requirements_met;
	bool gpu_idle;
	bool irqs_disabled;
	/* Only true after the delayed work task actually enables it. */
	bool enabled;
	int disable_count;
	struct mutex lock;
	struct delayed_work enable_work;

	struct {
		uint32_t deimr;
		uint32_t sdeimr;
		uint32_t gtimr;
		uint32_t gtier;
		uint32_t gen6_pmimr;
	} regsave;
};

typedef struct drm_i915_private {
	struct drm_device *dev;
	struct kmem_cache *slab;

	const struct intel_device_info *info;

	int relative_constants_mode;

	void __iomem *regs;

	struct intel_uncore uncore;

	struct intel_gmbus gmbus[GMBUS_NUM_PORTS];


	/** gmbus_mutex protects against concurrent usage of the single hw gmbus
	 * controller on different i2c buses. */
	struct mutex gmbus_mutex;

	/**
	 * Base address of the gmbus and gpio block.
	 */
	uint32_t gpio_mmio_base;

	wait_queue_head_t gmbus_wait_queue;

	struct pci_dev *bridge_dev;
	struct intel_ring_buffer ring[I915_NUM_RINGS];
	uint32_t last_seqno, next_seqno;

	drm_dma_handle_t *status_page_dmah;
	struct resource mch_res;

	atomic_t irq_received;

	/* protects the irq masks */
	spinlock_t irq_lock;

	/* To control wakeup latency, e.g. for irq-driven dp aux transfers. */
	struct pm_qos_request pm_qos;

	/* DPIO indirect register protection */
	struct mutex dpio_lock;

	/** Cached value of IMR to avoid reads in updating the bitfield */
	u32 irq_mask;
	u32 gt_irq_mask;
	u32 pm_irq_mask;

	struct work_struct hotplug_work;
	bool enable_hotplug_processing;
	struct {
		unsigned long hpd_last_jiffies;
		int hpd_cnt;
		enum {
			HPD_ENABLED = 0,
			HPD_DISABLED = 1,
			HPD_MARK_DISABLED = 2
		} hpd_mark;
	} hpd_stats[HPD_NUM_PINS];
	u32 hpd_event_bits;
	struct timer_list hotplug_reenable_timer;

	int num_plane;

	struct i915_fbc fbc;
	struct intel_opregion opregion;
	struct intel_vbt_data vbt;

	/* overlay */
	struct intel_overlay *overlay;
	unsigned int sprite_scaling_enabled;

	/* backlight */
	struct {
		int level;
		bool enabled;
		spinlock_t lock; /* bl registers and the above bl fields */
<<<<<<< HEAD
=======
		bool level_has_been_set;
>>>>>>> 0efaf303
		struct backlight_device *device;
	} backlight;

	/* LVDS info */
<<<<<<< HEAD
=======
	struct drm_display_mode *lfp_lvds_vbt_mode; /* if any */
	struct drm_display_mode *sdvo_lvds_vbt_mode; /* if any */

	/* Backlight driver */
	u32 (*get_backlight)(struct drm_device *dev);
	u32 (*get_max_backlight)(struct drm_device *dev);
	void (*set_backlight)(struct drm_device *dev, u32 level, u32 max);
	void (*disable_backlight)(struct drm_device *dev);
	void (*enable_backlight)(struct drm_device *dev, enum pipe pipe);

	/* Feature bits from the VBIOS */
	unsigned int int_tv_support:1;
	unsigned int lvds_dither:1;
	unsigned int lvds_vbt:1;
	unsigned int int_crt_support:1;
	unsigned int lvds_use_ssc:1;
	unsigned int display_clock_mode:1;
	unsigned int fdi_rx_polarity_inverted:1;
	int lvds_ssc_freq;
	unsigned int bios_lvds_val; /* initial [PCH_]LVDS reg val in VBIOS */
	struct {
		int rate;
		int lanes;
		int preemphasis;
		int vswing;

		bool initialized;
		bool support;
		int bpp;
		struct edp_power_seq pps;
	} edp;
>>>>>>> 0efaf303
	bool no_aux_handshake;

	struct drm_i915_fence_reg fence_regs[I915_MAX_NUM_FENCES]; /* assume 965 */
	int fence_reg_start; /* 4 if userland hasn't ioctl'd us yet */
	int num_fence_regs; /* 8 on pre-965, 16 otherwise */

	unsigned int fsb_freq, mem_freq, is_ddr3;

	/**
	 * wq - Driver workqueue for GEM.
	 *
	 * NOTE: Work items scheduled here are not allowed to grab any modeset
	 * locks, for otherwise the flushing done in the pageflip code will
	 * result in deadlocks.
	 */
	struct workqueue_struct *wq;
	struct workqueue_struct *flip_unpin_wq;

	/* Display functions */
	struct drm_i915_display_funcs display;

	/* PCH chipset type */
	enum intel_pch pch_type;
	unsigned short pch_id;

	unsigned long quirks;

	enum modeset_restore modeset_restore;
	struct mutex modeset_restore_lock;

	struct list_head vm_list; /* Global list of all address spaces */
	struct i915_gtt gtt; /* VMA representing the global address space */

	struct i915_gem_mm mm;

	/* Kernel Modesetting */

	struct sdvo_device_mapping sdvo_mappings[2];

	struct drm_crtc *plane_to_crtc_mapping[3];
	struct drm_crtc *pipe_to_crtc_mapping[3];
	wait_queue_head_t pending_flip_queue;

	int num_shared_dpll;
	struct intel_shared_dpll shared_dplls[I915_NUM_PLLS];
	struct intel_ddi_plls ddi_plls;

	/* Reclocking support */
	bool render_reclock_avail;
	bool lvds_downclock_avail;
	/* indicates the reduced downclock for LVDS*/
	int lvds_downclock;
	u16 orig_clock;

	bool mchbar_need_disable;

	struct intel_l3_parity l3_parity;

	/* Cannot be determined by PCIID. You must always read a register. */
	size_t ellc_size;

	/* gen6+ rps state */
	struct intel_gen6_power_mgmt rps;

	/* ilk-only ips/rps state. Everything in here is protected by the global
	 * mchdev_lock in intel_pm.c */
	struct intel_ilk_power_mgmt ips;

	/* Haswell power well */
	struct i915_power_well power_well;

	struct i915_psr psr;

	struct i915_gpu_error gpu_error;

	struct drm_i915_gem_object *vlv_pctx;

#ifdef CONFIG_DRM_I915_FBDEV
	/* list of fbdev register on this device */
	struct intel_fbdev *fbdev;
#endif

	/*
	 * The console may be contended at resume, but we don't
	 * want it to block on it.
	 */
	struct work_struct console_resume_work;

	struct drm_property *broadcast_rgb_property;
	struct drm_property *force_audio_property;
	bool hw_contexts_disabled;
	uint32_t hw_context_size;
	struct list_head context_list;

	u32 fdi_rx_config;

	struct i915_suspend_saved_registers regfile;

	struct {
		/*
		 * Raw watermark latency values:
		 * in 0.1us units for WM0,
		 * in 0.5us units for WM1+.
		 */
		/* primary */
		uint16_t pri_latency[5];
		/* sprite */
		uint16_t spr_latency[5];
		/* cursor */
		uint16_t cur_latency[5];

		/* current hardware state */
		struct hsw_wm_values hw;
	} wm;

	struct i915_package_c8 pc8;

	/* Old dri1 support infrastructure, beware the dragons ya fools entering
	 * here! */
	struct i915_dri1_state dri1;
	/* Old ums support infrastructure, same warning applies. */
	struct i915_ums_state ums;
} drm_i915_private_t;

static inline struct drm_i915_private *to_i915(const struct drm_device *dev)
{
	return dev->dev_private;
}

/* Iterate over initialised rings */
#define for_each_ring(ring__, dev_priv__, i__) \
	for ((i__) = 0; (i__) < I915_NUM_RINGS; (i__)++) \
		if (((ring__) = &(dev_priv__)->ring[(i__)]), intel_ring_initialized((ring__)))

enum hdmi_force_audio {
	HDMI_AUDIO_OFF_DVI = -2,	/* no aux data for HDMI-DVI converter */
	HDMI_AUDIO_OFF,			/* force turn off HDMI audio */
	HDMI_AUDIO_AUTO,		/* trust EDID */
	HDMI_AUDIO_ON,			/* force turn on HDMI audio */
};

#define I915_GTT_OFFSET_NONE ((u32)-1)

struct drm_i915_gem_object_ops {
	/* Interface between the GEM object and its backing storage.
	 * get_pages() is called once prior to the use of the associated set
	 * of pages before to binding them into the GTT, and put_pages() is
	 * called after we no longer need them. As we expect there to be
	 * associated cost with migrating pages between the backing storage
	 * and making them available for the GPU (e.g. clflush), we may hold
	 * onto the pages after they are no longer referenced by the GPU
	 * in case they may be used again shortly (for example migrating the
	 * pages to a different memory domain within the GTT). put_pages()
	 * will therefore most likely be called when the object itself is
	 * being released or under memory pressure (where we attempt to
	 * reap pages for the shrinker).
	 */
	int (*get_pages)(struct drm_i915_gem_object *);
	void (*put_pages)(struct drm_i915_gem_object *);
};

struct drm_i915_gem_object {
	struct drm_gem_object base;

	const struct drm_i915_gem_object_ops *ops;

	/** List of VMAs backed by this object */
	struct list_head vma_list;

	/** Stolen memory for this object, instead of being backed by shmem. */
	struct drm_mm_node *stolen;
	struct list_head global_list;

	struct list_head ring_list;
	/** Used in execbuf to temporarily hold a ref */
	struct list_head obj_exec_link;

	/**
	 * This is set if the object is on the active lists (has pending
	 * rendering and so a non-zero seqno), and is not set if it i s on
	 * inactive (ready to be unbound) list.
	 */
	unsigned int active:1;

	/**
	 * This is set if the object has been written to since last bound
	 * to the GTT
	 */
	unsigned int dirty:1;

	/**
	 * Fence register bits (if any) for this object.  Will be set
	 * as needed when mapped into the GTT.
	 * Protected by dev->struct_mutex.
	 */
	signed int fence_reg:I915_MAX_NUM_FENCE_BITS;

	/**
	 * Advice: are the backing pages purgeable?
	 */
	unsigned int madv:2;

	/**
	 * Current tiling mode for the object.
	 */
	unsigned int tiling_mode:2;
	/**
	 * Whether the tiling parameters for the currently associated fence
	 * register have changed. Note that for the purposes of tracking
	 * tiling changes we also treat the unfenced register, the register
	 * slot that the object occupies whilst it executes a fenced
	 * command (such as BLT on gen2/3), as a "fence".
	 */
	unsigned int fence_dirty:1;

	/** How many users have pinned this object in GTT space. The following
	 * users can each hold at most one reference: pwrite/pread, pin_ioctl
	 * (via user_pin_count), execbuffer (objects are not allowed multiple
	 * times for the same batchbuffer), and the framebuffer code. When
	 * switching/pageflipping, the framebuffer code has at most two buffers
	 * pinned per crtc.
	 *
	 * In the worst case this is 1 + 1 + 1 + 2*2 = 7. That would fit into 3
	 * bits with absolutely no headroom. So use 4 bits. */
	unsigned int pin_count:4;
#define DRM_I915_GEM_OBJECT_MAX_PIN_COUNT 0xf

	/**
	 * Is the object at the current location in the gtt mappable and
	 * fenceable? Used to avoid costly recalculations.
	 */
	unsigned int map_and_fenceable:1;

	/**
	 * Whether the current gtt mapping needs to be mappable (and isn't just
	 * mappable by accident). Track pin and fault separate for a more
	 * accurate mappable working set.
	 */
	unsigned int fault_mappable:1;
	unsigned int pin_mappable:1;
	unsigned int pin_display:1;

	/*
	 * Is the GPU currently using a fence to access this buffer,
	 */
	unsigned int pending_fenced_gpu_access:1;
	unsigned int fenced_gpu_access:1;

	unsigned int cache_level:3;

	unsigned int has_aliasing_ppgtt_mapping:1;
	unsigned int has_global_gtt_mapping:1;
	unsigned int has_dma_mapping:1;

	struct sg_table *pages;
	int pages_pin_count;

	/* prime dma-buf support */
	void *dma_buf_vmapping;
	int vmapping_count;

	struct intel_ring_buffer *ring;

	/** Breadcrumb of last rendering to the buffer. */
	uint32_t last_read_seqno;
	uint32_t last_write_seqno;
	/** Breadcrumb of last fenced GPU access to the buffer. */
	uint32_t last_fenced_seqno;

	/** Current tiling stride for the object, if it's tiled. */
	uint32_t stride;

	/** Record of address bit 17 of each page at last unbind. */
	unsigned long *bit_17;

	/** User space pin count and filp owning the pin */
	uint32_t user_pin_count;
	struct drm_file *pin_filp;

	/** for phy allocated objects */
	struct drm_i915_gem_phys_object *phys_obj;
};
#define to_gem_object(obj) (&((struct drm_i915_gem_object *)(obj))->base)

#define to_intel_bo(x) container_of(x, struct drm_i915_gem_object, base)

/**
 * Request queue structure.
 *
 * The request queue allows us to note sequence numbers that have been emitted
 * and may be associated with active buffers to be retired.
 *
 * By keeping this list, we can avoid having to do questionable
 * sequence-number comparisons on buffer last_rendering_seqnos, and associate
 * an emission time with seqnos for tracking how far ahead of the GPU we are.
 */
struct drm_i915_gem_request {
	/** On Which ring this request was generated */
	struct intel_ring_buffer *ring;

	/** GEM sequence number associated with this request. */
	uint32_t seqno;

	/** Position in the ringbuffer of the start of the request */
	u32 head;

	/** Position in the ringbuffer of the end of the request */
	u32 tail;

	/** Context related to this request */
	struct i915_hw_context *ctx;

	/** Batch buffer related to this request if any */
	struct drm_i915_gem_object *batch_obj;

	/** Time at which this request was emitted, in jiffies. */
	unsigned long emitted_jiffies;

	/** global list entry for this request */
	struct list_head list;

	struct drm_i915_file_private *file_priv;
	/** file_priv list entry for this request */
	struct list_head client_list;
};

struct drm_i915_file_private {
	struct drm_i915_private *dev_priv;

	struct {
		spinlock_t lock;
		struct list_head request_list;
		struct delayed_work idle_work;
	} mm;
	struct idr context_idr;

	struct i915_ctx_hang_stats hang_stats;
	atomic_t rps_wait_boost;
};

#define INTEL_INFO(dev)	(to_i915(dev)->info)

#define IS_I830(dev)		((dev)->pdev->device == 0x3577)
#define IS_845G(dev)		((dev)->pdev->device == 0x2562)
#define IS_I85X(dev)		(INTEL_INFO(dev)->is_i85x)
#define IS_I865G(dev)		((dev)->pdev->device == 0x2572)
#define IS_I915G(dev)		(INTEL_INFO(dev)->is_i915g)
#define IS_I915GM(dev)		((dev)->pdev->device == 0x2592)
#define IS_I945G(dev)		((dev)->pdev->device == 0x2772)
#define IS_I945GM(dev)		(INTEL_INFO(dev)->is_i945gm)
#define IS_BROADWATER(dev)	(INTEL_INFO(dev)->is_broadwater)
#define IS_CRESTLINE(dev)	(INTEL_INFO(dev)->is_crestline)
#define IS_GM45(dev)		((dev)->pdev->device == 0x2A42)
#define IS_G4X(dev)		(INTEL_INFO(dev)->is_g4x)
#define IS_PINEVIEW_G(dev)	((dev)->pdev->device == 0xa001)
#define IS_PINEVIEW_M(dev)	((dev)->pdev->device == 0xa011)
#define IS_PINEVIEW(dev)	(INTEL_INFO(dev)->is_pineview)
#define IS_G33(dev)		(INTEL_INFO(dev)->is_g33)
#define IS_IRONLAKE_M(dev)	((dev)->pdev->device == 0x0046)
#define IS_IVYBRIDGE(dev)	(INTEL_INFO(dev)->is_ivybridge)
#define IS_IVB_GT1(dev)		((dev)->pdev->device == 0x0156 || \
				 (dev)->pdev->device == 0x0152 || \
				 (dev)->pdev->device == 0x015a)
#define IS_SNB_GT1(dev)		((dev)->pdev->device == 0x0102 || \
				 (dev)->pdev->device == 0x0106 || \
				 (dev)->pdev->device == 0x010A)
#define IS_VALLEYVIEW(dev)	(INTEL_INFO(dev)->is_valleyview)
#define IS_HASWELL(dev)	(INTEL_INFO(dev)->is_haswell)
#define IS_MOBILE(dev)		(INTEL_INFO(dev)->is_mobile)
#define IS_HSW_EARLY_SDV(dev)	(IS_HASWELL(dev) && \
				 ((dev)->pdev->device & 0xFF00) == 0x0C00)
#define IS_ULT(dev)		(IS_HASWELL(dev) && \
				 ((dev)->pdev->device & 0xFF00) == 0x0A00)
#define IS_HSW_GT3(dev)		(IS_HASWELL(dev) && \
				 ((dev)->pdev->device & 0x00F0) == 0x0020)
#define IS_PRELIMINARY_HW(intel_info) ((intel_info)->is_preliminary)

/*
 * The genX designation typically refers to the render engine, so render
 * capability related checks should use IS_GEN, while display and other checks
 * have their own (e.g. HAS_PCH_SPLIT for ILK+ display, IS_foo for particular
 * chips, etc.).
 */
#define IS_GEN2(dev)	(INTEL_INFO(dev)->gen == 2)
#define IS_GEN3(dev)	(INTEL_INFO(dev)->gen == 3)
#define IS_GEN4(dev)	(INTEL_INFO(dev)->gen == 4)
#define IS_GEN5(dev)	(INTEL_INFO(dev)->gen == 5)
#define IS_GEN6(dev)	(INTEL_INFO(dev)->gen == 6)
#define IS_GEN7(dev)	(INTEL_INFO(dev)->gen == 7)

#define HAS_BSD(dev)            (INTEL_INFO(dev)->has_bsd_ring)
#define HAS_BLT(dev)            (INTEL_INFO(dev)->has_blt_ring)
#define HAS_VEBOX(dev)          (INTEL_INFO(dev)->has_vebox_ring)
#define HAS_LLC(dev)            (INTEL_INFO(dev)->has_llc)
#define HAS_WT(dev)            (IS_HASWELL(dev) && to_i915(dev)->ellc_size)
#define I915_NEED_GFX_HWS(dev)	(INTEL_INFO(dev)->need_gfx_hws)

#define HAS_HW_CONTEXTS(dev)	(INTEL_INFO(dev)->gen >= 6)
#define HAS_ALIASING_PPGTT(dev)	(INTEL_INFO(dev)->gen >=6 && !IS_VALLEYVIEW(dev))

#define HAS_OVERLAY(dev)		(INTEL_INFO(dev)->has_overlay)
#define OVERLAY_NEEDS_PHYSICAL(dev)	(INTEL_INFO(dev)->overlay_needs_physical)

/* Early gen2 have a totally busted CS tlb and require pinned batches. */
#define HAS_BROKEN_CS_TLB(dev)		(IS_I830(dev) || IS_845G(dev))

/* With the 945 and later, Y tiling got adjusted so that it was 32 128-byte
 * rows, which changed the alignment requirements and fence programming.
 */
#define HAS_128_BYTE_Y_TILING(dev) (!IS_GEN2(dev) && !(IS_I915G(dev) || \
						      IS_I915GM(dev)))
#define SUPPORTS_DIGITAL_OUTPUTS(dev)	(!IS_GEN2(dev) && !IS_PINEVIEW(dev))
#define SUPPORTS_INTEGRATED_HDMI(dev)	(IS_G4X(dev) || IS_GEN5(dev))
#define SUPPORTS_INTEGRATED_DP(dev)	(IS_G4X(dev) || IS_GEN5(dev))
#define SUPPORTS_TV(dev)		(INTEL_INFO(dev)->supports_tv)
#define I915_HAS_HOTPLUG(dev)		 (INTEL_INFO(dev)->has_hotplug)

#define HAS_FW_BLC(dev) (INTEL_INFO(dev)->gen > 2)
#define HAS_PIPE_CXSR(dev) (INTEL_INFO(dev)->has_pipe_cxsr)
#define I915_HAS_FBC(dev) (INTEL_INFO(dev)->has_fbc)

#define HAS_IPS(dev)		(IS_ULT(dev))

#define HAS_DDI(dev)		(INTEL_INFO(dev)->has_ddi)
#define HAS_POWER_WELL(dev)	(IS_HASWELL(dev))
#define HAS_FPGA_DBG_UNCLAIMED(dev)	(INTEL_INFO(dev)->has_fpga_dbg)
#define HAS_PSR(dev)		(IS_HASWELL(dev))

#define INTEL_PCH_DEVICE_ID_MASK		0xff00
#define INTEL_PCH_IBX_DEVICE_ID_TYPE		0x3b00
#define INTEL_PCH_CPT_DEVICE_ID_TYPE		0x1c00
#define INTEL_PCH_PPT_DEVICE_ID_TYPE		0x1e00
#define INTEL_PCH_LPT_DEVICE_ID_TYPE		0x8c00
#define INTEL_PCH_LPT_LP_DEVICE_ID_TYPE		0x9c00

#define INTEL_PCH_TYPE(dev) (to_i915(dev)->pch_type)
#define HAS_PCH_LPT(dev) (INTEL_PCH_TYPE(dev) == PCH_LPT)
#define HAS_PCH_CPT(dev) (INTEL_PCH_TYPE(dev) == PCH_CPT)
#define HAS_PCH_IBX(dev) (INTEL_PCH_TYPE(dev) == PCH_IBX)
#define HAS_PCH_NOP(dev) (INTEL_PCH_TYPE(dev) == PCH_NOP)
#define HAS_PCH_SPLIT(dev) (INTEL_PCH_TYPE(dev) != PCH_NONE)

/* DPF == dynamic parity feature */
#define HAS_L3_DPF(dev) (IS_IVYBRIDGE(dev) || IS_HASWELL(dev))
#define NUM_L3_SLICES(dev) (IS_HSW_GT3(dev) ? 2 : HAS_L3_DPF(dev))

#define GT_FREQUENCY_MULTIPLIER 50

#include "i915_trace.h"

/**
 * RC6 is a special power stage which allows the GPU to enter an very
 * low-voltage mode when idle, using down to 0V while at this stage.  This
 * stage is entered automatically when the GPU is idle when RC6 support is
 * enabled, and as soon as new workload arises GPU wakes up automatically as well.
 *
 * There are different RC6 modes available in Intel GPU, which differentiate
 * among each other with the latency required to enter and leave RC6 and
 * voltage consumed by the GPU in different states.
 *
 * The combination of the following flags define which states GPU is allowed
 * to enter, while RC6 is the normal RC6 state, RC6p is the deep RC6, and
 * RC6pp is deepest RC6. Their support by hardware varies according to the
 * GPU, BIOS, chipset and platform. RC6 is usually the safest one and the one
 * which brings the most power savings; deeper states save more power, but
 * require higher latency to switch to and wake up.
 */
#define INTEL_RC6_ENABLE			(1<<0)
#define INTEL_RC6p_ENABLE			(1<<1)
#define INTEL_RC6pp_ENABLE			(1<<2)

extern const struct drm_ioctl_desc i915_ioctls[];
extern int i915_max_ioctl;
extern unsigned int i915_fbpercrtc __always_unused;
extern int i915_panel_ignore_lid __read_mostly;
extern unsigned int i915_powersave __read_mostly;
extern int i915_semaphores __read_mostly;
extern unsigned int i915_lvds_downclock __read_mostly;
extern int i915_lvds_channel_mode __read_mostly;
extern int i915_panel_use_ssc __read_mostly;
extern int i915_vbt_sdvo_panel_type __read_mostly;
extern int i915_enable_rc6 __read_mostly;
extern int i915_enable_fbc __read_mostly;
extern bool i915_enable_hangcheck __read_mostly;
extern int i915_enable_ppgtt __read_mostly;
extern int i915_enable_psr __read_mostly;
extern unsigned int i915_preliminary_hw_support __read_mostly;
extern int i915_disable_power_well __read_mostly;
extern int i915_enable_ips __read_mostly;
extern bool i915_fastboot __read_mostly;
extern int i915_enable_pc8 __read_mostly;
extern int i915_pc8_timeout __read_mostly;
extern bool i915_prefault_disable __read_mostly;

extern int i915_suspend(struct drm_device *dev, pm_message_t state);
extern int i915_resume(struct drm_device *dev);
extern int i915_master_create(struct drm_device *dev, struct drm_master *master);
extern void i915_master_destroy(struct drm_device *dev, struct drm_master *master);

				/* i915_dma.c */
void i915_update_dri1_breadcrumb(struct drm_device *dev);
extern void i915_kernel_lost_context(struct drm_device * dev);
extern int i915_driver_load(struct drm_device *, unsigned long flags);
extern int i915_driver_unload(struct drm_device *);
extern int i915_driver_open(struct drm_device *dev, struct drm_file *file_priv);
extern void i915_driver_lastclose(struct drm_device * dev);
extern void i915_driver_preclose(struct drm_device *dev,
				 struct drm_file *file_priv);
extern void i915_driver_postclose(struct drm_device *dev,
				  struct drm_file *file_priv);
extern int i915_driver_device_is_agp(struct drm_device * dev);
#ifdef CONFIG_COMPAT
extern long i915_compat_ioctl(struct file *filp, unsigned int cmd,
			      unsigned long arg);
#endif
extern int i915_emit_box(struct drm_device *dev,
			 struct drm_clip_rect *box,
			 int DR1, int DR4);
extern int intel_gpu_reset(struct drm_device *dev);
extern int i915_reset(struct drm_device *dev);
extern unsigned long i915_chipset_val(struct drm_i915_private *dev_priv);
extern unsigned long i915_mch_val(struct drm_i915_private *dev_priv);
extern unsigned long i915_gfx_val(struct drm_i915_private *dev_priv);
extern void i915_update_gfx_val(struct drm_i915_private *dev_priv);

extern void intel_console_resume(struct work_struct *work);

/* i915_irq.c */
void i915_queue_hangcheck(struct drm_device *dev);
void i915_handle_error(struct drm_device *dev, bool wedged);

extern void intel_irq_init(struct drm_device *dev);
extern void intel_pm_init(struct drm_device *dev);
extern void intel_hpd_init(struct drm_device *dev);
extern void intel_pm_init(struct drm_device *dev);

extern void intel_uncore_sanitize(struct drm_device *dev);
extern void intel_uncore_early_sanitize(struct drm_device *dev);
extern void intel_uncore_init(struct drm_device *dev);
extern void intel_uncore_clear_errors(struct drm_device *dev);
extern void intel_uncore_check_errors(struct drm_device *dev);
extern void intel_uncore_fini(struct drm_device *dev);

void
i915_enable_pipestat(drm_i915_private_t *dev_priv, int pipe, u32 mask);

void
i915_disable_pipestat(drm_i915_private_t *dev_priv, int pipe, u32 mask);

/* i915_gem.c */
int i915_gem_init_ioctl(struct drm_device *dev, void *data,
			struct drm_file *file_priv);
int i915_gem_create_ioctl(struct drm_device *dev, void *data,
			  struct drm_file *file_priv);
int i915_gem_pread_ioctl(struct drm_device *dev, void *data,
			 struct drm_file *file_priv);
int i915_gem_pwrite_ioctl(struct drm_device *dev, void *data,
			  struct drm_file *file_priv);
int i915_gem_mmap_ioctl(struct drm_device *dev, void *data,
			struct drm_file *file_priv);
int i915_gem_mmap_gtt_ioctl(struct drm_device *dev, void *data,
			struct drm_file *file_priv);
int i915_gem_set_domain_ioctl(struct drm_device *dev, void *data,
			      struct drm_file *file_priv);
int i915_gem_sw_finish_ioctl(struct drm_device *dev, void *data,
			     struct drm_file *file_priv);
int i915_gem_execbuffer(struct drm_device *dev, void *data,
			struct drm_file *file_priv);
int i915_gem_execbuffer2(struct drm_device *dev, void *data,
			 struct drm_file *file_priv);
int i915_gem_pin_ioctl(struct drm_device *dev, void *data,
		       struct drm_file *file_priv);
int i915_gem_unpin_ioctl(struct drm_device *dev, void *data,
			 struct drm_file *file_priv);
int i915_gem_busy_ioctl(struct drm_device *dev, void *data,
			struct drm_file *file_priv);
int i915_gem_get_caching_ioctl(struct drm_device *dev, void *data,
			       struct drm_file *file);
int i915_gem_set_caching_ioctl(struct drm_device *dev, void *data,
			       struct drm_file *file);
int i915_gem_throttle_ioctl(struct drm_device *dev, void *data,
			    struct drm_file *file_priv);
int i915_gem_madvise_ioctl(struct drm_device *dev, void *data,
			   struct drm_file *file_priv);
int i915_gem_entervt_ioctl(struct drm_device *dev, void *data,
			   struct drm_file *file_priv);
int i915_gem_leavevt_ioctl(struct drm_device *dev, void *data,
			   struct drm_file *file_priv);
int i915_gem_set_tiling(struct drm_device *dev, void *data,
			struct drm_file *file_priv);
int i915_gem_get_tiling(struct drm_device *dev, void *data,
			struct drm_file *file_priv);
int i915_gem_get_aperture_ioctl(struct drm_device *dev, void *data,
				struct drm_file *file_priv);
int i915_gem_wait_ioctl(struct drm_device *dev, void *data,
			struct drm_file *file_priv);
void i915_gem_load(struct drm_device *dev);
void *i915_gem_object_alloc(struct drm_device *dev);
void i915_gem_object_free(struct drm_i915_gem_object *obj);
void i915_gem_object_init(struct drm_i915_gem_object *obj,
			 const struct drm_i915_gem_object_ops *ops);
struct drm_i915_gem_object *i915_gem_alloc_object(struct drm_device *dev,
						  size_t size);
void i915_gem_free_object(struct drm_gem_object *obj);
void i915_gem_vma_destroy(struct i915_vma *vma);

int __must_check i915_gem_object_pin(struct drm_i915_gem_object *obj,
				     struct i915_address_space *vm,
				     uint32_t alignment,
				     bool map_and_fenceable,
				     bool nonblocking);
void i915_gem_object_unpin(struct drm_i915_gem_object *obj);
int __must_check i915_vma_unbind(struct i915_vma *vma);
int __must_check i915_gem_object_ggtt_unbind(struct drm_i915_gem_object *obj);
int i915_gem_object_put_pages(struct drm_i915_gem_object *obj);
void i915_gem_release_mmap(struct drm_i915_gem_object *obj);
void i915_gem_lastclose(struct drm_device *dev);

int __must_check i915_gem_object_get_pages(struct drm_i915_gem_object *obj);
static inline struct page *i915_gem_object_get_page(struct drm_i915_gem_object *obj, int n)
{
	struct sg_page_iter sg_iter;

	for_each_sg_page(obj->pages->sgl, &sg_iter, obj->pages->nents, n)
		return sg_page_iter_page(&sg_iter);

	return NULL;
}
static inline void i915_gem_object_pin_pages(struct drm_i915_gem_object *obj)
{
	BUG_ON(obj->pages == NULL);
	obj->pages_pin_count++;
}
static inline void i915_gem_object_unpin_pages(struct drm_i915_gem_object *obj)
{
	BUG_ON(obj->pages_pin_count == 0);
	obj->pages_pin_count--;
}

int __must_check i915_mutex_lock_interruptible(struct drm_device *dev);
int i915_gem_object_sync(struct drm_i915_gem_object *obj,
			 struct intel_ring_buffer *to);
void i915_vma_move_to_active(struct i915_vma *vma,
			     struct intel_ring_buffer *ring);
int i915_gem_dumb_create(struct drm_file *file_priv,
			 struct drm_device *dev,
			 struct drm_mode_create_dumb *args);
int i915_gem_mmap_gtt(struct drm_file *file_priv, struct drm_device *dev,
		      uint32_t handle, uint64_t *offset);
/**
 * Returns true if seq1 is later than seq2.
 */
static inline bool
i915_seqno_passed(uint32_t seq1, uint32_t seq2)
{
	return (int32_t)(seq1 - seq2) >= 0;
}

int __must_check i915_gem_get_seqno(struct drm_device *dev, u32 *seqno);
int __must_check i915_gem_set_seqno(struct drm_device *dev, u32 seqno);
int __must_check i915_gem_object_get_fence(struct drm_i915_gem_object *obj);
int __must_check i915_gem_object_put_fence(struct drm_i915_gem_object *obj);

static inline bool
i915_gem_object_pin_fence(struct drm_i915_gem_object *obj)
{
	if (obj->fence_reg != I915_FENCE_REG_NONE) {
		struct drm_i915_private *dev_priv = obj->base.dev->dev_private;
		dev_priv->fence_regs[obj->fence_reg].pin_count++;
		return true;
	} else
		return false;
}

static inline void
i915_gem_object_unpin_fence(struct drm_i915_gem_object *obj)
{
	if (obj->fence_reg != I915_FENCE_REG_NONE) {
		struct drm_i915_private *dev_priv = obj->base.dev->dev_private;
		WARN_ON(dev_priv->fence_regs[obj->fence_reg].pin_count <= 0);
		dev_priv->fence_regs[obj->fence_reg].pin_count--;
	}
}

bool i915_gem_retire_requests(struct drm_device *dev);
void i915_gem_retire_requests_ring(struct intel_ring_buffer *ring);
int __must_check i915_gem_check_wedge(struct i915_gpu_error *error,
				      bool interruptible);
static inline bool i915_reset_in_progress(struct i915_gpu_error *error)
{
	return unlikely(atomic_read(&error->reset_counter)
			& I915_RESET_IN_PROGRESS_FLAG);
}

static inline bool i915_terminally_wedged(struct i915_gpu_error *error)
{
	return atomic_read(&error->reset_counter) == I915_WEDGED;
}

void i915_gem_reset(struct drm_device *dev);
bool i915_gem_clflush_object(struct drm_i915_gem_object *obj, bool force);
int __must_check i915_gem_object_finish_gpu(struct drm_i915_gem_object *obj);
int __must_check i915_gem_init(struct drm_device *dev);
int __must_check i915_gem_init_hw(struct drm_device *dev);
int i915_gem_l3_remap(struct intel_ring_buffer *ring, int slice);
void i915_gem_init_swizzling(struct drm_device *dev);
void i915_gem_cleanup_ringbuffer(struct drm_device *dev);
int __must_check i915_gpu_idle(struct drm_device *dev);
int __must_check i915_gem_idle(struct drm_device *dev);
int __i915_add_request(struct intel_ring_buffer *ring,
		       struct drm_file *file,
		       struct drm_i915_gem_object *batch_obj,
		       u32 *seqno);
#define i915_add_request(ring, seqno) \
	__i915_add_request(ring, NULL, NULL, seqno)
int __must_check i915_wait_seqno(struct intel_ring_buffer *ring,
				 uint32_t seqno);
int i915_gem_fault(struct vm_area_struct *vma, struct vm_fault *vmf);
int __must_check
i915_gem_object_set_to_gtt_domain(struct drm_i915_gem_object *obj,
				  bool write);
int __must_check
i915_gem_object_set_to_cpu_domain(struct drm_i915_gem_object *obj, bool write);
int __must_check
i915_gem_object_pin_to_display_plane(struct drm_i915_gem_object *obj,
				     u32 alignment,
				     struct intel_ring_buffer *pipelined);
void i915_gem_object_unpin_from_display_plane(struct drm_i915_gem_object *obj);
int i915_gem_attach_phys_object(struct drm_device *dev,
				struct drm_i915_gem_object *obj,
				int id,
				int align);
void i915_gem_detach_phys_object(struct drm_device *dev,
				 struct drm_i915_gem_object *obj);
void i915_gem_free_all_phys_object(struct drm_device *dev);
int i915_gem_open(struct drm_device *dev, struct drm_file *file);
void i915_gem_release(struct drm_device *dev, struct drm_file *file);

uint32_t
i915_gem_get_gtt_size(struct drm_device *dev, uint32_t size, int tiling_mode);
uint32_t
i915_gem_get_gtt_alignment(struct drm_device *dev, uint32_t size,
			    int tiling_mode, bool fenced);

int i915_gem_object_set_cache_level(struct drm_i915_gem_object *obj,
				    enum i915_cache_level cache_level);

struct drm_gem_object *i915_gem_prime_import(struct drm_device *dev,
				struct dma_buf *dma_buf);

struct dma_buf *i915_gem_prime_export(struct drm_device *dev,
				struct drm_gem_object *gem_obj, int flags);

void i915_gem_restore_fences(struct drm_device *dev);

unsigned long i915_gem_obj_offset(struct drm_i915_gem_object *o,
				  struct i915_address_space *vm);
bool i915_gem_obj_bound_any(struct drm_i915_gem_object *o);
bool i915_gem_obj_bound(struct drm_i915_gem_object *o,
			struct i915_address_space *vm);
unsigned long i915_gem_obj_size(struct drm_i915_gem_object *o,
				struct i915_address_space *vm);
struct i915_vma *i915_gem_obj_to_vma(struct drm_i915_gem_object *obj,
				     struct i915_address_space *vm);
struct i915_vma *
i915_gem_obj_lookup_or_create_vma(struct drm_i915_gem_object *obj,
				  struct i915_address_space *vm);

struct i915_vma *i915_gem_obj_to_ggtt(struct drm_i915_gem_object *obj);

/* Some GGTT VM helpers */
#define obj_to_ggtt(obj) \
	(&((struct drm_i915_private *)(obj)->base.dev->dev_private)->gtt.base)
static inline bool i915_is_ggtt(struct i915_address_space *vm)
{
	struct i915_address_space *ggtt =
		&((struct drm_i915_private *)(vm)->dev->dev_private)->gtt.base;
	return vm == ggtt;
}

static inline bool i915_gem_obj_ggtt_bound(struct drm_i915_gem_object *obj)
{
	return i915_gem_obj_bound(obj, obj_to_ggtt(obj));
}

static inline unsigned long
i915_gem_obj_ggtt_offset(struct drm_i915_gem_object *obj)
{
	return i915_gem_obj_offset(obj, obj_to_ggtt(obj));
}

static inline unsigned long
i915_gem_obj_ggtt_size(struct drm_i915_gem_object *obj)
{
	return i915_gem_obj_size(obj, obj_to_ggtt(obj));
}

static inline int __must_check
i915_gem_obj_ggtt_pin(struct drm_i915_gem_object *obj,
		      uint32_t alignment,
		      bool map_and_fenceable,
		      bool nonblocking)
{
	return i915_gem_object_pin(obj, obj_to_ggtt(obj), alignment,
				   map_and_fenceable, nonblocking);
}

/* i915_gem_context.c */
void i915_gem_context_init(struct drm_device *dev);
void i915_gem_context_fini(struct drm_device *dev);
void i915_gem_context_close(struct drm_device *dev, struct drm_file *file);
int i915_switch_context(struct intel_ring_buffer *ring,
			struct drm_file *file, int to_id);
void i915_gem_context_free(struct kref *ctx_ref);
static inline void i915_gem_context_reference(struct i915_hw_context *ctx)
{
	kref_get(&ctx->ref);
}

static inline void i915_gem_context_unreference(struct i915_hw_context *ctx)
{
	kref_put(&ctx->ref, i915_gem_context_free);
}

struct i915_ctx_hang_stats * __must_check
i915_gem_context_get_hang_stats(struct drm_device *dev,
				struct drm_file *file,
				u32 id);
int i915_gem_context_create_ioctl(struct drm_device *dev, void *data,
				  struct drm_file *file);
int i915_gem_context_destroy_ioctl(struct drm_device *dev, void *data,
				   struct drm_file *file);

/* i915_gem_gtt.c */
void i915_gem_cleanup_aliasing_ppgtt(struct drm_device *dev);
void i915_ppgtt_bind_object(struct i915_hw_ppgtt *ppgtt,
			    struct drm_i915_gem_object *obj,
			    enum i915_cache_level cache_level);
void i915_ppgtt_unbind_object(struct i915_hw_ppgtt *ppgtt,
			      struct drm_i915_gem_object *obj);

void i915_gem_restore_gtt_mappings(struct drm_device *dev);
int __must_check i915_gem_gtt_prepare_object(struct drm_i915_gem_object *obj);
void i915_gem_gtt_bind_object(struct drm_i915_gem_object *obj,
				enum i915_cache_level cache_level);
void i915_gem_gtt_unbind_object(struct drm_i915_gem_object *obj);
void i915_gem_gtt_finish_object(struct drm_i915_gem_object *obj);
void i915_gem_init_global_gtt(struct drm_device *dev);
void i915_gem_setup_global_gtt(struct drm_device *dev, unsigned long start,
			       unsigned long mappable_end, unsigned long end);
int i915_gem_gtt_init(struct drm_device *dev);
static inline void i915_gem_chipset_flush(struct drm_device *dev)
{
	if (INTEL_INFO(dev)->gen < 6)
		intel_gtt_chipset_flush();
}


/* i915_gem_evict.c */
int __must_check i915_gem_evict_something(struct drm_device *dev,
					  struct i915_address_space *vm,
					  int min_size,
					  unsigned alignment,
					  unsigned cache_level,
					  bool mappable,
					  bool nonblock);
int i915_gem_evict_vm(struct i915_address_space *vm, bool do_idle);
int i915_gem_evict_everything(struct drm_device *dev);

/* i915_gem_stolen.c */
int i915_gem_init_stolen(struct drm_device *dev);
int i915_gem_stolen_setup_compression(struct drm_device *dev, int size);
void i915_gem_stolen_cleanup_compression(struct drm_device *dev);
void i915_gem_cleanup_stolen(struct drm_device *dev);
struct drm_i915_gem_object *
i915_gem_object_create_stolen(struct drm_device *dev, u32 size);
struct drm_i915_gem_object *
i915_gem_object_create_stolen_for_preallocated(struct drm_device *dev,
					       u32 stolen_offset,
					       u32 gtt_offset,
					       u32 size);
void i915_gem_object_release_stolen(struct drm_i915_gem_object *obj);

/* i915_gem_tiling.c */
static inline bool i915_gem_object_needs_bit17_swizzle(struct drm_i915_gem_object *obj)
{
	drm_i915_private_t *dev_priv = obj->base.dev->dev_private;

	return dev_priv->mm.bit_6_swizzle_x == I915_BIT_6_SWIZZLE_9_10_17 &&
		obj->tiling_mode != I915_TILING_NONE;
}

void i915_gem_detect_bit_6_swizzle(struct drm_device *dev);
void i915_gem_object_do_bit_17_swizzle(struct drm_i915_gem_object *obj);
void i915_gem_object_save_bit_17_swizzle(struct drm_i915_gem_object *obj);

/* i915_gem_debug.c */
#if WATCH_LISTS
int i915_verify_lists(struct drm_device *dev);
#else
#define i915_verify_lists(dev) 0
#endif

/* i915_debugfs.c */
int i915_debugfs_init(struct drm_minor *minor);
void i915_debugfs_cleanup(struct drm_minor *minor);

/* i915_gpu_error.c */
__printf(2, 3)
void i915_error_printf(struct drm_i915_error_state_buf *e, const char *f, ...);
int i915_error_state_to_str(struct drm_i915_error_state_buf *estr,
			    const struct i915_error_state_file_priv *error);
int i915_error_state_buf_init(struct drm_i915_error_state_buf *eb,
			      size_t count, loff_t pos);
static inline void i915_error_state_buf_release(
	struct drm_i915_error_state_buf *eb)
{
	kfree(eb->buf);
}
void i915_capture_error_state(struct drm_device *dev);
void i915_error_state_get(struct drm_device *dev,
			  struct i915_error_state_file_priv *error_priv);
void i915_error_state_put(struct i915_error_state_file_priv *error_priv);
void i915_destroy_error_state(struct drm_device *dev);

void i915_get_extra_instdone(struct drm_device *dev, uint32_t *instdone);
const char *i915_cache_level_str(int type);

/* i915_suspend.c */
extern int i915_save_state(struct drm_device *dev);
extern int i915_restore_state(struct drm_device *dev);

/* i915_ums.c */
void i915_save_display_reg(struct drm_device *dev);
void i915_restore_display_reg(struct drm_device *dev);

/* i915_sysfs.c */
void i915_setup_sysfs(struct drm_device *dev_priv);
void i915_teardown_sysfs(struct drm_device *dev_priv);

/* intel_i2c.c */
extern int intel_setup_gmbus(struct drm_device *dev);
extern void intel_teardown_gmbus(struct drm_device *dev);
static inline bool intel_gmbus_is_port_valid(unsigned port)
{
	return (port >= GMBUS_PORT_SSC && port <= GMBUS_PORT_DPD);
}

extern struct i2c_adapter *intel_gmbus_get_adapter(
		struct drm_i915_private *dev_priv, unsigned port);
extern void intel_gmbus_set_speed(struct i2c_adapter *adapter, int speed);
extern void intel_gmbus_force_bit(struct i2c_adapter *adapter, bool force_bit);
static inline bool intel_gmbus_is_forced_bit(struct i2c_adapter *adapter)
{
	return container_of(adapter, struct intel_gmbus, adapter)->force_bit;
}
extern void intel_i2c_reset(struct drm_device *dev);

/* intel_opregion.c */
struct intel_encoder;
extern int intel_opregion_setup(struct drm_device *dev);
#ifdef CONFIG_ACPI
extern void intel_opregion_init(struct drm_device *dev);
extern void intel_opregion_fini(struct drm_device *dev);
extern void intel_opregion_asle_intr(struct drm_device *dev);
extern int intel_opregion_notify_encoder(struct intel_encoder *intel_encoder,
					 bool enable);
extern int intel_opregion_notify_adapter(struct drm_device *dev,
					 pci_power_t state);
#else
static inline void intel_opregion_init(struct drm_device *dev) { return; }
static inline void intel_opregion_fini(struct drm_device *dev) { return; }
static inline void intel_opregion_asle_intr(struct drm_device *dev) { return; }
static inline int
intel_opregion_notify_encoder(struct intel_encoder *intel_encoder, bool enable)
{
	return 0;
}
static inline int
intel_opregion_notify_adapter(struct drm_device *dev, pci_power_t state)
{
	return 0;
}
#endif

/* intel_acpi.c */
#ifdef CONFIG_ACPI
extern void intel_register_dsm_handler(void);
extern void intel_unregister_dsm_handler(void);
#else
static inline void intel_register_dsm_handler(void) { return; }
static inline void intel_unregister_dsm_handler(void) { return; }
#endif /* CONFIG_ACPI */

/* modesetting */
extern void intel_modeset_init_hw(struct drm_device *dev);
extern void intel_modeset_suspend_hw(struct drm_device *dev);
extern void intel_modeset_init(struct drm_device *dev);
extern void intel_modeset_gem_init(struct drm_device *dev);
extern void intel_modeset_cleanup(struct drm_device *dev);
extern int intel_modeset_vga_set_state(struct drm_device *dev, bool state);
extern void intel_modeset_setup_hw_state(struct drm_device *dev,
					 bool force_restore);
extern void i915_redisable_vga(struct drm_device *dev);
extern bool intel_fbc_enabled(struct drm_device *dev);
extern void intel_disable_fbc(struct drm_device *dev);
extern bool ironlake_set_drps(struct drm_device *dev, u8 val);
extern void intel_init_pch_refclk(struct drm_device *dev);
extern void gen6_set_rps(struct drm_device *dev, u8 val);
extern void valleyview_set_rps(struct drm_device *dev, u8 val);
extern int valleyview_rps_max_freq(struct drm_i915_private *dev_priv);
extern int valleyview_rps_min_freq(struct drm_i915_private *dev_priv);
extern void intel_detect_pch(struct drm_device *dev);
extern int intel_trans_dp_port_sel(struct drm_crtc *crtc);
extern int intel_enable_rc6(const struct drm_device *dev);

extern bool i915_semaphore_is_enabled(struct drm_device *dev);
int i915_reg_read_ioctl(struct drm_device *dev, void *data,
			struct drm_file *file);

/* overlay */
extern struct intel_overlay_error_state *intel_overlay_capture_error_state(struct drm_device *dev);
extern void intel_overlay_print_error_state(struct drm_i915_error_state_buf *e,
					    struct intel_overlay_error_state *error);

extern struct intel_display_error_state *intel_display_capture_error_state(struct drm_device *dev);
extern void intel_display_print_error_state(struct drm_i915_error_state_buf *e,
					    struct drm_device *dev,
					    struct intel_display_error_state *error);

/* On SNB platform, before reading ring registers forcewake bit
 * must be set to prevent GT core from power down and stale values being
 * returned.
 */
void gen6_gt_force_wake_get(struct drm_i915_private *dev_priv);
void gen6_gt_force_wake_put(struct drm_i915_private *dev_priv);

int sandybridge_pcode_read(struct drm_i915_private *dev_priv, u8 mbox, u32 *val);
int sandybridge_pcode_write(struct drm_i915_private *dev_priv, u8 mbox, u32 val);

/* intel_sideband.c */
u32 vlv_punit_read(struct drm_i915_private *dev_priv, u8 addr);
void vlv_punit_write(struct drm_i915_private *dev_priv, u8 addr, u32 val);
u32 vlv_nc_read(struct drm_i915_private *dev_priv, u8 addr);
u32 vlv_gpio_nc_read(struct drm_i915_private *dev_priv, u32 reg);
void vlv_gpio_nc_write(struct drm_i915_private *dev_priv, u32 reg, u32 val);
u32 vlv_cck_read(struct drm_i915_private *dev_priv, u32 reg);
void vlv_cck_write(struct drm_i915_private *dev_priv, u32 reg, u32 val);
u32 vlv_ccu_read(struct drm_i915_private *dev_priv, u32 reg);
void vlv_ccu_write(struct drm_i915_private *dev_priv, u32 reg, u32 val);
u32 vlv_gps_core_read(struct drm_i915_private *dev_priv, u32 reg);
void vlv_gps_core_write(struct drm_i915_private *dev_priv, u32 reg, u32 val);
u32 vlv_dpio_read(struct drm_i915_private *dev_priv, enum pipe pipe, int reg);
void vlv_dpio_write(struct drm_i915_private *dev_priv, enum pipe pipe, int reg, u32 val);
u32 intel_sbi_read(struct drm_i915_private *dev_priv, u16 reg,
		   enum intel_sbi_destination destination);
void intel_sbi_write(struct drm_i915_private *dev_priv, u16 reg, u32 value,
		     enum intel_sbi_destination destination);

int vlv_gpu_freq(int ddr_freq, int val);
int vlv_freq_opcode(int ddr_freq, int val);

#define I915_READ8(reg)		dev_priv->uncore.funcs.mmio_readb(dev_priv, (reg), true)
#define I915_WRITE8(reg, val)	dev_priv->uncore.funcs.mmio_writeb(dev_priv, (reg), (val), true)

#define I915_READ16(reg)	dev_priv->uncore.funcs.mmio_readw(dev_priv, (reg), true)
#define I915_WRITE16(reg, val)	dev_priv->uncore.funcs.mmio_writew(dev_priv, (reg), (val), true)
#define I915_READ16_NOTRACE(reg)	dev_priv->uncore.funcs.mmio_readw(dev_priv, (reg), false)
#define I915_WRITE16_NOTRACE(reg, val)	dev_priv->uncore.funcs.mmio_writew(dev_priv, (reg), (val), false)

#define I915_READ(reg)		dev_priv->uncore.funcs.mmio_readl(dev_priv, (reg), true)
#define I915_WRITE(reg, val)	dev_priv->uncore.funcs.mmio_writel(dev_priv, (reg), (val), true)
#define I915_READ_NOTRACE(reg)		dev_priv->uncore.funcs.mmio_readl(dev_priv, (reg), false)
#define I915_WRITE_NOTRACE(reg, val)	dev_priv->uncore.funcs.mmio_writel(dev_priv, (reg), (val), false)

#define I915_WRITE64(reg, val)	dev_priv->uncore.funcs.mmio_writeq(dev_priv, (reg), (val), true)
#define I915_READ64(reg)	dev_priv->uncore.funcs.mmio_readq(dev_priv, (reg), true)

#define POSTING_READ(reg)	(void)I915_READ_NOTRACE(reg)
#define POSTING_READ16(reg)	(void)I915_READ16_NOTRACE(reg)

/* "Broadcast RGB" property */
#define INTEL_BROADCAST_RGB_AUTO 0
#define INTEL_BROADCAST_RGB_FULL 1
#define INTEL_BROADCAST_RGB_LIMITED 2

static inline uint32_t i915_vgacntrl_reg(struct drm_device *dev)
{
	if (HAS_PCH_SPLIT(dev))
		return CPU_VGACNTRL;
	else if (IS_VALLEYVIEW(dev))
		return VLV_VGACNTRL;
	else
		return VGACNTRL;
}

static inline void __user *to_user_ptr(u64 address)
{
	return (void __user *)(uintptr_t)address;
}

static inline unsigned long msecs_to_jiffies_timeout(const unsigned int m)
{
	unsigned long j = msecs_to_jiffies(m);

	return min_t(unsigned long, MAX_JIFFY_OFFSET, j + 1);
}

static inline unsigned long
timespec_to_jiffies_timeout(const struct timespec *value)
{
	unsigned long j = timespec_to_jiffies(value);

	return min_t(unsigned long, MAX_JIFFY_OFFSET, j + 1);
}

#endif<|MERGE_RESOLUTION|>--- conflicted
+++ resolved
@@ -1297,16 +1297,11 @@
 		int level;
 		bool enabled;
 		spinlock_t lock; /* bl registers and the above bl fields */
-<<<<<<< HEAD
-=======
 		bool level_has_been_set;
->>>>>>> 0efaf303
 		struct backlight_device *device;
 	} backlight;
 
 	/* LVDS info */
-<<<<<<< HEAD
-=======
 	struct drm_display_mode *lfp_lvds_vbt_mode; /* if any */
 	struct drm_display_mode *sdvo_lvds_vbt_mode; /* if any */
 
@@ -1338,7 +1333,6 @@
 		int bpp;
 		struct edp_power_seq pps;
 	} edp;
->>>>>>> 0efaf303
 	bool no_aux_handshake;
 
 	struct drm_i915_fence_reg fence_regs[I915_MAX_NUM_FENCES]; /* assume 965 */
