--- conflicted
+++ resolved
@@ -178,17 +178,10 @@
 };
 
 static const struct stepping_info skl_stepping_info[] = {
-<<<<<<< HEAD
-	{'A', '0'}, {'B', '0'}, {'C', '0'},
-	{'D', '0'}, {'E', '0'}, {'F', '0'},
-	{'G', '0'}, {'H', '0'}, {'I', '0'},
-	{'J', '0'}, {'K', '0'}
-=======
 		{'A', '0'}, {'B', '0'}, {'C', '0'},
 		{'D', '0'}, {'E', '0'}, {'F', '0'},
 		{'G', '0'}, {'H', '0'}, {'I', '0'},
 		{'J', '0'}, {'K', '0'}
->>>>>>> 9ca1d50f
 };
 
 static const struct stepping_info bxt_stepping_info[] = {
