--- conflicted
+++ resolved
@@ -127,20 +127,6 @@
 		uclips++;
 		kclips++;
 	}
-	return 0;
-}
-
-static inline int get_v4l2_meta_format(struct v4l2_meta_format *kp, struct v4l2_meta_format __user *up)
-{
-	if (copy_from_user(kp, up, sizeof(struct v4l2_meta_format)))
-		return -EFAULT;
-	return 0;
-}
-
-static inline int put_v4l2_meta_format(struct v4l2_meta_format *kp, struct v4l2_meta_format __user *up)
-{
-	if (copy_to_user(up, kp, sizeof(struct v4l2_meta_format)))
-		return -EFAULT;
 	return 0;
 }
 
@@ -239,15 +225,12 @@
 				    sizeof(kp->fmt.sliced)) ? -EFAULT : 0;
 	case V4L2_BUF_TYPE_SDR_CAPTURE:
 	case V4L2_BUF_TYPE_SDR_OUTPUT:
-<<<<<<< HEAD
-		return get_v4l2_sdr_format(&kp->fmt.sdr, &up->fmt.sdr);
+		return copy_in_user(&kp->fmt.sdr, &up->fmt.sdr,
+				    sizeof(kp->fmt.sdr)) ? -EFAULT : 0;
 	case V4L2_BUF_TYPE_META_CAPTURE:
 	case V4L2_BUF_TYPE_META_OUTPUT:
-		return get_v4l2_meta_format(&kp->fmt.meta, &up->fmt.meta);
-=======
-		return copy_in_user(&kp->fmt.sdr, &up->fmt.sdr,
-				    sizeof(kp->fmt.sdr)) ? -EFAULT : 0;
->>>>>>> d6bc7e61
+		return copy_in_user(&kp->fmt.meta, &up->fmt.meta,
+				    sizeof(kp->fmt.meta)) ? -EFAULT : 0;
 	default:
 		return -EINVAL;
 	}
@@ -312,15 +295,12 @@
 				    sizeof(kp->fmt.sliced)) ? -EFAULT : 0;
 	case V4L2_BUF_TYPE_SDR_CAPTURE:
 	case V4L2_BUF_TYPE_SDR_OUTPUT:
-<<<<<<< HEAD
-		return put_v4l2_sdr_format(&kp->fmt.sdr, &up->fmt.sdr);
+		return copy_in_user(&up->fmt.sdr, &kp->fmt.sdr,
+				    sizeof(kp->fmt.sdr)) ? -EFAULT : 0;
 	case V4L2_BUF_TYPE_META_CAPTURE:
 	case V4L2_BUF_TYPE_META_OUTPUT:
-		return put_v4l2_meta_format(&kp->fmt.meta, &up->fmt.meta);
-=======
-		return copy_in_user(&up->fmt.sdr, &kp->fmt.sdr,
-				    sizeof(kp->fmt.sdr)) ? -EFAULT : 0;
->>>>>>> d6bc7e61
+		return copy_in_user(&up->fmt.meta, &kp->fmt.meta,
+				    sizeof(kp->fmt.meta)) ? -EFAULT : 0;
 	default:
 		return -EINVAL;
 	}
@@ -510,22 +490,13 @@
 {
 	u32 type;
 	u32 length;
+	u32 config_store;
 	enum v4l2_memory memory;
 	struct v4l2_plane32 __user *uplane32;
 	struct v4l2_plane __user *uplane;
 	compat_caddr_t p;
 	int ret;
 
-<<<<<<< HEAD
-	if (!access_ok(VERIFY_READ, up, sizeof(struct v4l2_buffer32)) ||
-		get_user(kp->index, &up->index) ||
-		get_user(kp->type, &up->type) ||
-		get_user(kp->flags, &up->flags) ||
-		get_user(kp->memory, &up->memory) ||
-		get_user(kp->length, &up->length) ||
-		get_user(kp->config_store, &up->config_store))
-			return -EFAULT;
-=======
 	if (!access_ok(VERIFY_READ, up, sizeof(*up)) ||
 	    assign_in_user(&kp->index, &up->index) ||
 	    get_user(type, &up->type) ||
@@ -534,9 +505,10 @@
 	    get_user(memory, &up->memory) ||
 	    put_user(memory, &kp->memory) ||
 	    get_user(length, &up->length) ||
-	    put_user(length, &kp->length))
-		return -EFAULT;
->>>>>>> d6bc7e61
+	    put_user(length, &kp->length) ||
+	    get_user(config_store, &up->config_store) ||
+	    put_user(config_store, &kp->config_store))
+		return -EFAULT;
 
 	if (V4L2_TYPE_IS_OUTPUT(type))
 		if (assign_in_user(&kp->bytesused, &up->bytesused) ||
@@ -633,25 +605,13 @@
 	    put_user(memory, &up->memory))
 		return -EFAULT;
 
-<<<<<<< HEAD
-	if (put_user(kp->bytesused, &up->bytesused) ||
-		put_user(kp->field, &up->field) ||
-		put_user(kp->timestamp.tv_sec, &up->timestamp.tv_sec) ||
-		put_user(kp->timestamp.tv_usec, &up->timestamp.tv_usec) ||
-		copy_to_user(&up->timecode, &kp->timecode, sizeof(struct v4l2_timecode)) ||
-		put_user(kp->sequence, &up->sequence) ||
-		put_user(kp->config_store, &up->config_store) ||
-		put_user(kp->reserved, &up->reserved) ||
-		put_user(kp->length, &up->length))
-			return -EFAULT;
-=======
 	if (assign_in_user(&up->bytesused, &kp->bytesused) ||
 	    assign_in_user(&up->field, &kp->field) ||
 	    assign_in_user(&up->timestamp.tv_sec, &kp->timestamp.tv_sec) ||
 	    assign_in_user(&up->timestamp.tv_usec, &kp->timestamp.tv_usec) ||
 	    copy_in_user(&up->timecode, &kp->timecode, sizeof(kp->timecode)) ||
 	    assign_in_user(&up->sequence, &kp->sequence) ||
-	    assign_in_user(&up->reserved2, &kp->reserved2) ||
+	    assign_in_user(&up->config_store, &kp->config_store) ||
 	    assign_in_user(&up->reserved, &kp->reserved) ||
 	    get_user(length, &kp->length) ||
 	    put_user(length, &up->length))
@@ -659,7 +619,6 @@
 
 	if (V4L2_TYPE_IS_MULTIPLANAR(type)) {
 		u32 num_planes = length;
->>>>>>> d6bc7e61
 
 		if (num_planes == 0)
 			return 0;
@@ -974,34 +933,18 @@
 static int put_v4l2_event32(struct v4l2_event __user *kp,
 			    struct v4l2_event32 __user *up)
 {
-<<<<<<< HEAD
-	if (!access_ok(VERIFY_WRITE, up, sizeof(struct v4l2_event32)) ||
-		put_user(kp->type, &up->type))
-			return -EFAULT;
-	/* We can simply memcpy the union because there are no paddings between
-	 * the members of the structs that belong to the union. */
-	if (kp->type == V4L2_EVENT_VSYNC ||
-			kp->type == V4L2_EVENT_EOS ||
-			kp->type == V4L2_EVENT_CTRL ||
-			kp->type == V4L2_EVENT_FRAME_SYNC ||
-			kp->type == V4L2_EVENT_SOURCE_CHANGE ||
-			kp->type == V4L2_EVENT_MOTION_DET ||
-			kp->type >= V4L2_EVENT_PRIVATE_START) {
-		if (copy_to_user(&up->u, &kp->u, sizeof(kp->u)))
-			return -EFAULT;
-	} else {
+	if (!(kp->type == V4L2_EVENT_VSYNC ||
+            kp->type == V4L2_EVENT_EOS ||
+            kp->type == V4L2_EVENT_CTRL ||
+            kp->type == V4L2_EVENT_FRAME_SYNC ||
+            kp->type == V4L2_EVENT_SOURCE_CHANGE ||
+            kp->type == V4L2_EVENT_MOTION_DET ||
+            kp->type >= V4L2_EVENT_PRIVATE_START)) {
 		pr_info("compat_ioctl32: unexpected VIDIOC_DQEVENT type %d\n",
 			kp->type);
 		return -EINVAL;
 	}
-	if (put_user(kp->pending, &up->pending) ||
-		put_user(kp->sequence, &up->sequence) ||
-		put_user(kp->timestamp.tv_sec, &up->timestamp.tv_sec) ||
-		put_user(kp->timestamp.tv_nsec, &up->timestamp.tv_nsec) ||
-		put_user(kp->id, &up->id) ||
-		copy_to_user(up->reserved, kp->reserved, 8 * sizeof(__u32)))
-			return -EFAULT;
-=======
+
 	if (!access_ok(VERIFY_WRITE, up, sizeof(*up)) ||
 	    assign_in_user(&up->type, &kp->type) ||
 	    copy_in_user(&up->u, &kp->u, sizeof(kp->u)) ||
@@ -1012,7 +955,6 @@
 	    assign_in_user(&up->id, &kp->id) ||
 	    copy_in_user(up->reserved, kp->reserved, sizeof(up->reserved)))
 		return -EFAULT;
->>>>>>> d6bc7e61
 	return 0;
 }
 
