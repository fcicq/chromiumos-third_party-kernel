--- conflicted
+++ resolved
@@ -7,13 +7,10 @@
 squote  := '
 empty   :=
 space   := $(empty) $(empty)
-<<<<<<< HEAD
 space_escape := _-_SPACE_-_
 right_paren := )
 left_paren := (
-=======
 pound   := \#
->>>>>>> ecb99897
 
 ###
 # Name of target with a '.' as filename prefix. foo/bar.o => foo/.bar.o
