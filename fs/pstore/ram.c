--- conflicted
+++ resolved
@@ -197,7 +197,7 @@
 		prz = ramoops_get_next_prz(cxt->przs, &cxt->dump_read_cnt,
 					   cxt->max_dump_cnt, id, type,
 					   PSTORE_TYPE_DMESG, 1);
-		if (!prz)
+		if (!prz_ok(prz))
 			continue;
 		header_length = ramoops_read_kmsg_hdr(persistent_ram_old(prz),
 						      time, compressed);
@@ -209,14 +209,10 @@
 		}
 	}
 
-<<<<<<< HEAD
-	if (!prz)
-=======
 	prz = ramoops_get_next_prz(cxt->przs, &cxt->dump_read_cnt,
 				   cxt->max_dump_cnt, id, type,
 				   PSTORE_TYPE_DMESG, 1);
 	if (!prz_ok(prz))
->>>>>>> 8bea11cc
 		prz = ramoops_get_next_prz(&cxt->cprz, &cxt->console_read_cnt,
 					   1, id, type, PSTORE_TYPE_CONSOLE, 0);
 	if (!prz_ok(prz))
@@ -460,7 +456,6 @@
 	return 0;
 }
 
-<<<<<<< HEAD
 #ifdef CONFIG_OF
 static struct ramoops_platform_data * __init
 of_ramoops_platform_data(struct device *dev)
@@ -496,13 +491,12 @@
 #else
 #define of_ramoops_platform_data(dev) NULL
 #endif
-=======
+
 void notrace ramoops_console_write_buf(const char *buf, size_t size)
 {
 	struct ramoops_context *cxt = &oops_cxt;
 	persistent_ram_write(cxt->cprz, buf, size);
 }
->>>>>>> 8bea11cc
 
 static int ramoops_probe(struct platform_device *pdev)
 {
