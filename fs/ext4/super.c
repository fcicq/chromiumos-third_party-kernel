--- conflicted
+++ resolved
@@ -2134,8 +2134,6 @@
 				 "superblock", i);
 			if (!(sb->s_flags & MS_RDONLY))
 				return 0;
-<<<<<<< HEAD
-=======
 		}
 		if (block_bitmap >= sb_block + 1 &&
 		    block_bitmap <= last_bg_block) {
@@ -2144,7 +2142,6 @@
 				 "block group descriptors", i);
 			if (!(sb->s_flags & MS_RDONLY))
 				return 0;
->>>>>>> d6bc7e61
 		}
 		if (block_bitmap < first_block || block_bitmap > last_block) {
 			ext4_msg(sb, KERN_ERR, "ext4_check_descriptors: "
@@ -2159,8 +2156,6 @@
 				 "superblock", i);
 			if (!(sb->s_flags & MS_RDONLY))
 				return 0;
-<<<<<<< HEAD
-=======
 		}
 		if (inode_bitmap >= sb_block + 1 &&
 		    inode_bitmap <= last_bg_block) {
@@ -2169,7 +2164,6 @@
 				 "block group descriptors", i);
 			if (!(sb->s_flags & MS_RDONLY))
 				return 0;
->>>>>>> d6bc7e61
 		}
 		if (inode_bitmap < first_block || inode_bitmap > last_block) {
 			ext4_msg(sb, KERN_ERR, "ext4_check_descriptors: "
@@ -2184,8 +2178,6 @@
 				 "superblock", i);
 			if (!(sb->s_flags & MS_RDONLY))
 				return 0;
-<<<<<<< HEAD
-=======
 		}
 		if (inode_table >= sb_block + 1 &&
 		    inode_table <= last_bg_block) {
@@ -2194,7 +2186,6 @@
 				 "block group descriptors", i);
 			if (!(sb->s_flags & MS_RDONLY))
 				return 0;
->>>>>>> d6bc7e61
 		}
 		if (inode_table < first_block ||
 		    inode_table + sbi->s_itb_per_group - 1 > last_block) {
