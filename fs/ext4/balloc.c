--- conflicted
+++ resolved
@@ -334,11 +334,7 @@
 	/* check whether block bitmap block number is set */
 	blk = ext4_block_bitmap(sb, desc);
 	offset = blk - group_first_block;
-<<<<<<< HEAD
-	if (offset < 0 || EXT4_B2C(sbi, offset) >= sb->s_blocksize ||
-=======
 	if (offset < 0 || EXT4_B2C(sbi, offset) >= max_bit ||
->>>>>>> d6bc7e61
 	    !ext4_test_bit(EXT4_B2C(sbi, offset), bh->b_data))
 		/* bad block bitmap */
 		return blk;
@@ -346,11 +342,7 @@
 	/* check whether the inode bitmap block number is set */
 	blk = ext4_inode_bitmap(sb, desc);
 	offset = blk - group_first_block;
-<<<<<<< HEAD
-	if (offset < 0 || EXT4_B2C(sbi, offset) >= sb->s_blocksize ||
-=======
 	if (offset < 0 || EXT4_B2C(sbi, offset) >= max_bit ||
->>>>>>> d6bc7e61
 	    !ext4_test_bit(EXT4_B2C(sbi, offset), bh->b_data))
 		/* bad block bitmap */
 		return blk;
@@ -358,13 +350,8 @@
 	/* check whether the inode table block number is set */
 	blk = ext4_inode_table(sb, desc);
 	offset = blk - group_first_block;
-<<<<<<< HEAD
-	if (offset < 0 || EXT4_B2C(sbi, offset) >= sb->s_blocksize ||
-	    EXT4_B2C(sbi, offset + sbi->s_itb_per_group) >= sb->s_blocksize)
-=======
 	if (offset < 0 || EXT4_B2C(sbi, offset) >= max_bit ||
 	    EXT4_B2C(sbi, offset + sbi->s_itb_per_group) >= max_bit)
->>>>>>> d6bc7e61
 		return blk;
 	next_zero_bit = ext4_find_next_zero_bit(bh->b_data,
 			EXT4_B2C(sbi, offset + EXT4_SB(sb)->s_itb_per_group),
