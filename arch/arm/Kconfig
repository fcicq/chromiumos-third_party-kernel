#
# For a description of the syntax of this configuration file,
# see Documentation/kbuild/kconfig-language.txt.
#

mainmenu "Linux Kernel Configuration"

config ARM
	bool
	default y
	select HAVE_AOUT
	select HAVE_IDE
	select RTC_LIB
	select SYS_SUPPORTS_APM_EMULATION
	select HAVE_OPROFILE
	select HAVE_ARCH_KGDB
	select HAVE_KPROBES if (!XIP_KERNEL)
	select HAVE_KRETPROBES if (HAVE_KPROBES)
	select HAVE_FUNCTION_TRACER if (!XIP_KERNEL)
	select HAVE_GENERIC_DMA_COHERENT
	help
	  The ARM series is a line of low-power-consumption RISC chip designs
	  licensed by ARM Ltd and targeted at embedded applications and
	  handhelds such as the Compaq IPAQ.  ARM-based PCs are no longer
	  manufactured, but legacy ARM-based PC hardware remains popular in
	  Europe.  There is an ARM Linux project with a web page at
	  <http://www.arm.linux.org.uk/>.

config HAVE_PWM
	bool

config SYS_SUPPORTS_APM_EMULATION
	bool

config GENERIC_GPIO
	bool

config GENERIC_TIME
	bool

config GENERIC_CLOCKEVENTS
	bool

config GENERIC_CLOCKEVENTS_BROADCAST
	bool
	depends on GENERIC_CLOCKEVENTS
	default y if SMP && !LOCAL_TIMERS

config NO_IOPORT
	bool

config EISA
	bool
	---help---
	  The Extended Industry Standard Architecture (EISA) bus was
	  developed as an open alternative to the IBM MicroChannel bus.

	  The EISA bus provided some of the features of the IBM MicroChannel
	  bus while maintaining backward compatibility with cards made for
	  the older ISA bus.  The EISA bus saw limited use between 1988 and
	  1995 when it was made obsolete by the PCI bus.

	  Say Y here if you are building a kernel for an EISA-based machine.

	  Otherwise, say N.

config SBUS
	bool

config MCA
	bool
	help
	  MicroChannel Architecture is found in some IBM PS/2 machines and
	  laptops.  It is a bus system similar to PCI or ISA. See
	  <file:Documentation/mca.txt> (and especially the web page given
	  there) before attempting to build an MCA bus kernel.

config GENERIC_HARDIRQS
	bool
	default y

config STACKTRACE_SUPPORT
	bool
	default y

config HAVE_LATENCYTOP_SUPPORT
	bool
	depends on !SMP
	default y

config LOCKDEP_SUPPORT
	bool
	default y

config TRACE_IRQFLAGS_SUPPORT
	bool
	default y

config HARDIRQS_SW_RESEND
	bool
	default y

config GENERIC_IRQ_PROBE
	bool
	default y

config GENERIC_LOCKBREAK
	bool
	default y
	depends on SMP && PREEMPT

config RWSEM_GENERIC_SPINLOCK
	bool
	default y

config RWSEM_XCHGADD_ALGORITHM
	bool

config ARCH_HAS_ILOG2_U32
	bool

config ARCH_HAS_ILOG2_U64
	bool

config GENERIC_HWEIGHT
	bool
	default y

config GENERIC_CALIBRATE_DELAY
	bool
	default y

config ARCH_MAY_HAVE_PC_FDC
	bool

config ZONE_DMA
	bool

config GENERIC_ISA_DMA
	bool

config FIQ
	bool

config ARCH_MTD_XIP
	bool

config GENERIC_HARDIRQS_NO__DO_IRQ
	def_bool y

if OPROFILE

config OPROFILE_ARMV6
	def_bool y
	depends on CPU_V6 && !SMP
	select OPROFILE_ARM11_CORE

config OPROFILE_MPCORE
	def_bool y
	depends on CPU_V6 && SMP
	select OPROFILE_ARM11_CORE

config OPROFILE_ARM11_CORE
	bool

config OPROFILE_ARMV7
	def_bool y
	depends on CPU_V7 && !SMP
	bool

endif

config VECTORS_BASE
	hex
	default 0xffff0000 if MMU || CPU_HIGH_VECTOR
	default DRAM_BASE if REMAP_VECTORS_TO_RAM
	default 0x00000000
	help
	  The base address of exception vectors.

source "init/Kconfig"

source "kernel/Kconfig.freezer"

menu "System Type"

config MMU
	bool "MMU-based Paged Memory Management Support"
	default y
	help
	  Select if you want MMU-based virtualised addressing space
	  support by paged memory management. If unsure, say 'Y'.

choice
	prompt "ARM system type"
	default ARCH_VERSATILE

config ARCH_AAEC2000
	bool "Agilent AAEC-2000 based"
	select CPU_ARM920T
	select ARM_AMBA
	select HAVE_CLK
	help
	  This enables support for systems based on the Agilent AAEC-2000

config ARCH_INTEGRATOR
	bool "ARM Ltd. Integrator family"
	select ARM_AMBA
	select HAVE_CLK
	select COMMON_CLKDEV
	select ICST525
	help
	  Support for ARM's Integrator platform.

config ARCH_REALVIEW
	bool "ARM Ltd. RealView family"
	select ARM_AMBA
	select HAVE_CLK
	select COMMON_CLKDEV
	select ICST307
	select GENERIC_TIME
	select GENERIC_CLOCKEVENTS
	help
	  This enables support for ARM Ltd RealView boards.

config ARCH_VERSATILE
	bool "ARM Ltd. Versatile family"
	select ARM_AMBA
	select ARM_VIC
	select HAVE_CLK
	select COMMON_CLKDEV
	select ICST307
	select GENERIC_TIME
	select GENERIC_CLOCKEVENTS
	help
	  This enables support for ARM Ltd Versatile board.

config ARCH_AT91
	bool "Atmel AT91"
	select GENERIC_GPIO
	select ARCH_REQUIRE_GPIOLIB
	select HAVE_CLK
	help
	  This enables support for systems based on the Atmel AT91RM9200,
	  AT91SAM9 and AT91CAP9 processors.

config ARCH_CLPS711X
	bool "Cirrus Logic CLPS711x/EP721x-based"
	select CPU_ARM720T
	help
	  Support for Cirrus Logic 711x/721x based boards.

config ARCH_GEMINI
	bool "Cortina Systems Gemini"
	select CPU_FA526
	select GENERIC_GPIO
	select ARCH_REQUIRE_GPIOLIB
	help
	  Support for the Cortina Systems Gemini family SoCs

config ARCH_EBSA110
	bool "EBSA-110"
	select CPU_SA110
	select ISA
	select NO_IOPORT
	help
	  This is an evaluation board for the StrongARM processor available
	  from Digital. It has limited hardware on-board, including an
	  Ethernet interface, two PCMCIA sockets, two serial ports and a
	  parallel port.

config ARCH_EP93XX
	bool "EP93xx-based"
	select CPU_ARM920T
	select ARM_AMBA
	select ARM_VIC
	select GENERIC_GPIO
	select HAVE_CLK
	select COMMON_CLKDEV
	select ARCH_REQUIRE_GPIOLIB
	select ARCH_HAS_HOLES_MEMORYMODEL
	help
	  This enables support for the Cirrus EP93xx series of CPUs.

config ARCH_FOOTBRIDGE
	bool "FootBridge"
	select CPU_SA110
	select FOOTBRIDGE
	help
	  Support for systems based on the DC21285 companion chip
	  ("FootBridge"), such as the Simtec CATS and the Rebel NetWinder.

config ARCH_MXC
	bool "Freescale MXC/iMX-based"
	select GENERIC_TIME
	select GENERIC_CLOCKEVENTS
	select ARCH_MTD_XIP
	select GENERIC_GPIO
	select ARCH_REQUIRE_GPIOLIB
	select HAVE_CLK
	help
	  Support for Freescale MXC/iMX-based family of processors

config ARCH_STMP3XXX
	bool "Freescale STMP3xxx"
	select CPU_ARM926T
	select HAVE_CLK
	select COMMON_CLKDEV
	select ARCH_REQUIRE_GPIOLIB
	select GENERIC_TIME
	select GENERIC_CLOCKEVENTS
	select GENERIC_GPIO
	select USB_ARCH_HAS_EHCI
	help
	  Support for systems based on the Freescale 3xxx CPUs.

config ARCH_NETX
	bool "Hilscher NetX based"
	select CPU_ARM926T
	select ARM_VIC
	select GENERIC_CLOCKEVENTS
	select GENERIC_TIME
	help
	  This enables support for systems based on the Hilscher NetX Soc

config ARCH_H720X
	bool "Hynix HMS720x-based"
	select CPU_ARM720T
	select ISA_DMA_API
	help
	  This enables support for systems based on the Hynix HMS720x

config ARCH_IOP13XX
	bool "IOP13xx-based"
	depends on MMU
	select CPU_XSC3
	select PLAT_IOP
	select PCI
	select ARCH_SUPPORTS_MSI
	select VMSPLIT_1G
	help
	  Support for Intel's IOP13XX (XScale) family of processors.

config ARCH_IOP32X
	bool "IOP32x-based"
	depends on MMU
	select CPU_XSCALE
	select PLAT_IOP
	select PCI
	select GENERIC_GPIO
	select ARCH_REQUIRE_GPIOLIB
	help
	  Support for Intel's 80219 and IOP32X (XScale) family of
	  processors.

config ARCH_IOP33X
	bool "IOP33x-based"
	depends on MMU
	select CPU_XSCALE
	select PLAT_IOP
	select PCI
	select GENERIC_GPIO
	select ARCH_REQUIRE_GPIOLIB
	help
	  Support for Intel's IOP33X (XScale) family of processors.

config ARCH_IXP23XX
 	bool "IXP23XX-based"
	depends on MMU
	select CPU_XSC3
 	select PCI
	help
	  Support for Intel's IXP23xx (XScale) family of processors.

config ARCH_IXP2000
	bool "IXP2400/2800-based"
	depends on MMU
	select CPU_XSCALE
	select PCI
	help
	  Support for Intel's IXP2400/2800 (XScale) family of processors.

config ARCH_IXP4XX
	bool "IXP4xx-based"
	depends on MMU
	select CPU_XSCALE
	select GENERIC_GPIO
	select GENERIC_TIME
	select GENERIC_CLOCKEVENTS
	select DMABOUNCE if PCI
	help
	  Support for Intel's IXP4XX (XScale) family of processors.

config ARCH_L7200
	bool "LinkUp-L7200"
	select CPU_ARM720T
	select FIQ
	help
	  Say Y here if you intend to run this kernel on a LinkUp Systems
	  L7200 Software Development Board which uses an ARM720T processor.
	  Information on this board can be obtained at:

	  <http://www.linkupsys.com/>

	  If you have any questions or comments about the Linux kernel port
	  to this board, send e-mail to <sjhill@cotw.com>.

config ARCH_KIRKWOOD
	bool "Marvell Kirkwood"
	select CPU_FEROCEON
	select PCI
	select GENERIC_GPIO
	select ARCH_REQUIRE_GPIOLIB
	select GENERIC_TIME
	select GENERIC_CLOCKEVENTS
	select PLAT_ORION
	help
	  Support for the following Marvell Kirkwood series SoCs:
	  88F6180, 88F6192 and 88F6281.

config ARCH_LOKI
	bool "Marvell Loki (88RC8480)"
	select CPU_FEROCEON
	select GENERIC_TIME
	select GENERIC_CLOCKEVENTS
	select PLAT_ORION
	help
	  Support for the Marvell Loki (88RC8480) SoC.

config ARCH_MV78XX0
	bool "Marvell MV78xx0"
	select CPU_FEROCEON
	select PCI
	select GENERIC_GPIO
	select ARCH_REQUIRE_GPIOLIB
	select GENERIC_TIME
	select GENERIC_CLOCKEVENTS
	select PLAT_ORION
	help
	  Support for the following Marvell MV78xx0 series SoCs:
	  MV781x0, MV782x0.

config ARCH_ORION5X
	bool "Marvell Orion"
	depends on MMU
	select CPU_FEROCEON
	select PCI
	select GENERIC_GPIO
	select ARCH_REQUIRE_GPIOLIB
	select GENERIC_TIME
	select GENERIC_CLOCKEVENTS
	select PLAT_ORION
	help
	  Support for the following Marvell Orion 5x series SoCs:
	  Orion-1 (5181), Orion-VoIP (5181L), Orion-NAS (5182),
	  Orion-2 (5281), Orion-1-90 (6183).

config ARCH_MMP
	bool "Marvell PXA168/910"
	depends on MMU
	select GENERIC_GPIO
	select ARCH_REQUIRE_GPIOLIB
	select HAVE_CLK
	select COMMON_CLKDEV
	select GENERIC_TIME
	select GENERIC_CLOCKEVENTS
	select TICK_ONESHOT
	select PLAT_PXA
	help
	  Support for Marvell's PXA168/910 processor line.

config ARCH_KS8695
	bool "Micrel/Kendin KS8695"
	select CPU_ARM922T
	select GENERIC_GPIO
        select ARCH_REQUIRE_GPIOLIB
	help
	  Support for Micrel/Kendin KS8695 "Centaur" (ARM922T) based
	  System-on-Chip devices.

config ARCH_NS9XXX
	bool "NetSilicon NS9xxx"
	select CPU_ARM926T
	select GENERIC_GPIO
	select GENERIC_TIME
	select GENERIC_CLOCKEVENTS
	select HAVE_CLK
	help
	  Say Y here if you intend to run this kernel on a NetSilicon NS9xxx
	  System.

	  <http://www.digi.com/products/microprocessors/index.jsp>

config ARCH_W90X900
	bool "Nuvoton W90X900 CPU"
	select CPU_ARM926T
	select ARCH_REQUIRE_GPIOLIB
	select GENERIC_GPIO
	select COMMON_CLKDEV
	help
		Support for Nuvoton (Winbond logic dept.) ARM9 processor,You
		can login www.mcuos.com or www.nuvoton.com to know more.

config ARCH_PNX4008
	bool "Philips Nexperia PNX4008 Mobile"
	select CPU_ARM926T
	select HAVE_CLK
	help
	  This enables support for Philips PNX4008 mobile platform.

config ARCH_PXA
	bool "PXA2xx/PXA3xx-based"
	depends on MMU
	select ARCH_MTD_XIP
	select GENERIC_GPIO
	select HAVE_CLK
	select COMMON_CLKDEV
	select ARCH_REQUIRE_GPIOLIB
	select GENERIC_TIME
	select GENERIC_CLOCKEVENTS
	select TICK_ONESHOT
	select PLAT_PXA
	help
	  Support for Intel/Marvell's PXA2xx/PXA3xx processor line.

config ARCH_MSM
	bool "Qualcomm MSM"
	select CPU_V6
	select GENERIC_TIME
	select GENERIC_CLOCKEVENTS
	help
	  Support for Qualcomm MSM7K based systems.  This runs on the ARM11
	  apps processor of the MSM7K and depends on a shared memory
	  interface to the ARM9 modem processor which runs the baseband stack
	  and controls some vital subsystems (clock and power control, etc).

config ARCH_RPC
	bool "RiscPC"
	select ARCH_ACORN
	select FIQ
	select TIMER_ACORN
	select ARCH_MAY_HAVE_PC_FDC
	select HAVE_PATA_PLATFORM
	select ISA_DMA_API
	select NO_IOPORT
	select ARCH_SPARSEMEM_ENABLE
	help
	  On the Acorn Risc-PC, Linux can support the internal IDE disk and
	  CD-ROM interface, serial and parallel port, and the floppy drive.

config ARCH_SA1100
	bool "SA1100-based"
	select CPU_SA1100
	select ISA
	select ARCH_SPARSEMEM_ENABLE
	select ARCH_MTD_XIP
	select GENERIC_GPIO
	select GENERIC_TIME
	select GENERIC_CLOCKEVENTS
	select HAVE_CLK
	select TICK_ONESHOT
	select ARCH_REQUIRE_GPIOLIB
	help
	  Support for StrongARM 11x0 based boards.

config ARCH_S3C2410
	bool "Samsung S3C2410, S3C2412, S3C2413, S3C2440, S3C2442, S3C2443"
	select GENERIC_GPIO
	select HAVE_CLK
	help
	  Samsung S3C2410X CPU based systems, such as the Simtec Electronics
	  BAST (<http://www.simtec.co.uk/products/EB110ITX/>), the IPAQ 1940 or
	  the Samsung SMDK2410 development board (and derivatives).

config ARCH_S3C64XX
	bool "Samsung S3C64XX"
	select GENERIC_GPIO
	select HAVE_CLK
	help
	  Samsung S3C64XX series based systems

config ARCH_SHARK
	bool "Shark"
	select CPU_SA110
	select ISA
	select ISA_DMA
	select ZONE_DMA
	select PCI
	help
	  Support for the StrongARM based Digital DNARD machine, also known
	  as "Shark" (<http://www.shark-linux.de/shark.html>).

config ARCH_LH7A40X
	bool "Sharp LH7A40X"
	select CPU_ARM922T
	select ARCH_DISCONTIGMEM_ENABLE if !LH7A40X_CONTIGMEM
	select ARCH_SPARSEMEM_ENABLE if !LH7A40X_CONTIGMEM
	help
	  Say Y here for systems based on one of the Sharp LH7A40X
	  System on a Chip processors.  These CPUs include an ARM922T
	  core with a wide array of integrated devices for
	  hand-held and low-power applications.

config ARCH_U300
	bool "ST-Ericsson U300 Series"
	depends on MMU
	select CPU_ARM926T
	select ARM_AMBA
	select ARM_VIC
	select GENERIC_TIME
	select GENERIC_CLOCKEVENTS
	select HAVE_CLK
	select COMMON_CLKDEV
	select GENERIC_GPIO
	help
	  Support for ST-Ericsson U300 series mobile platforms.

config ARCH_DAVINCI
	bool "TI DaVinci"
	select CPU_ARM926T
	select GENERIC_TIME
	select GENERIC_CLOCKEVENTS
	select GENERIC_GPIO
	select ARCH_REQUIRE_GPIOLIB
	select HAVE_CLK
	select ZONE_DMA
	select HAVE_IDE
	select COMMON_CLKDEV
	select GENERIC_ALLOCATOR
	help
	  Support for TI's DaVinci platform.

config ARCH_OMAP
	bool "TI OMAP"
	select GENERIC_GPIO
	select HAVE_CLK
	select ARCH_REQUIRE_GPIOLIB
	select GENERIC_TIME
	select GENERIC_CLOCKEVENTS
	help
	  Support for TI's OMAP platform (OMAP1 and OMAP2).

<<<<<<< HEAD
=======
config ARCH_MSM
	bool "Qualcomm MSM"
	select CPU_V6
	select GENERIC_TIME
	select GENERIC_CLOCKEVENTS
	help
	  Support for Qualcomm MSM7K based systems.  This runs on the ARM11
	  apps processor of the MSM7K and depends on a shared memory
	  interface to the ARM9 modem processor which runs the baseband stack
	  and controls some vital subsystems (clock and power control, etc).

config ARCH_W90X900
	bool "Nuvoton W90X900 CPU"
	select CPU_ARM926T
	help
		Support for Nuvoton (Winbond logic dept.) ARM9 processor,You
		can login www.mcuos.com or www.nuvoton.com to know more.

config ARCH_MPS
	bool "ARM Ltd. Microcontroller Prototyping System"
	depends on !MMU
	select ARM_AMBA
	select HAVE_CLK
	select COMMON_CLKDEV
	select ICST307
	select GENERIC_TIME
	select GENERIC_CLOCKEVENTS
	help
	  This enables support for ARM Ltd. Microcontroller Prototyping
	  System platform.

config ARCH_TEGRA
	bool "NVIDIA Tegra"
	select GENERIC_TIME
	select GENERIC_CLOCKEVENTS
	select GENERIC_GPIO
	select HAVE_CLK
	help
	  This enables support for NVIDIA Tegra based systems (Tegra APX,
	  Tegra 6xx and Tegra 2 series).


>>>>>>> 538ca3af
endchoice

source "arch/arm/mach-clps711x/Kconfig"

source "arch/arm/mach-ep93xx/Kconfig"

source "arch/arm/mach-footbridge/Kconfig"

source "arch/arm/mach-gemini/Kconfig"

source "arch/arm/mach-integrator/Kconfig"

source "arch/arm/mach-iop32x/Kconfig"

source "arch/arm/mach-iop33x/Kconfig"

source "arch/arm/mach-iop13xx/Kconfig"

source "arch/arm/mach-ixp4xx/Kconfig"

source "arch/arm/mach-ixp2000/Kconfig"

source "arch/arm/mach-ixp23xx/Kconfig"

source "arch/arm/mach-loki/Kconfig"

source "arch/arm/mach-mv78xx0/Kconfig"

source "arch/arm/mach-pxa/Kconfig"
source "arch/arm/plat-pxa/Kconfig"

source "arch/arm/mach-mmp/Kconfig"

source "arch/arm/mach-sa1100/Kconfig"

source "arch/arm/plat-omap/Kconfig"

source "arch/arm/mach-omap1/Kconfig"

source "arch/arm/mach-omap2/Kconfig"

source "arch/arm/mach-tegra/Kconfig"

source "arch/arm/mach-orion5x/Kconfig"

source "arch/arm/mach-kirkwood/Kconfig"

source "arch/arm/plat-s3c24xx/Kconfig"
source "arch/arm/plat-s3c64xx/Kconfig"
source "arch/arm/plat-s3c/Kconfig"

if ARCH_S3C2410
source "arch/arm/mach-s3c2400/Kconfig"
source "arch/arm/mach-s3c2410/Kconfig"
source "arch/arm/mach-s3c2412/Kconfig"
source "arch/arm/mach-s3c2440/Kconfig"
source "arch/arm/mach-s3c2442/Kconfig"
source "arch/arm/mach-s3c2443/Kconfig"
endif

if ARCH_S3C64XX
source "arch/arm/mach-s3c6400/Kconfig"
source "arch/arm/mach-s3c6410/Kconfig"
endif

source "arch/arm/plat-stmp3xxx/Kconfig"

source "arch/arm/mach-lh7a40x/Kconfig"

source "arch/arm/mach-h720x/Kconfig"

source "arch/arm/mach-versatile/Kconfig"

source "arch/arm/mach-aaec2000/Kconfig"

source "arch/arm/mach-realview/Kconfig"

source "arch/arm/mach-at91/Kconfig"

source "arch/arm/plat-mxc/Kconfig"

source "arch/arm/mach-netx/Kconfig"

source "arch/arm/mach-ns9xxx/Kconfig"

source "arch/arm/mach-davinci/Kconfig"

source "arch/arm/mach-ks8695/Kconfig"

source "arch/arm/mach-msm/Kconfig"

source "arch/arm/mach-u300/Kconfig"

source "arch/arm/mach-w90x900/Kconfig"

source "arch/arm/mach-mps/Kconfig"

# Definitions to make life easier
config ARCH_ACORN
	bool

config PLAT_IOP
	bool

config PLAT_ORION
	bool

config PLAT_PXA
	bool

source arch/arm/mm/Kconfig

config IWMMXT
	bool "Enable iWMMXt support"
	depends on CPU_XSCALE || CPU_XSC3 || CPU_MOHAWK
	default y if PXA27x || PXA3xx || ARCH_MMP
	help
	  Enable support for iWMMXt context switching at run time if
	  running on a CPU that supports it.

#  bool 'Use XScale PMU as timer source' CONFIG_XSCALE_PMU_TIMER
config XSCALE_PMU
	bool
	depends on CPU_XSCALE && !XSCALE_PMU_TIMER
	default y

if !MMU
source "arch/arm/Kconfig-nommu"
endif

<<<<<<< HEAD
config ARM_ERRATA_411920
	bool "ARM errata: Invalidation of the Instruction Cache operation can fail"
	depends on CPU_V6 && !SMP
	help
	  Invalidation of the Instruction Cache operation can
	  fail. This erratum is present in 1136 (before r1p4), 1156 and 1176.
	  It does not affect the MPCore. This option enables the ARM Ltd.
	  recommended workaround.

config ARM_ERRATA_430973
	bool "ARM errata: Stale prediction on replaced interworking branch"
	depends on CPU_V7
	help
	  This option enables the workaround for the 430973 Cortex-A8
	  (r1p0..r1p2) erratum. If a code sequence containing an ARM/Thumb
	  interworking branch is replaced with another code sequence at the
	  same virtual address, whether due to self-modifying code or virtual
	  to physical address re-mapping, Cortex-A8 does not recover from the
	  stale interworking branch prediction. This results in Cortex-A8
	  executing the new code sequence in the incorrect ARM or Thumb state.
	  The workaround enables the BTB/BTAC operations by setting ACTLR.IBE
	  and also flushes the branch target cache at every context switch.
	  Note that setting specific bits in the ACTLR register may not be
	  available in non-secure mode.

config ARM_ERRATA_458693
	bool "ARM errata: Processor deadlock when a false hazard is created"
	depends on CPU_V7
	help
	  This option enables the workaround for the 458693 Cortex-A8 (r2p0)
	  erratum. For very specific sequences of memory operations, it is
	  possible for a hazard condition intended for a cache line to instead
	  be incorrectly associated with a different cache line. This false
	  hazard might then cause a processor deadlock. The workaround enables
	  the L1 caching of the NEON accesses and disables the PLD instruction
	  in the ACTLR register. Note that setting specific bits in the ACTLR
	  register may not be available in non-secure mode.

config ARM_ERRATA_460075
	bool "ARM errata: Data written to the L2 cache can be overwritten with stale data"
	depends on CPU_V7
	help
	  This option enables the workaround for the 460075 Cortex-A8 (r2p0)
	  erratum. Any asynchronous access to the L2 cache may encounter a
	  situation in which recent store transactions to the L2 cache are lost
	  and overwritten with stale memory contents from external memory. The
	  workaround disables the write-allocate mode for the L2 cache via the
	  ACTLR register. Note that setting specific bits in the ACTLR register
	  may not be available in non-secure mode.
=======
config TEGRA_ERRATA_657451
	bool "Store bit 20 of CP15 TLS register c13,3 in bit 0"
	depends on ARCH_TEGRA_2x_SOC && HAS_TLS_REG
	default y
	help
	  This option enables a workaround for the 657451 Tegra 2 errata
	  which causes unreliable reads from bit 20 of the thread storage
	  register c13, 3 (used by the __set_tls system call). It stores the
	  value intended for bit 20 into bit 0 instead; in most user-space
	  environments, the value saved by __set_tls is an aligned address,
	  so repurposing bit 0 will not cause ill effects.


config ARM_ERRATA_364296
	bool "Enable partial low interrupt latency mode for ARM1136"
	depends on CPU_V6 && !SMP
	default n
	help
	  This options enables the workaround for the 364296 ARM1136
	  r0pX errata (possible cache data corruption with
	  hit-under-miss enabled). It sets the undocumented bit 31 in
	  the auxiliary control register and the FI bit in the control
	  register, thus disabling hit-under-miss without putting the
	  processor into full low interrupt latency mode. ARM11MPCore
	  is not affected.

config ARM_ERRATA_411920
	bool "Workaround for the global I cache invalidation on ARM1136"
	depends on CPU_V6 && !SMP
	default n
	help
	  Invalidation of the Instruction Cache operation can
	  fail. This Erratum is present in 1136, 1156 and 1176. It
	  does not affect the MPCore. This option enables the ARM Ltd.
	  recommended workaround.

config ARM_ERRATA_351422
	bool "Spinlocks using LDREX and STREX instructions can livelock"
	depends on CPU_V6 && SMP
	default n
	help
	  According to the ARM11MPCore Erratum 351422 (r0p0), under
	  extremely rare conditions, in an MPCore node consisting of
	  at least 3 CPUs, two CPUs trying to perform a STREX to data
	  on the same shared cache line can enter a livelock
	  situation. This option adds variable spinning time to the
	  locking routines.

config ARM_ERRATA_430973
	bool "Stale prediction on replaced interworking branch on Cortex-A8"
	depends on CPU_V7
	default n
	help
	  This option enables the workaround for the 430973 Cortex-A8
	  (r1p0) erratum. If a code sequence containing an ARM/Thumb
	  interworking branch is replaced with another code sequence
	  at the same virtual address, whether due to self-modifying
	  code or virtual to physical address re-mapping, Cortex-A8
	  does not recover from the stale interworking branch
	  prediction. This results in Cortex-A8 executing the new code
	  sequence in the incorrect ARM or Thumb state.

config ARM_ERRATA_458693
	bool "Processor deadlock when a false hazard is created on Cortex-A8"
	depends on CPU_V7
	default n
	help
	  This option enables the workaround for the 458693 Cortex-A8
	  (r2p0) erratum. For very specific sequences of memory
	  operations, it is possible for a hazard condition intended
	  for a cache line to instead be incorrectly associated with a
	  different cache line. This false hazard might then cause a
	  processor deadlock.

config ARM_ERRATA_460075
	bool "Data written to the L2 cache can be overwritten with stale data on Cortex-A8"
	depends on CPU_V7
	default n
	help
	  This option enables the workaround for the 458692 Cortex-A8
	  (r2p0) erratum. Any asynchronous access to the L2 cache may
	  encounter a situation in which recent store transactions to
	  the L2 cache are lost and overwritten with stale memory
	  contents from external memory.

config ARM_ERRATUM_451034
	bool "Enable workaround for ARM erratum 451034"
	depends on VFPv3
	help
	  On Cortex-A8 r1p0 and r1p1, executing a NEON store with an integer
	  store in the store buffer, can cause a processor deadlock under
	  certain conditions.

	  See ARM Cortex-A8 Errata Notice (PR120-PRDC-008070) for full details.

	  Say Y to include a partial workaround.

	  WARNING: Even with this option enabled, userspace code can trigger
	  the deadlock.	 To safely run untrusted code, a different fix is
	  required.

config ARM_ERRATA_484863
	bool "The Cache Sync operation does not guarantee that the the Eviction Buffer is empty"
	depends on CACHE_L2X0
	default n
	help
	  According to the L220 Erratum 484863, the actual behaviour of
	  the L220 cache controller is that the Cache Sync operation
	  only ensures that the Write Buffer and the Write Allocate
	  Buffer are empty but not the Eviction Buffer. This option
	  enables the first workaround from the Errata document.
>>>>>>> 538ca3af

endmenu

source "arch/arm/common/Kconfig"

config FORCE_MAX_ZONEORDER
	int
	depends on SA1111
	default "9"

menu "Bus support"

config ARM_AMBA
	bool

config ISA
	bool
	help
	  Find out whether you have ISA slots on your motherboard.  ISA is the
	  name of a bus system, i.e. the way the CPU talks to the other stuff
	  inside your box.  Other bus systems are PCI, EISA, MicroChannel
	  (MCA) or VESA.  ISA is an older system, now being displaced by PCI;
	  newer boards don't support it.  If you have ISA, say Y, otherwise N.

# Select ISA DMA controller support
config ISA_DMA
	bool
	select ISA_DMA_API

# Select ISA DMA interface
config ISA_DMA_API
	bool

config PCI
	bool "PCI support" if ARCH_INTEGRATOR_AP || ARCH_VERSATILE_PB || ARCH_IXP4XX || ARCH_KS8695 || MACH_ARMCORE
	help
	  Find out whether you have a PCI motherboard. PCI is the name of a
	  bus system, i.e. the way the CPU talks to the other stuff inside
	  your box. Other bus systems are ISA, EISA, MicroChannel (MCA) or
	  VESA. If you have PCI, say Y, otherwise N.

config PCI_SYSCALL
	def_bool PCI

# Select the host bridge type
config PCI_HOST_VIA82C505
	bool
	depends on PCI && ARCH_SHARK
	default y

config PCI_HOST_ITE8152
	bool
	depends on PCI && MACH_ARMCORE
	default y
	select DMABOUNCE

source "drivers/pci/Kconfig"

source "drivers/pcmcia/Kconfig"

endmenu

menu "Kernel Features"

source "kernel/time/Kconfig"

config SMP
	bool "Symmetric Multi-Processing (EXPERIMENTAL)"
<<<<<<< HEAD
	depends on EXPERIMENTAL && (REALVIEW_EB_ARM11MP || REALVIEW_EB_A9MP ||\
		 MACH_REALVIEW_PB11MP || MACH_REALVIEW_PBX || ARCH_OMAP4)
	depends on GENERIC_CLOCKEVENTS
=======
	depends on EXPERIMENTAL && (REALVIEW_EB_ARM11MP || REALVIEW_EB_A9MP || MACH_REALVIEW_PB11MP || MACH_REALVIEW_PBX || (ARCH_TEGRA && CPU_V7))
>>>>>>> 538ca3af
	select USE_GENERIC_SMP_HELPERS
	select HAVE_ARM_SCU if (ARCH_REALVIEW || ARCH_OMAP4)
	help
	  This enables support for systems with more than one CPU. If you have
	  a system with only one CPU, like most personal computers, say N. If
	  you have a system with more than one CPU, say Y.

	  If you say N here, the kernel will run on single and multiprocessor
	  machines, but will use only one CPU of a multiprocessor machine. If
	  you say Y here, the kernel will run on many, but not all, single
	  processor machines. On a single processor machine, the kernel will
	  run faster if you say N here.

	  See also <file:Documentation/i386/IO-APIC.txt>,
	  <file:Documentation/nmi_watchdog.txt> and the SMP-HOWTO available at
	  <http://www.linuxdoc.org/docs.html#howto>.

	  If you don't know what to do here, say N.

config HAVE_ARM_SCU
	bool
	depends on SMP
	help
	  This option enables support for the ARM system coherency unit

config HAVE_ARM_TWD
	bool
	depends on SMP
	help
	  This options enables support for the ARM timer and watchdog unit

choice
	prompt "Memory split"
	default VMSPLIT_3G
	help
	  Select the desired split between kernel and user memory.

	  If you are not absolutely sure what you are doing, leave this
	  option alone!

	config VMSPLIT_3G
		bool "3G/1G user/kernel split"
	config VMSPLIT_2G
		bool "2G/2G user/kernel split"
	config VMSPLIT_1G
		bool "1G/3G user/kernel split"
endchoice

config PAGE_OFFSET
	hex
	default 0x40000000 if VMSPLIT_1G
	default 0x80000000 if VMSPLIT_2G
	default 0xC0000000

config NR_CPUS
	int "Maximum number of CPUs (2-32)"
	range 2 32
	depends on SMP
	default "4"

config HOTPLUG_CPU
	bool "Support for hot-pluggable CPUs (EXPERIMENTAL)"
	depends on SMP && HOTPLUG && EXPERIMENTAL
	help
	  Say Y here to experiment with turning CPUs off and on.  CPUs
	  can be controlled through /sys/devices/system/cpu.

config LOCAL_TIMERS
	bool "Use local timer interrupts"
<<<<<<< HEAD
	depends on SMP && (REALVIEW_EB_ARM11MP || MACH_REALVIEW_PB11MP || \
		REALVIEW_EB_A9MP || MACH_REALVIEW_PBX || ARCH_OMAP4)
	default y
	select HAVE_ARM_TWD if (ARCH_REALVIEW || ARCH_OMAP4)
=======
	depends on SMP && (REALVIEW_EB_ARM11MP || MACH_REALVIEW_PB11MP || REALVIEW_EB_A9MP || MACH_REALVIEW_PBX || ARCH_TEGRA)
	default y
	select HAVE_ARM_TWD if (ARCH_REALVIEW || ARCH_TEGRA)
>>>>>>> 538ca3af
	help
	  Enable support for local timers on SMP platforms, rather then the
	  legacy IPI broadcast method.  Local timers allows the system
	  accounting to be spread across the timer interval, preventing a
	  "thundering herd" at every timer tick.

config PREEMPT
	bool "Preemptible Kernel (EXPERIMENTAL)"
	depends on EXPERIMENTAL
	help
	  This option reduces the latency of the kernel when reacting to
	  real-time or interactive events by allowing a low priority process to
	  be preempted even if it is in kernel mode executing a system call.
	  This allows applications to run more reliably even when the system is
	  under load.

	  Say Y here if you are building a kernel for a desktop, embedded
	  or real-time system.  Say N if you are unsure.

config HZ
	int
	default 128 if ARCH_L7200
	default 200 if ARCH_EBSA110 || ARCH_S3C2410
	default OMAP_32K_TIMER_HZ if ARCH_OMAP && OMAP_32K_TIMER
	default AT91_TIMER_HZ if ARCH_AT91
	default 100

config THUMB2_KERNEL
	bool "Compile the kernel in Thumb-2 mode"
	depends on (CPU_V7 || CPU_V7M) && EXPERIMENTAL
	default n
	select AEABI
	select ARM_ASM_UNIFIED
	help
	  By enabling this option, the kernel will be compiled in
	  Thumb-2 mode. A compiler/assembler that understand the unified
	  ARM-Thumb syntax is needed.

	  If unsure, say N.

config ARM_ASM_UNIFIED
	bool
	default n

config AEABI
	bool "Use the ARM EABI to compile the kernel"
	help
	  This option allows for the kernel to be compiled using the latest
	  ARM ABI (aka EABI).  This is only useful if you are using a user
	  space environment that is also compiled with EABI.

	  Since there are major incompatibilities between the legacy ABI and
	  EABI, especially with regard to structure member alignment, this
	  option also changes the kernel syscall calling convention to
	  disambiguate both ABIs and allow for backward compatibility support
	  (selected with CONFIG_OABI_COMPAT).

	  To use this you need GCC version 4.0.0 or later.

config OABI_COMPAT
	bool "Allow old ABI binaries to run with this kernel (EXPERIMENTAL)"
	depends on AEABI && !CPU_V7M && EXPERIMENTAL
	default y
	help
	  This option preserves the old syscall interface along with the
	  new (ARM EABI) one. It also provides a compatibility layer to
	  intercept syscalls that have structure arguments which layout
	  in memory differs between the legacy ABI and the new ARM EABI
	  (only for non "thumb" binaries). This option adds a tiny
	  overhead to all syscalls and produces a slightly larger kernel.
	  If you know you'll be using only pure EABI user space then you
	  can say N here. If this option is not selected and you attempt
	  to execute a legacy ABI binary then the result will be
	  UNPREDICTABLE (in fact it can be predicted that it won't work
	  at all). If in doubt say Y.

config ARCH_HAS_HOLES_MEMORYMODEL
	bool

# Discontigmem is deprecated
config ARCH_DISCONTIGMEM_ENABLE
	bool

config ARCH_SPARSEMEM_ENABLE
	bool

config ARCH_SPARSEMEM_DEFAULT
	def_bool ARCH_SPARSEMEM_ENABLE

config ARCH_SELECT_MEMORY_MODEL
	def_bool ARCH_DISCONTIGMEM_ENABLE && ARCH_SPARSEMEM_ENABLE

config NODES_SHIFT
	int
	default "4" if ARCH_LH7A40X
	default "2"
	depends on NEED_MULTIPLE_NODES

config HIGHMEM
	bool "High Memory Support (EXPERIMENTAL)"
	depends on MMU && EXPERIMENTAL
	help
	  The address space of ARM processors is only 4 Gigabytes large
	  and it has to accommodate user address space, kernel address
	  space as well as some memory mapped IO. That means that, if you
	  have a large amount of physical memory and/or IO, not all of the
	  memory can be "permanently mapped" by the kernel. The physical
	  memory that is not permanently mapped is called "high memory".

	  Depending on the selected kernel/user memory split, minimum
	  vmalloc space and actual amount of RAM, you may not need this
	  option which should result in a slightly faster kernel.

	  If unsure, say n.

source "mm/Kconfig"

config LEDS
	bool "Timer and CPU usage LEDs"
	depends on ARCH_CDB89712 || ARCH_EBSA110 || \
		   ARCH_EBSA285 || ARCH_INTEGRATOR || \
		   ARCH_LUBBOCK || MACH_MAINSTONE || ARCH_NETWINDER || \
		   ARCH_OMAP || ARCH_P720T || ARCH_PXA_IDP || \
		   ARCH_SA1100 || ARCH_SHARK || ARCH_VERSATILE || \
		   ARCH_AT91 || ARCH_DAVINCI || \
		   ARCH_KS8695 || MACH_RD88F5182 || ARCH_REALVIEW
	help
	  If you say Y here, the LEDs on your machine will be used
	  to provide useful information about your current system status.

	  If you are compiling a kernel for a NetWinder or EBSA-285, you will
	  be able to select which LEDs are active using the options below. If
	  you are compiling a kernel for the EBSA-110 or the LART however, the
	  red LED will simply flash regularly to indicate that the system is
	  still functional. It is safe to say Y here if you have a CATS
	  system, but the driver will do nothing.

config LEDS_TIMER
	bool "Timer LED" if (!ARCH_CDB89712 && !ARCH_OMAP) || \
			    OMAP_OSK_MISTRAL || MACH_OMAP_H2 \
			    || MACH_OMAP_PERSEUS2
	depends on LEDS
	depends on !GENERIC_CLOCKEVENTS
	default y if ARCH_EBSA110
	help
	  If you say Y here, one of the system LEDs (the green one on the
	  NetWinder, the amber one on the EBSA285, or the red one on the LART)
	  will flash regularly to indicate that the system is still
	  operational. This is mainly useful to kernel hackers who are
	  debugging unstable kernels.

	  The LART uses the same LED for both Timer LED and CPU usage LED
	  functions. You may choose to use both, but the Timer LED function
	  will overrule the CPU usage LED.

config LEDS_CPU
	bool "CPU usage LED" if (!ARCH_CDB89712 && !ARCH_EBSA110 && \
			!ARCH_OMAP) \
			|| OMAP_OSK_MISTRAL || MACH_OMAP_H2 \
			|| MACH_OMAP_PERSEUS2
	depends on LEDS
	help
	  If you say Y here, the red LED will be used to give a good real
	  time indication of CPU usage, by lighting whenever the idle task
	  is not currently executing.

	  The LART uses the same LED for both Timer LED and CPU usage LED
	  functions. You may choose to use both, but the Timer LED function
	  will overrule the CPU usage LED.

config ALIGNMENT_TRAP
	bool
	depends on CPU_CP15_MMU
	default y if !ARCH_EBSA110
	help
	  ARM processors cannot fetch/store information which is not
	  naturally aligned on the bus, i.e., a 4 byte fetch must start at an
	  address divisible by 4. On 32-bit ARM processors, these non-aligned
	  fetch/store instructions will be emulated in software if you say
	  here, which has a severe performance impact. This is necessary for
	  correct operation of some network protocols. With an IP-only
	  configuration it is safe to say N, otherwise say Y.

config UACCESS_WITH_MEMCPY
	bool "Use kernel mem{cpy,set}() for {copy_to,clear}_user() (EXPERIMENTAL)"
	depends on MMU && EXPERIMENTAL
	default y if CPU_FEROCEON
	help
	  Implement faster copy_to_user and clear_user methods for CPU
	  cores where a 8-word STM instruction give significantly higher
	  memory write throughput than a sequence of individual 32bit stores.

	  A possible side effect is a slight increase in scheduling latency
	  between threads sharing the same address space if they invoke
	  such copy operations with large buffers.

	  However, if the CPU data cache is using a write-allocate mode,
	  this option is unlikely to provide any performance gain.

endmenu

menu "Boot options"

# Compressed boot loader in ROM.  Yes, we really want to ask about
# TEXT and BSS so we preserve their values in the config files.
config ZBOOT_ROM_TEXT
	hex "Compressed ROM boot loader base address"
	default "0"
	help
	  The physical address at which the ROM-able zImage is to be
	  placed in the target.  Platforms which normally make use of
	  ROM-able zImage formats normally set this to a suitable
	  value in their defconfig file.

	  If ZBOOT_ROM is not enabled, this has no effect.

config ZBOOT_ROM_BSS
	hex "Compressed ROM boot loader BSS address"
	default "0"
	help
	  The base address of an area of read/write memory in the target
	  for the ROM-able zImage which must be available while the
	  decompressor is running. It must be large enough to hold the
	  entire decompressed kernel plus an additional 128 KiB.
	  Platforms which normally make use of ROM-able zImage formats
	  normally set this to a suitable value in their defconfig file.

	  If ZBOOT_ROM is not enabled, this has no effect.

config ZBOOT_ROM
	bool "Compressed boot loader in ROM/flash"
	depends on ZBOOT_ROM_TEXT != ZBOOT_ROM_BSS
	help
	  Say Y here if you intend to execute your compressed kernel image
	  (zImage) directly from ROM or flash.  If unsure, say N.

config CMDLINE
	string "Default kernel command string"
	default ""
	help
	  On some architectures (EBSA110 and CATS), there is currently no way
	  for the boot loader to pass arguments to the kernel. For these
	  architectures, you should supply some command-line options at build
	  time by entering them here. As a minimum, you should specify the
	  memory size and the root device (e.g., mem=64M root=/dev/nfs).

config XIP_KERNEL
	bool "Kernel Execute-In-Place from ROM"
	depends on !ZBOOT_ROM
	help
	  Execute-In-Place allows the kernel to run from non-volatile storage
	  directly addressable by the CPU, such as NOR flash. This saves RAM
	  space since the text section of the kernel is not loaded from flash
	  to RAM.  Read-write sections, such as the data section and stack,
	  are still copied to RAM.  The XIP kernel is not compressed since
	  it has to run directly from flash, so it will take more space to
	  store it.  The flash address used to link the kernel object files,
	  and for storing it, is configuration dependent. Therefore, if you
	  say Y here, you must know the proper physical address where to
	  store the kernel image depending on your own flash memory usage.

	  Also note that the make target becomes "make xipImage" rather than
	  "make zImage" or "make Image".  The final kernel binary to put in
	  ROM memory will be arch/arm/boot/xipImage.

	  If unsure, say N.

config XIP_PHYS_ADDR
	hex "XIP Kernel Physical Location"
	depends on XIP_KERNEL
	default "0x00080000"
	help
	  This is the physical address in your flash memory the kernel will
	  be linked for and stored to.  This address is dependent on your
	  own flash usage.

config KEXEC
	bool "Kexec system call (EXPERIMENTAL)"
	depends on EXPERIMENTAL
	help
	  kexec is a system call that implements the ability to shutdown your
	  current kernel, and to start another kernel.  It is like a reboot
	  but it is independent of the system firmware.   And like a reboot
	  you can start any kernel with it, not just Linux.

	  It is an ongoing process to be certain the hardware in a machine
	  is properly shutdown, so do not be surprised if this code does not
	  initially work for you.  It may help to enable device hotplugging
	  support.

config ATAGS_PROC
	bool "Export atags in procfs"
	depends on KEXEC
	default y
	help
	  Should the atags used to boot the kernel be exported in an "atags"
	  file in procfs. Useful with kexec.

config NAKED_BOOT
	bool "Kernel image for naked booting environments"
	depends on CMDLINE != ""
	default n
	help
	  This produces a kernel binary that can simply be moved onto
	  the target machine and jumped to without any sort of boot
	  protocol from the bootloader.  This should only be used in
	  cases where the bootloader fails to implement the required
	  calling convention for executing the kernel as described in
	  the file Documentation/arm/Booting.

	  The use of this option imposes many restrictions on the kernel
	  as it may not support more than one target machine, and all
	  boot parameters such as memory size and root filesystem device
	  have to be hardcoded in the default kernel command string (see
	  CONFIG_CMDLINE).

	  If dynamic ram configuration, multi-machine support or the
	  ability for the user to specify a kernel command string at
	  boot without the need for recompiling the kernel each time
	  is required, then the bootloader must implement the boot
	  protocol as described in Documentation/arm/Booting and this
	  config option not be used.

	  Please consider fixing your bootloader according to the
	  documented boot protocol in all cases, or choose one
	  from the many excellent open source bootloaders available
	  on the net which already support the required boot protocol.

	  If you're not sure what this is all about then say N.

endmenu

menu "CPU Power Management"

<<<<<<< HEAD
if (ARCH_SA1100 || ARCH_INTEGRATOR || ARCH_OMAP || ARCH_PXA || ARCH_S3C64XX)
=======
if (ARCH_SA1100 || ARCH_INTEGRATOR || ARCH_OMAP || ARCH_IMX || ARCH_PXA || ARCH_REALVIEW || ARCH_TEGRA)
>>>>>>> 538ca3af

source "drivers/cpufreq/Kconfig"

config CPU_FREQ_SA1100
	bool
	depends on CPU_FREQ && (SA1100_H3100 || SA1100_H3600 || SA1100_LART || SA1100_PLEB || SA1100_BADGE4 || SA1100_HACKKIT)
	default y

config CPU_FREQ_SA1110
	bool
	depends on CPU_FREQ && (SA1100_ASSABET || SA1100_CERF || SA1100_PT_SYSTEM3)
	default y

config CPU_FREQ_INTEGRATOR
	tristate "CPUfreq driver for ARM Integrator CPUs"
	depends on ARCH_INTEGRATOR && CPU_FREQ
	default y
	help
	  This enables the CPUfreq driver for ARM Integrator CPUs.

	  For details, take a look at <file:Documentation/cpu-freq>.

	  If in doubt, say Y.

config CPU_FREQ_PXA
	bool
	depends on CPU_FREQ && ARCH_PXA && PXA25x
	default y
	select CPU_FREQ_DEFAULT_GOV_USERSPACE

<<<<<<< HEAD
config CPU_FREQ_S3C64XX
	bool "CPUfreq support for Samsung S3C64XX CPUs"
	depends on CPU_FREQ && CPU_S3C6410
=======
config CPU_FREQ_REALVIEW
	tristate "CPUfreq driver for ARM RealView platform"
	depends on CPU_FREQ && MACH_REALVIEW_PB1176
	default y
	help
	  This enables the CPUfreq driver for ARM RealView platform.

	  If in doubt, say Y.
>>>>>>> 538ca3af

endif

source "drivers/cpuidle/Kconfig"

endmenu

menu "Floating point emulation"

comment "At least one emulation must be selected"

config FPE_NWFPE
	bool "NWFPE math emulation"
	depends on !AEABI || OABI_COMPAT
	---help---
	  Say Y to include the NWFPE floating point emulator in the kernel.
	  This is necessary to run most binaries. Linux does not currently
	  support floating point hardware so you need to say Y here even if
	  your machine has an FPA or floating point co-processor podule.

	  You may say N here if you are going to load the Acorn FPEmulator
	  early in the bootup.

config FPE_NWFPE_XP
	bool "Support extended precision"
	depends on FPE_NWFPE
	help
	  Say Y to include 80-bit support in the kernel floating-point
	  emulator.  Otherwise, only 32 and 64-bit support is compiled in.
	  Note that gcc does not generate 80-bit operations by default,
	  so in most cases this option only enlarges the size of the
	  floating point emulator without any good reason.

	  You almost surely want to say N here.

config FPE_FASTFPE
	bool "FastFPE math emulation (EXPERIMENTAL)"
	depends on (!AEABI || OABI_COMPAT) && !CPU_32v3 && EXPERIMENTAL
	---help---
	  Say Y here to include the FAST floating point emulator in the kernel.
	  This is an experimental much faster emulator which now also has full
	  precision for the mantissa.  It does not support any exceptions.
	  It is very simple, and approximately 3-6 times faster than NWFPE.

	  It should be sufficient for most programs.  It may be not suitable
	  for scientific calculations, but you have to check this for yourself.
	  If you do not feel you need a faster FP emulation you should better
	  choose NWFPE.

config VFP
	bool "VFP-format floating point maths"
	depends on CPU_V6 || CPU_ARM926T || CPU_V7 || CPU_FEROCEON
	help
	  Say Y to include VFP support code in the kernel. This is needed
	  if your hardware includes a VFP unit.

	  Please see <file:Documentation/arm/VFP/release-notes.txt> for
	  release notes and additional status information.

	  Say N if your target does not have VFP hardware.

config VFPv3
	bool
	depends on VFP
	default y if CPU_V7

config NEON
	bool "Advanced SIMD (NEON) Extension support"
	depends on VFPv3 && CPU_V7
	help
	  Say Y to include support code for NEON, the ARMv7 Advanced SIMD
	  Extension.

endmenu

menu "Userspace binary formats"

source "fs/Kconfig.binfmt"

config ARTHUR
	tristate "RISC OS personality"
	depends on !AEABI
	help
	  Say Y here to include the kernel code necessary if you want to run
	  Acorn RISC OS/Arthur binaries under Linux. This code is still very
	  experimental; if this sounds frightening, say N and sleep in peace.
	  You can also say M here to compile this support as a module (which
	  will be called arthur).

endmenu

menu "Power management options"

source "kernel/power/Kconfig"

config ARCH_SUSPEND_POSSIBLE
	def_bool y

endmenu

source "net/Kconfig"

menu "Device Drivers"

source "drivers/base/Kconfig"

source "drivers/connector/Kconfig"

if ALIGNMENT_TRAP || !CPU_CP15_MMU
source "drivers/mtd/Kconfig"
endif

source "drivers/parport/Kconfig"

source "drivers/pnp/Kconfig"

source "drivers/block/Kconfig"

# misc before ide - BLK_DEV_SGIIOC4 depends on SGI_IOC4

source "drivers/misc/Kconfig"

source "drivers/ide/Kconfig"

source "drivers/scsi/Kconfig"

source "drivers/ata/Kconfig"

source "drivers/md/Kconfig"

source "drivers/message/fusion/Kconfig"

source "drivers/ieee1394/Kconfig"

source "drivers/message/i2o/Kconfig"

source "drivers/net/Kconfig"

source "drivers/isdn/Kconfig"

# input before char - char/joystick depends on it. As does USB.

source "drivers/input/Kconfig"

source "drivers/char/Kconfig"

source "drivers/i2c/Kconfig"

source "drivers/spi/Kconfig"

source "drivers/gpio/Kconfig"

source "drivers/w1/Kconfig"

source "drivers/power/Kconfig"

source "drivers/hwmon/Kconfig"

source "drivers/thermal/Kconfig"

source "drivers/watchdog/Kconfig"

source "drivers/ssb/Kconfig"

#source "drivers/l3/Kconfig"

source "drivers/mfd/Kconfig"

source "drivers/media/Kconfig"

source "drivers/video/Kconfig"

source "sound/Kconfig"

source "drivers/hid/Kconfig"

source "drivers/usb/Kconfig"

source "drivers/uwb/Kconfig"

source "drivers/mmc/Kconfig"

source "drivers/memstick/Kconfig"

source "drivers/accessibility/Kconfig"

source "drivers/leds/Kconfig"

source "drivers/switch/Kconfig"

source "drivers/rtc/Kconfig"

source "drivers/dma/Kconfig"

source "drivers/dca/Kconfig"

source "drivers/auxdisplay/Kconfig"

source "drivers/regulator/Kconfig"

source "drivers/uio/Kconfig"

source "drivers/staging/Kconfig"

source "chromeos/drivers/Kconfig"

endmenu

source "fs/Kconfig"

source "arch/arm/Kconfig.debug"

source "security/Kconfig"

source "crypto/Kconfig"

source "lib/Kconfig"<|MERGE_RESOLUTION|>--- conflicted
+++ resolved
@@ -640,8 +640,6 @@
 	help
 	  Support for TI's OMAP platform (OMAP1 and OMAP2).
 
-<<<<<<< HEAD
-=======
 config ARCH_MSM
 	bool "Qualcomm MSM"
 	select CPU_V6
@@ -683,8 +681,6 @@
 	  This enables support for NVIDIA Tegra based systems (Tegra APX,
 	  Tegra 6xx and Tegra 2 series).
 
-
->>>>>>> 538ca3af
 endchoice
 
 source "arch/arm/mach-clps711x/Kconfig"
@@ -815,7 +811,6 @@
 source "arch/arm/Kconfig-nommu"
 endif
 
-<<<<<<< HEAD
 config ARM_ERRATA_411920
 	bool "ARM errata: Invalidation of the Instruction Cache operation can fail"
 	depends on CPU_V6 && !SMP
@@ -865,7 +860,7 @@
 	  workaround disables the write-allocate mode for the L2 cache via the
 	  ACTLR register. Note that setting specific bits in the ACTLR register
 	  may not be available in non-secure mode.
-=======
+
 config TEGRA_ERRATA_657451
 	bool "Store bit 20 of CP15 TLS register c13,3 in bit 0"
 	depends on ARCH_TEGRA_2x_SOC && HAS_TLS_REG
@@ -977,7 +972,6 @@
 	  only ensures that the Write Buffer and the Write Allocate
 	  Buffer are empty but not the Eviction Buffer. This option
 	  enables the first workaround from the Errata document.
->>>>>>> 538ca3af
 
 endmenu
 
@@ -1046,13 +1040,9 @@
 
 config SMP
 	bool "Symmetric Multi-Processing (EXPERIMENTAL)"
-<<<<<<< HEAD
 	depends on EXPERIMENTAL && (REALVIEW_EB_ARM11MP || REALVIEW_EB_A9MP ||\
-		 MACH_REALVIEW_PB11MP || MACH_REALVIEW_PBX || ARCH_OMAP4)
+		 MACH_REALVIEW_PB11MP || MACH_REALVIEW_PBX || ARCH_OMAP4 || (ARCH_TEGRA && CPU_V7))
 	depends on GENERIC_CLOCKEVENTS
-=======
-	depends on EXPERIMENTAL && (REALVIEW_EB_ARM11MP || REALVIEW_EB_A9MP || MACH_REALVIEW_PB11MP || MACH_REALVIEW_PBX || (ARCH_TEGRA && CPU_V7))
->>>>>>> 538ca3af
 	select USE_GENERIC_SMP_HELPERS
 	select HAVE_ARM_SCU if (ARCH_REALVIEW || ARCH_OMAP4)
 	help
@@ -1122,16 +1112,11 @@
 
 config LOCAL_TIMERS
 	bool "Use local timer interrupts"
-<<<<<<< HEAD
 	depends on SMP && (REALVIEW_EB_ARM11MP || MACH_REALVIEW_PB11MP || \
-		REALVIEW_EB_A9MP || MACH_REALVIEW_PBX || ARCH_OMAP4)
-	default y
-	select HAVE_ARM_TWD if (ARCH_REALVIEW || ARCH_OMAP4)
-=======
-	depends on SMP && (REALVIEW_EB_ARM11MP || MACH_REALVIEW_PB11MP || REALVIEW_EB_A9MP || MACH_REALVIEW_PBX || ARCH_TEGRA)
-	default y
-	select HAVE_ARM_TWD if (ARCH_REALVIEW || ARCH_TEGRA)
->>>>>>> 538ca3af
+		REALVIEW_EB_A9MP || MACH_REALVIEW_PBX || ARCH_OMAP4 || \
+		ARCH_TEGRA)
+	default y
+	select HAVE_ARM_TWD if (ARCH_REALVIEW || ARCH_OMAP4 || ARCH_TEGRA)
 	help
 	  Enable support for local timers on SMP platforms, rather then the
 	  legacy IPI broadcast method.  Local timers allows the system
@@ -1466,11 +1451,7 @@
 
 menu "CPU Power Management"
 
-<<<<<<< HEAD
-if (ARCH_SA1100 || ARCH_INTEGRATOR || ARCH_OMAP || ARCH_PXA || ARCH_S3C64XX)
-=======
-if (ARCH_SA1100 || ARCH_INTEGRATOR || ARCH_OMAP || ARCH_IMX || ARCH_PXA || ARCH_REALVIEW || ARCH_TEGRA)
->>>>>>> 538ca3af
+if (ARCH_SA1100 || ARCH_INTEGRATOR || ARCH_OMAP || ARCH_IMX || ARCH_PXA || ARCH_S3C64XX || ARCH_REALVIEW || ARCH_TEGRA)
 
 source "drivers/cpufreq/Kconfig"
 
@@ -1501,11 +1482,10 @@
 	default y
 	select CPU_FREQ_DEFAULT_GOV_USERSPACE
 
-<<<<<<< HEAD
 config CPU_FREQ_S3C64XX
 	bool "CPUfreq support for Samsung S3C64XX CPUs"
 	depends on CPU_FREQ && CPU_S3C6410
-=======
+
 config CPU_FREQ_REALVIEW
 	tristate "CPUfreq driver for ARM RealView platform"
 	depends on CPU_FREQ && MACH_REALVIEW_PB1176
@@ -1514,7 +1494,6 @@
 	  This enables the CPUfreq driver for ARM RealView platform.
 
 	  If in doubt, say Y.
->>>>>>> 538ca3af
 
 endif
 
