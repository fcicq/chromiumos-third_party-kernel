--- conflicted
+++ resolved
@@ -1,235 +1,105 @@
 #
 # Automatically generated make config: don't edit
-<<<<<<< HEAD
-# Linux kernel version: 2.6.28-rc2
-# Mon Nov 10 14:39:48 2008
-=======
-# Linux kernel version: 2.6.28
-# Thu Feb  5 11:52:23 2009
->>>>>>> 74ece405
+# Linux kernel version: 2.6.14-rc2
+# Thu Sep 29 14:50:10 2005
 #
 CONFIG_ARM=y
-CONFIG_SYS_SUPPORTS_APM_EMULATION=y
-# CONFIG_GENERIC_GPIO is not set
-CONFIG_GENERIC_TIME=y
-CONFIG_GENERIC_CLOCKEVENTS=y
-<<<<<<< HEAD
 CONFIG_MMU=y
-=======
->>>>>>> 74ece405
-# CONFIG_NO_IOPORT is not set
-CONFIG_GENERIC_HARDIRQS=y
-CONFIG_STACKTRACE_SUPPORT=y
-CONFIG_HAVE_LATENCYTOP_SUPPORT=y
-CONFIG_LOCKDEP_SUPPORT=y
-CONFIG_TRACE_IRQFLAGS_SUPPORT=y
-CONFIG_HARDIRQS_SW_RESEND=y
-CONFIG_GENERIC_IRQ_PROBE=y
+CONFIG_UID16=y
 CONFIG_RWSEM_GENERIC_SPINLOCK=y
-# CONFIG_ARCH_HAS_ILOG2_U32 is not set
-# CONFIG_ARCH_HAS_ILOG2_U64 is not set
-CONFIG_GENERIC_HWEIGHT=y
 CONFIG_GENERIC_CALIBRATE_DELAY=y
-CONFIG_GENERIC_HARDIRQS_NO__DO_IRQ=y
-CONFIG_VECTORS_BASE=0xffff0000
-CONFIG_DEFCONFIG_LIST="/lib/modules/$UNAME_RELEASE/.config"
-
-#
-# General setup
-#
-CONFIG_EXPERIMENTAL=y
+
+#
+# Code maturity level options
+#
+# CONFIG_EXPERIMENTAL is not set
+CONFIG_CLEAN_COMPILE=y
 CONFIG_BROKEN_ON_SMP=y
 CONFIG_INIT_ENV_ARG_LIMIT=32
+
+#
+# General setup
+#
 CONFIG_LOCALVERSION=""
-# CONFIG_LOCALVERSION_AUTO is not set
+CONFIG_LOCALVERSION_AUTO=y
 # CONFIG_SWAP is not set
 CONFIG_SYSVIPC=y
-CONFIG_SYSVIPC_SYSCTL=y
-# CONFIG_POSIX_MQUEUE is not set
 # CONFIG_BSD_PROCESS_ACCT is not set
-# CONFIG_TASKSTATS is not set
+CONFIG_SYSCTL=y
 # CONFIG_AUDIT is not set
-<<<<<<< HEAD
+CONFIG_HOTPLUG=y
+CONFIG_KOBJECT_UEVENT=y
 # CONFIG_IKCONFIG is not set
-CONFIG_LOG_BUF_SHIFT=14
-# CONFIG_CGROUPS is not set
-# CONFIG_GROUP_SCHED is not set
-CONFIG_SYSFS_DEPRECATED=y
-CONFIG_SYSFS_DEPRECATED_V2=y
-=======
-CONFIG_IKCONFIG=y
-CONFIG_IKCONFIG_PROC=y
-CONFIG_LOG_BUF_SHIFT=14
-# CONFIG_CGROUPS is not set
-# CONFIG_GROUP_SCHED is not set
-# CONFIG_SYSFS_DEPRECATED_V2 is not set
->>>>>>> 74ece405
-# CONFIG_RELAY is not set
-CONFIG_NAMESPACES=y
-# CONFIG_UTS_NS is not set
-# CONFIG_IPC_NS is not set
-# CONFIG_USER_NS is not set
-# CONFIG_PID_NS is not set
-# CONFIG_BLK_DEV_INITRD is not set
-CONFIG_CC_OPTIMIZE_FOR_SIZE=y
-CONFIG_SYSCTL=y
+CONFIG_INITRAMFS_SOURCE=""
 # CONFIG_EMBEDDED is not set
-CONFIG_UID16=y
-CONFIG_SYSCTL_SYSCALL=y
 CONFIG_KALLSYMS=y
 # CONFIG_KALLSYMS_ALL is not set
 # CONFIG_KALLSYMS_EXTRA_PASS is not set
-CONFIG_HOTPLUG=y
 CONFIG_PRINTK=y
 CONFIG_BUG=y
-CONFIG_ELF_CORE=y
-CONFIG_COMPAT_BRK=y
 CONFIG_BASE_FULL=y
 CONFIG_FUTEX=y
-CONFIG_ANON_INODES=y
 CONFIG_EPOLL=y
-CONFIG_SIGNALFD=y
-CONFIG_TIMERFD=y
-CONFIG_EVENTFD=y
+CONFIG_CC_OPTIMIZE_FOR_SIZE=y
 CONFIG_SHMEM=y
-CONFIG_AIO=y
-CONFIG_VM_EVENT_COUNTERS=y
-<<<<<<< HEAD
-CONFIG_SLAB=y
-# CONFIG_SLUB is not set
-=======
-CONFIG_SLUB_DEBUG=y
-# CONFIG_SLAB is not set
-CONFIG_SLUB=y
->>>>>>> 74ece405
-# CONFIG_SLOB is not set
-# CONFIG_PROFILING is not set
-# CONFIG_MARKERS is not set
-CONFIG_HAVE_OPROFILE=y
-# CONFIG_KPROBES is not set
-CONFIG_HAVE_KPROBES=y
-CONFIG_HAVE_KRETPROBES=y
-CONFIG_HAVE_CLK=y
-CONFIG_HAVE_GENERIC_DMA_COHERENT=y
-CONFIG_SLABINFO=y
-CONFIG_RT_MUTEXES=y
+CONFIG_CC_ALIGN_FUNCTIONS=0
+CONFIG_CC_ALIGN_LABELS=0
+CONFIG_CC_ALIGN_LOOPS=0
+CONFIG_CC_ALIGN_JUMPS=0
 # CONFIG_TINY_SHMEM is not set
 CONFIG_BASE_SMALL=0
+
+#
+# Loadable module support
+#
 CONFIG_MODULES=y
-# CONFIG_MODULE_FORCE_LOAD is not set
 CONFIG_MODULE_UNLOAD=y
-# CONFIG_MODULE_FORCE_UNLOAD is not set
-# CONFIG_MODVERSIONS is not set
+CONFIG_OBSOLETE_MODPARM=y
 # CONFIG_MODULE_SRCVERSION_ALL is not set
-CONFIG_KMOD=y
-CONFIG_BLOCK=y
-# CONFIG_LBD is not set
-# CONFIG_BLK_DEV_IO_TRACE is not set
-# CONFIG_LSF is not set
-# CONFIG_BLK_DEV_BSG is not set
-# CONFIG_BLK_DEV_INTEGRITY is not set
-
-#
-# IO Schedulers
-#
-CONFIG_IOSCHED_NOOP=y
-# CONFIG_IOSCHED_AS is not set
-CONFIG_IOSCHED_DEADLINE=y
-# CONFIG_IOSCHED_CFQ is not set
-# CONFIG_DEFAULT_AS is not set
-CONFIG_DEFAULT_DEADLINE=y
-# CONFIG_DEFAULT_CFQ is not set
-# CONFIG_DEFAULT_NOOP is not set
-CONFIG_DEFAULT_IOSCHED="deadline"
-CONFIG_CLASSIC_RCU=y
-# CONFIG_FREEZER is not set
+# CONFIG_KMOD is not set
 
 #
 # System Type
 #
-<<<<<<< HEAD
-=======
-CONFIG_MMU=y
->>>>>>> 74ece405
-# CONFIG_ARCH_AAEC2000 is not set
-# CONFIG_ARCH_INTEGRATOR is not set
-CONFIG_ARCH_REALVIEW=y
-# CONFIG_ARCH_VERSATILE is not set
-# CONFIG_ARCH_AT91 is not set
 # CONFIG_ARCH_CLPS7500 is not set
 # CONFIG_ARCH_CLPS711X is not set
+# CONFIG_ARCH_CO285 is not set
 # CONFIG_ARCH_EBSA110 is not set
-# CONFIG_ARCH_EP93XX is not set
 # CONFIG_ARCH_FOOTBRIDGE is not set
-# CONFIG_ARCH_NETX is not set
-# CONFIG_ARCH_H720X is not set
-# CONFIG_ARCH_IMX is not set
-# CONFIG_ARCH_IOP13XX is not set
-# CONFIG_ARCH_IOP32X is not set
-# CONFIG_ARCH_IOP33X is not set
-# CONFIG_ARCH_IXP23XX is not set
+# CONFIG_ARCH_INTEGRATOR is not set
+# CONFIG_ARCH_IOP3XX is not set
+# CONFIG_ARCH_IXP4XX is not set
 # CONFIG_ARCH_IXP2000 is not set
-# CONFIG_ARCH_IXP4XX is not set
 # CONFIG_ARCH_L7200 is not set
-# CONFIG_ARCH_KIRKWOOD is not set
-# CONFIG_ARCH_KS8695 is not set
-# CONFIG_ARCH_NS9XXX is not set
-# CONFIG_ARCH_LOKI is not set
-# CONFIG_ARCH_MV78XX0 is not set
-# CONFIG_ARCH_MXC is not set
-# CONFIG_ARCH_ORION5X is not set
-# CONFIG_ARCH_PNX4008 is not set
 # CONFIG_ARCH_PXA is not set
 # CONFIG_ARCH_RPC is not set
 # CONFIG_ARCH_SA1100 is not set
 # CONFIG_ARCH_S3C2410 is not set
 # CONFIG_ARCH_SHARK is not set
 # CONFIG_ARCH_LH7A40X is not set
-# CONFIG_ARCH_DAVINCI is not set
 # CONFIG_ARCH_OMAP is not set
-# CONFIG_ARCH_MSM is not set
-
-#
-# Boot options
-#
-
-#
-# Power management
-#
+# CONFIG_ARCH_VERSATILE is not set
+CONFIG_ARCH_REALVIEW=y
+# CONFIG_ARCH_IMX is not set
+# CONFIG_ARCH_H720X is not set
+# CONFIG_ARCH_AAEC2000 is not set
 
 #
 # RealView platform type
 #
 CONFIG_MACH_REALVIEW_EB=y
-# CONFIG_REALVIEW_EB_A9MP is not set
-CONFIG_REALVIEW_EB_ARM11MP=y
-# CONFIG_REALVIEW_EB_ARM11MP_REVB is not set
-CONFIG_MACH_REALVIEW_PB11MP=y
-CONFIG_MACH_REALVIEW_PB1176=y
-# CONFIG_MACH_REALVIEW_PBA8 is not set
-<<<<<<< HEAD
-=======
-CONFIG_MACH_REALVIEW_PBX=y
->>>>>>> 74ece405
 
 #
 # Processor Type
 #
 CONFIG_CPU_32=y
-# CONFIG_CPU_ARM926T is not set
-CONFIG_CPU_V6=y
-# CONFIG_CPU_32v6K is not set
-# CONFIG_CPU_V7 is not set
-CONFIG_CPU_32v6=y
-CONFIG_CPU_ABRT_EV6=y
-CONFIG_CPU_PABRT_NOIFAR=y
-CONFIG_CPU_CACHE_V6=y
-CONFIG_CPU_CACHE_VIPT=y
-CONFIG_CPU_COPY_V6=y
-CONFIG_CPU_TLB_V6=y
-CONFIG_CPU_HAS_ASID=y
-CONFIG_CPU_CP15=y
-CONFIG_CPU_CP15_MMU=y
+CONFIG_CPU_ARM926T=y
+# CONFIG_CPU_V6 is not set
+CONFIG_CPU_32v5=y
+CONFIG_CPU_ABRT_EV5TJ=y
+CONFIG_CPU_CACHE_VIVT=y
+CONFIG_CPU_COPY_V4WB=y
+CONFIG_CPU_TLB_V4WBI=y
 
 #
 # Processor Features
@@ -237,9 +107,8 @@
 CONFIG_ARM_THUMB=y
 # CONFIG_CPU_ICACHE_DISABLE is not set
 # CONFIG_CPU_DCACHE_DISABLE is not set
-# CONFIG_CPU_BPREDICT_DISABLE is not set
-CONFIG_OUTER_CACHE=y
-CONFIG_CACHE_L2X0=y
+# CONFIG_CPU_DCACHE_WRITETHROUGH is not set
+# CONFIG_CPU_CACHE_ROUND_ROBIN is not set
 CONFIG_ARM_GIC=y
 CONFIG_ICST307=y
 
@@ -247,45 +116,20 @@
 # Bus support
 #
 CONFIG_ARM_AMBA=y
-# CONFIG_PCI_SYSCALL is not set
-# CONFIG_ARCH_SUPPORTS_MSI is not set
+CONFIG_ISA_DMA_API=y
+
+#
+# PCCARD (PCMCIA/CardBus) support
+#
 # CONFIG_PCCARD is not set
 
 #
 # Kernel Features
 #
-# CONFIG_NO_HZ is not set
-# CONFIG_HIGH_RES_TIMERS is not set
-CONFIG_GENERIC_CLOCKEVENTS_BUILD=y
-# CONFIG_SMP is not set
-CONFIG_VMSPLIT_3G=y
-# CONFIG_VMSPLIT_2G is not set
-# CONFIG_VMSPLIT_1G is not set
-CONFIG_PAGE_OFFSET=0xC0000000
-# CONFIG_PREEMPT is not set
-CONFIG_HZ=100
-<<<<<<< HEAD
-=======
-# CONFIG_ARM_ASM_UNIFIED is not set
->>>>>>> 74ece405
-CONFIG_AEABI=y
-CONFIG_OABI_COMPAT=y
-CONFIG_ARCH_FLATMEM_HAS_HOLES=y
-# CONFIG_ARCH_SPARSEMEM_DEFAULT is not set
-# CONFIG_ARCH_SELECT_MEMORY_MODEL is not set
-CONFIG_SELECT_MEMORY_MODEL=y
-CONFIG_FLATMEM_MANUAL=y
-# CONFIG_DISCONTIGMEM_MANUAL is not set
-# CONFIG_SPARSEMEM_MANUAL is not set
+# CONFIG_ARCH_DISCONTIGMEM_ENABLE is not set
 CONFIG_FLATMEM=y
 CONFIG_FLAT_NODE_MEM_MAP=y
-CONFIG_PAGEFLAGS_EXTENDED=y
-CONFIG_SPLIT_PTLOCK_CPUS=4
-# CONFIG_RESOURCES_64BIT is not set
-# CONFIG_PHYS_ADDR_T_64BIT is not set
-CONFIG_ZONE_DMA_FLAG=0
-CONFIG_VIRT_TO_BUS=y
-CONFIG_UNEVICTABLE_LRU=y
+# CONFIG_SPARSEMEM_STATIC is not set
 CONFIG_ALIGNMENT_TRAP=y
 
 #
@@ -295,12 +139,6 @@
 CONFIG_ZBOOT_ROM_BSS=0x0
 CONFIG_CMDLINE="root=/dev/nfs nfsroot=10.1.69.3:/work/nfsroot ip=dhcp console=ttyAMA0 mem=128M"
 # CONFIG_XIP_KERNEL is not set
-# CONFIG_KEXEC is not set
-
-#
-# CPU Power Management
-#
-# CONFIG_CPU_IDLE is not set
 
 #
 # Floating point emulation
@@ -309,24 +147,26 @@
 #
 # At least one emulation must be selected
 #
-# CONFIG_FPE_NWFPE is not set
-# CONFIG_FPE_FASTFPE is not set
-CONFIG_VFP=y
+CONFIG_FPE_NWFPE=y
+# CONFIG_FPE_NWFPE_XP is not set
+# CONFIG_VFP is not set
 
 #
 # Userspace binary formats
 #
 CONFIG_BINFMT_ELF=y
-# CONFIG_CORE_DUMP_DEFAULT_ELF_HEADERS is not set
-CONFIG_HAVE_AOUT=y
 # CONFIG_BINFMT_AOUT is not set
 # CONFIG_BINFMT_MISC is not set
+# CONFIG_ARTHUR is not set
 
 #
 # Power management options
 #
 # CONFIG_PM is not set
-CONFIG_ARCH_SUSPEND_POSSIBLE=y
+
+#
+# Networking
+#
 CONFIG_NET=y
 
 #
@@ -335,11 +175,6 @@
 CONFIG_PACKET=y
 # CONFIG_PACKET_MMAP is not set
 CONFIG_UNIX=y
-CONFIG_XFRM=y
-# CONFIG_XFRM_USER is not set
-# CONFIG_XFRM_SUB_POLICY is not set
-# CONFIG_XFRM_MIGRATE is not set
-# CONFIG_XFRM_STATISTICS is not set
 # CONFIG_NET_KEY is not set
 CONFIG_INET=y
 # CONFIG_IP_MULTICAST is not set
@@ -351,56 +186,34 @@
 # CONFIG_IP_PNP_RARP is not set
 # CONFIG_NET_IPIP is not set
 # CONFIG_NET_IPGRE is not set
-# CONFIG_ARPD is not set
 # CONFIG_SYN_COOKIES is not set
 # CONFIG_INET_AH is not set
 # CONFIG_INET_ESP is not set
 # CONFIG_INET_IPCOMP is not set
-# CONFIG_INET_XFRM_TUNNEL is not set
 # CONFIG_INET_TUNNEL is not set
-CONFIG_INET_XFRM_MODE_TRANSPORT=y
-CONFIG_INET_XFRM_MODE_TUNNEL=y
-CONFIG_INET_XFRM_MODE_BEET=y
-# CONFIG_INET_LRO is not set
 CONFIG_INET_DIAG=y
 CONFIG_INET_TCP_DIAG=y
 # CONFIG_TCP_CONG_ADVANCED is not set
-CONFIG_TCP_CONG_CUBIC=y
-CONFIG_DEFAULT_TCP_CONG="cubic"
-# CONFIG_TCP_MD5SIG is not set
+CONFIG_TCP_CONG_BIC=y
 # CONFIG_IPV6 is not set
-# CONFIG_NETWORK_SECMARK is not set
 # CONFIG_NETFILTER is not set
-# CONFIG_IP_DCCP is not set
-# CONFIG_IP_SCTP is not set
-# CONFIG_TIPC is not set
-# CONFIG_ATM is not set
 # CONFIG_BRIDGE is not set
-# CONFIG_NET_DSA is not set
 # CONFIG_VLAN_8021Q is not set
 # CONFIG_DECNET is not set
 # CONFIG_LLC2 is not set
 # CONFIG_IPX is not set
 # CONFIG_ATALK is not set
-# CONFIG_X25 is not set
-# CONFIG_LAPB is not set
-# CONFIG_ECONET is not set
-# CONFIG_WAN_ROUTER is not set
 # CONFIG_NET_SCHED is not set
+# CONFIG_NET_CLS_ROUTE is not set
 
 #
 # Network testing
 #
 # CONFIG_NET_PKTGEN is not set
 # CONFIG_HAMRADIO is not set
-# CONFIG_CAN is not set
 # CONFIG_IRDA is not set
 # CONFIG_BT is not set
-# CONFIG_AF_RXRPC is not set
-# CONFIG_PHONET is not set
-# CONFIG_WIRELESS is not set
-# CONFIG_RFKILL is not set
-# CONFIG_NET_9P is not set
+# CONFIG_IEEE80211 is not set
 
 #
 # Device Drivers
@@ -409,37 +222,30 @@
 #
 # Generic Driver Options
 #
-CONFIG_UEVENT_HELPER_PATH="/sbin/hotplug"
 CONFIG_STANDALONE=y
 CONFIG_PREVENT_FIRMWARE_BUILD=y
-CONFIG_FW_LOADER=y
-CONFIG_FIRMWARE_IN_KERNEL=y
-CONFIG_EXTRA_FIRMWARE=""
+# CONFIG_FW_LOADER is not set
 # CONFIG_DEBUG_DRIVER is not set
-# CONFIG_DEBUG_DEVRES is not set
-# CONFIG_SYS_HYPERVISOR is not set
-# CONFIG_CONNECTOR is not set
+
+#
+# Memory Technology Devices (MTD)
+#
 CONFIG_MTD=y
 # CONFIG_MTD_DEBUG is not set
-CONFIG_MTD_CONCAT=y
+# CONFIG_MTD_CONCAT is not set
 CONFIG_MTD_PARTITIONS=y
 # CONFIG_MTD_REDBOOT_PARTS is not set
 CONFIG_MTD_CMDLINE_PARTS=y
 # CONFIG_MTD_AFS_PARTS is not set
-# CONFIG_MTD_AR7_PARTS is not set
 
 #
 # User Modules And Translation Layers
 #
 CONFIG_MTD_CHAR=y
-CONFIG_MTD_BLKDEVS=y
 CONFIG_MTD_BLOCK=y
 # CONFIG_FTL is not set
 # CONFIG_NFTL is not set
 # CONFIG_INFTL is not set
-# CONFIG_RFD_FTL is not set
-# CONFIG_SSFDC is not set
-# CONFIG_MTD_OOPS is not set
 
 #
 # RAM/ROM/Flash chip drivers
@@ -460,6 +266,7 @@
 # CONFIG_MTD_CFI_I8 is not set
 CONFIG_MTD_CFI_INTELEXT=y
 CONFIG_MTD_CFI_AMDSTD=y
+CONFIG_MTD_CFI_AMDSTD_RETRY=0
 # CONFIG_MTD_CFI_STAA is not set
 CONFIG_MTD_CFI_UTIL=y
 # CONFIG_MTD_RAM is not set
@@ -472,6 +279,7 @@
 # CONFIG_MTD_COMPLEX_MAPPINGS is not set
 # CONFIG_MTD_PHYSMAP is not set
 CONFIG_MTD_ARM_INTEGRATOR=y
+# CONFIG_MTD_EDB7312 is not set
 # CONFIG_MTD_PLATRAM is not set
 
 #
@@ -480,7 +288,7 @@
 # CONFIG_MTD_SLRAM is not set
 # CONFIG_MTD_PHRAM is not set
 # CONFIG_MTD_MTDRAM is not set
-# CONFIG_MTD_BLOCK2MTD is not set
+# CONFIG_MTD_BLKMTD is not set
 
 #
 # Disk-On-Chip Device Drivers
@@ -488,173 +296,121 @@
 # CONFIG_MTD_DOC2000 is not set
 # CONFIG_MTD_DOC2001 is not set
 # CONFIG_MTD_DOC2001PLUS is not set
+
+#
+# NAND Flash Device Drivers
+#
 # CONFIG_MTD_NAND is not set
-# CONFIG_MTD_ONENAND is not set
-
-#
-# UBI - Unsorted block images
-#
-# CONFIG_MTD_UBI is not set
+
+#
+# Parallel port support
+#
 # CONFIG_PARPORT is not set
-CONFIG_BLK_DEV=y
+
+#
+# Plug and Play support
+#
+
+#
+# Block devices
+#
 # CONFIG_BLK_DEV_COW_COMMON is not set
 # CONFIG_BLK_DEV_LOOP is not set
 # CONFIG_BLK_DEV_NBD is not set
-# CONFIG_BLK_DEV_UB is not set
 # CONFIG_BLK_DEV_RAM is not set
+CONFIG_BLK_DEV_RAM_COUNT=16
 # CONFIG_CDROM_PKTCDVD is not set
+
+#
+# IO Schedulers
+#
+CONFIG_IOSCHED_NOOP=y
+# CONFIG_IOSCHED_AS is not set
+CONFIG_IOSCHED_DEADLINE=y
+# CONFIG_IOSCHED_CFQ is not set
 # CONFIG_ATA_OVER_ETH is not set
-CONFIG_MISC_DEVICES=y
-# CONFIG_EEPROM_93CX6 is not set
-<<<<<<< HEAD
-# CONFIG_ENCLOSURE_SERVICES is not set
-=======
-# CONFIG_ICS932S401 is not set
-# CONFIG_ENCLOSURE_SERVICES is not set
-# CONFIG_C2PORT is not set
->>>>>>> 74ece405
-CONFIG_HAVE_IDE=y
-# CONFIG_IDE is not set
 
 #
 # SCSI device support
 #
 # CONFIG_RAID_ATTRS is not set
-<<<<<<< HEAD
 # CONFIG_SCSI is not set
-# CONFIG_SCSI_DMA is not set
-# CONFIG_SCSI_NETLINK is not set
-# CONFIG_ATA is not set
-=======
-CONFIG_SCSI=y
-CONFIG_SCSI_DMA=y
-# CONFIG_SCSI_TGT is not set
-# CONFIG_SCSI_NETLINK is not set
-# CONFIG_SCSI_PROC_FS is not set
-
-#
-# SCSI support type (disk, tape, CD-ROM)
-#
-CONFIG_BLK_DEV_SD=y
-# CONFIG_CHR_DEV_ST is not set
-# CONFIG_CHR_DEV_OSST is not set
-# CONFIG_BLK_DEV_SR is not set
-# CONFIG_CHR_DEV_SG is not set
-# CONFIG_CHR_DEV_SCH is not set
-
-#
-# Some SCSI devices (e.g. CD jukebox) support multiple LUNs
-#
-# CONFIG_SCSI_MULTI_LUN is not set
-# CONFIG_SCSI_CONSTANTS is not set
-# CONFIG_SCSI_LOGGING is not set
-# CONFIG_SCSI_SCAN_ASYNC is not set
-CONFIG_SCSI_WAIT_SCAN=m
-
-#
-# SCSI Transports
-#
-# CONFIG_SCSI_SPI_ATTRS is not set
-# CONFIG_SCSI_FC_ATTRS is not set
-# CONFIG_SCSI_ISCSI_ATTRS is not set
-# CONFIG_SCSI_SAS_LIBSAS is not set
-# CONFIG_SCSI_SRP_ATTRS is not set
-# CONFIG_SCSI_LOWLEVEL is not set
-# CONFIG_SCSI_DH is not set
-CONFIG_ATA=y
-# CONFIG_ATA_NONSTANDARD is not set
-# CONFIG_SATA_PMP is not set
-CONFIG_ATA_SFF=y
-# CONFIG_SATA_MV is not set
-CONFIG_HAVE_PATA_PLATFORM=y
-CONFIG_PATA_PLATFORM=y
->>>>>>> 74ece405
+
+#
+# Multi-device support (RAID and LVM)
+#
 # CONFIG_MD is not set
+
+#
+# Fusion MPT device support
+#
+# CONFIG_FUSION is not set
+
+#
+# IEEE 1394 (FireWire) support
+#
+
+#
+# I2O device support
+#
+
+#
+# Network device support
+#
 CONFIG_NETDEVICES=y
 # CONFIG_DUMMY is not set
 # CONFIG_BONDING is not set
-# CONFIG_MACVLAN is not set
 # CONFIG_EQUALIZER is not set
 # CONFIG_TUN is not set
-# CONFIG_VETH is not set
-<<<<<<< HEAD
+
+#
+# PHY device support
+#
 # CONFIG_PHYLIB is not set
-=======
-CONFIG_PHYLIB=y
-
-#
-# MII PHY device drivers
-#
-# CONFIG_MARVELL_PHY is not set
-# CONFIG_DAVICOM_PHY is not set
-# CONFIG_QSEMI_PHY is not set
-# CONFIG_LXT_PHY is not set
-# CONFIG_CICADA_PHY is not set
-# CONFIG_VITESSE_PHY is not set
-CONFIG_SMSC_PHY=y
-# CONFIG_BROADCOM_PHY is not set
-# CONFIG_ICPLUS_PHY is not set
-# CONFIG_REALTEK_PHY is not set
-# CONFIG_NATIONAL_PHY is not set
-# CONFIG_STE10XP is not set
-# CONFIG_LSI_ET1011C_PHY is not set
-# CONFIG_FIXED_PHY is not set
-# CONFIG_MDIO_BITBANG is not set
->>>>>>> 74ece405
+
+#
+# Ethernet (10 or 100Mbit)
+#
 CONFIG_NET_ETHERNET=y
 CONFIG_MII=y
-# CONFIG_AX88796 is not set
 CONFIG_SMC91X=y
 # CONFIG_DM9000 is not set
-<<<<<<< HEAD
-CONFIG_SMC911X=y
-=======
-# CONFIG_SMC911X is not set
-CONFIG_SMSC911X=y
->>>>>>> 74ece405
-# CONFIG_IBM_NEW_EMAC_ZMII is not set
-# CONFIG_IBM_NEW_EMAC_RGMII is not set
-# CONFIG_IBM_NEW_EMAC_TAH is not set
-# CONFIG_IBM_NEW_EMAC_EMAC4 is not set
-# CONFIG_IBM_NEW_EMAC_NO_FLOW_CTRL is not set
-# CONFIG_IBM_NEW_EMAC_MAL_CLR_ICINTSTAT is not set
-# CONFIG_IBM_NEW_EMAC_MAL_COMMON_ERR is not set
-# CONFIG_B44 is not set
-# CONFIG_NETDEV_1000 is not set
-# CONFIG_NETDEV_10000 is not set
-
-#
-# Wireless LAN
-#
-# CONFIG_WLAN_PRE80211 is not set
-# CONFIG_WLAN_80211 is not set
-# CONFIG_IWLWIFI_LEDS is not set
-<<<<<<< HEAD
-=======
-
-#
-# USB Network Adapters
-#
-# CONFIG_USB_CATC is not set
-# CONFIG_USB_KAWETH is not set
-# CONFIG_USB_PEGASUS is not set
-# CONFIG_USB_RTL8150 is not set
-# CONFIG_USB_USBNET is not set
->>>>>>> 74ece405
+
+#
+# Ethernet (1000 Mbit)
+#
+
+#
+# Ethernet (10000 Mbit)
+#
+
+#
+# Token Ring devices
+#
+
+#
+# Wireless LAN (non-hamradio)
+#
+# CONFIG_NET_RADIO is not set
+
+#
+# Wan interfaces
+#
 # CONFIG_WAN is not set
 # CONFIG_PPP is not set
 # CONFIG_SLIP is not set
-# CONFIG_NETCONSOLE is not set
 # CONFIG_NETPOLL is not set
 # CONFIG_NET_POLL_CONTROLLER is not set
+
+#
+# ISDN subsystem
+#
 # CONFIG_ISDN is not set
 
 #
 # Input device support
 #
 CONFIG_INPUT=y
-# CONFIG_INPUT_FF_MEMLESS is not set
-# CONFIG_INPUT_POLLDEV is not set
 
 #
 # Userland interfaces
@@ -664,6 +420,7 @@
 CONFIG_INPUT_MOUSEDEV_SCREEN_X=1024
 CONFIG_INPUT_MOUSEDEV_SCREEN_Y=768
 # CONFIG_INPUT_JOYDEV is not set
+# CONFIG_INPUT_TSDEV is not set
 # CONFIG_INPUT_EVDEV is not set
 # CONFIG_INPUT_EVBUG is not set
 
@@ -676,25 +433,11 @@
 # CONFIG_KEYBOARD_LKKBD is not set
 # CONFIG_KEYBOARD_XTKBD is not set
 # CONFIG_KEYBOARD_NEWTON is not set
-# CONFIG_KEYBOARD_STOWAWAY is not set
 CONFIG_INPUT_MOUSE=y
 CONFIG_MOUSE_PS2=y
-CONFIG_MOUSE_PS2_ALPS=y
-CONFIG_MOUSE_PS2_LOGIPS2PP=y
-CONFIG_MOUSE_PS2_SYNAPTICS=y
-CONFIG_MOUSE_PS2_LIFEBOOK=y
-CONFIG_MOUSE_PS2_TRACKPOINT=y
-<<<<<<< HEAD
-=======
-# CONFIG_MOUSE_PS2_ELANTECH is not set
->>>>>>> 74ece405
-# CONFIG_MOUSE_PS2_TOUCHKIT is not set
 # CONFIG_MOUSE_SERIAL is not set
-# CONFIG_MOUSE_APPLETOUCH is not set
-# CONFIG_MOUSE_BCM5974 is not set
 # CONFIG_MOUSE_VSXXXAA is not set
 # CONFIG_INPUT_JOYSTICK is not set
-# CONFIG_INPUT_TABLET is not set
 # CONFIG_INPUT_TOUCHSCREEN is not set
 # CONFIG_INPUT_MISC is not set
 
@@ -712,11 +455,8 @@
 # Character devices
 #
 CONFIG_VT=y
-CONFIG_CONSOLE_TRANSLATIONS=y
 CONFIG_VT_CONSOLE=y
 CONFIG_HW_CONSOLE=y
-# CONFIG_VT_HW_CONSOLE_BINDING is not set
-CONFIG_DEVKMEM=y
 # CONFIG_SERIAL_NONSTANDARD is not set
 
 #
@@ -735,173 +475,73 @@
 CONFIG_UNIX98_PTYS=y
 CONFIG_LEGACY_PTYS=y
 CONFIG_LEGACY_PTY_COUNT=16
+
+#
+# IPMI
+#
 # CONFIG_IPMI_HANDLER is not set
-# CONFIG_HW_RANDOM is not set
+
+#
+# Watchdog Cards
+#
+# CONFIG_WATCHDOG is not set
 # CONFIG_NVRAM is not set
+# CONFIG_RTC is not set
+# CONFIG_DTLK is not set
 # CONFIG_R3964 is not set
+
+#
+# Ftape, the floppy tape device driver
+#
 # CONFIG_RAW_DRIVER is not set
-# CONFIG_TCG_TPM is not set
-<<<<<<< HEAD
+
+#
+# TPM devices
+#
+
+#
+# I2C support
+#
 # CONFIG_I2C is not set
-# CONFIG_SPI is not set
-# CONFIG_W1 is not set
-# CONFIG_POWER_SUPPLY is not set
+
+#
+# Hardware Monitoring support
+#
 # CONFIG_HWMON is not set
-# CONFIG_THERMAL is not set
-# CONFIG_THERMAL_HWMON is not set
-# CONFIG_WATCHDOG is not set
-
-#
-# Sonics Silicon Backplane
-#
-CONFIG_SSB_POSSIBLE=y
-# CONFIG_SSB is not set
-
-#
-# Multifunction device drivers
-#
-# CONFIG_MFD_CORE is not set
-# CONFIG_MFD_SM501 is not set
-# CONFIG_HTC_PASIC3 is not set
-# CONFIG_MFD_TMIO is not set
-# CONFIG_MFD_T7L66XB is not set
-# CONFIG_MFD_TC6387XB is not set
-# CONFIG_MFD_WM8400 is not set
+# CONFIG_HWMON_VID is not set
+
+#
+# Misc devices
+#
+
+#
+# Multimedia Capabilities Port drivers
+#
 
 #
 # Multimedia devices
-=======
-CONFIG_I2C=y
-CONFIG_I2C_BOARDINFO=y
-# CONFIG_I2C_CHARDEV is not set
-CONFIG_I2C_HELPER_AUTO=y
-CONFIG_I2C_ALGOBIT=y
-
-#
-# I2C Hardware Bus support
-#
-
-#
-# I2C system bus drivers (mostly embedded / system-on-chip)
-#
-# CONFIG_I2C_OCORES is not set
-# CONFIG_I2C_SIMTEC is not set
-CONFIG_I2C_VERSATILE=y
-
-#
-# External I2C/SMBus adapter drivers
-#
-# CONFIG_I2C_PARPORT_LIGHT is not set
-# CONFIG_I2C_TAOS_EVM is not set
-# CONFIG_I2C_TINY_USB is not set
-
-#
-# Other I2C/SMBus bus drivers
-#
-# CONFIG_I2C_PCA_PLATFORM is not set
-# CONFIG_I2C_STUB is not set
-
-#
-# Miscellaneous I2C Chip support
-#
-# CONFIG_DS1682 is not set
-# CONFIG_AT24 is not set
-# CONFIG_SENSORS_EEPROM is not set
-# CONFIG_SENSORS_PCF8574 is not set
-# CONFIG_PCF8575 is not set
-# CONFIG_SENSORS_PCA9539 is not set
-# CONFIG_SENSORS_PCF8591 is not set
-# CONFIG_SENSORS_MAX6875 is not set
-# CONFIG_SENSORS_TSL2550 is not set
-# CONFIG_I2C_DEBUG_CORE is not set
-# CONFIG_I2C_DEBUG_ALGO is not set
-# CONFIG_I2C_DEBUG_BUS is not set
-# CONFIG_I2C_DEBUG_CHIP is not set
-# CONFIG_SPI is not set
-# CONFIG_W1 is not set
-# CONFIG_POWER_SUPPLY is not set
-# CONFIG_HWMON is not set
-# CONFIG_THERMAL is not set
-# CONFIG_THERMAL_HWMON is not set
-# CONFIG_WATCHDOG is not set
-CONFIG_SSB_POSSIBLE=y
-
-#
-# Sonics Silicon Backplane
-#
-# CONFIG_SSB is not set
-
-#
-# Multifunction device drivers
->>>>>>> 74ece405
-#
-# CONFIG_MFD_CORE is not set
-# CONFIG_MFD_SM501 is not set
-# CONFIG_HTC_PASIC3 is not set
-# CONFIG_MFD_TMIO is not set
-# CONFIG_MFD_T7L66XB is not set
-# CONFIG_MFD_TC6387XB is not set
-# CONFIG_PMIC_DA903X is not set
-# CONFIG_MFD_WM8400 is not set
-# CONFIG_MFD_WM8350_I2C is not set
-
-#
-# Multimedia core support
-#
-
-#
-# Multimedia core support
 #
 # CONFIG_VIDEO_DEV is not set
-# CONFIG_DVB_CORE is not set
-# CONFIG_VIDEO_MEDIA is not set
-
-#
-# Multimedia drivers
-#
-# CONFIG_DAB is not set
+
+#
+# Digital Video Broadcasting Devices
+#
+# CONFIG_DVB is not set
 
 #
 # Graphics support
 #
-# CONFIG_VGASTATE is not set
-# CONFIG_VIDEO_OUTPUT_CONTROL is not set
 CONFIG_FB=y
-# CONFIG_FIRMWARE_EDID is not set
-# CONFIG_FB_DDC is not set
-# CONFIG_FB_BOOT_VESA_SUPPORT is not set
 CONFIG_FB_CFB_FILLRECT=y
 CONFIG_FB_CFB_COPYAREA=y
 CONFIG_FB_CFB_IMAGEBLIT=y
-# CONFIG_FB_CFB_REV_PIXELS_IN_BYTE is not set
-# CONFIG_FB_SYS_FILLRECT is not set
-# CONFIG_FB_SYS_COPYAREA is not set
-# CONFIG_FB_SYS_IMAGEBLIT is not set
-# CONFIG_FB_FOREIGN_ENDIAN is not set
-# CONFIG_FB_SYS_FOPS is not set
-# CONFIG_FB_SVGALIB is not set
+CONFIG_FB_SOFT_CURSOR=y
 # CONFIG_FB_MACMODES is not set
-# CONFIG_FB_BACKLIGHT is not set
 # CONFIG_FB_MODE_HELPERS is not set
 # CONFIG_FB_TILEBLITTING is not set
-
-#
-# Frame buffer hardware drivers
-#
 CONFIG_FB_ARMCLCD=y
 # CONFIG_FB_S1D13XXX is not set
 # CONFIG_FB_VIRTUAL is not set
-# CONFIG_FB_METRONOME is not set
-<<<<<<< HEAD
-=======
-# CONFIG_FB_MB862XX is not set
->>>>>>> 74ece405
-# CONFIG_BACKLIGHT_LCD_SUPPORT is not set
-
-#
-# Display device support
-#
-# CONFIG_DISPLAY_SUPPORT is not set
 
 #
 # Console display driver support
@@ -909,17 +549,27 @@
 # CONFIG_VGA_CONSOLE is not set
 CONFIG_DUMMY_CONSOLE=y
 CONFIG_FRAMEBUFFER_CONSOLE=y
-# CONFIG_FRAMEBUFFER_CONSOLE_DETECT_PRIMARY is not set
-# CONFIG_FRAMEBUFFER_CONSOLE_ROTATION is not set
 # CONFIG_FONTS is not set
 CONFIG_FONT_8x8=y
 CONFIG_FONT_8x16=y
+
+#
+# Logo configuration
+#
 CONFIG_LOGO=y
 # CONFIG_LOGO_LINUX_MONO is not set
 # CONFIG_LOGO_LINUX_VGA16 is not set
 CONFIG_LOGO_LINUX_CLUT224=y
+# CONFIG_BACKLIGHT_LCD_SUPPORT is not set
+
+#
+# Sound
+#
 CONFIG_SOUND=y
-CONFIG_SOUND_OSS_CORE=y
+
+#
+# Advanced Linux Sound Architecture
+#
 CONFIG_SND=y
 CONFIG_SND_TIMER=y
 CONFIG_SND_PCM=y
@@ -927,300 +577,59 @@
 CONFIG_SND_OSSEMUL=y
 CONFIG_SND_MIXER_OSS=y
 CONFIG_SND_PCM_OSS=y
-CONFIG_SND_PCM_OSS_PLUGINS=y
-# CONFIG_SND_DYNAMIC_MINORS is not set
-CONFIG_SND_SUPPORT_OLD_API=y
-CONFIG_SND_VERBOSE_PROCFS=y
 # CONFIG_SND_VERBOSE_PRINTK is not set
 # CONFIG_SND_DEBUG is not set
-CONFIG_SND_VMASTER=y
-CONFIG_SND_AC97_CODEC=y
-# CONFIG_SND_DRIVERS is not set
-CONFIG_SND_ARM=y
-CONFIG_SND_ARMAACI=y
-<<<<<<< HEAD
-# CONFIG_SND_SOC is not set
+
+#
+# Generic devices
+#
+# CONFIG_SND_DUMMY is not set
+# CONFIG_SND_MTPAV is not set
+# CONFIG_SND_SERIAL_U16550 is not set
+# CONFIG_SND_MPU401 is not set
+
+#
+# ALSA ARM devices
+#
+# CONFIG_SND_ARMAACI is not set
+
+#
+# Open Sound System
+#
 # CONFIG_SOUND_PRIME is not set
-CONFIG_AC97_BUS=y
-# CONFIG_HID_SUPPORT is not set
-# CONFIG_USB_SUPPORT is not set
-CONFIG_MMC=y
-# CONFIG_MMC_DEBUG is not set
-# CONFIG_MMC_UNSAFE_RESUME is not set
-
-#
-# MMC/SD/SDIO Card Drivers
-#
-CONFIG_MMC_BLOCK=y
-CONFIG_MMC_BLOCK_BOUNCE=y
-# CONFIG_SDIO_UART is not set
-# CONFIG_MMC_TEST is not set
-
-#
-# MMC/SD/SDIO Host Controller Drivers
-#
-=======
-CONFIG_SND_USB=y
-# CONFIG_SND_USB_AUDIO is not set
-# CONFIG_SND_USB_CAIAQ is not set
-# CONFIG_SND_SOC is not set
-# CONFIG_SOUND_PRIME is not set
-CONFIG_AC97_BUS=y
-CONFIG_HID_SUPPORT=y
-CONFIG_HID=y
-# CONFIG_HID_DEBUG is not set
-# CONFIG_HIDRAW is not set
-
-#
-# USB Input Devices
-#
-CONFIG_USB_HID=y
-# CONFIG_HID_PID is not set
-# CONFIG_USB_HIDDEV is not set
-
-#
-# Special HID drivers
-#
-CONFIG_HID_COMPAT=y
-CONFIG_HID_A4TECH=y
-CONFIG_HID_APPLE=y
-CONFIG_HID_BELKIN=y
-CONFIG_HID_BRIGHT=y
-CONFIG_HID_CHERRY=y
-CONFIG_HID_CHICONY=y
-CONFIG_HID_CYPRESS=y
-CONFIG_HID_DELL=y
-CONFIG_HID_EZKEY=y
-CONFIG_HID_GYRATION=y
-CONFIG_HID_LOGITECH=y
-# CONFIG_LOGITECH_FF is not set
-# CONFIG_LOGIRUMBLEPAD2_FF is not set
-CONFIG_HID_MICROSOFT=y
-CONFIG_HID_MONTEREY=y
-CONFIG_HID_PANTHERLORD=y
-# CONFIG_PANTHERLORD_FF is not set
-CONFIG_HID_PETALYNX=y
-CONFIG_HID_SAMSUNG=y
-CONFIG_HID_SONY=y
-CONFIG_HID_SUNPLUS=y
-# CONFIG_THRUSTMASTER_FF is not set
-# CONFIG_ZEROPLUS_FF is not set
-CONFIG_USB_SUPPORT=y
+
+#
+# USB support
+#
 CONFIG_USB_ARCH_HAS_HCD=y
 # CONFIG_USB_ARCH_HAS_OHCI is not set
-# CONFIG_USB_ARCH_HAS_EHCI is not set
-CONFIG_USB=y
-# CONFIG_USB_DEBUG is not set
-CONFIG_USB_ANNOUNCE_NEW_DEVICES=y
-
-#
-# Miscellaneous USB options
-#
-# CONFIG_USB_DEVICEFS is not set
-# CONFIG_USB_DEVICE_CLASS is not set
-# CONFIG_USB_DYNAMIC_MINORS is not set
-# CONFIG_USB_OTG is not set
-CONFIG_USB_MON=y
-# CONFIG_USB_WUSB is not set
-# CONFIG_USB_WUSB_CBAF is not set
-
-#
-# USB Host Controller Drivers
-#
-# CONFIG_USB_C67X00_HCD is not set
-# CONFIG_USB_ISP116X_HCD is not set
-CONFIG_USB_ISP1760_HCD=y
-# CONFIG_USB_SL811_HCD is not set
-# CONFIG_USB_R8A66597_HCD is not set
-# CONFIG_USB_HWA_HCD is not set
-# CONFIG_USB_MUSB_HDRC is not set
-
-#
-# USB Device Class drivers
-#
-# CONFIG_USB_ACM is not set
-# CONFIG_USB_PRINTER is not set
-# CONFIG_USB_WDM is not set
-# CONFIG_USB_TMC is not set
-
-#
-# NOTE: USB_STORAGE depends on SCSI but BLK_DEV_SD may also be needed;
-#
-
-#
-# see USB_STORAGE Help for more information
-#
-CONFIG_USB_STORAGE=y
-# CONFIG_USB_STORAGE_DEBUG is not set
-# CONFIG_USB_STORAGE_DATAFAB is not set
-# CONFIG_USB_STORAGE_FREECOM is not set
-# CONFIG_USB_STORAGE_ISD200 is not set
-# CONFIG_USB_STORAGE_DPCM is not set
-# CONFIG_USB_STORAGE_USBAT is not set
-# CONFIG_USB_STORAGE_SDDR09 is not set
-# CONFIG_USB_STORAGE_SDDR55 is not set
-# CONFIG_USB_STORAGE_JUMPSHOT is not set
-# CONFIG_USB_STORAGE_ALAUDA is not set
-# CONFIG_USB_STORAGE_ONETOUCH is not set
-# CONFIG_USB_STORAGE_KARMA is not set
-# CONFIG_USB_STORAGE_CYPRESS_ATACB is not set
-# CONFIG_USB_LIBUSUAL is not set
-
-#
-# USB Imaging devices
-#
-# CONFIG_USB_MDC800 is not set
-# CONFIG_USB_MICROTEK is not set
-
-#
-# USB port drivers
-#
-# CONFIG_USB_SERIAL is not set
-
-#
-# USB Miscellaneous drivers
-#
-# CONFIG_USB_EMI62 is not set
-# CONFIG_USB_EMI26 is not set
-# CONFIG_USB_ADUTUX is not set
-# CONFIG_USB_SEVSEG is not set
-# CONFIG_USB_RIO500 is not set
-# CONFIG_USB_LEGOTOWER is not set
-# CONFIG_USB_LCD is not set
-# CONFIG_USB_BERRY_CHARGE is not set
-# CONFIG_USB_LED is not set
-# CONFIG_USB_CYPRESS_CY7C63 is not set
-# CONFIG_USB_CYTHERM is not set
-# CONFIG_USB_PHIDGET is not set
-# CONFIG_USB_IDMOUSE is not set
-# CONFIG_USB_FTDI_ELAN is not set
-# CONFIG_USB_APPLEDISPLAY is not set
-# CONFIG_USB_LD is not set
-# CONFIG_USB_TRANCEVIBRATOR is not set
-# CONFIG_USB_IOWARRIOR is not set
-# CONFIG_USB_ISIGHTFW is not set
-# CONFIG_USB_VST is not set
+# CONFIG_USB is not set
+
+#
+# USB Gadget Support
+#
 # CONFIG_USB_GADGET is not set
-CONFIG_MMC=y
-# CONFIG_MMC_DEBUG is not set
-# CONFIG_MMC_UNSAFE_RESUME is not set
-
-#
-# MMC/SD/SDIO Card Drivers
-#
-CONFIG_MMC_BLOCK=y
-CONFIG_MMC_BLOCK_BOUNCE=y
-# CONFIG_SDIO_UART is not set
-# CONFIG_MMC_TEST is not set
-
-#
-# MMC/SD/SDIO Host Controller Drivers
-#
->>>>>>> 74ece405
-CONFIG_MMC_ARMMMCI=y
-# CONFIG_MMC_SDHCI is not set
-# CONFIG_MEMSTICK is not set
-# CONFIG_ACCESSIBILITY is not set
-# CONFIG_NEW_LEDS is not set
-CONFIG_RTC_LIB=y
-<<<<<<< HEAD
-# CONFIG_RTC_CLASS is not set
-# CONFIG_DMADEVICES is not set
-
-#
-# Voltage and Current regulators
-#
-# CONFIG_REGULATOR is not set
-# CONFIG_REGULATOR_FIXED_VOLTAGE is not set
-# CONFIG_REGULATOR_VIRTUAL_CONSUMER is not set
-# CONFIG_REGULATOR_BQ24022 is not set
-=======
-CONFIG_RTC_CLASS=y
-CONFIG_RTC_HCTOSYS=y
-CONFIG_RTC_HCTOSYS_DEVICE="rtc0"
-# CONFIG_RTC_DEBUG is not set
-
-#
-# RTC interfaces
-#
-CONFIG_RTC_INTF_SYSFS=y
-CONFIG_RTC_INTF_PROC=y
-CONFIG_RTC_INTF_DEV=y
-# CONFIG_RTC_INTF_DEV_UIE_EMUL is not set
-# CONFIG_RTC_DRV_TEST is not set
-
-#
-# I2C RTC drivers
-#
-CONFIG_RTC_DRV_DS1307=y
-# CONFIG_RTC_DRV_DS1374 is not set
-# CONFIG_RTC_DRV_DS1672 is not set
-# CONFIG_RTC_DRV_MAX6900 is not set
-# CONFIG_RTC_DRV_RS5C372 is not set
-# CONFIG_RTC_DRV_ISL1208 is not set
-# CONFIG_RTC_DRV_X1205 is not set
-# CONFIG_RTC_DRV_PCF8563 is not set
-# CONFIG_RTC_DRV_PCF8583 is not set
-# CONFIG_RTC_DRV_M41T80 is not set
-# CONFIG_RTC_DRV_S35390A is not set
-# CONFIG_RTC_DRV_FM3130 is not set
-# CONFIG_RTC_DRV_RX8581 is not set
-
-#
-# SPI RTC drivers
-#
-
-#
-# Platform RTC drivers
-#
-# CONFIG_RTC_DRV_CMOS is not set
-# CONFIG_RTC_DRV_DS1286 is not set
-# CONFIG_RTC_DRV_DS1511 is not set
-# CONFIG_RTC_DRV_DS1553 is not set
-# CONFIG_RTC_DRV_DS1742 is not set
-# CONFIG_RTC_DRV_STK17TA8 is not set
-# CONFIG_RTC_DRV_M48T86 is not set
-# CONFIG_RTC_DRV_M48T35 is not set
-# CONFIG_RTC_DRV_M48T59 is not set
-# CONFIG_RTC_DRV_BQ4802 is not set
-# CONFIG_RTC_DRV_V3020 is not set
-
-#
-# on-CPU RTC drivers
-#
-# CONFIG_RTC_DRV_PL030 is not set
-# CONFIG_RTC_DRV_PL031 is not set
-# CONFIG_DMADEVICES is not set
-# CONFIG_REGULATOR is not set
->>>>>>> 74ece405
-# CONFIG_UIO is not set
+
+#
+# MMC/SD Card support
+#
+# CONFIG_MMC is not set
 
 #
 # File systems
 #
-<<<<<<< HEAD
 # CONFIG_EXT2_FS is not set
 # CONFIG_EXT3_FS is not set
-# CONFIG_EXT4_FS is not set
-=======
-CONFIG_EXT2_FS=y
-# CONFIG_EXT2_FS_XATTR is not set
-# CONFIG_EXT2_FS_XIP is not set
-CONFIG_EXT3_FS=y
-# CONFIG_EXT3_FS_XATTR is not set
-# CONFIG_EXT4_FS is not set
-CONFIG_JBD=y
->>>>>>> 74ece405
+# CONFIG_JBD is not set
 # CONFIG_REISERFS_FS is not set
 # CONFIG_JFS_FS is not set
 # CONFIG_FS_POSIX_ACL is not set
-CONFIG_FILE_LOCKING=y
 # CONFIG_XFS_FS is not set
-# CONFIG_OCFS2_FS is not set
+# CONFIG_MINIX_FS is not set
+# CONFIG_ROMFS_FS is not set
+CONFIG_INOTIFY=y
+# CONFIG_QUOTA is not set
 CONFIG_DNOTIFY=y
-CONFIG_INOTIFY=y
-CONFIG_INOTIFY_USER=y
-# CONFIG_QUOTA is not set
 # CONFIG_AUTOFS_FS is not set
 # CONFIG_AUTOFS4_FS is not set
 # CONFIG_FUSE_FS is not set
@@ -1245,73 +654,51 @@
 # Pseudo filesystems
 #
 CONFIG_PROC_FS=y
-CONFIG_PROC_SYSCTL=y
-CONFIG_PROC_PAGE_MONITOR=y
 CONFIG_SYSFS=y
 CONFIG_TMPFS=y
-# CONFIG_TMPFS_POSIX_ACL is not set
 # CONFIG_HUGETLB_PAGE is not set
-# CONFIG_CONFIGFS_FS is not set
+CONFIG_RAMFS=y
+# CONFIG_RELAYFS_FS is not set
 
 #
 # Miscellaneous filesystems
 #
-# CONFIG_ADFS_FS is not set
-# CONFIG_AFFS_FS is not set
-# CONFIG_HFS_FS is not set
 # CONFIG_HFSPLUS_FS is not set
-# CONFIG_BEFS_FS is not set
-# CONFIG_BFS_FS is not set
-# CONFIG_EFS_FS is not set
-<<<<<<< HEAD
+# CONFIG_JFFS_FS is not set
 # CONFIG_JFFS2_FS is not set
-=======
-CONFIG_JFFS2_FS=y
-CONFIG_JFFS2_FS_DEBUG=0
-CONFIG_JFFS2_FS_WRITEBUFFER=y
-# CONFIG_JFFS2_FS_WBUF_VERIFY is not set
-# CONFIG_JFFS2_SUMMARY is not set
-# CONFIG_JFFS2_FS_XATTR is not set
-# CONFIG_JFFS2_COMPRESSION_OPTIONS is not set
-CONFIG_JFFS2_ZLIB=y
-# CONFIG_JFFS2_LZO is not set
-CONFIG_JFFS2_RTIME=y
-# CONFIG_JFFS2_RUBIN is not set
->>>>>>> 74ece405
 CONFIG_CRAMFS=y
 # CONFIG_VXFS_FS is not set
-# CONFIG_MINIX_FS is not set
-# CONFIG_OMFS_FS is not set
 # CONFIG_HPFS_FS is not set
 # CONFIG_QNX4FS_FS is not set
-# CONFIG_ROMFS_FS is not set
 # CONFIG_SYSV_FS is not set
 # CONFIG_UFS_FS is not set
-CONFIG_NETWORK_FILESYSTEMS=y
+
+#
+# Network File Systems
+#
 CONFIG_NFS_FS=y
 CONFIG_NFS_V3=y
 # CONFIG_NFS_V3_ACL is not set
-# CONFIG_NFS_V4 is not set
+# CONFIG_NFSD is not set
 CONFIG_ROOT_NFS=y
-# CONFIG_NFSD is not set
 CONFIG_LOCKD=y
 CONFIG_LOCKD_V4=y
 CONFIG_NFS_COMMON=y
 CONFIG_SUNRPC=y
-# CONFIG_SUNRPC_REGISTER_V4 is not set
-# CONFIG_RPCSEC_GSS_KRB5 is not set
-# CONFIG_RPCSEC_GSS_SPKM3 is not set
 # CONFIG_SMB_FS is not set
 # CONFIG_CIFS is not set
 # CONFIG_NCP_FS is not set
 # CONFIG_CODA_FS is not set
-# CONFIG_AFS_FS is not set
 
 #
 # Partition Types
 #
 # CONFIG_PARTITION_ADVANCED is not set
 CONFIG_MSDOS_PARTITION=y
+
+#
+# Native Language Support
+#
 CONFIG_NLS=y
 CONFIG_NLS_DEFAULT="iso8859-1"
 CONFIG_NLS_CODEPAGE_437=y
@@ -1352,213 +739,48 @@
 # CONFIG_NLS_KOI8_R is not set
 # CONFIG_NLS_KOI8_U is not set
 # CONFIG_NLS_UTF8 is not set
-# CONFIG_DLM is not set
 
 #
 # Kernel hacking
 #
 # CONFIG_PRINTK_TIME is not set
-CONFIG_ENABLE_WARN_DEPRECATED=y
-CONFIG_ENABLE_MUST_CHECK=y
-CONFIG_FRAME_WARN=1024
+CONFIG_DEBUG_KERNEL=y
 CONFIG_MAGIC_SYSRQ=y
-# CONFIG_UNUSED_SYMBOLS is not set
-# CONFIG_DEBUG_FS is not set
-# CONFIG_HEADERS_CHECK is not set
-CONFIG_DEBUG_KERNEL=y
-# CONFIG_DEBUG_SHIRQ is not set
+CONFIG_LOG_BUF_SHIFT=14
 CONFIG_DETECT_SOFTLOCKUP=y
-# CONFIG_BOOTPARAM_SOFTLOCKUP_PANIC is not set
-CONFIG_BOOTPARAM_SOFTLOCKUP_PANIC_VALUE=0
-# CONFIG_SCHED_DEBUG is not set
 # CONFIG_SCHEDSTATS is not set
-# CONFIG_TIMER_STATS is not set
-# CONFIG_DEBUG_OBJECTS is not set
-<<<<<<< HEAD
 # CONFIG_DEBUG_SLAB is not set
-=======
-# CONFIG_SLUB_DEBUG_ON is not set
-# CONFIG_SLUB_STATS is not set
->>>>>>> 74ece405
-# CONFIG_DEBUG_RT_MUTEXES is not set
-# CONFIG_RT_MUTEX_TESTER is not set
 # CONFIG_DEBUG_SPINLOCK is not set
-# CONFIG_DEBUG_MUTEXES is not set
-# CONFIG_DEBUG_LOCK_ALLOC is not set
-# CONFIG_PROVE_LOCKING is not set
-# CONFIG_LOCK_STAT is not set
 # CONFIG_DEBUG_SPINLOCK_SLEEP is not set
-# CONFIG_DEBUG_LOCKING_API_SELFTESTS is not set
 # CONFIG_DEBUG_KOBJECT is not set
 CONFIG_DEBUG_BUGVERBOSE=y
 # CONFIG_DEBUG_INFO is not set
-# CONFIG_DEBUG_VM is not set
-# CONFIG_DEBUG_WRITECOUNT is not set
-CONFIG_DEBUG_MEMORY_INIT=y
-# CONFIG_DEBUG_LIST is not set
-# CONFIG_DEBUG_SG is not set
-<<<<<<< HEAD
+# CONFIG_DEBUG_FS is not set
 CONFIG_FRAME_POINTER=y
-=======
->>>>>>> 74ece405
-# CONFIG_BOOT_PRINTK_DELAY is not set
-# CONFIG_RCU_TORTURE_TEST is not set
-# CONFIG_RCU_CPU_STALL_DETECTOR is not set
-# CONFIG_BACKTRACE_SELF_TEST is not set
-# CONFIG_DEBUG_BLOCK_EXT_DEVT is not set
-# CONFIG_FAULT_INJECTION is not set
-# CONFIG_LATENCYTOP is not set
-# CONFIG_SYSCTL_SYSCALL_CHECK is not set
-<<<<<<< HEAD
-CONFIG_NOP_TRACER=y
-CONFIG_HAVE_FTRACE=y
-CONFIG_HAVE_DYNAMIC_FTRACE=y
-# CONFIG_FTRACE is not set
-=======
-CONFIG_HAVE_FUNCTION_TRACER=y
-
-#
-# Tracers
-#
-# CONFIG_FUNCTION_TRACER is not set
->>>>>>> 74ece405
-# CONFIG_IRQSOFF_TRACER is not set
-# CONFIG_SCHED_TRACER is not set
-# CONFIG_CONTEXT_SWITCH_TRACER is not set
-# CONFIG_BOOT_TRACER is not set
-# CONFIG_STACK_TRACER is not set
-# CONFIG_DYNAMIC_PRINTK_DEBUG is not set
-# CONFIG_SAMPLES is not set
-CONFIG_HAVE_ARCH_KGDB=y
-# CONFIG_KGDB is not set
-<<<<<<< HEAD
 CONFIG_DEBUG_USER=y
 CONFIG_DEBUG_ERRORS=y
-# CONFIG_DEBUG_STACK_USAGE is not set
 # CONFIG_DEBUG_LL is not set
-=======
-CONFIG_ARM_UNWIND=y
-CONFIG_DEBUG_USER=y
-CONFIG_DEBUG_ERRORS=y
-# CONFIG_DEBUG_STACK_USAGE is not set
-CONFIG_DEBUG_LL=y
-CONFIG_DEBUG_LL_CONSOLE=y
-# CONFIG_DEBUG_ICEDCC is not set
->>>>>>> 74ece405
 
 #
 # Security options
 #
 # CONFIG_KEYS is not set
 # CONFIG_SECURITY is not set
-# CONFIG_SECURITYFS is not set
-# CONFIG_SECURITY_FILE_CAPABILITIES is not set
-CONFIG_CRYPTO=y
-
-#
-# Crypto core or helper
-#
-# CONFIG_CRYPTO_FIPS is not set
-# CONFIG_CRYPTO_MANAGER is not set
-<<<<<<< HEAD
-=======
-# CONFIG_CRYPTO_MANAGER2 is not set
->>>>>>> 74ece405
-# CONFIG_CRYPTO_GF128MUL is not set
-# CONFIG_CRYPTO_NULL is not set
-# CONFIG_CRYPTO_CRYPTD is not set
-# CONFIG_CRYPTO_AUTHENC is not set
-# CONFIG_CRYPTO_TEST is not set
-
-#
-# Authenticated Encryption with Associated Data
-#
-# CONFIG_CRYPTO_CCM is not set
-# CONFIG_CRYPTO_GCM is not set
-# CONFIG_CRYPTO_SEQIV is not set
-
-#
-# Block modes
-#
-# CONFIG_CRYPTO_CBC is not set
-# CONFIG_CRYPTO_CTR is not set
-# CONFIG_CRYPTO_CTS is not set
-# CONFIG_CRYPTO_ECB is not set
-# CONFIG_CRYPTO_LRW is not set
-# CONFIG_CRYPTO_PCBC is not set
-# CONFIG_CRYPTO_XTS is not set
-
-#
-# Hash modes
-#
-# CONFIG_CRYPTO_HMAC is not set
-# CONFIG_CRYPTO_XCBC is not set
-
-#
-# Digest
-#
-# CONFIG_CRYPTO_CRC32C is not set
-# CONFIG_CRYPTO_MD4 is not set
-# CONFIG_CRYPTO_MD5 is not set
-# CONFIG_CRYPTO_MICHAEL_MIC is not set
-# CONFIG_CRYPTO_RMD128 is not set
-# CONFIG_CRYPTO_RMD160 is not set
-# CONFIG_CRYPTO_RMD256 is not set
-# CONFIG_CRYPTO_RMD320 is not set
-# CONFIG_CRYPTO_SHA1 is not set
-# CONFIG_CRYPTO_SHA256 is not set
-# CONFIG_CRYPTO_SHA512 is not set
-# CONFIG_CRYPTO_TGR192 is not set
-# CONFIG_CRYPTO_WP512 is not set
-
-#
-# Ciphers
-#
-# CONFIG_CRYPTO_AES is not set
-# CONFIG_CRYPTO_ANUBIS is not set
-# CONFIG_CRYPTO_ARC4 is not set
-# CONFIG_CRYPTO_BLOWFISH is not set
-# CONFIG_CRYPTO_CAMELLIA is not set
-# CONFIG_CRYPTO_CAST5 is not set
-# CONFIG_CRYPTO_CAST6 is not set
-# CONFIG_CRYPTO_DES is not set
-# CONFIG_CRYPTO_FCRYPT is not set
-# CONFIG_CRYPTO_KHAZAD is not set
-# CONFIG_CRYPTO_SALSA20 is not set
-# CONFIG_CRYPTO_SEED is not set
-# CONFIG_CRYPTO_SERPENT is not set
-# CONFIG_CRYPTO_TEA is not set
-# CONFIG_CRYPTO_TWOFISH is not set
-
-#
-# Compression
-#
-# CONFIG_CRYPTO_DEFLATE is not set
-# CONFIG_CRYPTO_LZO is not set
-
-#
-# Random Number Generation
-#
-# CONFIG_CRYPTO_ANSI_CPRNG is not set
-# CONFIG_CRYPTO_HW is not set
+
+#
+# Cryptographic options
+#
+# CONFIG_CRYPTO is not set
+
+#
+# Hardware crypto devices
+#
 
 #
 # Library routines
 #
-CONFIG_BITREVERSE=y
 # CONFIG_CRC_CCITT is not set
 # CONFIG_CRC16 is not set
-# CONFIG_CRC_T10DIF is not set
-# CONFIG_CRC_ITU_T is not set
 CONFIG_CRC32=y
-# CONFIG_CRC7 is not set
 # CONFIG_LIBCRC32C is not set
-CONFIG_ZLIB_INFLATE=y
-<<<<<<< HEAD
-=======
-CONFIG_ZLIB_DEFLATE=y
->>>>>>> 74ece405
-CONFIG_PLIST=y
-CONFIG_HAS_IOMEM=y
-CONFIG_HAS_IOPORT=y
-CONFIG_HAS_DMA=y+CONFIG_ZLIB_INFLATE=y