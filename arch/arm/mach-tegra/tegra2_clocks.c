/*
 * arch/arm/mach-tegra/tegra2_clocks.c
 *
 * Copyright (C) 2010, 2011 Google, Inc.
 *
 * Author:
 *	Colin Cross <ccross@google.com>
 *
 * This software is licensed under the terms of the GNU General Public
 * License version 2, as published by the Free Software Foundation, and
 * may be copied, distributed, and modified under those terms.
 *
 * This program is distributed in the hope that it will be useful,
 * but WITHOUT ANY WARRANTY; without even the implied warranty of
 * MERCHANTABILITY or FITNESS FOR A PARTICULAR PURPOSE.  See the
 * GNU General Public License for more details.
 *
 */

#include <linux/kernel.h>
#include <linux/module.h>
#include <linux/list.h>
#include <linux/spinlock.h>
#include <linux/delay.h>
#include <linux/io.h>
#include <linux/clkdev.h>
#include <linux/clk.h>

#include <mach/iomap.h>
#include <mach/suspend.h>

#include "clock.h"
#include "fuse.h"
#include "tegra2_emc.h"

#define RST_DEVICES			0x004
#define RST_DEVICES_SET			0x300
#define RST_DEVICES_CLR			0x304
#define RST_DEVICES_NUM			3

#define CLK_OUT_ENB			0x010
#define CLK_OUT_ENB_SET			0x320
#define CLK_OUT_ENB_CLR			0x324
#define CLK_OUT_ENB_NUM			3

#define CLK_MASK_ARM			0x44
#define MISC_CLK_ENB			0x48

#define OSC_CTRL			0x50
#define OSC_CTRL_OSC_FREQ_MASK		(3<<30)
#define OSC_CTRL_OSC_FREQ_13MHZ		(0<<30)
#define OSC_CTRL_OSC_FREQ_19_2MHZ	(1<<30)
#define OSC_CTRL_OSC_FREQ_12MHZ		(2<<30)
#define OSC_CTRL_OSC_FREQ_26MHZ		(3<<30)
#define OSC_CTRL_MASK			(0x3f2 | OSC_CTRL_OSC_FREQ_MASK)

#define OSC_FREQ_DET			0x58
#define OSC_FREQ_DET_TRIG		(1<<31)

#define OSC_FREQ_DET_STATUS		0x5C
#define OSC_FREQ_DET_BUSY		(1<<31)
#define OSC_FREQ_DET_CNT_MASK		0xFFFF

#define PERIPH_CLK_SOURCE_I2S1		0x100
#define PERIPH_CLK_SOURCE_EMC		0x19c
#define PERIPH_CLK_SOURCE_OSC		0x1fc
#define PERIPH_CLK_SOURCE_NUM \
	((PERIPH_CLK_SOURCE_OSC - PERIPH_CLK_SOURCE_I2S1) / 4)

#define PERIPH_CLK_SOURCE_MASK		(3<<30)
#define PERIPH_CLK_SOURCE_SHIFT		30
#define PERIPH_CLK_SOURCE_4BIT_MASK	(7<<28)
#define PERIPH_CLK_SOURCE_4BIT_SHIFT	28
#define PERIPH_CLK_SOURCE_ENABLE	(1<<28)
#define PERIPH_CLK_SOURCE_DIVU71_MASK	0xFF
#define PERIPH_CLK_SOURCE_DIVU16_MASK	0xFFFF
#define PERIPH_CLK_SOURCE_DIV_SHIFT	0

#define SDMMC_CLK_INT_FB_SEL		(1 << 23)
#define SDMMC_CLK_INT_FB_DLY_SHIFT	16
#define SDMMC_CLK_INT_FB_DLY_MASK	(0xF << SDMMC_CLK_INT_FB_DLY_SHIFT)

#define PLL_BASE			0x0
#define PLL_BASE_BYPASS			(1<<31)
#define PLL_BASE_ENABLE			(1<<30)
#define PLL_BASE_REF_ENABLE		(1<<29)
#define PLL_BASE_OVERRIDE		(1<<28)
#define PLL_BASE_DIVP_MASK		(0x7<<20)
#define PLL_BASE_DIVP_SHIFT		20
#define PLL_BASE_DIVN_MASK		(0x3FF<<8)
#define PLL_BASE_DIVN_SHIFT		8
#define PLL_BASE_DIVM_MASK		(0x1F)
#define PLL_BASE_DIVM_SHIFT		0

#define PLL_OUT_RATIO_MASK		(0xFF<<8)
#define PLL_OUT_RATIO_SHIFT		8
#define PLL_OUT_OVERRIDE		(1<<2)
#define PLL_OUT_CLKEN			(1<<1)
#define PLL_OUT_RESET_DISABLE		(1<<0)

#define PLL_MISC(c)			(((c)->flags & PLL_ALT_MISC_REG) ? 0x4 : 0xc)

#define PLL_MISC_DCCON_SHIFT		20
#define PLL_MISC_CPCON_SHIFT		8
#define PLL_MISC_CPCON_MASK		(0xF<<PLL_MISC_CPCON_SHIFT)
#define PLL_MISC_LFCON_SHIFT		4
#define PLL_MISC_LFCON_MASK		(0xF<<PLL_MISC_LFCON_SHIFT)
#define PLL_MISC_VCOCON_SHIFT		0
#define PLL_MISC_VCOCON_MASK		(0xF<<PLL_MISC_VCOCON_SHIFT)

#define PLLU_BASE_POST_DIV		(1<<20)

#define PLLD_MISC_CLKENABLE		(1<<30)
#define PLLD_MISC_DIV_RST		(1<<23)
#define PLLD_MISC_DCCON_SHIFT		12

#define PLLE_MISC_READY			(1 << 15)

#define PERIPH_CLK_TO_ENB_REG(c)	((c->u.periph.clk_num / 32) * 4)
#define PERIPH_CLK_TO_ENB_SET_REG(c)	((c->u.periph.clk_num / 32) * 8)
#define PERIPH_CLK_TO_ENB_BIT(c)	(1 << (c->u.periph.clk_num % 32))

#define SUPER_CLK_MUX			0x00
#define SUPER_STATE_SHIFT		28
#define SUPER_STATE_MASK		(0xF << SUPER_STATE_SHIFT)
#define SUPER_STATE_STANDBY		(0x0 << SUPER_STATE_SHIFT)
#define SUPER_STATE_IDLE		(0x1 << SUPER_STATE_SHIFT)
#define SUPER_STATE_RUN			(0x2 << SUPER_STATE_SHIFT)
#define SUPER_STATE_IRQ			(0x3 << SUPER_STATE_SHIFT)
#define SUPER_STATE_FIQ			(0x4 << SUPER_STATE_SHIFT)
#define SUPER_SOURCE_MASK		0xF
#define	SUPER_FIQ_SOURCE_SHIFT		12
#define	SUPER_IRQ_SOURCE_SHIFT		8
#define	SUPER_RUN_SOURCE_SHIFT		4
#define	SUPER_IDLE_SOURCE_SHIFT		0

#define SUPER_CLK_DIVIDER		0x04

#define BUS_CLK_DISABLE			(1<<3)
#define BUS_CLK_DIV_MASK		0x3

#define PMC_CTRL			0x0
 #define PMC_CTRL_BLINK_ENB		(1 << 7)

#define PMC_DPD_PADS_ORIDE		0x1c
 #define PMC_DPD_PADS_ORIDE_BLINK_ENB	(1 << 20)

#define PMC_BLINK_TIMER_DATA_ON_SHIFT	0
#define PMC_BLINK_TIMER_DATA_ON_MASK	0x7fff
#define PMC_BLINK_TIMER_ENB		(1 << 15)
#define PMC_BLINK_TIMER_DATA_OFF_SHIFT	16
#define PMC_BLINK_TIMER_DATA_OFF_MASK	0xffff

static void __iomem *reg_clk_base = IO_ADDRESS(TEGRA_CLK_RESET_BASE);
static void __iomem *reg_pmc_base = IO_ADDRESS(TEGRA_PMC_BASE);

/*
 * Some clocks share a register with other clocks.  Any clock op that
 * non-atomically modifies a register used by another clock must lock
 * clock_register_lock first.
 */
static DEFINE_SPINLOCK(clock_register_lock);

/*
 * Some peripheral clocks share an enable bit, so refcount the enable bits
 * in registers CLK_ENABLE_L, CLK_ENABLE_H, and CLK_ENABLE_U
 */
static int tegra_periph_clk_enable_refcount[3 * 32];

#define clk_writel(value, reg) \
	writel(value, (u32)reg_clk_base + (reg))
#define clk_readl(reg) \
	__raw_readl(reg_clk_base + (reg))
#define pmc_writel(value, reg) \
	__raw_writel(value, reg_pmc_base + (reg))
#define pmc_readl(reg) \
	__raw_readl(reg_pmc_base + (reg))

unsigned long clk_measure_input_freq(void)
{
	u32 clock_autodetect;
	clk_writel(OSC_FREQ_DET_TRIG | 1, OSC_FREQ_DET);
	do {} while (clk_readl(OSC_FREQ_DET_STATUS) & OSC_FREQ_DET_BUSY);
	clock_autodetect = clk_readl(OSC_FREQ_DET_STATUS);
	if (clock_autodetect >= 732 - 3 && clock_autodetect <= 732 + 3) {
		return 12000000;
	} else if (clock_autodetect >= 794 - 3 && clock_autodetect <= 794 + 3) {
		return 13000000;
	} else if (clock_autodetect >= 1172 - 3 && clock_autodetect <= 1172 + 3) {
		return 19200000;
	} else if (clock_autodetect >= 1587 - 3 && clock_autodetect <= 1587 + 3) {
		return 26000000;
	} else {
		pr_err("%s: Unexpected clock autodetect value %d", __func__, clock_autodetect);
		BUG();
		return 0;
	}
}

static int clk_div71_get_divider(unsigned long parent_rate, unsigned long rate)
{
	s64 divider_u71 = parent_rate * 2;
	divider_u71 += rate - 1;
	do_div(divider_u71, rate);

	if (divider_u71 - 2 < 0)
		return 0;

	if (divider_u71 - 2 > 255)
		return -EINVAL;

	return divider_u71 - 2;
}

static int clk_div16_get_divider(unsigned long parent_rate, unsigned long rate)
{
	s64 divider_u16;

	divider_u16 = parent_rate;
	divider_u16 += rate - 1;
	do_div(divider_u16, rate);

	if (divider_u16 - 1 < 0)
		return 0;

	if (divider_u16 - 1 > 255)
		return -EINVAL;

	return divider_u16 - 1;
}

/* clk_m functions */
static unsigned long tegra2_clk_m_autodetect_rate(struct clk *c)
{
	u32 auto_clock_control = clk_readl(OSC_CTRL) & ~OSC_CTRL_OSC_FREQ_MASK;

	c->rate = clk_measure_input_freq();
	switch (c->rate) {
	case 12000000:
		auto_clock_control |= OSC_CTRL_OSC_FREQ_12MHZ;
		break;
	case 13000000:
		auto_clock_control |= OSC_CTRL_OSC_FREQ_13MHZ;
		break;
	case 19200000:
		auto_clock_control |= OSC_CTRL_OSC_FREQ_19_2MHZ;
		break;
	case 26000000:
		auto_clock_control |= OSC_CTRL_OSC_FREQ_26MHZ;
		break;
	default:
		pr_err("%s: Unexpected clock rate %ld", __func__, c->rate);
		BUG();
	}
	clk_writel(auto_clock_control, OSC_CTRL);
	return c->rate;
}

static void tegra2_clk_m_init(struct clk *c)
{
	pr_debug("%s on clock %s\n", __func__, c->name);
	tegra2_clk_m_autodetect_rate(c);
}

static int tegra2_clk_m_enable(struct clk *c)
{
	pr_debug("%s on clock %s\n", __func__, c->name);
	return 0;
}

static void tegra2_clk_m_disable(struct clk *c)
{
	pr_debug("%s on clock %s\n", __func__, c->name);
	BUG();
}

static struct clk_ops tegra_clk_m_ops = {
	.init		= tegra2_clk_m_init,
	.enable		= tegra2_clk_m_enable,
	.disable	= tegra2_clk_m_disable,
};

void tegra2_periph_reset_assert(struct clk *c)
{
	BUG_ON(!c->ops->reset);
	c->ops->reset(c, true);
}

void tegra2_periph_reset_deassert(struct clk *c)
{
	BUG_ON(!c->ops->reset);
	c->ops->reset(c, false);
}

/* super clock functions */
/* "super clocks" on tegra have two-stage muxes and a clock skipping
 * super divider.  We will ignore the clock skipping divider, since we
 * can't lower the voltage when using the clock skip, but we can if we
 * lower the PLL frequency.
 */
static void tegra2_super_clk_init(struct clk *c)
{
	u32 val;
	int source;
	int shift;
	const struct clk_mux_sel *sel;
	val = clk_readl(c->reg + SUPER_CLK_MUX);
	c->state = ON;
	BUG_ON(((val & SUPER_STATE_MASK) != SUPER_STATE_RUN) &&
		((val & SUPER_STATE_MASK) != SUPER_STATE_IDLE));
	shift = ((val & SUPER_STATE_MASK) == SUPER_STATE_IDLE) ?
		SUPER_IDLE_SOURCE_SHIFT : SUPER_RUN_SOURCE_SHIFT;
	source = (val >> shift) & SUPER_SOURCE_MASK;
	for (sel = c->inputs; sel->input != NULL; sel++) {
		if (sel->value == source)
			break;
	}
	BUG_ON(sel->input == NULL);
	c->parent = sel->input;
}

static int tegra2_super_clk_enable(struct clk *c)
{
	clk_writel(0, c->reg + SUPER_CLK_DIVIDER);
	return 0;
}

static void tegra2_super_clk_disable(struct clk *c)
{
	pr_debug("%s on clock %s\n", __func__, c->name);

	/* oops - don't disable the CPU clock! */
	BUG();
}

static int tegra2_super_clk_set_parent(struct clk *c, struct clk *p)
{
	u32 val;
	const struct clk_mux_sel *sel;
	int shift;

	val = clk_readl(c->reg + SUPER_CLK_MUX);
	BUG_ON(((val & SUPER_STATE_MASK) != SUPER_STATE_RUN) &&
		((val & SUPER_STATE_MASK) != SUPER_STATE_IDLE));
	shift = ((val & SUPER_STATE_MASK) == SUPER_STATE_IDLE) ?
		SUPER_IDLE_SOURCE_SHIFT : SUPER_RUN_SOURCE_SHIFT;
	for (sel = c->inputs; sel->input != NULL; sel++) {
		if (sel->input == p) {
			val &= ~(SUPER_SOURCE_MASK << shift);
			val |= sel->value << shift;

			if (c->refcnt)
				clk_enable(p);

			clk_writel(val, c->reg);

			if (c->refcnt && c->parent)
				clk_disable(c->parent);

			clk_reparent(c, p);
			return 0;
		}
	}
	return -EINVAL;
}

/*
 * Super clocks have "clock skippers" instead of dividers.  Dividing using
 * a clock skipper does not allow the voltage to be scaled down, so instead
 * adjust the rate of the parent clock.  This requires that the parent of a
 * super clock have no other children, otherwise the rate will change
 * underneath the other children.
 */
static int tegra2_super_clk_set_rate(struct clk *c, unsigned long rate)
{
	return clk_set_rate(c->parent, rate);
}

/*
 * When a shared bus clock client calls set_rate(), it needs to call it's
 * parent clock's round_rate() first. The round_rate() is to check if the rate
 * is valid, and return a valid rate.  An example is avp.sclk which is a shared
 * bus clock client whose parent is sclk.
 */
static long tegra2_super_clk_round_rate(struct clk *c, unsigned long rate)
{
	return clk_round_rate(c->parent, rate);
}

static struct clk_ops tegra_super_ops = {
	.init			= tegra2_super_clk_init,
	.enable			= tegra2_super_clk_enable,
	.disable		= tegra2_super_clk_disable,
	.set_parent		= tegra2_super_clk_set_parent,
	.set_rate		= tegra2_super_clk_set_rate,
	.round_rate		= tegra2_super_clk_round_rate,
};

/* virtual cpu clock functions */
/* some clocks can not be stopped (cpu, memory bus) while the SoC is running.
   To change the frequency of these clocks, the parent pll may need to be
   reprogrammed, so the clock must be moved off the pll, the pll reprogrammed,
   and then the clock moved back to the pll.  To hide this sequence, a virtual
   clock handles it.
 */
static void tegra2_cpu_clk_init(struct clk *c)
{
}

static int tegra2_cpu_clk_enable(struct clk *c)
{
	return 0;
}

static void tegra2_cpu_clk_disable(struct clk *c)
{
	pr_debug("%s on clock %s\n", __func__, c->name);

	/* oops - don't disable the CPU clock! */
	BUG();
}

static int tegra2_cpu_clk_set_rate(struct clk *c, unsigned long rate)
{
	int ret;
	/*
	 * Take an extra reference to the main pll so it doesn't turn
	 * off when we move the cpu off of it
	 */
	clk_enable(c->u.cpu.main);

	ret = clk_set_parent(c->parent, c->u.cpu.backup);
	if (ret) {
		pr_err("Failed to switch cpu to clock %s\n", c->u.cpu.backup->name);
		goto out;
	}

	if (rate == clk_get_rate(c->u.cpu.backup))
		goto out;

	ret = clk_set_rate(c->u.cpu.main, rate);
	if (ret) {
		pr_err("Failed to change cpu pll to %lu\n", rate);
		goto out;
	}

	ret = clk_set_parent(c->parent, c->u.cpu.main);
	if (ret) {
		pr_err("Failed to switch cpu to clock %s\n", c->u.cpu.main->name);
		goto out;
	}

out:
	clk_disable(c->u.cpu.main);
	return ret;
}

static struct clk_ops tegra_cpu_ops = {
	.init     = tegra2_cpu_clk_init,
	.enable   = tegra2_cpu_clk_enable,
	.disable  = tegra2_cpu_clk_disable,
	.set_rate = tegra2_cpu_clk_set_rate,
};

/* virtual cop clock functions. Used to acquire the fake 'cop' clock to
 * reset the COP block (i.e. AVP) */
static void tegra2_cop_clk_reset(struct clk *c, bool assert)
{
	unsigned long reg = assert ? RST_DEVICES_SET : RST_DEVICES_CLR;

	pr_debug("%s %s\n", __func__, assert ? "assert" : "deassert");
	clk_writel(1 << 1, reg);
}

static struct clk_ops tegra_cop_ops = {
	.reset    = tegra2_cop_clk_reset,
};

/* bus clock functions */
static void tegra2_bus_clk_init(struct clk *c)
{
	u32 val = clk_readl(c->reg);
	c->state = ((val >> c->reg_shift) & BUS_CLK_DISABLE) ? OFF : ON;
	c->div = ((val >> c->reg_shift) & BUS_CLK_DIV_MASK) + 1;
	c->mul = 1;
}

static int tegra2_bus_clk_enable(struct clk *c)
{
	u32 val;
	unsigned long flags;

	spin_lock_irqsave(&clock_register_lock, flags);

	val = clk_readl(c->reg);
	val &= ~(BUS_CLK_DISABLE << c->reg_shift);
	clk_writel(val, c->reg);

	spin_unlock_irqrestore(&clock_register_lock, flags);

	return 0;
}

static void tegra2_bus_clk_disable(struct clk *c)
{
	u32 val;
	unsigned long flags;

	spin_lock_irqsave(&clock_register_lock, flags);

	val = clk_readl(c->reg);
	val |= BUS_CLK_DISABLE << c->reg_shift;
	clk_writel(val, c->reg);

	spin_unlock_irqrestore(&clock_register_lock, flags);
}

static int tegra2_bus_clk_set_rate(struct clk *c, unsigned long rate)
{
	u32 val;
	unsigned long parent_rate = clk_get_rate(c->parent);
	unsigned long flags;
	int ret = -EINVAL;
	int i;

	spin_lock_irqsave(&clock_register_lock, flags);

	val = clk_readl(c->reg);
	for (i = 1; i <= 4; i++) {
		if (rate == parent_rate / i) {
			val &= ~(BUS_CLK_DIV_MASK << c->reg_shift);
			val |= (i - 1) << c->reg_shift;
			clk_writel(val, c->reg);
			c->div = i;
			c->mul = 1;
			ret = 0;
			break;
		}
	}

	spin_unlock_irqrestore(&clock_register_lock, flags);

	return ret;
}

static struct clk_ops tegra_bus_ops = {
	.init			= tegra2_bus_clk_init,
	.enable			= tegra2_bus_clk_enable,
	.disable		= tegra2_bus_clk_disable,
	.set_rate		= tegra2_bus_clk_set_rate,
};

/* Blink output functions */

static void tegra2_blink_clk_init(struct clk *c)
{
	u32 val;

	val = pmc_readl(PMC_CTRL);
	c->state = (val & PMC_CTRL_BLINK_ENB) ? ON : OFF;
	c->mul = 1;
	val = pmc_readl(c->reg);

	if (val & PMC_BLINK_TIMER_ENB) {
		unsigned int on_off;

		on_off = (val >> PMC_BLINK_TIMER_DATA_ON_SHIFT) &
			PMC_BLINK_TIMER_DATA_ON_MASK;
		val >>= PMC_BLINK_TIMER_DATA_OFF_SHIFT;
		val &= PMC_BLINK_TIMER_DATA_OFF_MASK;
		on_off += val;
		/* each tick in the blink timer is 4 32KHz clocks */
		c->div = on_off * 4;
	} else {
		c->div = 1;
	}
}

static int tegra2_blink_clk_enable(struct clk *c)
{
	u32 val;

	val = pmc_readl(PMC_DPD_PADS_ORIDE);
	pmc_writel(val | PMC_DPD_PADS_ORIDE_BLINK_ENB, PMC_DPD_PADS_ORIDE);

	val = pmc_readl(PMC_CTRL);
	pmc_writel(val | PMC_CTRL_BLINK_ENB, PMC_CTRL);

	return 0;
}

static void tegra2_blink_clk_disable(struct clk *c)
{
	u32 val;

	val = pmc_readl(PMC_CTRL);
	pmc_writel(val & ~PMC_CTRL_BLINK_ENB, PMC_CTRL);

	val = pmc_readl(PMC_DPD_PADS_ORIDE);
	pmc_writel(val & ~PMC_DPD_PADS_ORIDE_BLINK_ENB, PMC_DPD_PADS_ORIDE);
}

static int tegra2_blink_clk_set_rate(struct clk *c, unsigned long rate)
{
	unsigned long parent_rate = clk_get_rate(c->parent);
	if (rate >= parent_rate) {
		c->div = 1;
		pmc_writel(0, c->reg);
	} else {
		unsigned int on_off;
		u32 val;

		on_off = DIV_ROUND_UP(parent_rate / 8, rate);
		c->div = on_off * 8;

		val = (on_off & PMC_BLINK_TIMER_DATA_ON_MASK) <<
			PMC_BLINK_TIMER_DATA_ON_SHIFT;
		on_off &= PMC_BLINK_TIMER_DATA_OFF_MASK;
		on_off <<= PMC_BLINK_TIMER_DATA_OFF_SHIFT;
		val |= on_off;
		val |= PMC_BLINK_TIMER_ENB;
		pmc_writel(val, c->reg);
	}

	return 0;
}

static struct clk_ops tegra_blink_clk_ops = {
	.init			= &tegra2_blink_clk_init,
	.enable			= &tegra2_blink_clk_enable,
	.disable		= &tegra2_blink_clk_disable,
	.set_rate		= &tegra2_blink_clk_set_rate,
};

/* PLL Functions */
static int tegra2_pll_clk_wait_for_lock(struct clk *c)
{
	udelay(c->u.pll.lock_delay);

	return 0;
}

static void tegra2_pll_clk_init(struct clk *c)
{
	u32 val = clk_readl(c->reg + PLL_BASE);

	c->state = (val & PLL_BASE_ENABLE) ? ON : OFF;

	if (c->flags & PLL_FIXED && !(val & PLL_BASE_OVERRIDE)) {
		pr_warning("Clock %s has unknown fixed frequency\n", c->name);
		c->mul = 1;
		c->div = 1;
	} else if (val & PLL_BASE_BYPASS) {
		c->mul = 1;
		c->div = 1;
	} else {
		c->mul = (val & PLL_BASE_DIVN_MASK) >> PLL_BASE_DIVN_SHIFT;
		c->div = (val & PLL_BASE_DIVM_MASK) >> PLL_BASE_DIVM_SHIFT;
		if (c->flags & PLLU)
			c->div *= (val & PLLU_BASE_POST_DIV) ? 1 : 2;
		else
			c->div *= (val & PLL_BASE_DIVP_MASK) ? 2 : 1;
	}
}

static int tegra2_pll_clk_enable(struct clk *c)
{
	u32 val;
	pr_debug("%s on clock %s\n", __func__, c->name);

	val = clk_readl(c->reg + PLL_BASE);
	val &= ~PLL_BASE_BYPASS;
	val |= PLL_BASE_ENABLE;
	clk_writel(val, c->reg + PLL_BASE);

	tegra2_pll_clk_wait_for_lock(c);

	return 0;
}

static void tegra2_pll_clk_disable(struct clk *c)
{
	u32 val;
	pr_debug("%s on clock %s\n", __func__, c->name);

	val = clk_readl(c->reg);
	val &= ~(PLL_BASE_BYPASS | PLL_BASE_ENABLE);
	clk_writel(val, c->reg);
}

static int tegra2_pll_clk_set_rate(struct clk *c, unsigned long rate)
{
	u32 val;
	unsigned long input_rate;
	const struct clk_pll_freq_table *sel;

	pr_debug("%s: %s %lu\n", __func__, c->name, rate);

	input_rate = clk_get_rate(c->parent);
	for (sel = c->u.pll.freq_table; sel->input_rate != 0; sel++) {
		if (sel->input_rate == input_rate && sel->output_rate == rate) {
			c->mul = sel->n;
			c->div = sel->m * sel->p;

			val = clk_readl(c->reg + PLL_BASE);
			if (c->flags & PLL_FIXED)
				val |= PLL_BASE_OVERRIDE;
			val &= ~(PLL_BASE_DIVP_MASK | PLL_BASE_DIVN_MASK |
				 PLL_BASE_DIVM_MASK);
			val |= (sel->m << PLL_BASE_DIVM_SHIFT) |
				(sel->n << PLL_BASE_DIVN_SHIFT);
			BUG_ON(sel->p < 1 || sel->p > 2);
			if (c->flags & PLLU) {
				if (sel->p == 1)
					val |= PLLU_BASE_POST_DIV;
			} else {
				if (sel->p == 2)
					val |= 1 << PLL_BASE_DIVP_SHIFT;
			}
			clk_writel(val, c->reg + PLL_BASE);

			if (c->flags & PLL_HAS_CPCON) {
				val = clk_readl(c->reg + PLL_MISC(c));
				val &= ~PLL_MISC_CPCON_MASK;
				val |= sel->cpcon << PLL_MISC_CPCON_SHIFT;
				clk_writel(val, c->reg + PLL_MISC(c));
			}

			if (c->state == ON)
				tegra2_pll_clk_enable(c);

			return 0;
		}
	}
	return -EINVAL;
}

static struct clk_ops tegra_pll_ops = {
	.init			= tegra2_pll_clk_init,
	.enable			= tegra2_pll_clk_enable,
	.disable		= tegra2_pll_clk_disable,
	.set_rate		= tegra2_pll_clk_set_rate,
};

static void tegra2_pllx_clk_init(struct clk *c)
{
	tegra2_pll_clk_init(c);

	if (tegra_sku_id == 7) {
		c->max_rate = 750000000;
	} else if (tegra_sku_id == SKU_ID_T20) {
		/* make adjustment for T20 */
		/* the default max_rate is set at 1.2GHz for T25 */
		c->max_rate = 1000000000;
	}
}

static struct clk_ops tegra_pllx_ops = {
	.init     = tegra2_pllx_clk_init,
	.enable   = tegra2_pll_clk_enable,
	.disable  = tegra2_pll_clk_disable,
	.set_rate = tegra2_pll_clk_set_rate,
};

static int tegra2_plle_clk_enable(struct clk *c)
{
	u32 val;

	pr_debug("%s on clock %s\n", __func__, c->name);

	mdelay(1);

	val = clk_readl(c->reg + PLL_BASE);
	if (!(val & PLLE_MISC_READY))
		return -EBUSY;

	val = clk_readl(c->reg + PLL_BASE);
	val |= PLL_BASE_ENABLE | PLL_BASE_BYPASS;
	clk_writel(val, c->reg + PLL_BASE);

	return 0;
}

static struct clk_ops tegra_plle_ops = {
	.init       = tegra2_pll_clk_init,
	.enable     = tegra2_plle_clk_enable,
	.set_rate   = tegra2_pll_clk_set_rate,
};

/* Clock divider ops */
static void tegra2_pll_div_clk_init(struct clk *c)
{
	u32 val = clk_readl(c->reg);
	u32 divu71;
	val >>= c->reg_shift;
	c->state = (val & PLL_OUT_CLKEN) ? ON : OFF;
	if (!(val & PLL_OUT_RESET_DISABLE))
		c->state = OFF;

	if (c->flags & DIV_U71) {
		divu71 = (val & PLL_OUT_RATIO_MASK) >> PLL_OUT_RATIO_SHIFT;
		c->div = (divu71 + 2);
		c->mul = 2;
	} else if (c->flags & DIV_2) {
		c->div = 2;
		c->mul = 1;
	} else {
		c->div = 1;
		c->mul = 1;
	}
}

static int tegra2_pll_div_clk_enable(struct clk *c)
{
	u32 val;
	u32 new_val;
	unsigned long flags;

	pr_debug("%s: %s\n", __func__, c->name);
	if (c->flags & DIV_U71) {
		spin_lock_irqsave(&clock_register_lock, flags);
		val = clk_readl(c->reg);
		new_val = val >> c->reg_shift;
		new_val &= 0xFFFF;

		new_val |= PLL_OUT_CLKEN | PLL_OUT_RESET_DISABLE;

		val &= ~(0xFFFF << c->reg_shift);
		val |= new_val << c->reg_shift;
		clk_writel(val, c->reg);
		spin_unlock_irqrestore(&clock_register_lock, flags);
		return 0;
	} else if (c->flags & DIV_2) {
		BUG_ON(!(c->flags & PLLD));
		spin_lock_irqsave(&clock_register_lock, flags);
		val = clk_readl(c->reg);
		val &= ~PLLD_MISC_DIV_RST;
		clk_writel(val, c->reg);
		spin_unlock_irqrestore(&clock_register_lock, flags);
		return 0;
	}
	return -EINVAL;
}

static void tegra2_pll_div_clk_disable(struct clk *c)
{
	u32 val;
	u32 new_val;
	unsigned long flags;

	pr_debug("%s: %s\n", __func__, c->name);
	if (c->flags & DIV_U71) {
		spin_lock_irqsave(&clock_register_lock, flags);
		val = clk_readl(c->reg);
		new_val = val >> c->reg_shift;
		new_val &= 0xFFFF;

		new_val &= ~(PLL_OUT_CLKEN | PLL_OUT_RESET_DISABLE);

		val &= ~(0xFFFF << c->reg_shift);
		val |= new_val << c->reg_shift;
		clk_writel(val, c->reg);
		spin_unlock_irqrestore(&clock_register_lock, flags);
	} else if (c->flags & DIV_2) {
		BUG_ON(!(c->flags & PLLD));
		spin_lock_irqsave(&clock_register_lock, flags);
		val = clk_readl(c->reg);
		val |= PLLD_MISC_DIV_RST;
		clk_writel(val, c->reg);
		spin_unlock_irqrestore(&clock_register_lock, flags);
	}
}

static int tegra2_pll_div_clk_set_rate(struct clk *c, unsigned long rate)
{
	u32 val;
	u32 new_val;
	int divider_u71;
	unsigned long parent_rate = clk_get_rate(c->parent);
	unsigned long flags;

	pr_debug("%s: %s %lu\n", __func__, c->name, rate);
	if (c->flags & DIV_U71) {
		divider_u71 = clk_div71_get_divider(parent_rate, rate);
		if (divider_u71 >= 0) {
			spin_lock_irqsave(&clock_register_lock, flags);
			val = clk_readl(c->reg);
			new_val = val >> c->reg_shift;
			new_val &= 0xFFFF;
			if (c->flags & DIV_U71_FIXED)
				new_val |= PLL_OUT_OVERRIDE;
			new_val &= ~PLL_OUT_RATIO_MASK;
			new_val |= divider_u71 << PLL_OUT_RATIO_SHIFT;

			val &= ~(0xFFFF << c->reg_shift);
			val |= new_val << c->reg_shift;
			clk_writel(val, c->reg);
			c->div = divider_u71 + 2;
			c->mul = 2;
			spin_unlock_irqrestore(&clock_register_lock, flags);
			return 0;
		}
	} else if (c->flags & DIV_2) {
		if (parent_rate == rate * 2)
			return 0;
	}
	return -EINVAL;
}

static long tegra2_pll_div_clk_round_rate(struct clk *c, unsigned long rate)
{
	int divider;
	unsigned long parent_rate = clk_get_rate(c->parent);
	pr_debug("%s: %s %lu\n", __func__, c->name, rate);

	if (c->flags & DIV_U71) {
		divider = clk_div71_get_divider(parent_rate, rate);
		if (divider < 0)
			return divider;
		return DIV_ROUND_UP(parent_rate * 2, divider + 2);
	} else if (c->flags & DIV_2) {
		return DIV_ROUND_UP(parent_rate, 2);
	}
	return -EINVAL;
}

static struct clk_ops tegra_pll_div_ops = {
	.init			= tegra2_pll_div_clk_init,
	.enable			= tegra2_pll_div_clk_enable,
	.disable		= tegra2_pll_div_clk_disable,
	.set_rate		= tegra2_pll_div_clk_set_rate,
	.round_rate		= tegra2_pll_div_clk_round_rate,
};

/* Periph clk ops */

static void tegra2_periph_clk_init(struct clk *c)
{
	u32 val = clk_readl(c->reg);
	const struct clk_mux_sel *mux = NULL;
	const struct clk_mux_sel *sel;
	u32 shift;

	if (c->flags & PERIPH_SOURCE_CLK_4BIT)
		shift = PERIPH_CLK_SOURCE_4BIT_SHIFT;
	else
		shift = PERIPH_CLK_SOURCE_SHIFT;

	if (c->flags & MUX) {
		for (sel = c->inputs; sel->input != NULL; sel++) {
			if (val >> shift == sel->value)
				mux = sel;
		}
		BUG_ON(!mux);

		c->parent = mux->input;
	} else {
		c->parent = c->inputs[0].input;
	}

	if (c->flags & DIV_U71) {
		u32 divu71 = val & PERIPH_CLK_SOURCE_DIVU71_MASK;
		c->div = divu71 + 2;
		c->mul = 2;
	} else if (c->flags & DIV_U16) {
		u32 divu16 = val & PERIPH_CLK_SOURCE_DIVU16_MASK;
		c->div = divu16 + 1;
		c->mul = 1;
	} else {
		c->div = 1;
		c->mul = 1;
	}

	c->state = ON;

	if (!c->u.periph.clk_num)
		return;

	if (!(clk_readl(CLK_OUT_ENB + PERIPH_CLK_TO_ENB_REG(c)) &
			PERIPH_CLK_TO_ENB_BIT(c)))
		c->state = OFF;

	if (!(c->flags & PERIPH_NO_RESET))
		if (clk_readl(RST_DEVICES + PERIPH_CLK_TO_ENB_REG(c)) &
				PERIPH_CLK_TO_ENB_BIT(c))
			c->state = OFF;
}

static int tegra2_periph_clk_enable(struct clk *c)
{
	u32 val;
	unsigned long flags;
	int refcount;
	pr_debug("%s on clock %s\n", __func__, c->name);

	if (!c->u.periph.clk_num)
		return 0;

	spin_lock_irqsave(&clock_register_lock, flags);

	refcount = tegra_periph_clk_enable_refcount[c->u.periph.clk_num]++;

	if (refcount > 1)
		goto out;

	clk_writel(PERIPH_CLK_TO_ENB_BIT(c),
		CLK_OUT_ENB_SET + PERIPH_CLK_TO_ENB_SET_REG(c));
	if (!(c->flags & PERIPH_NO_RESET) && !(c->flags & PERIPH_MANUAL_RESET))
		clk_writel(PERIPH_CLK_TO_ENB_BIT(c),
			RST_DEVICES_CLR + PERIPH_CLK_TO_ENB_SET_REG(c));
	if (c->flags & PERIPH_EMC_ENB) {
		/* The EMC peripheral clock has 2 extra enable bits */
		/* FIXME: Do they need to be disabled? */
		val = clk_readl(c->reg);
		val |= 0x3 << 24;
		clk_writel(val, c->reg);
	}

out:
	spin_unlock_irqrestore(&clock_register_lock, flags);

	return 0;
}

static void tegra2_periph_clk_disable(struct clk *c)
{
	unsigned long flags;

	pr_debug("%s on clock %s\n", __func__, c->name);

	if (!c->u.periph.clk_num)
		return;

	spin_lock_irqsave(&clock_register_lock, flags);

	if (c->refcnt)
		tegra_periph_clk_enable_refcount[c->u.periph.clk_num]--;

	if (tegra_periph_clk_enable_refcount[c->u.periph.clk_num] == 0)
		clk_writel(PERIPH_CLK_TO_ENB_BIT(c),
			CLK_OUT_ENB_CLR + PERIPH_CLK_TO_ENB_SET_REG(c));

	spin_unlock_irqrestore(&clock_register_lock, flags);
}

static void tegra2_periph_clk_reset(struct clk *c, bool assert)
{
	unsigned long base = assert ? RST_DEVICES_SET : RST_DEVICES_CLR;

	pr_debug("%s %s on clock %s\n", __func__,
		 assert ? "assert" : "deassert", c->name);

	BUG_ON(!c->u.periph.clk_num);

	if (!(c->flags & PERIPH_NO_RESET))
		clk_writel(PERIPH_CLK_TO_ENB_BIT(c),
			   base + PERIPH_CLK_TO_ENB_SET_REG(c));
}

static int tegra2_periph_clk_set_parent(struct clk *c, struct clk *p)
{
	u32 val;
	const struct clk_mux_sel *sel;
	u32 mask, shift;

	pr_debug("%s: %s %s\n", __func__, c->name, p->name);

	if (c->flags & PERIPH_SOURCE_CLK_4BIT) {
		mask = PERIPH_CLK_SOURCE_4BIT_MASK;
		shift = PERIPH_CLK_SOURCE_4BIT_SHIFT;
	} else {
		mask = PERIPH_CLK_SOURCE_MASK;
		shift = PERIPH_CLK_SOURCE_SHIFT;
	}

	for (sel = c->inputs; sel->input != NULL; sel++) {
		if (sel->input == p) {
			val = clk_readl(c->reg);
			val &= ~mask;
			val |= sel->value << shift;

			if (c->refcnt)
				clk_enable(p);

			clk_writel(val, c->reg);

			if (c->refcnt && c->parent)
				clk_disable(c->parent);

			clk_reparent(c, p);
			return 0;
		}
	}

	return -EINVAL;
}

static int tegra2_periph_clk_set_rate(struct clk *c, unsigned long rate)
{
	u32 val;
	int divider;
	unsigned long parent_rate = clk_get_rate(c->parent);

	if (c->flags & DIV_U71) {
		divider = clk_div71_get_divider(parent_rate, rate);
		if (divider >= 0) {
			val = clk_readl(c->reg);
			val &= ~PERIPH_CLK_SOURCE_DIVU71_MASK;
			val |= divider;
			clk_writel(val, c->reg);
			c->div = divider + 2;
			c->mul = 2;
			return 0;
		}
	} else if (c->flags & DIV_U16) {
		divider = clk_div16_get_divider(parent_rate, rate);
		if (divider >= 0) {
			val = clk_readl(c->reg);
			val &= ~PERIPH_CLK_SOURCE_DIVU16_MASK;
			val |= divider;
			clk_writel(val, c->reg);
			c->div = divider + 1;
			c->mul = 1;
			return 0;
		}
	} else if (parent_rate <= rate) {
		c->div = 1;
		c->mul = 1;
		return 0;
	}
	return -EINVAL;
}

static long tegra2_periph_clk_round_rate(struct clk *c,
	unsigned long rate)
{
	int divider;
	unsigned long parent_rate = clk_get_rate(c->parent);
	pr_debug("%s: %s %lu\n", __func__, c->name, rate);

	if (c->flags & DIV_U71) {
		divider = clk_div71_get_divider(parent_rate, rate);
		if (divider < 0)
			return divider;

		return DIV_ROUND_UP(parent_rate * 2, divider + 2);
	} else if (c->flags & DIV_U16) {
		divider = clk_div16_get_divider(parent_rate, rate);
		if (divider < 0)
			return divider;
		return DIV_ROUND_UP(parent_rate, divider + 1);
	}
	return -EINVAL;
}

static struct clk_ops tegra_periph_clk_ops = {
	.init			= &tegra2_periph_clk_init,
	.enable			= &tegra2_periph_clk_enable,
	.disable		= &tegra2_periph_clk_disable,
	.set_parent		= &tegra2_periph_clk_set_parent,
	.set_rate		= &tegra2_periph_clk_set_rate,
	.round_rate		= &tegra2_periph_clk_round_rate,
	.reset			= &tegra2_periph_clk_reset,
};

/* The SDMMC controllers have extra bits in the clock source register that
 * adjust the delay between the clock and data to compenstate for delays
 * on the PCB. */
void tegra2_sdmmc_tap_delay(struct clk *c, int delay)
{
	u32 reg;

	delay = clamp(delay, 0, 15);
	reg = clk_readl(c->reg);
	reg &= ~SDMMC_CLK_INT_FB_DLY_MASK;
	reg |= SDMMC_CLK_INT_FB_SEL;
	reg |= delay << SDMMC_CLK_INT_FB_DLY_SHIFT;
	clk_writel(reg, c->reg);
}

/* External memory controller clock ops */
static void tegra2_emc_clk_init(struct clk *c)
{
	tegra2_periph_clk_init(c);
	c->max_rate = clk_get_rate_locked(c);
}

static long tegra2_emc_clk_round_rate(struct clk *c, unsigned long rate)
{
	long new_rate = rate;

	new_rate = tegra_emc_round_rate(new_rate);
	if (new_rate < 0)
		return c->max_rate;

	if (new_rate != tegra2_periph_clk_round_rate(c, new_rate)) {
		WARN(1, "EMC scaling fail. Please check BCT file.");
		return 0;
	}

	return new_rate;
}

static int tegra2_emc_clk_set_rate(struct clk *c, unsigned long rate)
{
	int ret;
	/*
	 * The Tegra2 memory controller has an interlock with the clock
	 * block that allows memory shadowed registers to be updated,
	 * and then transfer them to the main registers at the same
	 * time as the clock update without glitches.
	 */
	ret = tegra_emc_set_rate(rate);
	if (ret < 0)
		return ret;

	ret = tegra2_periph_clk_set_rate(c, rate);
	udelay(1);

	return ret;
}

static struct clk_ops tegra_emc_clk_ops = {
	.init			= &tegra2_emc_clk_init,
	.enable			= &tegra2_periph_clk_enable,
	.disable		= &tegra2_periph_clk_disable,
	.set_parent		= &tegra2_periph_clk_set_parent,
	.set_rate		= &tegra2_emc_clk_set_rate,
	.round_rate		= &tegra2_emc_clk_round_rate,
	.reset			= &tegra2_periph_clk_reset,
};

/* Clock doubler ops */
static void tegra2_clk_double_init(struct clk *c)
{
	c->mul = 2;
	c->div = 1;
	c->state = ON;

	if (!c->u.periph.clk_num)
		return;

	if (!(clk_readl(CLK_OUT_ENB + PERIPH_CLK_TO_ENB_REG(c)) &
			PERIPH_CLK_TO_ENB_BIT(c)))
		c->state = OFF;
};

static int tegra2_clk_double_set_rate(struct clk *c, unsigned long rate)
{
	if (rate != 2 * clk_get_rate(c->parent))
		return -EINVAL;
	c->mul = 2;
	c->div = 1;
	return 0;
}

static struct clk_ops tegra_clk_double_ops = {
	.init			= &tegra2_clk_double_init,
	.enable			= &tegra2_periph_clk_enable,
	.disable		= &tegra2_periph_clk_disable,
	.set_rate		= &tegra2_clk_double_set_rate,
};

/* Audio sync clock ops */
static void tegra2_audio_sync_clk_init(struct clk *c)
{
	int source;
	const struct clk_mux_sel *sel;
	u32 val = clk_readl(c->reg);
	c->state = (val & (1<<4)) ? OFF : ON;
	source = val & 0xf;
	for (sel = c->inputs; sel->input != NULL; sel++)
		if (sel->value == source)
			break;
	BUG_ON(sel->input == NULL);
	c->parent = sel->input;
}

static int tegra2_audio_sync_clk_enable(struct clk *c)
{
	clk_writel(0, c->reg);
	return 0;
}

static void tegra2_audio_sync_clk_disable(struct clk *c)
{
	clk_writel(1, c->reg);
}

static int tegra2_audio_sync_clk_set_parent(struct clk *c, struct clk *p)
{
	u32 val;
	const struct clk_mux_sel *sel;
	for (sel = c->inputs; sel->input != NULL; sel++) {
		if (sel->input == p) {
			val = clk_readl(c->reg);
			val &= ~0xf;
			val |= sel->value;

			if (c->refcnt)
				clk_enable(p);

			clk_writel(val, c->reg);

			if (c->refcnt && c->parent)
				clk_disable(c->parent);

			clk_reparent(c, p);
			return 0;
		}
	}

	return -EINVAL;
}

static struct clk_ops tegra_audio_sync_clk_ops = {
	.init       = tegra2_audio_sync_clk_init,
	.enable     = tegra2_audio_sync_clk_enable,
	.disable    = tegra2_audio_sync_clk_disable,
	.set_parent = tegra2_audio_sync_clk_set_parent,
};

/* cdev1 and cdev2 (dap_mclk1 and dap_mclk2) ops */

static void tegra2_cdev_clk_init(struct clk *c)
{
	/* We could un-tristate the cdev1 or cdev2 pingroup here; this is
	 * currently done in the pinmux code. */
	c->state = ON;

	BUG_ON(!c->u.periph.clk_num);

	if (!(clk_readl(CLK_OUT_ENB + PERIPH_CLK_TO_ENB_REG(c)) &
			PERIPH_CLK_TO_ENB_BIT(c)))
		c->state = OFF;
}

static int tegra2_cdev_clk_enable(struct clk *c)
{
	BUG_ON(!c->u.periph.clk_num);

	clk_writel(PERIPH_CLK_TO_ENB_BIT(c),
		CLK_OUT_ENB_SET + PERIPH_CLK_TO_ENB_SET_REG(c));
	return 0;
}

static void tegra2_cdev_clk_disable(struct clk *c)
{
	BUG_ON(!c->u.periph.clk_num);

	clk_writel(PERIPH_CLK_TO_ENB_BIT(c),
		CLK_OUT_ENB_CLR + PERIPH_CLK_TO_ENB_SET_REG(c));
}

static struct clk_ops tegra_cdev_clk_ops = {
	.init			= &tegra2_cdev_clk_init,
	.enable			= &tegra2_cdev_clk_enable,
	.disable		= &tegra2_cdev_clk_disable,
};

/* shared bus ops */
/*
 * Some clocks may have multiple downstream users that need to request a
 * higher clock rate.  Shared bus clocks provide a unique shared_bus_user
 * clock to each user.  The frequency of the bus is set to the highest
 * enabled shared_bus_user clock, with a minimum value set by the
 * shared bus.
 */
static int tegra_clk_shared_bus_update(struct clk *bus)
{
	struct clk *c;
	unsigned long rate = bus->min_rate;

	list_for_each_entry(c, &bus->shared_bus_list, u.shared_bus_user.node)
		if (c->u.shared_bus_user.enabled)
			rate = max(c->u.shared_bus_user.rate, rate);

	if (rate == clk_get_rate_locked(bus))
		return 0;

	return clk_set_rate_locked(bus, rate);
};

static void tegra_clk_shared_bus_init(struct clk *c)
{
	unsigned long flags;

	c->max_rate = c->parent->max_rate;
	c->u.shared_bus_user.rate = c->parent->max_rate;
	c->state = OFF;
	c->set = true;

	spin_lock_irqsave(&c->parent->spinlock, flags);

	list_add_tail(&c->u.shared_bus_user.node,
		&c->parent->shared_bus_list);

	spin_unlock_irqrestore(&c->parent->spinlock, flags);
}

static int tegra_clk_shared_bus_set_rate(struct clk *c, unsigned long rate)
{
	unsigned long flags;
	int ret;
	long new_rate = rate;

	new_rate = clk_round_rate(c->parent, new_rate);
	if (new_rate < 0)
		return new_rate;

	spin_lock_irqsave(&c->parent->spinlock, flags);

	c->u.shared_bus_user.rate = new_rate;
	ret = tegra_clk_shared_bus_update(c->parent);

	spin_unlock_irqrestore(&c->parent->spinlock, flags);

	return ret;
}

static long tegra_clk_shared_bus_round_rate(struct clk *c, unsigned long rate)
{
	return clk_round_rate(c->parent, rate);
}

static int tegra_clk_shared_bus_enable(struct clk *c)
{
	unsigned long flags;
	int ret;

	spin_lock_irqsave(&c->parent->spinlock, flags);

	c->u.shared_bus_user.enabled = true;
	ret = tegra_clk_shared_bus_update(c->parent);

	spin_unlock_irqrestore(&c->parent->spinlock, flags);

	return ret;
}

static void tegra_clk_shared_bus_disable(struct clk *c)
{
	unsigned long flags;
	int ret;

	spin_lock_irqsave(&c->parent->spinlock, flags);

	c->u.shared_bus_user.enabled = false;
	ret = tegra_clk_shared_bus_update(c->parent);
	WARN_ON_ONCE(ret);

	spin_unlock_irqrestore(&c->parent->spinlock, flags);
}

static struct clk_ops tegra_clk_shared_bus_ops = {
	.init = tegra_clk_shared_bus_init,
	.enable = tegra_clk_shared_bus_enable,
	.disable = tegra_clk_shared_bus_disable,
	.set_rate = tegra_clk_shared_bus_set_rate,
	.round_rate = tegra_clk_shared_bus_round_rate,
};


/* Clock definitions */
static struct clk tegra_clk_32k = {
	.name = "clk_32k",
	.rate = 32768,
	.ops  = NULL,
	.max_rate = 32768,
};

static struct clk_pll_freq_table tegra_pll_s_freq_table[] = {
	{32768, 12000000, 366, 1, 1, 0},
	{32768, 13000000, 397, 1, 1, 0},
	{32768, 19200000, 586, 1, 1, 0},
	{32768, 26000000, 793, 1, 1, 0},
	{0, 0, 0, 0, 0, 0},
};

static struct clk tegra_pll_s = {
	.name      = "pll_s",
	.flags     = PLL_ALT_MISC_REG,
	.ops       = &tegra_pll_ops,
	.parent    = &tegra_clk_32k,
	.max_rate  = 26000000,
	.reg       = 0xf0,
	.u.pll = {
		.input_min = 32768,
		.input_max = 32768,
		.cf_min    = 0, /* FIXME */
		.cf_max    = 0, /* FIXME */
		.vco_min   = 12000000,
		.vco_max   = 26000000,
		.freq_table = tegra_pll_s_freq_table,
		.lock_delay = 300,
	},
};

static struct clk_mux_sel tegra_clk_m_sel[] = {
	{ .input = &tegra_clk_32k, .value = 0},
	{ .input = &tegra_pll_s,  .value = 1},
	{ NULL , 0},
};

static struct clk tegra_clk_m = {
	.name      = "clk_m",
	.flags     = ENABLE_ON_INIT,
	.ops       = &tegra_clk_m_ops,
	.inputs    = tegra_clk_m_sel,
	.reg       = 0x1fc,
	.reg_shift = 28,
	.max_rate  = 26000000,
};

static struct clk_pll_freq_table tegra_pll_c_freq_table[] = {
	{ 12000000, 522000000, 348, 8, 1, 8},
	{ 13000000, 522000000, 522, 13, 1, 8},
	{ 19200000, 522000000, 435, 16, 1, 8},
	{ 26000000, 522000000, 522, 26, 1, 8},
	{ 12000000, 598000000, 598, 12, 1, 8},
	{ 13000000, 598000000, 598, 13, 1, 8},
	{ 19200000, 598000000, 375, 12, 1, 6},
	{ 26000000, 598000000, 598, 26, 1, 8},
	{ 0, 0, 0, 0, 0, 0 },
};

static struct clk tegra_pll_c = {
	.name      = "pll_c",
	.flags	   = PLL_HAS_CPCON,
	.ops       = &tegra_pll_ops,
	.reg       = 0x80,
	.parent    = &tegra_clk_m,
	.max_rate  = 600000000,
	.u.pll = {
		.input_min = 2000000,
		.input_max = 31000000,
		.cf_min    = 1000000,
		.cf_max    = 6000000,
		.vco_min   = 20000000,
		.vco_max   = 1400000000,
		.freq_table = tegra_pll_c_freq_table,
		.lock_delay = 300,
	},
};

static struct clk tegra_pll_c_out1 = {
	.name      = "pll_c_out1",
	.ops       = &tegra_pll_div_ops,
	.flags     = DIV_U71,
	.parent    = &tegra_pll_c,
	.reg       = 0x84,
	.reg_shift = 0,
	.max_rate  = 600000000,
};

static struct clk_pll_freq_table tegra_pll_m_freq_table[] = {
	{ 12000000, 666000000, 666, 12, 1, 8},
	{ 13000000, 666000000, 666, 13, 1, 8},
	{ 19200000, 666000000, 555, 16, 1, 8},
	{ 26000000, 666000000, 666, 26, 1, 8},
	{ 12000000, 600000000, 600, 12, 1, 8},
	{ 13000000, 600000000, 600, 13, 1, 8},
	{ 19200000, 600000000, 375, 12, 1, 6},
	{ 26000000, 600000000, 600, 26, 1, 8},
	{ 0, 0, 0, 0, 0, 0 },
};

static struct clk tegra_pll_m = {
	.name      = "pll_m",
	.flags     = PLL_HAS_CPCON,
	.ops       = &tegra_pll_ops,
	.reg       = 0x90,
	.parent    = &tegra_clk_m,
	.max_rate  = 800000000,
	.u.pll = {
		.input_min = 2000000,
		.input_max = 31000000,
		.cf_min    = 1000000,
		.cf_max    = 6000000,
		.vco_min   = 20000000,
		.vco_max   = 1200000000,
		.freq_table = tegra_pll_m_freq_table,
		.lock_delay = 300,
	},
};

static struct clk tegra_pll_m_out1 = {
	.name      = "pll_m_out1",
	.ops       = &tegra_pll_div_ops,
	.flags     = DIV_U71,
	.parent    = &tegra_pll_m,
	.reg       = 0x94,
	.reg_shift = 0,
	.max_rate  = 600000000,
};

static struct clk_pll_freq_table tegra_pll_p_freq_table[] = {
	{ 12000000, 216000000, 432, 12, 2, 8},
	{ 13000000, 216000000, 432, 13, 2, 8},
	{ 19200000, 216000000, 90,   4, 2, 1},
	{ 26000000, 216000000, 432, 26, 2, 8},
	{ 12000000, 432000000, 432, 12, 1, 8},
	{ 13000000, 432000000, 432, 13, 1, 8},
	{ 19200000, 432000000, 90,   4, 1, 1},
	{ 26000000, 432000000, 432, 26, 1, 8},
	{ 0, 0, 0, 0, 0, 0 },
};

static struct clk tegra_pll_p = {
	.name      = "pll_p",
	.flags     = ENABLE_ON_INIT | PLL_FIXED | PLL_HAS_CPCON,
	.ops       = &tegra_pll_ops,
	.reg       = 0xa0,
	.parent    = &tegra_clk_m,
	.max_rate  = 432000000,
	.u.pll = {
		.input_min = 2000000,
		.input_max = 31000000,
		.cf_min    = 1000000,
		.cf_max    = 6000000,
		.vco_min   = 20000000,
		.vco_max   = 1400000000,
		.freq_table = tegra_pll_p_freq_table,
		.lock_delay = 300,
	},
};

static struct clk tegra_pll_p_out1 = {
	.name      = "pll_p_out1",
	.ops       = &tegra_pll_div_ops,
	.flags     = ENABLE_ON_INIT | DIV_U71 | DIV_U71_FIXED,
	.parent    = &tegra_pll_p,
	.reg       = 0xa4,
	.reg_shift = 0,
	.max_rate  = 432000000,
};

static struct clk tegra_pll_p_out2 = {
	.name      = "pll_p_out2",
	.ops       = &tegra_pll_div_ops,
	.flags     = ENABLE_ON_INIT | DIV_U71 | DIV_U71_FIXED,
	.parent    = &tegra_pll_p,
	.reg       = 0xa4,
	.reg_shift = 16,
	.max_rate  = 432000000,
};

static struct clk tegra_pll_p_out3 = {
	.name      = "pll_p_out3",
	.ops       = &tegra_pll_div_ops,
	.flags     = ENABLE_ON_INIT | DIV_U71 | DIV_U71_FIXED,
	.parent    = &tegra_pll_p,
	.reg       = 0xa8,
	.reg_shift = 0,
	.max_rate  = 432000000,
};

static struct clk tegra_pll_p_out4 = {
	.name      = "pll_p_out4",
	.ops       = &tegra_pll_div_ops,
	.flags     = ENABLE_ON_INIT | DIV_U71 | DIV_U71_FIXED,
	.parent    = &tegra_pll_p,
	.reg       = 0xa8,
	.reg_shift = 16,
	.max_rate  = 432000000,
};

static struct clk_pll_freq_table tegra_pll_a_freq_table[] = {
	{ 28800000, 56448000, 49, 25, 1, 1},
	{ 28800000, 73728000, 64, 25, 1, 1},
	{ 28800000, 24000000,  5,  6, 1, 1},
	{ 0, 0, 0, 0, 0, 0 },
};

static struct clk tegra_pll_a = {
	.name      = "pll_a",
	.flags     = PLL_HAS_CPCON,
	.ops       = &tegra_pll_ops,
	.reg       = 0xb0,
	.parent    = &tegra_pll_p_out1,
	.max_rate  = 73728000,
	.u.pll = {
		.input_min = 2000000,
		.input_max = 31000000,
		.cf_min    = 1000000,
		.cf_max    = 6000000,
		.vco_min   = 20000000,
		.vco_max   = 1400000000,
		.freq_table = tegra_pll_a_freq_table,
		.lock_delay = 300,
	},
};

static struct clk tegra_pll_a_out0 = {
	.name      = "pll_a_out0",
	.ops       = &tegra_pll_div_ops,
	.flags     = DIV_U71,
	.parent    = &tegra_pll_a,
	.reg       = 0xb4,
	.reg_shift = 0,
	.max_rate  = 73728000,
};

static struct clk_pll_freq_table tegra_pll_d_freq_table[] = {
	{ 12000000, 216000000, 216, 12, 1, 4},
	{ 13000000, 216000000, 216, 13, 1, 4},
	{ 19200000, 216000000, 135, 12, 1, 3},
	{ 26000000, 216000000, 216, 26, 1, 4},

	{ 12000000, 252000000, 252, 12, 1, 4},
	{ 13000000, 252000000, 252, 13, 1, 4},
	{ 19200000, 252000000, 210, 16, 1, 3},
	{ 26000000, 252000000, 252, 26, 1, 4},

	{ 12000000, 594000000, 594, 12, 1, 8},
	{ 13000000, 594000000, 594, 13, 1, 8},
	{ 19200000, 594000000, 495, 16, 1, 8},
	{ 26000000, 594000000, 594, 26, 1, 8},

	{ 12000000, 1000000000, 1000, 12, 1, 12},
	{ 13000000, 1000000000, 1000, 13, 1, 12},
	{ 19200000, 1000000000, 625,  12, 1, 8},
	{ 26000000, 1000000000, 1000, 26, 1, 12},

	{ 0, 0, 0, 0, 0, 0 },
};

static struct clk tegra_pll_d = {
	.name      = "pll_d",
	.flags     = PLL_HAS_CPCON | PLLD,
	.ops       = &tegra_pll_ops,
	.reg       = 0xd0,
	.parent    = &tegra_clk_m,
	.max_rate  = 1000000000,
	.u.pll = {
		.input_min = 2000000,
		.input_max = 40000000,
		.cf_min    = 1000000,
		.cf_max    = 6000000,
		.vco_min   = 40000000,
		.vco_max   = 1000000000,
		.freq_table = tegra_pll_d_freq_table,
		.lock_delay = 1000,
	},
};

static struct clk tegra_pll_d_out0 = {
	.name      = "pll_d_out0",
	.ops       = &tegra_pll_div_ops,
	.flags     = DIV_2 | PLLD,
	.parent    = &tegra_pll_d,
	.max_rate  = 500000000,
};

static struct clk_pll_freq_table tegra_pll_u_freq_table[] = {
	{ 12000000, 480000000, 960, 12, 2, 0},
	{ 13000000, 480000000, 960, 13, 2, 0},
	{ 19200000, 480000000, 200, 4,  2, 0},
	{ 26000000, 480000000, 960, 26, 2, 0},
	{ 0, 0, 0, 0, 0, 0 },
};

static struct clk tegra_pll_u = {
	.name      = "pll_u",
	.flags     = PLLU,
	.ops       = &tegra_pll_ops,
	.reg       = 0xc0,
	.parent    = &tegra_clk_m,
	.max_rate  = 480000000,
	.u.pll = {
		.input_min = 2000000,
		.input_max = 40000000,
		.cf_min    = 1000000,
		.cf_max    = 6000000,
		.vco_min   = 480000000,
		.vco_max   = 960000000,
		.freq_table = tegra_pll_u_freq_table,
		.lock_delay = 1000,
	},
};

static struct clk_pll_freq_table tegra_pll_x_freq_table[] = {
	/* 1.2 GHz */
	{ 12000000, 1200000000,  600,  6, 1, 12},
	{ 13000000, 1200000000,  923, 10, 1, 12},
	{ 19200000, 1200000000,  750, 12, 1,  8},
	{ 26000000, 1200000000,  600, 13, 1, 12},

	/* 1 GHz */
	{ 12000000, 1000000000, 1000, 12, 1, 12},
	{ 13000000, 1000000000, 1000, 13, 1, 12},
	{ 19200000, 1000000000, 625,  12, 1, 8},
	{ 26000000, 1000000000, 1000, 26, 1, 12},

	/* 912 MHz */
	{ 12000000, 912000000,  912,  12, 1, 12},
	{ 13000000, 912000000,  912,  13, 1, 12},
	{ 19200000, 912000000,  760,  16, 1, 8},
	{ 26000000, 912000000,  912,  26, 1, 12},

	/* 816 MHz */
	{ 12000000, 816000000,  816,  12, 1, 12},
	{ 13000000, 816000000,  816,  13, 1, 12},
	{ 19200000, 816000000,  680,  16, 1, 8},
	{ 26000000, 816000000,  816,  26, 1, 12},

	/* 760 MHz */
	{ 12000000, 760000000,  760,  12, 1, 12},
	{ 13000000, 760000000,  760,  13, 1, 12},
	{ 19200000, 760000000,  950,  24, 1, 8},
	{ 26000000, 760000000,  760,  26, 1, 12},

	/* 608 MHz */
	{ 12000000, 608000000,  608,  12, 1, 12},
	{ 13000000, 608000000,  608,  13, 1, 12},
	{ 19200000, 608000000,  380,  12, 1, 8},
	{ 26000000, 608000000,  608,  26, 1, 12},

	/* 456 MHz */
	{ 12000000, 456000000,  456,  12, 1, 12},
	{ 13000000, 456000000,  456,  13, 1, 12},
	{ 19200000, 456000000,  380,  16, 1, 8},
	{ 26000000, 456000000,  456,  26, 1, 12},

	/* 312 MHz */
	{ 12000000, 312000000,  312,  12, 1, 12},
	{ 13000000, 312000000,  312,  13, 1, 12},
	{ 19200000, 312000000,  260,  16, 1, 8},
	{ 26000000, 312000000,  312,  26, 1, 12},

	{ 0, 0, 0, 0, 0, 0 },
};

static struct clk tegra_pll_x = {
	.name      = "pll_x",
	.flags     = PLL_HAS_CPCON | PLL_ALT_MISC_REG,
	.ops       = &tegra_pllx_ops,
	.reg       = 0xe0,
	.parent    = &tegra_clk_m,
	.max_rate  = 1200000000,
	.u.pll = {
		.input_min = 2000000,
		.input_max = 31000000,
		.cf_min    = 1000000,
		.cf_max    = 6000000,
		.vco_min   = 20000000,
		.vco_max   = 1200000000,
		.freq_table = tegra_pll_x_freq_table,
		.lock_delay = 300,
	},
};

static struct clk_pll_freq_table tegra_pll_e_freq_table[] = {
	{ 12000000, 100000000,  200,  24, 1, 0 },
	{ 0, 0, 0, 0, 0, 0 },
};

static struct clk tegra_pll_e = {
	.name      = "pll_e",
	.flags	   = PLL_ALT_MISC_REG,
	.ops       = &tegra_plle_ops,
	.parent    = &tegra_clk_m,
	.reg       = 0xe8,
	.max_rate  = 100000000,
	.u.pll = {
		.input_min = 12000000,
		.input_max = 12000000,
		.freq_table = tegra_pll_e_freq_table,
	},
};

static struct clk tegra_clk_d = {
	.name      = "clk_d",
	.flags     = PERIPH_NO_RESET,
	.ops       = &tegra_clk_double_ops,
	.reg       = 0x34,
	.reg_shift = 12,
	.parent    = &tegra_clk_m,
	.max_rate  = 52000000,
	.u.periph  = {
		.clk_num = 90,
	},
};

/* dap_mclk1, belongs to the cdev1 pingroup. */
static struct clk tegra_clk_cdev1 = {
	.name      = "cdev1",
	.ops       = &tegra_cdev_clk_ops,
	.rate      = 26000000,
	.max_rate  = 26000000,
	.u.periph  = {
		.clk_num = 94,
	},
};

/* dap_mclk2, belongs to the cdev2 pingroup. */
static struct clk tegra_clk_cdev2 = {
	.name      = "cdev2",
	.ops       = &tegra_cdev_clk_ops,
	.rate      = 26000000,
	.max_rate  = 26000000,
	.u.periph  = {
		.clk_num   = 93,
	},
};

/* initialized before peripheral clocks */
static struct clk_mux_sel mux_audio_sync_clk[8+1];
static const struct audio_sources {
	const char *name;
	int value;
} mux_audio_sync_clk_sources[] = {
	{ .name = "spdif_in", .value = 0 },
	{ .name = "i2s1", .value = 1 },
	{ .name = "i2s2", .value = 2 },
	{ .name = "pll_a_out0", .value = 4 },
#if 0 /* FIXME: not implemented */
	{ .name = "ac97", .value = 3 },
	{ .name = "ext_audio_clk2", .value = 5 },
	{ .name = "ext_audio_clk1", .value = 6 },
	{ .name = "ext_vimclk", .value = 7 },
#endif
	{ NULL, 0 }
};

static struct clk tegra_clk_audio = {
	.name      = "audio",
	.inputs    = mux_audio_sync_clk,
	.reg       = 0x38,
	.max_rate  = 73728000,
	.ops       = &tegra_audio_sync_clk_ops
};

static struct clk tegra_clk_audio_2x = {
	.name      = "audio_2x",
	.flags     = PERIPH_NO_RESET,
	.max_rate  = 48000000,
	.ops       = &tegra_clk_double_ops,
	.reg       = 0x34,
	.reg_shift = 8,
	.parent    = &tegra_clk_audio,
	.u.periph = {
		.clk_num = 89,
	},
};

static struct clk_lookup tegra_audio_clk_lookups[] = {
	{ .con_id = "audio", .clk = &tegra_clk_audio },
	{ .con_id = "audio_2x", .clk = &tegra_clk_audio_2x }
};

/* This is called after peripheral clocks are initialized, as the
 * audio_sync clock depends on some of the peripheral clocks.
 */

static void init_audio_sync_clock_mux(void)
{
	int i;
	struct clk_mux_sel *sel = mux_audio_sync_clk;
	const struct audio_sources *src = mux_audio_sync_clk_sources;
	struct clk_lookup *lookup;

	for (i = 0; src->name; i++, sel++, src++) {
		sel->input = tegra_get_clock_by_name(src->name);
		if (!sel->input)
			pr_err("%s: could not find clk %s\n", __func__,
				src->name);
		sel->value = src->value;
	}

	lookup = tegra_audio_clk_lookups;
	for (i = 0; i < ARRAY_SIZE(tegra_audio_clk_lookups); i++, lookup++) {
		clk_init(lookup->clk);
		clkdev_add(lookup);
	}
}

static struct clk_mux_sel mux_cclk[] = {
	{ .input = &tegra_clk_m,	.value = 0},
	{ .input = &tegra_pll_c,	.value = 1},
	{ .input = &tegra_clk_32k,	.value = 2},
	{ .input = &tegra_pll_m,	.value = 3},
	{ .input = &tegra_pll_p,	.value = 4},
	{ .input = &tegra_pll_p_out4,	.value = 5},
	{ .input = &tegra_pll_p_out3,	.value = 6},
	{ .input = &tegra_clk_d,	.value = 7},
	{ .input = &tegra_pll_x,	.value = 8},
	{ NULL, 0},
};

static struct clk_mux_sel mux_sclk[] = {
	{ .input = &tegra_clk_m,	.value = 0},
	{ .input = &tegra_pll_c_out1,	.value = 1},
	{ .input = &tegra_pll_p_out4,	.value = 2},
	{ .input = &tegra_pll_p_out3,	.value = 3},
	{ .input = &tegra_pll_p_out2,	.value = 4},
	{ .input = &tegra_clk_d,	.value = 5},
	{ .input = &tegra_clk_32k,	.value = 6},
	{ .input = &tegra_pll_m_out1,	.value = 7},
	{ NULL, 0},
};

static struct clk tegra_clk_cclk = {
	.name	= "cclk",
	.inputs	= mux_cclk,
	.reg	= 0x20,
	.ops	= &tegra_super_ops,
	.max_rate = 1200000000,
};

static struct clk tegra_clk_sclk = {
	.name	= "sclk",
	.inputs	= mux_sclk,
	.reg	= 0x28,
	.ops	= &tegra_super_ops,
	.max_rate = 240000000,
	.min_rate = 120000000,
};

static struct clk tegra_clk_virtual_cpu = {
	.name      = "cpu",
	.parent    = &tegra_clk_cclk,
	.ops       = &tegra_cpu_ops,
	.max_rate  = 1200000000,
	.u.cpu = {
		.main      = &tegra_pll_x,
		.backup    = &tegra_pll_p,
	},
};

static struct clk tegra_clk_cop = {
	.name      = "cop",
	.parent    = &tegra_clk_sclk,
	.ops       = &tegra_cop_ops,
	.max_rate  = 240000000,
};

static struct clk tegra_clk_hclk = {
	.name		= "hclk",
	.flags		= DIV_BUS,
	.parent		= &tegra_clk_sclk,
	.reg		= 0x30,
	.reg_shift	= 4,
	.ops		= &tegra_bus_ops,
	.max_rate       = 240000000,
};

static struct clk tegra_clk_pclk = {
	.name		= "pclk",
	.flags		= DIV_BUS,
	.parent		= &tegra_clk_hclk,
	.reg		= 0x30,
	.reg_shift	= 0,
	.ops		= &tegra_bus_ops,
	.max_rate       = 120000000,
};

static struct clk tegra_clk_blink = {
	.name		= "blink",
	.parent		= &tegra_clk_32k,
	.reg		= 0x40,
	.ops		= &tegra_blink_clk_ops,
	.max_rate	= 32768,
};

static struct clk_mux_sel mux_pllm_pllc_pllp_plla[] = {
	{ .input = &tegra_pll_m, .value = 0},
	{ .input = &tegra_pll_c, .value = 1},
	{ .input = &tegra_pll_p, .value = 2},
	{ .input = &tegra_pll_a_out0, .value = 3},
	{ NULL, 0},
};

static struct clk_mux_sel mux_pllm_pllc_pllp_clkm[] = {
	{ .input = &tegra_pll_m, .value = 0},
	{ .input = &tegra_pll_c, .value = 1},
	{ .input = &tegra_pll_p, .value = 2},
	{ .input = &tegra_clk_m, .value = 3},
	{ NULL, 0},
};

static struct clk_mux_sel mux_pllp_pllc_pllm_clkm[] = {
	{ .input = &tegra_pll_p, .value = 0},
	{ .input = &tegra_pll_c, .value = 1},
	{ .input = &tegra_pll_m, .value = 2},
	{ .input = &tegra_clk_m, .value = 3},
	{ NULL, 0},
};

static struct clk_mux_sel mux_pllaout0_audio2x_pllp_clkm[] = {
	{.input = &tegra_pll_a_out0, .value = 0},
	{.input = &tegra_clk_audio_2x, .value = 1},
	{.input = &tegra_pll_p, .value = 2},
	{.input = &tegra_clk_m, .value = 3},
	{ NULL, 0},
};

static struct clk_mux_sel mux_pllp_plld_pllc_clkm[] = {
	{.input = &tegra_pll_p, .value = 0},
	{.input = &tegra_pll_d_out0, .value = 1},
	{.input = &tegra_pll_c, .value = 2},
	{.input = &tegra_clk_m, .value = 3},
	{ NULL, 0},
};

static struct clk_mux_sel mux_pllp_pllc_audio_clkm_clk32[] = {
	{.input = &tegra_pll_p,     .value = 0},
	{.input = &tegra_pll_c,     .value = 1},
	{.input = &tegra_clk_audio,     .value = 2},
	{.input = &tegra_clk_m,     .value = 3},
	{.input = &tegra_clk_32k,   .value = 4},
	{ NULL, 0},
};

static struct clk_mux_sel mux_pllp_pllc_pllm[] = {
	{.input = &tegra_pll_p,     .value = 0},
	{.input = &tegra_pll_c,     .value = 1},
	{.input = &tegra_pll_m,     .value = 2},
	{ NULL, 0},
};

static struct clk_mux_sel mux_clk_m[] = {
	{ .input = &tegra_clk_m, .value = 0},
	{ NULL, 0},
};

static struct clk_mux_sel mux_pllp_out3[] = {
	{ .input = &tegra_pll_p_out3, .value = 0},
	{ NULL, 0},
};

static struct clk_mux_sel mux_plld[] = {
	{ .input = &tegra_pll_d, .value = 0},
	{ NULL, 0},
};

static struct clk_mux_sel mux_clk_32k[] = {
	{ .input = &tegra_clk_32k, .value = 0},
	{ NULL, 0},
};

static struct clk_mux_sel mux_pclk[] = {
	{ .input = &tegra_clk_pclk, .value = 0},
	{ NULL, 0},
};

static struct clk tegra_clk_emc = {
	.name = "emc",
	.ops = &tegra_emc_clk_ops,
	.reg = 0x19c,
	.max_rate = 800000000,
	.inputs = mux_pllm_pllc_pllp_clkm,
	.flags = MUX | DIV_U71 | PERIPH_EMC_ENB,
	.u.periph = {
		.clk_num = 57,
	},
};

#define PERIPH_CLK(_name, _dev, _con, _clk_num, _reg, _max, _inputs, _flags) \
	{						\
		.name      = _name,			\
		.lookup    = {				\
			.dev_id    = _dev,		\
			.con_id	   = _con,		\
		},					\
		.ops       = &tegra_periph_clk_ops,	\
		.reg       = _reg,			\
		.inputs    = _inputs,			\
		.flags     = _flags,			\
		.max_rate  = _max,			\
		.u.periph = {				\
			.clk_num   = _clk_num,		\
		},					\
	}

#define SHARED_CLK(_name, _dev, _con, _parent)		\
	{						\
		.name      = _name,			\
		.lookup    = {				\
			.dev_id    = _dev,		\
			.con_id    = _con,		\
		},					\
		.ops       = &tegra_clk_shared_bus_ops,	\
		.parent = _parent,			\
	}

static struct clk tegra_list_clks[] = {
	PERIPH_CLK("apbdma",	"tegra-dma",		NULL,	34,	0,	108000000, mux_pclk,			0),
	PERIPH_CLK("kbc",	"tegra-kbc",		NULL,	36,	0,	32768,     mux_clk_32k,			PERIPH_NO_RESET),
	PERIPH_CLK("rtc",	"rtc-tegra",		NULL,	4,	0,	32768,     mux_clk_32k,			PERIPH_NO_RESET),
	PERIPH_CLK("timer",	"timer",		NULL,	5,	0,	26000000,  mux_clk_m,			0),
	PERIPH_CLK("i2s1",	"tegra-i2s.0",		NULL,	11,	0x100,	26000000,  mux_pllaout0_audio2x_pllp_clkm,	MUX | DIV_U71),
	PERIPH_CLK("i2s2",	"tegra-i2s.1",		NULL,	18,	0x104,	26000000,  mux_pllaout0_audio2x_pllp_clkm,	MUX | DIV_U71),
<<<<<<< HEAD
	PERIPH_CLK("kfuse",	"kfuse-tegra",		NULL,	40,	0,	26000000,  mux_clk_m,			0),
	PERIPH_CLK("spdif_out",	"tegra-spdif",		NULL,	10,	0x108,	100000000, mux_pllaout0_audio2x_pllp_clkm,	MUX | DIV_U71),
	PERIPH_CLK("spdif_in",	"tegra-spdif",		NULL,	10,	0x10c,	100000000, mux_pllp_pllc_pllm,		MUX | DIV_U71),
	PERIPH_CLK("pwm",	"pwm",			NULL,	17,	0x110,	432000000, mux_pllp_pllc_audio_clkm_clk32,	MUX | DIV_U71),
=======
	PERIPH_CLK("spdif_out",	"spdif_out",		NULL,	10,	0x108,	100000000, mux_pllaout0_audio2x_pllp_clkm,	MUX | DIV_U71),
	PERIPH_CLK("spdif_in",	"spdif_in",		NULL,	10,	0x10c,	100000000, mux_pllp_pllc_pllm,		MUX | DIV_U71),
	PERIPH_CLK("pwm",	"pwm",			NULL,	17,	0x110,	432000000, mux_pllp_pllc_audio_clkm_clk32,	MUX | DIV_U71 | PERIPH_SOURCE_CLK_4BIT),
>>>>>>> 1d3f14da
	PERIPH_CLK("spi",	"spi",			NULL,	43,	0x114,	40000000,  mux_pllp_pllc_pllm_clkm,	MUX | DIV_U71),
	PERIPH_CLK("xio",	"xio",			NULL,	45,	0x120,	150000000, mux_pllp_pllc_pllm_clkm,	MUX | DIV_U71),
	PERIPH_CLK("twc",	"twc",			NULL,	16,	0x12c,	150000000, mux_pllp_pllc_pllm_clkm,	MUX | DIV_U71),
	PERIPH_CLK("sbc1",	"spi_tegra.0",		NULL,	41,	0x134,	160000000, mux_pllp_pllc_pllm_clkm,	MUX | DIV_U71),
	PERIPH_CLK("sbc2",	"spi_tegra.1",		NULL,	44,	0x118,	160000000, mux_pllp_pllc_pllm_clkm,	MUX | DIV_U71),
	PERIPH_CLK("sbc3",	"spi_tegra.2",		NULL,	46,	0x11c,	160000000, mux_pllp_pllc_pllm_clkm,	MUX | DIV_U71),
	PERIPH_CLK("sbc4",	"spi_tegra.3",		NULL,	68,	0x1b4,	160000000, mux_pllp_pllc_pllm_clkm,	MUX | DIV_U71),
	PERIPH_CLK("ide",	"ide",			NULL,	25,	0x144,	100000000, mux_pllp_pllc_pllm_clkm,	MUX | DIV_U71), /* requires min voltage */
	PERIPH_CLK("ndflash",	"tegra_nand",		NULL,	13,	0x160,	164000000, mux_pllp_pllc_pllm_clkm,	MUX | DIV_U71), /* scales with voltage */
	PERIPH_CLK("vfir",	"vfir",			NULL,	7,	0x168,	72000000,  mux_pllp_pllc_pllm_clkm,	MUX | DIV_U71),
	PERIPH_CLK("sdmmc1",	"sdhci-tegra.0",	NULL,	14,	0x150,	52000000,  mux_pllp_pllc_pllm_clkm,	MUX | DIV_U71), /* scales with voltage */
	PERIPH_CLK("sdmmc2",	"sdhci-tegra.1",	NULL,	9,	0x154,	52000000,  mux_pllp_pllc_pllm_clkm,	MUX | DIV_U71), /* scales with voltage */
	PERIPH_CLK("sdmmc3",	"sdhci-tegra.2",	NULL,	69,	0x1bc,	52000000,  mux_pllp_pllc_pllm_clkm,	MUX | DIV_U71), /* scales with voltage */
	PERIPH_CLK("sdmmc4",	"sdhci-tegra.3",	NULL,	15,	0x164,	52000000,  mux_pllp_pllc_pllm_clkm,	MUX | DIV_U71), /* scales with voltage */
	PERIPH_CLK("vcp",	"tegra-avp",		"vcp",	29,	0,	250000000, mux_clk_m,			0),
	PERIPH_CLK("bsea",	"tegra-avp",		"bsea",	62,	0,	250000000, mux_clk_m,			0),
	PERIPH_CLK("bsev",	"tegra-aes",		"bsev",	63,	0,	250000000, mux_clk_m,			0),
	PERIPH_CLK("vde",	"tegra-avp",		"vde",	61,	0x1c8,	250000000, mux_pllp_pllc_pllm_clkm,	MUX | DIV_U71), /* scales with voltage and process_id */
	PERIPH_CLK("csite",	"csite",		NULL,	73,	0x1d4,	144000000, mux_pllp_pllc_pllm_clkm,	MUX | DIV_U71), /* max rate ??? */
	/* FIXME: what is la? */
	PERIPH_CLK("la",	"la",			NULL,	76,	0x1f8,	26000000,  mux_pllp_pllc_pllm_clkm,	MUX | DIV_U71),
	PERIPH_CLK("owr",	"tegra_w1",		NULL,	71,	0x1cc,	26000000,  mux_pllp_pllc_pllm_clkm,	MUX | DIV_U71),
	PERIPH_CLK("nor",	"nor",			NULL,	42,	0x1d0,	92000000,  mux_pllp_pllc_pllm_clkm,	MUX | DIV_U71), /* requires min voltage */
	PERIPH_CLK("mipi",	"mipi",			NULL,	50,	0x174,	60000000,  mux_pllp_pllc_pllm_clkm,	MUX | DIV_U71), /* scales with voltage */
	PERIPH_CLK("i2c1",	"tegra-i2c.0",		NULL,	12,	0x124,	26000000,  mux_pllp_pllc_pllm_clkm,	MUX | DIV_U16),
	PERIPH_CLK("i2c2",	"tegra-i2c.1",		NULL,	54,	0x198,	26000000,  mux_pllp_pllc_pllm_clkm,	MUX | DIV_U16),
	PERIPH_CLK("i2c3",	"tegra-i2c.2",		NULL,	67,	0x1b8,	26000000,  mux_pllp_pllc_pllm_clkm,	MUX | DIV_U16),
	PERIPH_CLK("dvc",	"tegra-i2c.3",		NULL,	47,	0x128,	26000000,  mux_pllp_pllc_pllm_clkm,	MUX | DIV_U16),
	PERIPH_CLK("i2c1_i2c",	"tegra-i2c.0",		"i2c",	0,	0,	72000000,  mux_pllp_out3,			0),
	PERIPH_CLK("i2c2_i2c",	"tegra-i2c.1",		"i2c",	0,	0,	72000000,  mux_pllp_out3,			0),
	PERIPH_CLK("i2c3_i2c",	"tegra-i2c.2",		"i2c",	0,	0,	72000000,  mux_pllp_out3,			0),
	PERIPH_CLK("dvc_i2c",	"tegra-i2c.3",		"i2c",	0,	0,	72000000,  mux_pllp_out3,			0),
	PERIPH_CLK("uarta",	"uart.0",		NULL,	6,	0x178,	600000000, mux_pllp_pllc_pllm_clkm,	MUX),
	PERIPH_CLK("uartb",	"uart.1",		NULL,	7,	0x17c,	600000000, mux_pllp_pllc_pllm_clkm,	MUX),
	PERIPH_CLK("uartc",	"uart.2",		NULL,	55,	0x1a0,	600000000, mux_pllp_pllc_pllm_clkm,	MUX),
	PERIPH_CLK("uartd",	"uart.3",		NULL,	65,	0x1c0,	600000000, mux_pllp_pllc_pllm_clkm,	MUX),
	PERIPH_CLK("uarte",	"uart.4",		NULL,	66,	0x1c4,	600000000, mux_pllp_pllc_pllm_clkm,	MUX),
	PERIPH_CLK("3d",	"3d",			NULL,	24,	0x158,	300000000, mux_pllm_pllc_pllp_plla,	MUX | DIV_U71 | PERIPH_MANUAL_RESET), /* scales with voltage and process_id */
	PERIPH_CLK("2d",	"2d",			NULL,	21,	0x15c,	300000000, mux_pllm_pllc_pllp_plla,	MUX | DIV_U71), /* scales with voltage and process_id */
	PERIPH_CLK("vi",	"tegra_camera",		"vi",	20,	0x148,	150000000, mux_pllm_pllc_pllp_plla,	MUX | DIV_U71), /* scales with voltage and process_id */
	PERIPH_CLK("vi_sensor",	"tegra_camera",		"vi_sensor",	20,	0x1a8,	150000000, mux_pllm_pllc_pllp_plla,	MUX | DIV_U71 | PERIPH_NO_RESET), /* scales with voltage and process_id */
	PERIPH_CLK("epp",	"epp",			NULL,	19,	0x16c,	300000000, mux_pllm_pllc_pllp_plla,	MUX | DIV_U71), /* scales with voltage and process_id */
	PERIPH_CLK("mpe",	"mpe",			NULL,	60,	0x170,	250000000, mux_pllm_pllc_pllp_plla,	MUX | DIV_U71), /* scales with voltage and process_id */
	PERIPH_CLK("host1x",	"host1x",		NULL,	28,	0x180,	166000000, mux_pllm_pllc_pllp_plla,	MUX | DIV_U71), /* scales with voltage and process_id */
	PERIPH_CLK("cve",	"cve",			NULL,	49,	0x140,	250000000, mux_pllp_plld_pllc_clkm,	MUX | DIV_U71), /* requires min voltage */
	PERIPH_CLK("tvo",	"tvo",			NULL,	49,	0x188,	250000000, mux_pllp_plld_pllc_clkm,	MUX | DIV_U71), /* requires min voltage */
	PERIPH_CLK("hdmi",	"hdmi",			NULL,	51,	0x18c,	600000000, mux_pllp_plld_pllc_clkm,	MUX | DIV_U71), /* requires min voltage */
	PERIPH_CLK("tvdac",	"tvdac",		NULL,	53,	0x194,	250000000, mux_pllp_plld_pllc_clkm,	MUX | DIV_U71), /* requires min voltage */
	PERIPH_CLK("disp1",	"tegradc.0",		NULL,	27,	0x138,	600000000, mux_pllp_plld_pllc_clkm,	MUX), /* scales with voltage and process_id */
	PERIPH_CLK("disp2",	"tegradc.1",		NULL,	26,	0x13c,	600000000, mux_pllp_plld_pllc_clkm,	MUX), /* scales with voltage and process_id */
	PERIPH_CLK("usbd",	"fsl-tegra-udc",	NULL,	22,	0,	480000000, mux_clk_m,			0), /* requires min voltage */
	PERIPH_CLK("usb2",	"tegra-ehci.1",		NULL,	58,	0,	480000000, mux_clk_m,			0), /* requires min voltage */
	PERIPH_CLK("usb3",	"tegra-ehci.2",		NULL,	59,	0,	480000000, mux_clk_m,			0), /* requires min voltage */
	PERIPH_CLK("dsi",	"dsi",			NULL,	48,	0,	500000000, mux_plld,			0), /* scales with voltage */
	PERIPH_CLK("csi",	"tegra_camera",		"csi",	52,	0,	72000000,  mux_pllp_out3,		0),
	PERIPH_CLK("isp",	"tegra_camera",		"isp",	23,	0,	150000000, mux_clk_m,			0), /* same frequency as VI */
	PERIPH_CLK("csus",	"tegra_camera",		"csus",	92,	0,	150000000, mux_clk_m,			PERIPH_NO_RESET),
	PERIPH_CLK("pex",       NULL,			"pex",  70,     0,	26000000,  mux_clk_m,			PERIPH_MANUAL_RESET),
	PERIPH_CLK("afi",       NULL,			"afi",  72,     0,	26000000,  mux_clk_m,			PERIPH_MANUAL_RESET),
	PERIPH_CLK("pcie_xclk", NULL,		  "pcie_xclk",  74,     0,	26000000,  mux_clk_m,			PERIPH_MANUAL_RESET),

	SHARED_CLK("avp.sclk",	"tegra-avp",		"sclk",	&tegra_clk_sclk),
	SHARED_CLK("avp.emc",	"tegra-avp",		"emc",	&tegra_clk_emc),
	SHARED_CLK("cpu.emc",	"cpu",			"emc",	&tegra_clk_emc),
	SHARED_CLK("disp1.emc",	"tegradc.0",		"emc",	&tegra_clk_emc),
	SHARED_CLK("disp2.emc",	"tegradc.1",		"emc",	&tegra_clk_emc),
	SHARED_CLK("hdmi.emc",	"hdmi",			"emc",	&tegra_clk_emc),
	SHARED_CLK("host.emc",	"tegra_grhost",		"emc",	&tegra_clk_emc),
	SHARED_CLK("usbd.emc",	"fsl-tegra-udc",	"emc",	&tegra_clk_emc),
	SHARED_CLK("usb1.emc",	"tegra-ehci.0",		"emc",	&tegra_clk_emc),
	SHARED_CLK("usb2.emc",	"tegra-ehci.1",		"emc",	&tegra_clk_emc),
	SHARED_CLK("usb3.emc",	"tegra-ehci.2",		"emc",	&tegra_clk_emc),
};

#define CLK_DUPLICATE(_name, _dev, _con)		\
	{						\
		.name	= _name,			\
		.lookup	= {				\
			.dev_id	= _dev,			\
			.con_id		= _con,		\
		},					\
	}

/* Some clocks may be used by different drivers depending on the board
 * configuration.  List those here to register them twice in the clock lookup
 * table under two names.
 */
static struct clk_duplicate tegra_clk_duplicates[] = {
	CLK_DUPLICATE("uarta",	"tegra_uart.0",	NULL),
	CLK_DUPLICATE("uartb",	"tegra_uart.1",	NULL),
	CLK_DUPLICATE("uartc",	"tegra_uart.2",	NULL),
	CLK_DUPLICATE("uartd",	"tegra_uart.3",	NULL),
	CLK_DUPLICATE("uarte",	"tegra_uart.4",	NULL),
	CLK_DUPLICATE("usbd", "utmip-pad", NULL),
	CLK_DUPLICATE("usbd", "tegra-ehci.0", NULL),
	CLK_DUPLICATE("usbd", "tegra-otg", NULL),
	CLK_DUPLICATE("hdmi", "tegradc.0", "hdmi"),
	CLK_DUPLICATE("hdmi", "tegradc.1", "hdmi"),
	CLK_DUPLICATE("pwm", "tegra_pwm.0", NULL),
	CLK_DUPLICATE("pwm", "tegra_pwm.1", NULL),
	CLK_DUPLICATE("pwm", "tegra_pwm.2", NULL),
	CLK_DUPLICATE("pwm", "tegra_pwm.3", NULL),
	CLK_DUPLICATE("host1x", "tegra_grhost", "host1x"),
	CLK_DUPLICATE("2d", "tegra_grhost", "gr2d"),
	CLK_DUPLICATE("3d", "tegra_grhost", "gr3d"),
	CLK_DUPLICATE("epp", "tegra_grhost", "epp"),
	CLK_DUPLICATE("mpe", "tegra_grhost", "mpe"),
	CLK_DUPLICATE("cop", "tegra-avp", "cop"),
	CLK_DUPLICATE("vde", "tegra-aes", "vde"),
};

#define CLK(dev, con, ck)	\
	{			\
		.dev_id = dev,	\
		.con_id = con,	\
		.clk = ck,	\
	}

static struct clk *tegra_ptr_clks[] = {
	&tegra_clk_32k,
	&tegra_pll_s,
	&tegra_clk_m,
	&tegra_pll_m,
	&tegra_pll_m_out1,
	&tegra_pll_c,
	&tegra_pll_c_out1,
	&tegra_pll_p,
	&tegra_pll_p_out1,
	&tegra_pll_p_out2,
	&tegra_pll_p_out3,
	&tegra_pll_p_out4,
	&tegra_pll_a,
	&tegra_pll_a_out0,
	&tegra_pll_d,
	&tegra_pll_d_out0,
	&tegra_pll_u,
	&tegra_pll_x,
	&tegra_pll_e,
	&tegra_clk_cclk,
	&tegra_clk_sclk,
	&tegra_clk_hclk,
	&tegra_clk_pclk,
	&tegra_clk_d,
	&tegra_clk_cdev1,
	&tegra_clk_cdev2,
	&tegra_clk_virtual_cpu,
	&tegra_clk_blink,
	&tegra_clk_cop,
	&tegra_clk_emc,
};

static void tegra2_init_one_clock(struct clk *c)
{
	clk_init(c);
	INIT_LIST_HEAD(&c->shared_bus_list);
	if (!c->lookup.dev_id && !c->lookup.con_id)
		c->lookup.con_id = c->name;
	c->lookup.clk = c;
	clkdev_add(&c->lookup);
}

void __init tegra2_init_clocks(void)
{
	int i;
	struct clk *c;

	for (i = 0; i < ARRAY_SIZE(tegra_ptr_clks); i++)
		tegra2_init_one_clock(tegra_ptr_clks[i]);

	for (i = 0; i < ARRAY_SIZE(tegra_list_clks); i++)
		tegra2_init_one_clock(&tegra_list_clks[i]);

	for (i = 0; i < ARRAY_SIZE(tegra_clk_duplicates); i++) {
		c = tegra_get_clock_by_name(tegra_clk_duplicates[i].name);
		if (!c) {
			pr_err("%s: Unknown duplicate clock %s\n", __func__,
				tegra_clk_duplicates[i].name);
			continue;
		}

		tegra_clk_duplicates[i].lookup.clk = c;
		clkdev_add(&tegra_clk_duplicates[i].lookup);
	}

	init_audio_sync_clock_mux();
}

#ifdef CONFIG_PM
static u32 clk_rst_suspend[RST_DEVICES_NUM + CLK_OUT_ENB_NUM +
			   PERIPH_CLK_SOURCE_NUM + 22];

void tegra_clk_suspend(void)
{
	unsigned long off, i;
	u32 *ctx = clk_rst_suspend;

	*ctx++ = clk_readl(OSC_CTRL) & OSC_CTRL_MASK;
	*ctx++ = clk_readl(tegra_pll_c.reg + PLL_BASE);
	*ctx++ = clk_readl(tegra_pll_c.reg + PLL_MISC(&tegra_pll_c));
	*ctx++ = clk_readl(tegra_pll_a.reg + PLL_BASE);
	*ctx++ = clk_readl(tegra_pll_a.reg + PLL_MISC(&tegra_pll_a));
	*ctx++ = clk_readl(tegra_pll_s.reg + PLL_BASE);
	*ctx++ = clk_readl(tegra_pll_s.reg + PLL_MISC(&tegra_pll_s));
	*ctx++ = clk_readl(tegra_pll_d.reg + PLL_BASE);
	*ctx++ = clk_readl(tegra_pll_d.reg + PLL_MISC(&tegra_pll_d));
	*ctx++ = clk_readl(tegra_pll_u.reg + PLL_BASE);
	*ctx++ = clk_readl(tegra_pll_u.reg + PLL_MISC(&tegra_pll_u));

	*ctx++ = clk_readl(tegra_pll_m_out1.reg);
	*ctx++ = clk_readl(tegra_pll_a_out0.reg);
	*ctx++ = clk_readl(tegra_pll_c_out1.reg);

	*ctx++ = clk_readl(tegra_clk_cclk.reg);
	*ctx++ = clk_readl(tegra_clk_cclk.reg + SUPER_CLK_DIVIDER);

	*ctx++ = clk_readl(tegra_clk_sclk.reg);
	*ctx++ = clk_readl(tegra_clk_sclk.reg + SUPER_CLK_DIVIDER);
	*ctx++ = clk_readl(tegra_clk_pclk.reg);

	*ctx++ = clk_readl(tegra_clk_audio.reg);

	for (off = PERIPH_CLK_SOURCE_I2S1; off <= PERIPH_CLK_SOURCE_OSC;
			off += 4) {
		if (off == PERIPH_CLK_SOURCE_EMC)
			continue;
		*ctx++ = clk_readl(off);
	}

	off = RST_DEVICES;
	for (i = 0; i < RST_DEVICES_NUM; i++, off += 4)
		*ctx++ = clk_readl(off);

	off = CLK_OUT_ENB;
	for (i = 0; i < CLK_OUT_ENB_NUM; i++, off += 4)
		*ctx++ = clk_readl(off);

	*ctx++ = clk_readl(MISC_CLK_ENB);
	*ctx++ = clk_readl(CLK_MASK_ARM);

	BUG_ON(ctx - clk_rst_suspend != ARRAY_SIZE(clk_rst_suspend));
}

void tegra_clk_resume(void)
{
	unsigned long off, i;
	const u32 *ctx = clk_rst_suspend;
	u32 val;

	val = clk_readl(OSC_CTRL) & ~OSC_CTRL_MASK;
	val |= *ctx++;
	clk_writel(val, OSC_CTRL);

	clk_writel(*ctx++, tegra_pll_c.reg + PLL_BASE);
	clk_writel(*ctx++, tegra_pll_c.reg + PLL_MISC(&tegra_pll_c));
	clk_writel(*ctx++, tegra_pll_a.reg + PLL_BASE);
	clk_writel(*ctx++, tegra_pll_a.reg + PLL_MISC(&tegra_pll_a));
	clk_writel(*ctx++, tegra_pll_s.reg + PLL_BASE);
	clk_writel(*ctx++, tegra_pll_s.reg + PLL_MISC(&tegra_pll_s));
	clk_writel(*ctx++, tegra_pll_d.reg + PLL_BASE);
	clk_writel(*ctx++, tegra_pll_d.reg + PLL_MISC(&tegra_pll_d));
	clk_writel(*ctx++, tegra_pll_u.reg + PLL_BASE);
	clk_writel(*ctx++, tegra_pll_u.reg + PLL_MISC(&tegra_pll_u));
	udelay(1000);

	clk_writel(*ctx++, tegra_pll_m_out1.reg);
	clk_writel(*ctx++, tegra_pll_a_out0.reg);
	clk_writel(*ctx++, tegra_pll_c_out1.reg);

	clk_writel(*ctx++, tegra_clk_cclk.reg);
	clk_writel(*ctx++, tegra_clk_cclk.reg + SUPER_CLK_DIVIDER);

	clk_writel(*ctx++, tegra_clk_sclk.reg);
	clk_writel(*ctx++, tegra_clk_sclk.reg + SUPER_CLK_DIVIDER);
	clk_writel(*ctx++, tegra_clk_pclk.reg);

	clk_writel(*ctx++, tegra_clk_audio.reg);

	/* enable all clocks before configuring clock sources */
	clk_writel(0xbffffff9ul, CLK_OUT_ENB);
	clk_writel(0xfefffff7ul, CLK_OUT_ENB + 4);
	clk_writel(0x77f01bfful, CLK_OUT_ENB + 8);
	wmb();

	for (off = PERIPH_CLK_SOURCE_I2S1; off <= PERIPH_CLK_SOURCE_OSC;
			off += 4) {
		if (off == PERIPH_CLK_SOURCE_EMC)
			continue;
		clk_writel(*ctx++, off);
	}
	wmb();

	off = RST_DEVICES;
	for (i = 0; i < RST_DEVICES_NUM; i++, off += 4)
		clk_writel(*ctx++, off);
	wmb();

	off = CLK_OUT_ENB;
	for (i = 0; i < CLK_OUT_ENB_NUM; i++, off += 4)
		clk_writel(*ctx++, off);
	wmb();

	clk_writel(*ctx++, MISC_CLK_ENB);
	clk_writel(*ctx++, CLK_MASK_ARM);
}
#endif<|MERGE_RESOLUTION|>--- conflicted
+++ resolved
@@ -2191,16 +2191,10 @@
 	PERIPH_CLK("timer",	"timer",		NULL,	5,	0,	26000000,  mux_clk_m,			0),
 	PERIPH_CLK("i2s1",	"tegra-i2s.0",		NULL,	11,	0x100,	26000000,  mux_pllaout0_audio2x_pllp_clkm,	MUX | DIV_U71),
 	PERIPH_CLK("i2s2",	"tegra-i2s.1",		NULL,	18,	0x104,	26000000,  mux_pllaout0_audio2x_pllp_clkm,	MUX | DIV_U71),
-<<<<<<< HEAD
 	PERIPH_CLK("kfuse",	"kfuse-tegra",		NULL,	40,	0,	26000000,  mux_clk_m,			0),
 	PERIPH_CLK("spdif_out",	"tegra-spdif",		NULL,	10,	0x108,	100000000, mux_pllaout0_audio2x_pllp_clkm,	MUX | DIV_U71),
 	PERIPH_CLK("spdif_in",	"tegra-spdif",		NULL,	10,	0x10c,	100000000, mux_pllp_pllc_pllm,		MUX | DIV_U71),
-	PERIPH_CLK("pwm",	"pwm",			NULL,	17,	0x110,	432000000, mux_pllp_pllc_audio_clkm_clk32,	MUX | DIV_U71),
-=======
-	PERIPH_CLK("spdif_out",	"spdif_out",		NULL,	10,	0x108,	100000000, mux_pllaout0_audio2x_pllp_clkm,	MUX | DIV_U71),
-	PERIPH_CLK("spdif_in",	"spdif_in",		NULL,	10,	0x10c,	100000000, mux_pllp_pllc_pllm,		MUX | DIV_U71),
 	PERIPH_CLK("pwm",	"pwm",			NULL,	17,	0x110,	432000000, mux_pllp_pllc_audio_clkm_clk32,	MUX | DIV_U71 | PERIPH_SOURCE_CLK_4BIT),
->>>>>>> 1d3f14da
 	PERIPH_CLK("spi",	"spi",			NULL,	43,	0x114,	40000000,  mux_pllp_pllc_pllm_clkm,	MUX | DIV_U71),
 	PERIPH_CLK("xio",	"xio",			NULL,	45,	0x120,	150000000, mux_pllp_pllc_pllm_clkm,	MUX | DIV_U71),
 	PERIPH_CLK("twc",	"twc",			NULL,	16,	0x12c,	150000000, mux_pllp_pllc_pllm_clkm,	MUX | DIV_U71),
