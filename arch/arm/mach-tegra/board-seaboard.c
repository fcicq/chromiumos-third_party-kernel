/*
 * Copyright (c) 2010, 2011 NVIDIA Corporation.
 * Copyright (C) 2010, 2011 Google, Inc.
 *
 * This program is free software; you can redistribute it and/or modify
 * it under the terms of the GNU General Public License as published by
 * the Free Software Foundation; either version 2 of the License, or
 * (at your option) any later version.
 *
 * This program is distributed in the hope that it will be useful, but WITHOUT
 * ANY WARRANTY; without even the implied warranty of MERCHANTABILITY or
 * FITNESS FOR A PARTICULAR PURPOSE.  See the GNU General Public License for
 * more details.
 *
 */

#include <linux/kernel.h>
#include <linux/init.h>
#include <linux/platform_device.h>
#include <linux/serial_8250.h>
#include <linux/i2c.h>
#include <linux/delay.h>
#include <linux/input.h>
#include <linux/io.h>
#include <linux/gpio.h>
#include <linux/gpio_keys.h>
#include <linux/i2c-tegra.h>
#include <linux/i2c/atmel_mxt_ts.h>
#include <linux/clk.h>
#include <linux/power/bq20z75.h>
#include <linux/rfkill-gpio.h>
#include <linux/platform_data/tegra_usb.h>
#include <linux/memblock.h>

#include <sound/wm8903.h>

#include <mach/iomap.h>
#include <mach/irqs.h>
#include <mach/sdhci.h>
#include <mach/tegra_wm8903_pdata.h>
#include <mach/kbc.h>
#include <mach/pinmux.h>
#include <mach/pinmux-t2.h>
#include <mach/system.h>
#include <mach/clk.h>
#include <mach/usb_phy.h>

#include <asm/cacheflush.h>
#include <asm/mach-types.h>
#include <asm/mach/arch.h>

#include "board.h"
#include "board-seaboard.h"
#include "clock.h"
#include "devices.h"
#include "gpio-names.h"

extern void tegra_throttling_enable(bool);

static void (*legacy_arm_pm_restart)(char mode, const char *cmd);

static struct plat_serial8250_port debug_uart_platform_data[] = {
	{
		/* Memory and IRQ filled in before registration */
		.flags		= UPF_BOOT_AUTOCONF | UPF_FIXED_TYPE,
		.type		= PORT_TEGRA,
		.iotype		= UPIO_MEM,
		.regshift	= 2,
		.uartclk	= 216000000,
	}, {
		.flags		= 0,
	}
};

static struct platform_device debug_uart = {
	.name = "serial8250",
	.id = PLAT8250_DEV_PLATFORM,
	.dev = {
		.platform_data = debug_uart_platform_data,
	},
};

static __initdata struct tegra_clk_init_table seaboard_clk_init_table[] = {
	/* name		parent		rate		enabled */
	{ "pll_p_out4", "pll_p",        24000000,       true},
	{ "pll_a",      "pll_p_out1",   56448000,       true},
	{ "pll_a_out0", "pll_a",        11289600,       true},
	{ "cdev1",      NULL,           0,              true},
	{ "i2s1",       "pll_a_out0",   11289600,       false},
	{ "audio",      "pll_a_out0",   11289600,       false},
	{ "audio_2x",   "audio",        22579200,       false},
	{ "spdif_out",  "pll_a_out0",   11289600,       false},
        { "uartb",      "pll_p",        216000000,      true},
        { "uartd",      "pll_p",        216000000,      true},
	{ "pwm",        "clk_m",        12000000,       false},
	{ "blink",      "clk_32k",      32768,          true},
	{ NULL,		NULL,		0,		0},
};

static struct gpio_keys_button seaboard_gpio_keys_buttons[] = {
	{
		.code		= SW_LID,
		.gpio		= TEGRA_GPIO_LIDSWITCH,
		.active_low	= 0,
		.desc		= "Lid",
		.type		= EV_SW,
		.wakeup		= 1,
		.debounce_interval = 1,
	},
	{
		.code		= KEY_POWER,
		.gpio		= TEGRA_GPIO_POWERKEY,
		.active_low	= 1,
		.desc		= "Power",
		.type		= EV_KEY,
		.wakeup		= 1,
	},
};

static struct gpio_keys_platform_data seaboard_gpio_keys = {
	.buttons	= seaboard_gpio_keys_buttons,
	.nbuttons	= ARRAY_SIZE(seaboard_gpio_keys_buttons),
};

static struct platform_device seaboard_gpio_keys_device = {
	.name		= "gpio-keys",
	.id		= -1,
	.dev		= {
		.platform_data = &seaboard_gpio_keys,
	}
};

static const u32 cros_kbd_keymap[] = {
	KEY(0, 2, KEY_LEFTCTRL),
	KEY(0, 4, KEY_RIGHTCTRL),

	KEY(1, 0, KEY_LEFTMETA),
	KEY(1, 1, KEY_ESC),
	KEY(1, 2, KEY_TAB),
	KEY(1, 3, KEY_GRAVE),
	KEY(1, 4, KEY_A),
	KEY(1, 5, KEY_Z),
	KEY(1, 6, KEY_1),
	KEY(1, 7, KEY_Q),

	KEY(2, 0, KEY_F1),
	KEY(2, 1, KEY_F4),
	KEY(2, 2, KEY_F3),
	KEY(2, 3, KEY_F2),
	KEY(2, 4, KEY_D),
	KEY(2, 5, KEY_C),
	KEY(2, 6, KEY_3),
	KEY(2, 7, KEY_E),

	KEY(4, 0, KEY_B),
	KEY(4, 1, KEY_G),
	KEY(4, 2, KEY_T),
	KEY(4, 3, KEY_5),
	KEY(4, 4, KEY_F),
	KEY(4, 5, KEY_V),
	KEY(4, 6, KEY_4),
	KEY(4, 7, KEY_R),

	KEY(5, 0, KEY_F10),
	KEY(5, 1, KEY_F7),
	KEY(5, 2, KEY_F6),
	KEY(5, 3, KEY_F5),
	KEY(5, 4, KEY_S),
	KEY(5, 5, KEY_X),
	KEY(5, 6, KEY_2),
	KEY(5, 7, KEY_W),

	KEY(6, 0, KEY_RO),
	KEY(6, 2, KEY_RIGHTBRACE),
	KEY(6, 4, KEY_K),
	KEY(6, 5, KEY_COMMA),
	KEY(6, 6, KEY_8),
	KEY(6, 7, KEY_I),

	KEY(8, 0, KEY_N),
	KEY(8, 1, KEY_H),
	KEY(8, 2, KEY_Y),
	KEY(8, 3, KEY_6),
	KEY(8, 4, KEY_J),
	KEY(8, 5, KEY_M),
	KEY(8, 6, KEY_7),
	KEY(8, 7, KEY_U),

	KEY(9, 2, KEY_102ND),
	KEY(9, 5, KEY_LEFTSHIFT),
	KEY(9, 7, KEY_RIGHTSHIFT),

	KEY(10, 0, KEY_EQUAL),
	KEY(10, 1, KEY_APOSTROPHE),
	KEY(10, 2, KEY_LEFTBRACE),
	KEY(10, 3, KEY_MINUS),
	KEY(10, 4, KEY_SEMICOLON),
	KEY(10, 5, KEY_SLASH),
	KEY(10, 6, KEY_0),
	KEY(10, 7, KEY_P),

	KEY(11, 1, KEY_F9),
	KEY(11, 2, KEY_F8),
	KEY(11, 4, KEY_L),
	KEY(11, 5, KEY_DOT),
	KEY(11, 6, KEY_9),
	KEY(11, 7, KEY_O),

	KEY(13, 0, KEY_RIGHTALT),
	KEY(13, 2, KEY_YEN),
	KEY(13, 4, KEY_BACKSLASH),

	KEY(13, 6, KEY_LEFTALT),

	KEY(14, 1, KEY_BACKSPACE),
	KEY(14, 3, KEY_BACKSLASH),
	KEY(14, 4, KEY_ENTER),
	KEY(14, 5, KEY_SPACE),
	KEY(14, 6, KEY_DOWN),
	KEY(14, 7, KEY_UP),

	KEY(15, 1, KEY_MUHENKAN),
	KEY(15, 3, KEY_HENKAN),
	KEY(15, 6, KEY_RIGHT),
	KEY(15, 7, KEY_LEFT),
};

static const struct matrix_keymap_data cros_keymap_data = {
	.keymap		= cros_kbd_keymap,
	.keymap_size	= ARRAY_SIZE(cros_kbd_keymap),
};

static struct tegra_kbc_platform_data seaboard_kbc_platform_data = {
	.debounce_cnt = 2,
	.repeat_cnt = 5 * 32,
	.use_ghost_filter = true,
	.wakeup = true,
};

static void seaboard_kbc_init(void)
{
	struct tegra_kbc_platform_data *data = &seaboard_kbc_platform_data;
	int i, j;

	BUG_ON((KBC_MAX_ROW + KBC_MAX_COL) > KBC_MAX_GPIO);
	/*
	 * Setup the pin configuration information.
	 */
	for (i = 0; i < KBC_MAX_ROW; i++) {
		data->pin_cfg[i].num = i;
		data->pin_cfg[i].is_row = true;
	}

	for (j = 0; j < KBC_MAX_COL; j++) {
		data->pin_cfg[i + j].num = j;
		data->pin_cfg[i + j].is_row = false;
	}

	tegra_kbc_device.dev.platform_data = data;

	platform_device_register(&tegra_kbc_device);
}

static struct rfkill_gpio_platform_data bt_rfkill_platform_data = {
	.name		= "bt_rfkill",
	.reset_gpio	= TEGRA_GPIO_BT_RESET,
	.power_clk_name	= "blink",
	.type		= RFKILL_TYPE_BLUETOOTH,
};

static struct platform_device bt_rfkill_device = {
	.name	= "rfkill_gpio",
	.id	= -1,
	.dev	= {
		.platform_data = &bt_rfkill_platform_data,
	},
};

static struct tegra_sdhci_platform_data sdhci_pdata1 = {
	.cd_gpio	= -1,
	.wp_gpio	= -1,
	.power_gpio	= -1,
	.pm_flags	= MMC_PM_KEEP_POWER,
};

static struct tegra_sdhci_platform_data sdhci_pdata3 = {
	.cd_gpio	= TEGRA_GPIO_SD2_CD,
	.wp_gpio	= TEGRA_GPIO_SD2_WP,
	.power_gpio	= TEGRA_GPIO_SD2_POWER,
};

static struct tegra_sdhci_platform_data sdhci_pdata4 = {
	.cd_gpio	= -1,
	.wp_gpio	= -1,
	.power_gpio	= -1,
	.is_8bit	= 1,
};

static struct tegra_wm8903_platform_data seaboard_audio_pdata = {
	.gpio_spkr_en		= TEGRA_GPIO_SPKR_EN,
	.gpio_hp_det		= TEGRA_GPIO_HP_DET,
	.gpio_hp_mute		= -1,
	.gpio_int_mic_en	= -1,
	.gpio_ext_mic_en	= -1,
};

static struct platform_device seaboard_audio_device = {
	.name	= "tegra-snd-wm8903",
	.id	= 0,
	.dev	= {
		.platform_data  = &seaboard_audio_pdata,
	},
};

static struct platform_device spdif_dit_device = {
	.name   = "spdif-dit",
	.id     = -1,
};

static struct platform_device *seaboard_devices[] __initdata = {
	&debug_uart,
	&tegra_uartc_device,
	&tegra_pmu_device,
	&tegra_rtc_device,
	&tegra_sdhci_device4,
	&tegra_sdhci_device3,
	&tegra_sdhci_device1,
	&seaboard_gpio_keys_device,
	&tegra_i2s_device1,
	&tegra_das_device,
	&tegra_pcm_device,
	&seaboard_audio_device,
	&tegra_spdif_device,
	&spdif_dit_device,
	&bt_rfkill_device,
};

static struct i2c_board_info __initdata isl29018_device = {
	I2C_BOARD_INFO("isl29018", 0x44),
	.irq = TEGRA_GPIO_TO_IRQ(TEGRA_GPIO_ISL29018_IRQ),
};

static struct i2c_board_info __initdata adt7461_device = {
	I2C_BOARD_INFO("adt7461", 0x4c),
};

static struct wm8903_platform_data wm8903_pdata = {
	.irq_active_low = 0,
	.micdet_cfg = 0,
	.micdet_delay = 100,
	.gpio_base = SEABOARD_GPIO_WM8903(0),
	.gpio_cfg = {
		(WM8903_GPn_FN_DMIC_LR_CLK_OUTPUT << WM8903_GP1_FN_SHIFT),
		(WM8903_GPn_FN_DMIC_LR_CLK_OUTPUT << WM8903_GP2_FN_SHIFT)
			| WM8903_GP1_DIR_MASK,
		0,
		WM8903_GPIO_NO_CONFIG,
		WM8903_GPIO_NO_CONFIG,
	},
};

static struct i2c_board_info __initdata wm8903_device = {
	I2C_BOARD_INFO("wm8903", 0x1a),
	.platform_data = &wm8903_pdata,
	.irq = TEGRA_GPIO_TO_IRQ(TEGRA_GPIO_CDC_IRQ),
};

static struct bq20z75_platform_data bq20z75_pdata = {
	.i2c_retry_count	= 2,
	.battery_detect		= -1,
	.poll_retry_count	= 10,
};

static struct i2c_board_info __initdata bq20z75_device = {
	I2C_BOARD_INFO("bq20z75", 0x0b),
	.platform_data	= &bq20z75_pdata,
};

static struct i2c_board_info __initdata ak8975_device = {
	I2C_BOARD_INFO("ak8975", 0x0c),
	.irq		= TEGRA_GPIO_TO_IRQ(TEGRA_GPIO_MAGNETOMETER),
};

static struct i2c_board_info __initdata mpu3050_device = {
	I2C_BOARD_INFO("mpu3050", 0x68),
	.irq            = TEGRA_GPIO_TO_IRQ(TEGRA_GPIO_MPU3050_IRQ),
};

static const u8 mxt_config_data[] = {
	/* MXT_GEN_COMMAND(6) */
	0x00, 0x00, 0x00, 0x00, 0x00, 0x00,
	/* MXT_GEN_POWER(7) */
	0xFF, 0xff, 0x32,
	/* MXT_GEN_ACQUIRE(8) */
	0x0a, 0x00, 0x14, 0x14, 0x00, 0x00, 0x00, 0x00, 0x00, 0x00,
	/* MXT_TOUCH_MULTI(9) */
	0x0F, 0x00, 0x00, 0x1b, 0x2a, 0x00, 0x10, 0x32, 0x02, 0x05,
	0x00, 0x02, 0x01, 0x00, 0x0a, 0x0a, 0x0a, 0x0a, 0x00, 0x03,
	0x56, 0x05, 0x00, 0x00, 0x00, 0x00, 0x00, 0x00, 0x00, 0x00,
	0x0a, 0x00, 0x00, 0x00,
	/* MXT_TOUCH_KEYARRAY(15-1) */
	0x00, 0x00, 0x00, 0x00, 0x00, 0x00, 0x00, 0x00, 0x00, 0x00,
	0x00,
	/* MXT_TOUCH_KEYARRAY(15-2) */
	0x00, 0x00, 0x00, 0x00, 0x00, 0x00, 0x00, 0x00, 0x00, 0x00,
	0x00,
	/* MXT_SPT_COMMSCONFIG(18) */
	0x00, 0x00,
	/* MXT_PROCG_NOISE(22) */
	0x05, 0x00, 0x00, 0x00, 0x00, 0x00, 0x00, 0x00, 0x19, 0x00,
	0x00, 0x00, 0x05, 0x0a, 0x14, 0x1e, 0x00,
	/* MXT_PROCI_ONETOUCH(24) */
	0x00, 0x00, 0x00, 0x00, 0x00, 0x00, 0x00, 0x00, 0x00, 0x00,
	0x00, 0x00, 0x00, 0x00, 0x00, 0x00, 0x00, 0x00, 0x00,
	/* MXT_SPT_SELFTEST(25) */
	0x00, 0x00, 0x00, 0x00, 0x00, 0x00, 0x00, 0x00, 0x00, 0x00,
	0x00, 0x00, 0x00, 0x00,
	/* MXT_PROCI_TWOTOUCH(27) */
	0x00, 0x00, 0x00, 0x00, 0x00, 0x00, 0x00,
	/* MXT_SPT_CTECONFIG(28) */
	0x00, 0x00, 0x00, 0x00, 0x00, 0x00,
	/* MXT_PROCI_GRIP(40) */
	0x00, 0x00, 0x00, 0x00, 0x00,
	/* MXT_PROCI_PALM(41) */
	0x00, 0x00, 0x00, 0x00, 0x00, 0x00,
	/* MXT_SPT_DIGITIZER(43) */
	0x00, 0x00, 0x00, 0x00, 0x00, 0x00,
};

static struct mxt_platform_data mxt_platform_data = {
	.x_line			= 27,
	.y_line			= 42,
	.x_size			= 768,
	.y_size			= 1386,
	.blen			= 0x16,
	.threshold		= 0x28,
	.voltage		= 3300000,	/* 3.3V */
	.orient			= MXT_DIAGONAL,
	.irqflags		= IRQF_TRIGGER_FALLING,
	.config			= mxt_config_data,
	.config_length		= sizeof(mxt_config_data),
};

static struct i2c_board_info __initdata mxt_device = {
	I2C_BOARD_INFO("atmel_mxt_ts", 0x5a),
	.platform_data = &mxt_platform_data,
	.irq = TEGRA_GPIO_TO_IRQ(TEGRA_GPIO_MXT_IRQ),
};

static __initdata struct tegra_pingroup_config mxt_pinmux_config[] = {
	{TEGRA_PINGROUP_LVP0,  TEGRA_MUX_RSVD4,         TEGRA_PUPD_NORMAL,    TEGRA_TRI_NORMAL},
};

static struct i2c_board_info __initdata cyapa_device = {
	I2C_BOARD_INFO("cyapa", 0x67),
	.irq		= TEGRA_GPIO_TO_IRQ(TEGRA_GPIO_CYTP_INT),
	.flags		= I2C_CLIENT_WAKE,
};

static struct tegra_utmip_config usb1_phy_config = {
	.hssync_start_delay = 0,
	.idle_wait_delay = 17,
	.elastic_limit = 16,
	.term_range_adj = 6,
	.xcvr_setup = 15,
	.xcvr_lsfslew = 2,
	.xcvr_lsrslew = 2,
	.vbus_gpio = TEGRA_GPIO_USB1,
};

static struct tegra_utmip_config usb3_phy_config = {
	.hssync_start_delay = 0,
	.idle_wait_delay = 17,
	.elastic_limit = 16,
	.term_range_adj = 6,
	.xcvr_setup = 8,
	.xcvr_lsfslew = 2,
	.xcvr_lsrslew = 2,
	.vbus_gpio = TEGRA_GPIO_USB3,
	.shared_pin_vbus_en_oc = true,
};

static struct tegra_ulpi_config ulpi_phy_config = {
	.reset_gpio = TEGRA_GPIO_PV1,
	.clk = "cdev2",
};

static int seaboard_ehci_init(void)
{
	struct tegra_ehci_platform_data *pdata;
	int gpio_status;

	gpio_status = gpio_request(TEGRA_GPIO_USB1, "VBUS_USB1");
	if (gpio_status < 0) {
		pr_err("VBUS_USB1 request GPIO FAILED\n");
		WARN_ON(1);
	}

	gpio_status = gpio_direction_output(TEGRA_GPIO_USB1, 1);
	if (gpio_status < 0) {
		pr_err("VBUS_USB1 request GPIO DIRECTION FAILED\n");
		WARN_ON(1);
	}
	gpio_set_value(TEGRA_GPIO_USB1, 1);

	pdata = tegra_ehci1_device.dev.platform_data;
	pdata->phy_config = &usb1_phy_config;

	pdata = tegra_ehci2_device.dev.platform_data;
	pdata->phy_config = &ulpi_phy_config;

	pdata = tegra_ehci3_device.dev.platform_data;
	pdata->phy_config = &usb3_phy_config;

	platform_device_register(&tegra_ehci1_device);
	platform_device_register(&tegra_ehci2_device);
	platform_device_register(&tegra_ehci3_device);

	return 0;
}

static void __init seaboard_i2c_init(void)
{
	tegra_pinmux_config_table(mxt_pinmux_config, ARRAY_SIZE(mxt_pinmux_config));

	gpio_request(TEGRA_GPIO_MXT_RST, "TSP_LDO_ON");
	tegra_gpio_enable(TEGRA_GPIO_MXT_RST);
	gpio_direction_output(TEGRA_GPIO_MXT_RST, 1);
	gpio_export(TEGRA_GPIO_MXT_RST, 0);

	gpio_request(TEGRA_GPIO_MXT_IRQ, "TSP_INT");
	tegra_gpio_enable(TEGRA_GPIO_MXT_IRQ);
	gpio_direction_input(TEGRA_GPIO_MXT_IRQ);

	gpio_request(TEGRA_GPIO_MPU3050_IRQ, "mpu_int");
	gpio_direction_input(TEGRA_GPIO_MPU3050_IRQ);

	gpio_request(TEGRA_GPIO_ISL29018_IRQ, "isl29018");
	gpio_direction_input(TEGRA_GPIO_ISL29018_IRQ);

	gpio_request(TEGRA_GPIO_NCT1008_THERM2_IRQ, "temp_alert");
	gpio_direction_input(TEGRA_GPIO_NCT1008_THERM2_IRQ);

	gpio_request(TEGRA_GPIO_CYTP_INT, "gpio_cytp_int");
	gpio_direction_input(TEGRA_GPIO_CYTP_INT);

	i2c_register_board_info(0, &isl29018_device, 1);
	i2c_register_board_info(0, &wm8903_device, 1);
	i2c_register_board_info(0, &mxt_device, 1);
	i2c_register_board_info(0, &mpu3050_device, 1);
	i2c_register_board_info(0, &cyapa_device, 1);

	i2c_register_board_info(1, &bq20z75_device, 1);

	i2c_register_board_info(3, &adt7461_device, 1);
	i2c_register_board_info(3, &ak8975_device, 1);

	platform_device_register(&tegra_i2c_device1);
	platform_device_register(&tegra_i2c_device2);
	platform_device_register(&tegra_i2c_device3);
	platform_device_register(&tegra_i2c_device4);
}

static void __init seaboard_common_init(void)
{
	seaboard_pinmux_init();

	tegra_clk_init_from_table(seaboard_clk_init_table);

	/* Power up WLAN */
	gpio_request(TEGRA_GPIO_PK6, "wlan_pwr_rst");

	/* NB: needed by mwl8797 A0 silicon */
	gpio_direction_output(TEGRA_GPIO_PK6, 0);
	mdelay(10);
	gpio_set_value(TEGRA_GPIO_PK6, 1);

	tegra_sdhci_device1.dev.platform_data = &sdhci_pdata1;
	tegra_sdhci_device3.dev.platform_data = &sdhci_pdata3;
	tegra_sdhci_device4.dev.platform_data = &sdhci_pdata4;

	platform_add_devices(seaboard_devices, ARRAY_SIZE(seaboard_devices));

	seaboard_power_init();
	seaboard_ehci_init();
	seaboard_kbc_init();

	gpio_request(TEGRA_GPIO_RECOVERY_SWITCH, "recovery_switch");
	gpio_direction_input(TEGRA_GPIO_RECOVERY_SWITCH);
	gpio_export(TEGRA_GPIO_RECOVERY_SWITCH, false);

	gpio_request(TEGRA_GPIO_DEV_SWITCH, "dev_switch");
	gpio_direction_input(TEGRA_GPIO_DEV_SWITCH);
	gpio_export(TEGRA_GPIO_DEV_SWITCH, false);

	gpio_request(TEGRA_GPIO_WP_STATUS, "wp_status");
	gpio_direction_input(TEGRA_GPIO_WP_STATUS);
	gpio_export(TEGRA_GPIO_WP_STATUS, false);
}

static void __init tegra_set_clock_readskew(const char *clk_name, int skew)
{
	struct clk *c = tegra_get_clock_by_name(clk_name);
	if (!c)
		return;

	tegra_sdmmc_tap_delay(c, skew);
	clk_put(c);
}

static void __init tegra_seaboard_init(void)
{
	/* Seaboard uses UARTD for the debug port. */
	debug_uart_platform_data[0].membase = IO_ADDRESS(TEGRA_UARTD_BASE);
	debug_uart_platform_data[0].mapbase = TEGRA_UARTD_BASE;
	debug_uart_platform_data[0].irq = INT_UARTD;

	seaboard_common_init();

	seaboard_i2c_init();
}

/* Architecture-specific restart for Kaen and other boards, where a GPIO line
 * is used to reset CPU and TPM together.
 *
 * Most of this function mimicks arm_machine_restart in process.c, except that
 * that function turns off caching and then flushes the cache one more time,
 * and we do not.  This is certainly less clean but unlikely to matter as the
 * additional dirty cache lines do not contain critical data.
 *
 * On boards that don't implement the reset hardware we fall back to the old
 * method.
 */
static void kaen_machine_restart(char mode, const char *cmd)
{
	tegra_pm_flush_console();

	/* Disable interrupts first */
	local_irq_disable();
	local_fiq_disable();

	/* We must flush the L2 cache for preserved / kcrashmem */
	outer_flush_all();

	/* Clean and invalidate caches */
	flush_cache_all();

	/* Reboot by resetting CPU and TPM via GPIO */
	gpio_set_value(TEGRA_GPIO_RESET, 0);

	/*
	 * printk should still work with interrupts disabled, but since we've
	 * already flushed this isn't guaranteed to actually make it out.  We'll
	 * print it anyway just in case.
	 */
	printk(KERN_INFO "restart: trying legacy reboot\n");
	legacy_arm_pm_restart(mode, cmd);
}

static void __init tegra_kaen_init(void)
{
	/* Kaen uses UARTB for the debug port. */
	debug_uart_platform_data[0].membase = IO_ADDRESS(TEGRA_UARTB_BASE);
	debug_uart_platform_data[0].mapbase = TEGRA_UARTB_BASE;
	debug_uart_platform_data[0].irq = INT_UARTB;

	seaboard_kbc_platform_data.keymap_data = &cros_keymap_data;

	/* setting skew makes WIFI stable when sdmmc1 runs 48MHz. */
	tegra_set_clock_readskew("sdmmc1", 8);

	seaboard_common_init();
	kaen_pinmux_fixup();

	seaboard_audio_pdata.gpio_hp_mute = TEGRA_GPIO_KAEN_HP_MUTE;
	tegra_gpio_enable(TEGRA_GPIO_KAEN_HP_MUTE);

	seaboard_i2c_init();

	legacy_arm_pm_restart = arm_pm_restart;
	arm_pm_restart = kaen_machine_restart;
}

static void __init tegra_wario_init(void)
{
	struct clk *c, *p;

	/* Wario uses UARTB for the debug port. */
	debug_uart_platform_data[0].membase = IO_ADDRESS(TEGRA_UARTB_BASE);
	debug_uart_platform_data[0].mapbase = TEGRA_UARTB_BASE;
	debug_uart_platform_data[0].irq = INT_UARTB;

	/* Enable RF for 3G modem */
	tegra_gpio_enable(TEGRA_GPIO_W_DISABLE);
	gpio_request(TEGRA_GPIO_W_DISABLE, "w_disable");
	gpio_direction_output(TEGRA_GPIO_W_DISABLE, 1);

	tegra_gpio_enable(TEGRA_GPIO_BATT_DETECT);
	bq20z75_pdata.battery_detect = TEGRA_GPIO_BATT_DETECT;
	/* battery present is low */
	bq20z75_pdata.battery_detect_present = 0;

	seaboard_kbc_platform_data.keymap_data = &cros_keymap_data;

	seaboard_common_init();

	/* Temporary hack to keep eMMC controller at 24MHz */
	c = tegra_get_clock_by_name("sdmmc4");
	p = tegra_get_clock_by_name("pll_p");
	if (c && p) {
		clk_set_parent(c, p);
		clk_set_rate(c, 24000000);
		clk_enable(c);
	}

	seaboard_i2c_init();
}

/*
 * reserve memory for RAMOOPS if configured.
 */
#if defined(CONFIG_CHROMEOS_RAMOOPS_RAM_START) && \
	defined(CONFIG_CHROMEOS_RAMOOPS_RAM_SIZE)
void __init ramoops_reserve(void)
{
	unsigned long size = CONFIG_CHROMEOS_RAMOOPS_RAM_SIZE;
	unsigned long start = CONFIG_CHROMEOS_RAMOOPS_RAM_START;

	/* If necessary, lower start and raise size to align to 1M. */
	start = round_down(start, SZ_1M);
	size += CONFIG_CHROMEOS_RAMOOPS_RAM_START - start;
	size = round_up(size, SZ_1M);

	if (memblock_remove(start, size)) {
		pr_err("Failed to remove ramoops %08lx@%08lx from memory\n",
			size, start);
	} else {
		pr_info("Ramoops:                %08lx - %08lx\n",
			start, start + size - 1);
	}
}
#else
#define ramoops_reserve()
#endif

#ifdef CONFIG_TEGRA_GRHOST
extern void seaboard_fb_init(void);
#else
#define seaboard_fb_init NULL
#endif

MACHINE_START(SEABOARD, "seaboard")
	.atag_offset    = 0x100,
	.map_io         = tegra_map_common_io,
	.init_early     = tegra_init_early,
	.init_irq       = tegra_init_irq,
	.timer          = &tegra_timer,
	.init_machine   = tegra_seaboard_init,
	.reserve	= seaboard_fb_init,
MACHINE_END

static const char *kaen_dt_board_compat[] = {
	"google,kaen",
	NULL
};


MACHINE_START(KAEN, "kaen")
	.atag_offset    = 0x100,
	.map_io         = tegra_map_common_io,
	.init_early     = tegra_init_early,
	.init_irq       = tegra_init_irq,
	.timer          = &tegra_timer,
	.init_machine   = tegra_kaen_init,
<<<<<<< HEAD
	.dt_compat	= kaen_dt_board_compat,
=======
	.reserve	= seaboard_fb_init,
>>>>>>> 1d3f14da
MACHINE_END

MACHINE_START(WARIO, "wario")
	.atag_offset    = 0x100,
	.map_io         = tegra_map_common_io,
	.init_early     = tegra_init_early,
	.init_irq       = tegra_init_irq,
	.timer          = &tegra_timer,
	.init_machine   = tegra_wario_init,
	.reserve	= seaboard_fb_init,
MACHINE_END<|MERGE_RESOLUTION|>--- conflicted
+++ resolved
@@ -772,11 +772,8 @@
 	.init_irq       = tegra_init_irq,
 	.timer          = &tegra_timer,
 	.init_machine   = tegra_kaen_init,
-<<<<<<< HEAD
 	.dt_compat	= kaen_dt_board_compat,
-=======
 	.reserve	= seaboard_fb_init,
->>>>>>> 1d3f14da
 MACHINE_END
 
 MACHINE_START(WARIO, "wario")
