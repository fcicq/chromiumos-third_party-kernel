--- conflicted
+++ resolved
@@ -343,7 +343,6 @@
 	set_copro_access(access | CPACC_FULL(10) | CPACC_FULL(11));
 }
 
-<<<<<<< HEAD
 #ifdef CONFIG_PM
 #include <linux/sysdev.h>
 
@@ -399,8 +398,6 @@
 static inline void vfp_pm_init(void) { }
 #endif /* CONFIG_PM */
 
-=======
->>>>>>> 74ece405
 /*
  * Synchronise the hardware VFP state of a thread other than current with the
  * saved one. This function is used by the ptrace mechanism.
