/*
 *  linux/arch/arm/mm/cache-v6.S
 *
 *  Copyright (C) 2001 Deep Blue Solutions Ltd.
 *
 * This program is free software; you can redistribute it and/or modify
 * it under the terms of the GNU General Public License version 2 as
 * published by the Free Software Foundation.
 *
 *  This is the "shell" of the ARMv6 processor support.
 */
#include <linux/linkage.h>
#include <linux/init.h>
#include <asm/assembler.h>
#include <asm/unwind.h>

#include "proc-macros.S"

#define HARVARD_CACHE
#define CACHE_LINE_SIZE		32
#define D_CACHE_LINE_SIZE	32
#define BTB_FLUSH_SIZE		8

#ifdef CONFIG_ARM_ERRATA_411920
/*
 * Invalidate the entire I cache (this code is a workaround for the ARM1136
<<<<<<< HEAD
 * erratum 411920 - Invalidate Instruction Cache operation can fail. This
 * erratum is present in 1136, 1156 and 1176. It does not affect the MPCore.
=======
 * Errata 411920 - Invalidate Instruction Cache operation can fail. This
 * Errata is present in 1136, 1156 and 1176. It does not affect the MPCore
>>>>>>> 538ca3af
 *
 * Registers:
 *   r0 - set to 0
 *   r1 - corrupted
 */
ENTRY(v6_icache_inval_all)
	mov	r0, #0
	mrs	r1, cpsr
	cpsid	ifa				@ disable interrupts
	mcr	p15, 0, r0, c7, c5, 0		@ invalidate entire I-cache
	mcr	p15, 0, r0, c7, c5, 0		@ invalidate entire I-cache
	mcr	p15, 0, r0, c7, c5, 0		@ invalidate entire I-cache
	mcr	p15, 0, r0, c7, c5, 0		@ invalidate entire I-cache
	msr	cpsr_cx, r1			@ restore interrupts
<<<<<<< HEAD
	.rept	11				@ ARM Ltd recommends at least
	nop					@ 11 NOPs
	.endr
=======
	nop
	nop
	nop
	nop
	nop
	nop
	nop
	nop
	nop
	nop
	nop
>>>>>>> 538ca3af
	mov	pc, lr
#endif

/*
 *	v6_flush_cache_all()
 *
 *	Flush the entire cache.
 *
 *	It is assumed that:
 */
ENTRY(v6_flush_kern_cache_all)
	mov	r0, #0
#ifdef HARVARD_CACHE
	mcr	p15, 0, r0, c7, c14, 0		@ D cache clean+invalidate
#ifndef CONFIG_ARM_ERRATA_411920
	mcr	p15, 0, r0, c7, c5, 0		@ I+BTB cache invalidate
#else
	b	v6_icache_inval_all
#endif
#else
	mcr	p15, 0, r0, c7, c15, 0		@ Cache clean+invalidate
#endif
	mov	pc, lr

/*
 *	v6_flush_cache_all()
 *
 *	Flush all TLB entries in a particular address space
 *
 *	- mm    - mm_struct describing address space
 */
ENTRY(v6_flush_user_cache_all)
	/*FALLTHROUGH*/

/*
 *	v6_flush_cache_range(start, end, flags)
 *
 *	Flush a range of TLB entries in the specified address space.
 *
 *	- start - start address (may not be aligned)
 *	- end   - end address (exclusive, may not be aligned)
 *	- flags	- vm_area_struct flags describing address space
 *
 *	It is assumed that:
 *	- we have a VIPT cache.
 */
ENTRY(v6_flush_user_cache_range)
	mov	pc, lr

/*
 *	v6_coherent_kern_range(start,end)
 *
 *	Ensure that the I and D caches are coherent within specified
 *	region.  This is typically used when code has been written to
 *	a memory region, and will be executed.
 *
 *	- start   - virtual start address of region
 *	- end     - virtual end address of region
 *
 *	It is assumed that:
 *	- the Icache does not read data from the write buffer
 */
ENTRY(v6_coherent_kern_range)
	/* FALLTHROUGH */

/*
 *	v6_coherent_user_range(start,end)
 *
 *	Ensure that the I and D caches are coherent within specified
 *	region.  This is typically used when code has been written to
 *	a memory region, and will be executed.
 *
 *	- start   - virtual start address of region
 *	- end     - virtual end address of region
 *
 *	It is assumed that:
 *	- the Icache does not read data from the write buffer
 */
ENTRY(v6_coherent_user_range)
 UNWIND(.fnstart		)
#ifdef HARVARD_CACHE
	bic	r0, r0, #CACHE_LINE_SIZE - 1
1:
 USER(	mcr	p15, 0, r0, c7, c10, 1	)	@ clean D line
	add	r0, r0, #CACHE_LINE_SIZE
2:
	cmp	r0, r1
	blo	1b
#endif
	mov	r0, #0
#ifdef HARVARD_CACHE
	mcr	p15, 0, r0, c7, c10, 4		@ drain write buffer
#ifndef CONFIG_ARM_ERRATA_411920
	mcr	p15, 0, r0, c7, c5, 0		@ I+BTB cache invalidate
#else
	b	v6_icache_inval_all
#endif
#else
	mcr	p15, 0, r0, c7, c5, 6		@ invalidate BTB
#endif
	mov	pc, lr

/*
 * Fault handling for the cache operation above. If the virtual address in r0
 * isn't mapped, just try the next page.
 */
9001:
	mov	r0, r0, lsr #12
	mov	r0, r0, lsl #12
	add	r0, r0, #4096
	b	2b
 UNWIND(.fnend		)
ENDPROC(v6_coherent_user_range)
ENDPROC(v6_coherent_kern_range)

/*
 *	v6_flush_kern_dcache_page(kaddr)
 *
 *	Ensure that the data held in the page kaddr is written back
 *	to the page in question.
 *
 *	- kaddr   - kernel address (guaranteed to be page aligned)
 */
ENTRY(v6_flush_kern_dcache_page)
	add	r1, r0, #PAGE_SZ
1:
#ifdef HARVARD_CACHE
	mcr	p15, 0, r0, c7, c14, 1		@ clean & invalidate D line
#else
	mcr	p15, 0, r0, c7, c15, 1		@ clean & invalidate unified line
#endif	
	add	r0, r0, #D_CACHE_LINE_SIZE
	cmp	r0, r1
	blo	1b
#ifdef HARVARD_CACHE
	mov	r0, #0
	mcr	p15, 0, r0, c7, c10, 4
#endif
	mov	pc, lr


/*
 *	v6_dma_inv_range(start,end)
 *
 *	Invalidate the data cache within the specified region; we will
 *	be performing a DMA operation in this region and we want to
 *	purge old data in the cache.
 *
 *	- start   - virtual start address of region
 *	- end     - virtual end address of region
 */
ENTRY(v6_dma_inv_range)
	bic	r0, r0, #D_CACHE_LINE_SIZE - 1
1:
#ifdef HARVARD_CACHE
	mcr	p15, 0, r0, c7, c6, 1		@ invalidate D line
#else
	mcr	p15, 0, r0, c7, c7, 1		@ invalidate unified line
#endif
	add	r0, r0, #D_CACHE_LINE_SIZE
	cmp	r0, r1
	blo	1b
	mov	r0, #0
	mcr	p15, 0, r0, c7, c10, 4		@ drain write buffer
	mov	pc, lr

/*
 *	v6_dma_clean_range(start,end)
 *	- start   - virtual start address of region
 *	- end     - virtual end address of region
 */
ENTRY(v6_dma_clean_range)
	bic	r0, r0, #D_CACHE_LINE_SIZE - 1
1:
#ifdef HARVARD_CACHE
	mcr	p15, 0, r0, c7, c10, 1		@ clean D line
#else
	mcr	p15, 0, r0, c7, c11, 1		@ clean unified line
#endif
	add	r0, r0, #D_CACHE_LINE_SIZE
	cmp	r0, r1
	blo	1b
	mov	r0, #0
	mcr	p15, 0, r0, c7, c10, 4		@ drain write buffer
	mov	pc, lr

/*
 *	v6_dma_flush_range(start,end)
 *	- start   - virtual start address of region
 *	- end     - virtual end address of region
 */
ENTRY(v6_dma_flush_range)
#ifdef CONFIG_CACHE_FLUSH_RANGE_LIMIT
	sub	r2, r1, r0
	cmp	r2, #CONFIG_CACHE_FLUSH_RANGE_LIMIT
	bhi	v6_dma_flush_dcache_all
#endif
	bic	r0, r0, #D_CACHE_LINE_SIZE - 1
1:
#ifdef HARVARD_CACHE
	mcr	p15, 0, r0, c7, c14, 1		@ clean & invalidate D line
#else
	mcr	p15, 0, r0, c7, c15, 1		@ clean & invalidate line
#endif
	add	r0, r0, #D_CACHE_LINE_SIZE
	cmp	r0, r1
	blo	1b
	mov	r0, #0
	mcr	p15, 0, r0, c7, c10, 4		@ drain write buffer
	mov	pc, lr

#ifdef CONFIG_CACHE_FLUSH_RANGE_LIMIT
v6_dma_flush_dcache_all:
	mov	r0, #0
#ifdef HARVARD_CACHE
	mcr	p15, 0, r0, c7, c14, 0		@ D cache clean+invalidate
#else
	mcr	p15, 0, r0, c7, c15, 0		@ Cache clean+invalidate
#endif
	mcr	p15, 0, r0, c7, c10, 4		@ drain write buffer
	mov	pc, lr
#endif

/*
 *	v6_dma_clean_all()
 *
 *	cleans the entire L1 data cache
 */
ENTRY(v6_dma_clean_all)
#ifdef HARVARD_CACHE
	mcr	p15, 0, r0, c7, c10, 0		@ D cache clean
#else
	mcr	p15, 0, r0, c7, c15, 0		@ Cache clean+invalidate
#endif
	mcr	p15, 0, r0, c7, c10, 4		@ drain write buffer
	mov	pc, lr

/*
 *	v6_dma_flush_all()
 *
 *	flushes the entire L1 data cache
 */
ENTRY(v6_dma_flush_all)
#ifdef HARVARD_CACHE
	mcr	p15, 0, r0, c7, c14, 0		@ D cache clean+invalidate
#else
	mcr	p15, 0, r0, c7, c15, 0		@ Cache clean+invalidate
#endif
	mcr	p15, 0, r0, c7, c10, 4		@ drain write buffer
	mov	pc, lr



	__INITDATA

	.type	v6_cache_fns, #object
ENTRY(v6_cache_fns)
	.long	v6_flush_kern_cache_all
	.long	v6_flush_user_cache_all
	.long	v6_flush_user_cache_range
	.long	v6_coherent_kern_range
	.long	v6_coherent_user_range
	.long	v6_flush_kern_dcache_page
	.long	v6_dma_inv_range
	.long	v6_dma_clean_range
	.long	v6_dma_flush_range
	.long	v6_dma_clean_all
	.long	v6_dma_flush_all
	.size	v6_cache_fns, . - v6_cache_fns<|MERGE_RESOLUTION|>--- conflicted
+++ resolved
@@ -24,13 +24,8 @@
 #ifdef CONFIG_ARM_ERRATA_411920
 /*
  * Invalidate the entire I cache (this code is a workaround for the ARM1136
-<<<<<<< HEAD
  * erratum 411920 - Invalidate Instruction Cache operation can fail. This
  * erratum is present in 1136, 1156 and 1176. It does not affect the MPCore.
-=======
- * Errata 411920 - Invalidate Instruction Cache operation can fail. This
- * Errata is present in 1136, 1156 and 1176. It does not affect the MPCore
->>>>>>> 538ca3af
  *
  * Registers:
  *   r0 - set to 0
@@ -45,23 +40,9 @@
 	mcr	p15, 0, r0, c7, c5, 0		@ invalidate entire I-cache
 	mcr	p15, 0, r0, c7, c5, 0		@ invalidate entire I-cache
 	msr	cpsr_cx, r1			@ restore interrupts
-<<<<<<< HEAD
 	.rept	11				@ ARM Ltd recommends at least
 	nop					@ 11 NOPs
 	.endr
-=======
-	nop
-	nop
-	nop
-	nop
-	nop
-	nop
-	nop
-	nop
-	nop
-	nop
-	nop
->>>>>>> 538ca3af
 	mov	pc, lr
 #endif
 
