/*
 *  linux/arch/arm/mm/proc-v7.S
 *
 *  Copyright (C) 2001 Deep Blue Solutions Ltd.
 *
 * This program is free software; you can redistribute it and/or modify
 * it under the terms of the GNU General Public License version 2 as
 * published by the Free Software Foundation.
 *
 *  This is the "shell" of the ARMv7 processor support.
 */
#include <linux/linkage.h>
#include <asm/assembler.h>
#include <asm/asm-offsets.h>
#include <asm/hwcap.h>
#include <asm/pgtable-hwdef.h>
#include <asm/pgtable.h>

#include "proc-macros.S"

#define TTB_S		(1 << 1)
#define TTB_RGN_NC	(0 << 3)
#define TTB_RGN_OC_WBWA	(1 << 3)
#define TTB_RGN_OC_WT	(2 << 3)
#define TTB_RGN_OC_WB	(3 << 3)
#define TTB_NOS		(1 << 5)
#define TTB_IRGN_NC	((0 << 0) | (0 << 6))
#define TTB_IRGN_WBWA	((0 << 0) | (1 << 6))
#define TTB_IRGN_WT	((1 << 0) | (0 << 6))
#define TTB_IRGN_WB	((1 << 0) | (1 << 6))

#ifndef CONFIG_SMP
/* PTWs cacheable, inner WB not shareable, outer WB not shareable */
#define TTB_FLAGS	TTB_IRGN_WB|TTB_RGN_OC_WB
#else
/* PTWs cacheable, inner WBWA shareable, outer WBWA not shareable */
#define TTB_FLAGS	TTB_IRGN_WBWA|TTB_S|TTB_NOS|TTB_RGN_OC_WBWA
#endif

#ifndef CONFIG_SMP
#define TTB_FLAGS	TTB_C|TTB_RGN_OC_WB		@ mark PTWs cacheable, outer WB
#else
#define TTB_FLAGS	TTB_C|TTB_S|TTB_RGN_OC_WBWA	@ mark PTWs cacheable and shared, outer WBWA
#endif

ENTRY(cpu_v7_proc_init)
	mov	pc, lr
ENDPROC(cpu_v7_proc_init)

ENTRY(cpu_v7_proc_fin)
	mov	pc, lr
ENDPROC(cpu_v7_proc_fin)

/*
 *	cpu_v7_reset(loc)
 *
 *	Perform a soft reset of the system.  Put the CPU into the
 *	same state as it would be if it had been reset, and branch
 *	to what would be the reset vector.
 *
 *	- loc   - location to jump to for soft reset
 *
 *	It is assumed that:
 */
	.align	5
ENTRY(cpu_v7_reset)
	mov	pc, r0
ENDPROC(cpu_v7_reset)

/*
 *	cpu_v7_do_idle()
 *
 *	Idle the processor (eg, wait for interrupt).
 *
 *	IRQs are already disabled.
 */
ENTRY(cpu_v7_do_idle)
	dsb					@ WFI may enter a low-power mode
	wfi
	mov	pc, lr
ENDPROC(cpu_v7_do_idle)

ENTRY(cpu_v7_dcache_clean_area)
#ifndef TLB_CAN_READ_FROM_L1_CACHE
	dcache_line_size r2, r3
1:	mcr	p15, 0, r0, c7, c10, 1		@ clean D entry
	add	r0, r0, r2
	subs	r1, r1, r2
	bhi	1b
	dsb
#endif
	mov	pc, lr
ENDPROC(cpu_v7_dcache_clean_area)

/*
 *	cpu_v7_switch_mm(pgd_phys, tsk)
 *
 *	Set the translation table base pointer to be pgd_phys
 *
 *	- pgd_phys - physical address of new TTB
 *
 *	It is assumed that:
 *	- we are not using split page tables
 */
ENTRY(cpu_v7_switch_mm)
#ifdef CONFIG_MMU
	mov	r2, #0
	ldr	r1, [r1, #MM_CONTEXT_ID]	@ get mm->context.id
	orr	r0, r0, #TTB_FLAGS
<<<<<<< HEAD
=======
#ifdef CONFIG_ARM_ERRATA_430973
	mcr	p15, 0, r2, c7, c5, 6		@ flush BTAC/BTB
#endif
>>>>>>> 74ece405
	mcr	p15, 0, r2, c13, c0, 1		@ set reserved context ID
	isb
1:	mcr	p15, 0, r0, c2, c0, 0		@ set TTB 0
	isb
	mcr	p15, 0, r1, c13, c0, 1		@ set context ID
	isb
#endif
	mov	pc, lr
ENDPROC(cpu_v7_switch_mm)

/*
 *	cpu_v7_set_pte_ext(ptep, pte)
 *
 *	Set a level 2 translation table entry.
 *
 *	- ptep  - pointer to level 2 translation table entry
 *		  (hardware version is stored at -1024 bytes)
 *	- pte   - PTE value to store
 *	- ext	- value for extended PTE bits
 */
ENTRY(cpu_v7_set_pte_ext)
#ifdef CONFIG_MMU
 ARM(	str	r1, [r0], #-2048	)	@ linux version
 THUMB(	str	r1, [r0]		)	@ linux version
 THUMB(	sub	r0, r0, #2048		)

	bic	r3, r1, #0x000003f0
	bic	r3, r3, #PTE_TYPE_MASK
	orr	r3, r3, r2
	orr	r3, r3, #PTE_EXT_AP0 | 2

	tst	r1, #1 << 4
	it	ne
	orrne	r3, r3, #PTE_EXT_TEX(1)

	tst	r1, #L_PTE_WRITE
	ite	ne
	tstne	r1, #L_PTE_DIRTY
	orreq	r3, r3, #PTE_EXT_APX

	tst	r1, #L_PTE_USER
	ittt	ne
	orrne	r3, r3, #PTE_EXT_AP1
	tstne	r3, #PTE_EXT_APX
	bicne	r3, r3, #PTE_EXT_APX | PTE_EXT_AP0

	tst	r1, #L_PTE_EXEC
	it	eq
	orreq	r3, r3, #PTE_EXT_XN

	tst	r1, #L_PTE_YOUNG
	ite	ne
	tstne	r1, #L_PTE_PRESENT
	moveq	r3, #0

	str	r3, [r0]
	mcr	p15, 0, r0, c7, c10, 1		@ flush_pte
#endif
	mov	pc, lr
ENDPROC(cpu_v7_set_pte_ext)

cpu_v7_name:
	.ascii	"ARMv7 Processor"
	.align

	.section ".text.init", #alloc, #execinstr

/*
 *	__v7_setup
 *
 *	Initialise TLB, Caches, and MMU state ready to switch the MMU
 *	on.  Return in r0 the new CP15 C1 control register setting.
 *
 *	We automatically detect if we have a Harvard cache, and use the
 *	Harvard cache control instructions insead of the unified cache
 *	control instructions.
 *
 *	This should be able to cover all ARMv7 cores.
 *
 *	It is assumed that:
 *	- cache type register is implemented
 */
__v7_setup:
#ifdef CONFIG_SMP
	mrc	p15, 0, r0, c1, c0, 1		@ Enable SMP/nAMP mode
<<<<<<< HEAD
	orr	r0, r0, #(0x1 << 6)
	mcr	p15, 0, r0, c1, c0, 1
=======
	tst	r0, #(0x1 << 6)			@ already enabled?
	itt	eq
	orreq	r0, r0, #(1 << 6) | (1 << 0)
	mcreq	p15, 0, r0, c1, c0, 1
>>>>>>> 74ece405
#endif
	adr	r12, __v7_setup_stack		@ the local stack
	stmia	r12, {r0-r5, r7, r9, r11, lr}
	bl	v7_flush_dcache_all
	ldmia	r12, {r0-r5, r7, r9, r11, lr}
#ifdef CONFIG_ARM_ERRATA_430973
	mrc	p15, 0, r10, c1, c0, 1		@ read aux control register
	orr	r10, r10, #(1 << 6)		@ set IBE to 1
	mcr	p15, 0, r10, c1, c0, 1		@ write aux control register
#endif
#ifdef CONFIG_ARM_ERRATA_458693
	mrc	p15, 0, r10, c1, c0, 1		@ read aux control register
	orr	r10, r10, #(1 << 5)		@ set L1NEON to 1
	orr	r10, r10, #(1 << 9)		@ set PLDNOP to 1
	mcr	p15, 0, r10, c1, c0, 1		@ write aux control register
#endif
#ifdef CONFIG_ARM_ERRATA_460075
	mrc	p15, 1, r10, c9, c0, 2		@ read L2 cache aux ctrl register
	orr	r10, r10, #(1 << 22)		@ set the Write Allocate disable bit
	mcr	p15, 1, r10, c9, c0, 2		@ write the L2 cache aux ctrl register
#endif
	mov	r10, #0
#ifdef HARVARD_CACHE
	mcr	p15, 0, r10, c7, c5, 0		@ I+BTB cache invalidate
#endif
	dsb
#ifdef CONFIG_MMU
	mcr	p15, 0, r10, c8, c7, 0		@ invalidate I + D TLBs
	mcr	p15, 0, r10, c2, c0, 2		@ TTB control register
	orr	r4, r4, #TTB_FLAGS
	mcr	p15, 0, r4, c2, c0, 1		@ load TTB1
	mov	r10, #0x1f			@ domains 0, 1 = manager
	mcr	p15, 0, r10, c3, c0, 0		@ load domain access register
	ldr	r5, =0xff0aa1a8
	ldr	r6, =0x40e040e0
	mcr	p15, 0, r5, c10, c2, 0		@ write PRRR
	mcr	p15, 0, r6, c10, c2, 1		@ write NMRR
#endif
	adr	r5, v7_crval
	ldmia	r5, {r5, r6}
#ifdef CONFIG_CPU_ENDIAN_BE8
	orr	r6, r6, #1 << 25		@ big-endian page tables
#endif
   	mrc	p15, 0, r0, c1, c0, 0		@ read control register
	bic	r0, r0, r5			@ clear bits them
	orr	r0, r0, r6			@ set them
	mov	pc, lr				@ return to head.S:__ret
ENDPROC(__v7_setup)

	/*   AT
	 *  TFR   EV X F   I D LR    S
	 * .EEE ..EE PUI. .T.T 4RVI ZWRS BLDP WCAM
	 * rxxx rrxx xxx0 0101 xxxx xxxx x111 xxxx < forced
	 *    1    0 110       0011 1100 .111 1101 < we want
	 */
	.type	v7_crval, #object
v7_crval:
 ARM(	crval	clear=0x0120c302, mmuset=0x10c03c7d, ucset=0x00c01c7c	)
 THUMB(	crval	clear=0x0120c302, mmuset=0x50c03c7d, ucset=0x40c01c7c	)

__v7_setup_stack:
	.space	4 * 11				@ 11 registers

	.type	v7_processor_functions, #object
ENTRY(v7_processor_functions)
	.word	v7_early_abort
	.word	pabort_ifar
	.word	cpu_v7_proc_init
	.word	cpu_v7_proc_fin
	.word	cpu_v7_reset
	.word	cpu_v7_do_idle
	.word	cpu_v7_dcache_clean_area
	.word	cpu_v7_switch_mm
	.word	cpu_v7_set_pte_ext
	.size	v7_processor_functions, . - v7_processor_functions

	.type	cpu_arch_name, #object
cpu_arch_name:
	.asciz	"armv7"
	.size	cpu_arch_name, . - cpu_arch_name

	.type	cpu_elf_name, #object
cpu_elf_name:
	.asciz	"v7"
	.size	cpu_elf_name, . - cpu_elf_name
	.align

	.section ".proc.info.init", #alloc, #execinstr

	/*
	 * Match any ARMv7 processor core.
	 */
	.type	__v7_proc_info, #object
__v7_proc_info:
	.long	0x000f0000		@ Required ID value
	.long	0x000f0000		@ Mask for ID
	.long   PMD_TYPE_SECT | \
		PMD_SECT_BUFFERABLE | \
		PMD_SECT_CACHEABLE | \
		PMD_SECT_AP_WRITE | \
		PMD_SECT_AP_READ
	.long   PMD_TYPE_SECT | \
		PMD_SECT_XN | \
		PMD_SECT_AP_WRITE | \
		PMD_SECT_AP_READ
	b	__v7_setup
	.long	cpu_arch_name
	.long	cpu_elf_name
	.long	HWCAP_SWP|HWCAP_HALF|HWCAP_THUMB|HWCAP_FAST_MULT|HWCAP_EDSP
	.long	cpu_v7_name
	.long	v7_processor_functions
	.long	v7wbi_tlb_fns
	.long	v6_user_fns
	.long	v7_cache_fns
	.size	__v7_proc_info, . - __v7_proc_info<|MERGE_RESOLUTION|>--- conflicted
+++ resolved
@@ -107,12 +107,9 @@
 	mov	r2, #0
 	ldr	r1, [r1, #MM_CONTEXT_ID]	@ get mm->context.id
 	orr	r0, r0, #TTB_FLAGS
-<<<<<<< HEAD
-=======
 #ifdef CONFIG_ARM_ERRATA_430973
 	mcr	p15, 0, r2, c7, c5, 6		@ flush BTAC/BTB
 #endif
->>>>>>> 74ece405
 	mcr	p15, 0, r2, c13, c0, 1		@ set reserved context ID
 	isb
 1:	mcr	p15, 0, r0, c2, c0, 0		@ set TTB 0
@@ -198,15 +195,10 @@
 __v7_setup:
 #ifdef CONFIG_SMP
 	mrc	p15, 0, r0, c1, c0, 1		@ Enable SMP/nAMP mode
-<<<<<<< HEAD
-	orr	r0, r0, #(0x1 << 6)
-	mcr	p15, 0, r0, c1, c0, 1
-=======
 	tst	r0, #(0x1 << 6)			@ already enabled?
 	itt	eq
 	orreq	r0, r0, #(1 << 6) | (1 << 0)
 	mcreq	p15, 0, r0, c1, c0, 1
->>>>>>> 74ece405
 #endif
 	adr	r12, __v7_setup_stack		@ the local stack
 	stmia	r12, {r0-r5, r7, r9, r11, lr}
