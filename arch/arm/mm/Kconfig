--- conflicted
+++ resolved
@@ -391,14 +391,10 @@
 
 # ARMv6
 config CPU_V6
-<<<<<<< HEAD
-	bool "Support ARM V6 processor" if ARCH_INTEGRATOR || MACH_REALVIEW_EB || MACH_REALVIEW_PBX
-=======
 	bool "Support ARM V6 processor"
 	depends on ARCH_INTEGRATOR || MACH_REALVIEW_EB || ARCH_OMAP2 || ARCH_MX3 || ARCH_MSM || MACH_REALVIEW_PB11MP || MACH_REALVIEW_PB1176 || MACH_REALVIEW_PB11MP || MACH_REALVIEW_PBX || ARCH_TEGRA_1x_SOC
 	default y if ARCH_MX3
 	default y if ARCH_MSM
->>>>>>> 538ca3af
 	select CPU_32v6
 	select CPU_ABRT_EV6
 	select CPU_PABRT_NOIFAR
@@ -423,12 +419,8 @@
 
 # ARMv7
 config CPU_V7
-<<<<<<< HEAD
-	bool "Support ARM V7 processor" if ARCH_INTEGRATOR || MACH_REALVIEW_EB || MACH_REALVIEW_PBX
-=======
 	bool "Support ARM V7 processor"
 	depends on ARCH_INTEGRATOR || MACH_REALVIEW_EB || ARCH_OMAP3 || MACH_REALVIEW_PBA8 || MACH_REALVIEW_PBX || ARCH_TEGRA_2x_SOC
->>>>>>> 538ca3af
 	select CPU_32v6K
 	select CPU_32v7
 	select CPU_ABRT_EV7
@@ -547,10 +539,9 @@
 config CPU_CACHE_VIPT
 	bool
 
-<<<<<<< HEAD
 config CPU_CACHE_FA
 	bool
-=======
+
 config CPU_NO_CACHE_BCAST
 	bool
 	depends on SMP
@@ -560,7 +551,6 @@
 	bool
 	depends on SMP
 	default y if CPU_V6
->>>>>>> 538ca3af
 
 if MMU
 # The copy-page model
@@ -657,11 +647,7 @@
 
 config ARM_THUMB
 	bool "Support Thumb user binaries"
-<<<<<<< HEAD
-	depends on CPU_ARM720T || CPU_ARM740T || CPU_ARM920T || CPU_ARM922T || CPU_ARM925T || CPU_ARM926T || CPU_ARM940T || CPU_ARM946E || CPU_ARM1020 || CPU_ARM1020E || CPU_ARM1022 || CPU_ARM1026 || CPU_XSCALE || CPU_XSC3 || CPU_MOHAWK || CPU_V6 || CPU_V7 || CPU_FEROCEON
-=======
-	depends on CPU_ARM720T || CPU_ARM740T || CPU_ARM920T || CPU_ARM922T || CPU_ARM925T || CPU_ARM926T || CPU_ARM940T || CPU_ARM946E || CPU_ARM1020 || CPU_ARM1020E || CPU_ARM1022 || CPU_ARM1026 || CPU_XSCALE || CPU_XSC3 || CPU_V6 || CPU_V7 || CPU_FEROCEON || CPU_V7M
->>>>>>> 538ca3af
+	depends on CPU_ARM720T || CPU_ARM740T || CPU_ARM920T || CPU_ARM922T || CPU_ARM925T || CPU_ARM926T || CPU_ARM940T || CPU_ARM946E || CPU_ARM1020 || CPU_ARM1020E || CPU_ARM1022 || CPU_ARM1026 || CPU_XSCALE || CPU_XSC3 || CPU_MOHAWK || CPU_V6 || CPU_V7 || CPU_V7M || CPU_FEROCEON
 	default y
 	help
 	  Say Y if you want to include kernel support for running user space
@@ -815,12 +801,8 @@
 
 config CACHE_L2X0
 	bool "Enable the L2x0 outer cache controller"
-<<<<<<< HEAD
 	depends on REALVIEW_EB_ARM11MP || MACH_REALVIEW_PB11MP || MACH_REALVIEW_PB1176 || \
 		   REALVIEW_EB_A9MP || ARCH_MX35 || ARCH_MX31 || MACH_REALVIEW_PBX
-=======
-	depends on REALVIEW_EB_ARM11MP || MACH_REALVIEW_PB11MP || MACH_REALVIEW_PB1176 || REALVIEW_EB_A9MP || MACH_REALVIEW_PBX
->>>>>>> 538ca3af
 	default y
 	select OUTER_CACHE
 	help
