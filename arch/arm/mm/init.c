--- conflicted
+++ resolved
@@ -15,10 +15,7 @@
 #include <linux/mman.h>
 #include <linux/nodemask.h>
 #include <linux/initrd.h>
-<<<<<<< HEAD
-=======
 #include <linux/sort.h>
->>>>>>> 538ca3af
 #include <linux/highmem.h>
 
 #include <asm/mach-types.h>
@@ -351,8 +348,6 @@
 	arch_adjust_zones(node, zone_size, zhole_size);
 
 	free_area_init_node(node, zone_size, min, zhole_size);
-<<<<<<< HEAD
-=======
 }
 
 #ifndef CONFIG_SPARSEMEM
@@ -382,7 +377,6 @@
 	const struct membank *a = _a, *b = _b;
 	long cmp = bank_pfn_start(a) - bank_pfn_start(b);
 	return cmp < 0 ? -1 : cmp > 0 ? 1 : 0;
->>>>>>> 538ca3af
 }
 
 void __init bootmem_init(void)
