/*
 *  arch/arm/mach-realview/include/mach/hardware.h
 *
 *  This file contains the hardware definitions of the RealView boards.
 *
 *  Copyright (C) 2003 ARM Limited.
 *
 * This program is free software; you can redistribute it and/or modify
 * it under the terms of the GNU General Public License as published by
 * the Free Software Foundation; either version 2 of the License, or
 * (at your option) any later version.
 *
 * This program is distributed in the hope that it will be useful,
 * but WITHOUT ANY WARRANTY; without even the implied warranty of
 * MERCHANTABILITY or FITNESS FOR A PARTICULAR PURPOSE.  See the
 * GNU General Public License for more details.
 *
 * You should have received a copy of the GNU General Public License
 * along with this program; if not, write to the Free Software
 * Foundation, Inc., 59 Temple Place, Suite 330, Boston, MA  02111-1307  USA
 */
#ifndef __ASM_ARCH_HARDWARE_H
#define __ASM_ARCH_HARDWARE_H

#include <asm/sizes.h>

/* macro to get at IO space when running virtually */
/*
 * Statically mapped addresses:
 *
 * 10xx xxxx -> fbxx xxxx
 * 1exx xxxx -> fdxx xxxx
 * 1fxx xxxx -> fexx xxxx
 */
<<<<<<< HEAD
#define IO_ADDRESS(x)		(((x) & 0x03ffffff) + 0xfb000000)
=======
#ifdef CONFIG_MMU
#define IO_ADDRESS(x)		(((x) & 0x03ffffff) + 0xfb000000)
#else
#define IO_ADDRESS(x)		(x)
#endif
>>>>>>> 74ece405
#define __io_address(n)		__io(IO_ADDRESS(n))

#endif<|MERGE_RESOLUTION|>--- conflicted
+++ resolved
@@ -25,22 +25,7 @@
 #include <asm/sizes.h>
 
 /* macro to get at IO space when running virtually */
-/*
- * Statically mapped addresses:
- *
- * 10xx xxxx -> fbxx xxxx
- * 1exx xxxx -> fdxx xxxx
- * 1fxx xxxx -> fexx xxxx
- */
-<<<<<<< HEAD
-#define IO_ADDRESS(x)		(((x) & 0x03ffffff) + 0xfb000000)
-=======
-#ifdef CONFIG_MMU
-#define IO_ADDRESS(x)		(((x) & 0x03ffffff) + 0xfb000000)
-#else
-#define IO_ADDRESS(x)		(x)
-#endif
->>>>>>> 74ece405
+#define IO_ADDRESS(x)		(((x) & 0x0fffffff) + 0xf0000000)
 #define __io_address(n)		__io(IO_ADDRESS(n))
 
 #endif