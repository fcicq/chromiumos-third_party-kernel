/*
 *  arch/arm/mach-realview/include/mach/memory.h
 *
 *  Copyright (C) 2003 ARM Limited
 *
 * This program is free software; you can redistribute it and/or modify
 * it under the terms of the GNU General Public License as published by
 * the Free Software Foundation; either version 2 of the License, or
 * (at your option) any later version.
 *
 * This program is distributed in the hope that it will be useful,
 * but WITHOUT ANY WARRANTY; without even the implied warranty of
 * MERCHANTABILITY or FITNESS FOR A PARTICULAR PURPOSE.  See the
 * GNU General Public License for more details.
 *
 * You should have received a copy of the GNU General Public License
 * along with this program; if not, write to the Free Software
 * Foundation, Inc., 59 Temple Place, Suite 330, Boston, MA  02111-1307  USA
 */
#ifndef __ASM_ARCH_MEMORY_H
#define __ASM_ARCH_MEMORY_H

/*
 * Physical DRAM offset.
 */
#ifdef CONFIG_REALVIEW_HIGH_PHYS_OFFSET
#define PHYS_OFFSET		UL(0x70000000)
#else
#define PHYS_OFFSET		UL(0x00000000)
#endif
<<<<<<< HEAD
=======

#if !defined(__ASSEMBLY__) && defined(CONFIG_ZONE_DMA)
extern void realview_adjust_zones(int node, unsigned long *size,
				  unsigned long *hole);
#define arch_adjust_zones(node, size, hole) \
	realview_adjust_zones(node, size, hole)

#define ISA_DMA_THRESHOLD	(PHYS_OFFSET + SZ_256M - 1)
#define MAX_DMA_ADDRESS		(PAGE_OFFSET + SZ_256M)
#endif

#ifdef CONFIG_SPARSEMEM

/*
 * Sparsemem definitions for RealView PBX.
 *
 * The RealView PBX board has another block of 512MB of RAM at 0x20000000,
 * however only the block at 0x70000000 (or the 256MB mirror at 0x00000000)
 * may be used for DMA.
 *
 * The macros below define a section size of 256MB and a non-linear virtual to
 * physical mapping:
 *
 * 256MB @ 0x00000000 -> PAGE_OFFSET
 * 512MB @ 0x20000000 -> PAGE_OFFSET + 0x10000000
 * 256MB @ 0x80000000 -> PAGE_OFFSET + 0x30000000
 */
#ifdef CONFIG_REALVIEW_HIGH_PHYS_OFFSET
#error "SPARSEMEM not available with REALVIEW_HIGH_PHYS_OFFSET"
#endif

#define MAX_PHYSMEM_BITS	32
#define SECTION_SIZE_BITS	28

/* bank page offsets */
#define PAGE_OFFSET1	(PAGE_OFFSET + 0x10000000)
#define PAGE_OFFSET2	(PAGE_OFFSET + 0x30000000)

#define __phys_to_virt(phys)						\
	((phys) >= 0x80000000 ?	(phys) - 0x80000000 + PAGE_OFFSET2 :	\
	 (phys) >= 0x20000000 ?	(phys) - 0x20000000 + PAGE_OFFSET1 :	\
	 (phys) + PAGE_OFFSET)

#define __virt_to_phys(virt)						\
	 ((virt) >= PAGE_OFFSET2 ? (virt) - PAGE_OFFSET2 + 0x80000000 :	\
	  (virt) >= PAGE_OFFSET1 ? (virt) - PAGE_OFFSET1 + 0x20000000 :	\
	  (virt) - PAGE_OFFSET)

#endif	/* CONFIG_SPARSEMEM */

/*
 * Virtual view <-> DMA view memory address translations
 * virt_to_bus: Used to translate the virtual address to an
 *              address suitable to be passed to set_dma_addr
 * bus_to_virt: Used to convert an address for DMA operations
 *              to an address that the kernel can use.
 */
#define __virt_to_bus(x)	__virt_to_phys(x)
#define __bus_to_virt(x)	__phys_to_virt(x)
>>>>>>> 74ece405

#endif<|MERGE_RESOLUTION|>--- conflicted
+++ resolved
@@ -23,62 +23,7 @@
 /*
  * Physical DRAM offset.
  */
-#ifdef CONFIG_REALVIEW_HIGH_PHYS_OFFSET
-#define PHYS_OFFSET		UL(0x70000000)
-#else
 #define PHYS_OFFSET		UL(0x00000000)
-#endif
-<<<<<<< HEAD
-=======
-
-#if !defined(__ASSEMBLY__) && defined(CONFIG_ZONE_DMA)
-extern void realview_adjust_zones(int node, unsigned long *size,
-				  unsigned long *hole);
-#define arch_adjust_zones(node, size, hole) \
-	realview_adjust_zones(node, size, hole)
-
-#define ISA_DMA_THRESHOLD	(PHYS_OFFSET + SZ_256M - 1)
-#define MAX_DMA_ADDRESS		(PAGE_OFFSET + SZ_256M)
-#endif
-
-#ifdef CONFIG_SPARSEMEM
-
-/*
- * Sparsemem definitions for RealView PBX.
- *
- * The RealView PBX board has another block of 512MB of RAM at 0x20000000,
- * however only the block at 0x70000000 (or the 256MB mirror at 0x00000000)
- * may be used for DMA.
- *
- * The macros below define a section size of 256MB and a non-linear virtual to
- * physical mapping:
- *
- * 256MB @ 0x00000000 -> PAGE_OFFSET
- * 512MB @ 0x20000000 -> PAGE_OFFSET + 0x10000000
- * 256MB @ 0x80000000 -> PAGE_OFFSET + 0x30000000
- */
-#ifdef CONFIG_REALVIEW_HIGH_PHYS_OFFSET
-#error "SPARSEMEM not available with REALVIEW_HIGH_PHYS_OFFSET"
-#endif
-
-#define MAX_PHYSMEM_BITS	32
-#define SECTION_SIZE_BITS	28
-
-/* bank page offsets */
-#define PAGE_OFFSET1	(PAGE_OFFSET + 0x10000000)
-#define PAGE_OFFSET2	(PAGE_OFFSET + 0x30000000)
-
-#define __phys_to_virt(phys)						\
-	((phys) >= 0x80000000 ?	(phys) - 0x80000000 + PAGE_OFFSET2 :	\
-	 (phys) >= 0x20000000 ?	(phys) - 0x20000000 + PAGE_OFFSET1 :	\
-	 (phys) + PAGE_OFFSET)
-
-#define __virt_to_phys(virt)						\
-	 ((virt) >= PAGE_OFFSET2 ? (virt) - PAGE_OFFSET2 + 0x80000000 :	\
-	  (virt) >= PAGE_OFFSET1 ? (virt) - PAGE_OFFSET1 + 0x20000000 :	\
-	  (virt) - PAGE_OFFSET)
-
-#endif	/* CONFIG_SPARSEMEM */
 
 /*
  * Virtual view <-> DMA view memory address translations
@@ -87,8 +32,7 @@
  * bus_to_virt: Used to convert an address for DMA operations
  *              to an address that the kernel can use.
  */
-#define __virt_to_bus(x)	__virt_to_phys(x)
-#define __bus_to_virt(x)	__phys_to_virt(x)
->>>>>>> 74ece405
+#define __virt_to_bus(x)	((x) - PAGE_OFFSET)
+#define __bus_to_virt(x)	((x) + PAGE_OFFSET)
 
 #endif