--- conflicted
+++ resolved
@@ -8,42 +8,15 @@
  * This program is free software; you can redistribute it and/or modify
  * it under the terms of the GNU General Public License version 2 as
  * published by the Free Software Foundation.
- */
-
-#if defined(CONFIG_MACH_REALVIEW_EB) || \
-    defined(CONFIG_MACH_REALVIEW_PB11MP) || \
-<<<<<<< HEAD
-    defined(CONFIG_MACH_REALVIEW_PBA8)
-=======
-    defined(CONFIG_MACH_REALVIEW_PBA8) || \
-    defined(CONFIG_MACH_REALVIEW_PBX)
->>>>>>> 74ece405
-#ifndef DEBUG_LL_UART_OFFSET
-#define DEBUG_LL_UART_OFFSET	0x00009000
-#elif DEBUG_LL_UART_OFFSET != 0x00009000
-#warning "DEBUG_LL_UART_OFFSET already defined to a different value"
-#endif
-#endif
-
-#ifdef CONFIG_MACH_REALVIEW_PB1176
-#ifndef DEBUG_LL_UART_OFFSET
-#define DEBUG_LL_UART_OFFSET	0x0010c000
-#elif DEBUG_LL_UART_OFFSET != 0x0010c000
-#warning "DEBUG_LL_UART_OFFSET already defined to a different value"
-#endif
-#endif
-
-#ifndef DEBUG_LL_UART_OFFSET
-#error "Unknown RealView platform"
-#endif
+ *
+*/
 
 		.macro	addruart,rx
 		mrc	p15, 0, \rx, c1, c0
 		tst	\rx, #1			@ MMU enabled?
-		ite	eq
 		moveq	\rx,      #0x10000000
-		movne	\rx,      #0xfb000000	@ virtual base
-		orr	\rx, \rx, #DEBUG_LL_UART_OFFSET
+		movne	\rx,      #0xf0000000	@ virtual base
+		orr	\rx, \rx, #0x00009000
 		.endm
 
 #include <asm/hardware/debug-pl01x.S>