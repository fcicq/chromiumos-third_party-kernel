--- conflicted
+++ resolved
@@ -7,17 +7,9 @@
 	help
 	  Include support for the ARM(R) RealView Emulation Baseboard platform.
 
-config REALVIEW_EB_A9MP
-	bool "Support Multicore Cortex-A9"
-	depends on MACH_REALVIEW_EB
-	select CPU_V7
-	help
-	  Enable support for the Cortex-A9MPCore tile on the Realview platform.
-
 config REALVIEW_EB_ARM11MP
 	bool "Support ARM11MPCore tile"
 	depends on MACH_REALVIEW_EB
-	select CPU_V6
 	help
 	  Enable support for the ARM11MPCore tile on the Realview platform.
 
@@ -33,9 +25,7 @@
 
 config MACH_REALVIEW_PB11MP
 	bool "Support RealView/PB11MPCore platform"
-	select CPU_V6
 	select ARM_GIC
-	select HAVE_PATA_PLATFORM
 	help
 	  Include support for the ARM(R) RealView MPCore Platform Baseboard.
 	  PB11MPCore is a platform with an on-board ARM11MPCore and has
@@ -43,67 +33,8 @@
 
 config MACH_REALVIEW_PB1176
 	bool "Support RealView/PB1176 platform"
-	select CPU_V6
 	select ARM_GIC
 	help
 	  Include support for the ARM(R) RealView ARM1176 Platform Baseboard.
 
-<<<<<<< HEAD
-config MACH_REALVIEW_PBA8
-	bool "Support RealView/PB-A8 platform"
-	select CPU_V7
-	select ARM_GIC
-=======
-config REALVIEW_PB1176_SECURE_FLASH
-	bool "Allow access to the secure flash memory block"
-	depends on MACH_REALVIEW_PB1176
-	default n
-	help
-	  Select this option if Linux will only run in secure mode on the
-	  RealView PB1176 platform and access to the secure flash memory
-	  block (64MB @ 0x3c000000) is required.
-
-config MACH_REALVIEW_PBA8
-	bool "Support RealView/PB-A8 platform"
-	select ARM_GIC
-	select HAVE_PATA_PLATFORM
->>>>>>> 74ece405
-	help
-	  Include support for the ARM(R) RealView Cortex-A8 Platform Baseboard.
-	  PB-A8 is a platform with an on-board Cortex-A8 and has support for
-	  PCI-E and Compact Flash.
-
-<<<<<<< HEAD
-config REALVIEW_HIGH_PHYS_OFFSET
-	bool "High physical base address for the RealView platform"
-	depends on !MACH_REALVIEW_PB1176
-=======
-config MACH_REALVIEW_PBX
-	bool "Support RealView/PBX platform"
-	select ARM_GIC
-	select HAVE_PATA_PLATFORM
-	select ARCH_SPARSEMEM_ENABLE if CPU_V7
-	select ZONE_DMA if SPARSEMEM
-	help
-	  Include support for the ARM(R) RealView PBX platform.
-
-config REALVIEW_HIGH_PHYS_OFFSET
-	bool "High physical base address for the RealView platform"
-	depends on MMU && !MACH_REALVIEW_PB1176 && !SPARSEMEM
->>>>>>> 74ece405
-	default y
-	help
-	  RealView boards other than PB1176 have the RAM available at
-	  0x70000000, 256MB of which being mirrored at 0x00000000. If
-	  the board supports 512MB of RAM, this option allows the
-	  memory to be accessed contiguously at the high physical
-	  offset.
-
-<<<<<<< HEAD
-=======
-config ARCH_FLATMEM_ENABLE
-	bool
-	default y if ARCH_SPARSEMEM_ENABLE
-
->>>>>>> 74ece405
 endmenu