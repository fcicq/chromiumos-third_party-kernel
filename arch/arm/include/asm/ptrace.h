--- conflicted
+++ resolved
@@ -91,8 +91,6 @@
 #define PSR_ENDSTATE	0
 #endif
 
-<<<<<<< HEAD
-=======
 /* 
  * These are 'magic' values for PTRACE_PEEKUSR that return info about where a
  * process is located in memory.
@@ -101,7 +99,6 @@
 #define PT_DATA_ADDR		0x10004
 #define PT_TEXT_END_ADDR	0x10008
 
->>>>>>> 538ca3af
 #ifndef __ASSEMBLY__
 
 /*
