--- conflicted
+++ resolved
@@ -44,9 +44,6 @@
  * The module space lives between the addresses given by TASK_SIZE
  * and PAGE_OFFSET - it must be within 32MB of the kernel text.
  */
-<<<<<<< HEAD
-#define MODULES_VADDR		(PAGE_OFFSET - 16*1024*1024)
-=======
 #ifndef CONFIG_THUMB2_KERNEL
 #define MODULES_VADDR		(PAGE_OFFSET - 16*1024*1024)
 #else
@@ -54,7 +51,6 @@
 #define MODULES_VADDR		(PAGE_OFFSET - 8*1024*1024)
 #endif
 
->>>>>>> 538ca3af
 #if TASK_SIZE > MODULES_VADDR
 #error Top of user space clashes with start of module space
 #endif
@@ -204,12 +200,8 @@
 #ifndef __virt_to_bus
 #define __virt_to_bus	__virt_to_phys
 #define __bus_to_virt	__phys_to_virt
-<<<<<<< HEAD
-#define __pfn_to_bus(x)	((x) << PAGE_SHIFT)
-=======
 #define __pfn_to_bus(x)	__pfn_to_phys(x)
 #define __bus_to_pfn(x)	__phys_to_pfn(x)
->>>>>>> 538ca3af
 #endif
 
 static inline __deprecated unsigned long virt_to_bus(void *x)
