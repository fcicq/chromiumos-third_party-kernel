--- conflicted
+++ resolved
@@ -80,11 +80,7 @@
 	if (elf_hwcap & HWCAP_THUMB && pc & 1)				\
 		regs->ARM_cpsr |= PSR_T_BIT;				\
 	regs->ARM_cpsr |= PSR_ENDSTATE;					\
-<<<<<<< HEAD
-	regs->ARM_pc = pc & ~1;		/* pc */			\
-=======
 	regs->ARM_pc = pc /*& ~1*/;	/* pc */			\
->>>>>>> 538ca3af
 	regs->ARM_sp = sp;		/* sp */			\
 	regs->ARM_r2 = stack[2];	/* r2 (envp) */			\
 	regs->ARM_r1 = stack[1];	/* r1 (argv) */			\
