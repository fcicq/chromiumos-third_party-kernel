#ifndef __ASMARM_ELF_H
#define __ASMARM_ELF_H

#include <asm/hwcap.h>

/*
 * ELF register definitions..
 */
#include <asm/ptrace.h>
#include <asm/user.h>

typedef unsigned long elf_greg_t;
typedef unsigned long elf_freg_t[3];

#define ELF_NGREG (sizeof (struct pt_regs) / sizeof(elf_greg_t))
typedef elf_greg_t elf_gregset_t[ELF_NGREG];

typedef struct user_fp elf_fpregset_t;

#define EM_ARM	40

#define EF_ARM_EABI_MASK	0xff000000
#define EF_ARM_EABI_UNKNOWN	0x00000000
#define EF_ARM_EABI_VER1	0x01000000
#define EF_ARM_EABI_VER2	0x02000000
#define EF_ARM_EABI_VER3	0x03000000
#define EF_ARM_EABI_VER4	0x04000000
#define EF_ARM_EABI_VER5	0x05000000

#define EF_ARM_BE8		0x00800000	/* ABI 4,5 */
#define EF_ARM_LE8		0x00400000	/* ABI 4,5 */
#define EF_ARM_MAVERICK_FLOAT	0x00000800	/* ABI 0 */
#define EF_ARM_VFP_FLOAT	0x00000400	/* ABI 0 */
#define EF_ARM_SOFT_FLOAT	0x00000200	/* ABI 0 */
#define EF_ARM_OLD_ABI		0x00000100	/* ABI 0 */
#define EF_ARM_NEW_ABI		0x00000080	/* ABI 0 */
#define EF_ARM_ALIGN8		0x00000040	/* ABI 0 */
#define EF_ARM_PIC		0x00000020	/* ABI 0 */
#define EF_ARM_MAPSYMSFIRST	0x00000010	/* ABI 2 */
#define EF_ARM_APCS_FLOAT	0x00000010	/* ABI 0, floats in fp regs */
#define EF_ARM_DYNSYMSUSESEGIDX	0x00000008	/* ABI 2 */
#define EF_ARM_APCS_26		0x00000008	/* ABI 0 */
#define EF_ARM_SYMSARESORTED	0x00000004	/* ABI 1,2 */
#define EF_ARM_INTERWORK	0x00000004	/* ABI 0 */
#define EF_ARM_HASENTRY		0x00000002	/* All */
#define EF_ARM_RELEXEC		0x00000001	/* All */

#define R_ARM_NONE		0
#define R_ARM_PC24		1
#define R_ARM_ABS32		2
#define R_ARM_CALL		28
#define R_ARM_JUMP24		29
#define R_ARM_V4BX		40
#define R_ARM_PREL31		42
#define R_ARM_MOVW_ABS_NC	43
#define R_ARM_MOVT_ABS		44
<<<<<<< HEAD
=======

#define R_ARM_THM_JUMP24	30
#define R_ARM_THM_CALL		10
>>>>>>> 538ca3af

/*
 * These are used to set parameters in the core dumps.
 */
#define ELF_CLASS	ELFCLASS32
#ifdef __ARMEB__
#define ELF_DATA	ELFDATA2MSB
#else
#define ELF_DATA	ELFDATA2LSB
#endif
#define ELF_ARCH	EM_ARM

/*
 * This yields a string that ld.so will use to load implementation
 * specific libraries for optimization.  This is more specific in
 * intent than poking at uname or /proc/cpuinfo.
 *
 * For now we just provide a fairly general string that describes the
 * processor family.  This could be made more specific later if someone
 * implemented optimisations that require it.  26-bit CPUs give you
 * "v1l" for ARM2 (no SWP) and "v2l" for anything else (ARM1 isn't
 * supported).  32-bit CPUs give you "v3[lb]" for anything based on an
 * ARM6 or ARM7 core and "armv4[lb]" for anything based on a StrongARM-1
 * core.
 */
#define ELF_PLATFORM_SIZE 8
#define ELF_PLATFORM	(elf_platform)

extern char elf_platform[];

struct elf32_hdr;

struct task_struct;

extern int dump_task_regs (struct task_struct *, elf_gregset_t *);

/*
 * This is used to ensure we don't load something for the wrong architecture.
 */
extern int elf_check_arch(const struct elf32_hdr *);
#define elf_check_arch elf_check_arch

extern int arm_elf_read_implies_exec(const struct elf32_hdr *, int);
#define elf_read_implies_exec(ex,stk) arm_elf_read_implies_exec(&(ex), stk)

#define USE_ELF_CORE_DUMP
#define ELF_EXEC_PAGESIZE	4096

/* This is the location that an ET_DYN program is loaded if exec'ed.  Typical
   use of this is to invoke "./ld.so someprog" to test out a new version of
   the loader.  We need to make sure that it is out of the way of the program
   that it will "exec", and that there is sufficient room for the brk.  */

#define ELF_ET_DYN_BASE	(2 * TASK_SIZE / 3)

/* When the program starts, a1 contains a pointer to a function to be 
   registered with atexit, as per the SVR4 ABI.  A value of 0 means we 
   have no such handler.  */
#define ELF_PLAT_INIT(_r, load_addr)	(_r)->ARM_r0 = 0

extern void elf_set_personality(const struct elf32_hdr *);
#define SET_PERSONALITY(ex)	elf_set_personality(&(ex))

#define ELF_CORE_COPY_TASK_REGS(tsk, elf_regs) dump_task_regs(tsk, elf_regs)

#endif<|MERGE_RESOLUTION|>--- conflicted
+++ resolved
@@ -54,12 +54,8 @@
 #define R_ARM_PREL31		42
 #define R_ARM_MOVW_ABS_NC	43
 #define R_ARM_MOVT_ABS		44
-<<<<<<< HEAD
-=======
-
 #define R_ARM_THM_JUMP24	30
 #define R_ARM_THM_CALL		10
->>>>>>> 538ca3af
 
 /*
  * These are used to set parameters in the core dumps.
