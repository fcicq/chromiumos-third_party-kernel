--- conflicted
+++ resolved
@@ -206,10 +206,6 @@
 	(((current->personality & READ_IMPLIES_EXEC) ? VM_EXEC : 0) | \
 	 VM_READ | VM_WRITE | VM_MAYREAD | VM_MAYWRITE | VM_MAYEXEC)
 
-<<<<<<< HEAD
 #include <asm-generic/getorder.h>
-=======
-#include <asm-generic/page.h>
->>>>>>> 538ca3af
 
 #endif