#ifndef __ASM_ARM_CPUTYPE_H
#define __ASM_ARM_CPUTYPE_H

#include <linux/stringify.h>

#define CPUID_ID	0
#define CPUID_CACHETYPE	1
#define CPUID_TCM	2
#define CPUID_TLBTYPE	3

#define CPUID_EXT_PFR0	"c1, 0"
#define CPUID_EXT_PFR1	"c1, 1"
#define CPUID_EXT_DFR0	"c1, 2"
#define CPUID_EXT_AFR0	"c1, 3"
#define CPUID_EXT_MMFR0	"c1, 4"
#define CPUID_EXT_MMFR1	"c1, 5"
#define CPUID_EXT_MMFR2	"c1, 6"
#define CPUID_EXT_MMFR3	"c1, 7"
#define CPUID_EXT_ISAR0	"c2, 0"
#define CPUID_EXT_ISAR1	"c2, 1"
#define CPUID_EXT_ISAR2	"c2, 2"
#define CPUID_EXT_ISAR3	"c2, 3"
#define CPUID_EXT_ISAR4	"c2, 4"
#define CPUID_EXT_ISAR5	"c2, 5"

#ifdef CONFIG_CPU_CP15
#define read_cpuid(reg)							\
	({								\
		unsigned int __val;					\
		asm("mrc	p15, 0, %0, c0, c0, " __stringify(reg)	\
		    : "=r" (__val)					\
		    :							\
		    : "cc");						\
		__val;							\
	})
#define read_cpuid_ext(ext_reg)						\
	({								\
		unsigned int __val;					\
		asm("mrc	p15, 0, %0, c0, " ext_reg		\
		    : "=r" (__val)					\
		    :							\
		    : "cc");						\
		__val;							\
	})
<<<<<<< HEAD
=======
#elif defined(CONFIG_CPU_V7M)
#define read_cpuid(reg) (*(unsigned int *)0xe000ed00)
>>>>>>> 538ca3af
#else
extern unsigned int processor_id;
#define read_cpuid(reg) (processor_id)
#define read_cpuid_ext(reg) 0
#endif

/*
 * The CPU ID never changes at run time, so we might as well tell the
 * compiler that it's constant.  Use this function to read the CPU ID
 * rather than directly reading processor_id or read_cpuid() directly.
 */
static inline unsigned int __attribute_const__ read_cpuid_id(void)
{
	return read_cpuid(CPUID_ID);
}

static inline unsigned int __attribute_const__ read_cpuid_cachetype(void)
{
	return read_cpuid(CPUID_CACHETYPE);
}

/*
 * Intel's XScale3 core supports some v6 features (supersections, L2)
 * but advertises itself as v5 as it does not support the v6 ISA.  For
 * this reason, we need a way to explicitly test for this type of CPU.
 */
#ifndef CONFIG_CPU_XSC3
#define cpu_is_xsc3()	0
#else
static inline int cpu_is_xsc3(void)
{
	if ((read_cpuid_id() & 0xffffe000) == 0x69056000)
		return 1;

	return 0;
}
#endif

#if !defined(CONFIG_CPU_XSCALE) && !defined(CONFIG_CPU_XSC3)
#define	cpu_is_xscale()	0
#else
#define	cpu_is_xscale()	1
#endif

#endif<|MERGE_RESOLUTION|>--- conflicted
+++ resolved
@@ -42,11 +42,8 @@
 		    : "cc");						\
 		__val;							\
 	})
-<<<<<<< HEAD
-=======
 #elif defined(CONFIG_CPU_V7M)
 #define read_cpuid(reg) (*(unsigned int *)0xe000ed00)
->>>>>>> 538ca3af
 #else
 extern unsigned int processor_id;
 #define read_cpuid(reg) (processor_id)
