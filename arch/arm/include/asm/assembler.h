/*
 *  arch/arm/include/asm/assembler.h
 *
 *  Copyright (C) 1996-2000 Russell King
 *
 * This program is free software; you can redistribute it and/or modify
 * it under the terms of the GNU General Public License version 2 as
 * published by the Free Software Foundation.
 *
 *  This file contains arm architecture specific defines
 *  for the different processors.
 *
 *  Do not include any C declarations in this file - it is included by
 *  assembler source.
 */
#ifndef __ASSEMBLY__
#error "Only include this from assembly code"
#endif

#include <asm/ptrace.h>

/*
 * Endian independent macros for shifting bytes within registers.
 */
#ifndef __ARMEB__
#define pull            lsr
#define push            lsl
#define get_byte_0      lsl #0
#define get_byte_1	lsr #8
#define get_byte_2	lsr #16
#define get_byte_3	lsr #24
#define put_byte_0      lsl #0
#define put_byte_1	lsl #8
#define put_byte_2	lsl #16
#define put_byte_3	lsl #24
#else
#define pull            lsl
#define push            lsr
#define get_byte_0	lsr #24
#define get_byte_1	lsr #16
#define get_byte_2	lsr #8
#define get_byte_3      lsl #0
#define put_byte_0	lsl #24
#define put_byte_1	lsl #16
#define put_byte_2	lsl #8
#define put_byte_3      lsl #0
#endif

/*
 * Data preload for architectures that support it
 */
#if __LINUX_ARM_ARCH__ >= 5
#define PLD(code...)	code
#else
#define PLD(code...)
#endif

/*
 * This can be used to enable code to cacheline align the destination
 * pointer when bulk writing to memory.  Experiments on StrongARM and
 * XScale didn't show this a worthwhile thing to do when the cache is not
 * set to write-allocate (this would need further testing on XScale when WA
 * is used).
 *
 * On Feroceon there is much to gain however, regardless of cache mode.
 */
#ifdef CONFIG_CPU_FEROCEON
#define CALGN(code...) code
#else
#define CALGN(code...)
#endif

/*
 * Enable and disable interrupts
 */
#if __LINUX_ARM_ARCH__ >= 6
	.macro	disable_irq
	cpsid	i
	.endm

	.macro	enable_irq
	cpsie	i
	.endm
#else
	.macro	disable_irq
	msr	cpsr_c, #PSR_I_BIT | SVC_MODE
	.endm

	.macro	enable_irq
	msr	cpsr_c, #SVC_MODE
	.endm
#endif

/*
 * Save the current IRQ state and disable IRQs.  Note that this macro
 * assumes FIQs are enabled, and that the processor is in SVC mode.
 */
	.macro	save_and_disable_irqs, oldcpsr
#ifdef CONFIG_CPU_V7M
	mrs	\oldcpsr, primask
#else
	mrs	\oldcpsr, cpsr
#endif
	disable_irq
	.endm

/*
 * Restore interrupt state previously stored in a register.  We don't
 * guarantee that this will preserve the flags.
 */
	.macro	restore_irqs, oldcpsr
#ifdef CONFIG_CPU_V7M
	msr	primask, \oldcpsr
#else
	msr	cpsr_c, \oldcpsr
#endif
	.endm

#define USER(x...)				\
9999:	x;					\
	.section __ex_table,"a";		\
	.align	3;				\
	.long	9999b,9001f;			\
	.previous

<<<<<<< HEAD
/*
 * SMP data memory barrier
 */
	.macro	smp_dmb
=======
	.macro  smp_dmb
>>>>>>> 538ca3af
#ifdef CONFIG_SMP
#if __LINUX_ARM_ARCH__ >= 7
	dmb
#elif __LINUX_ARM_ARCH__ == 6
<<<<<<< HEAD
	mcr	p15, 0, r0, c7, c10, 5	@ dmb
#endif
#endif
=======
	mcr p15, 0, r0, c7, c10, 5
#endif
#endif
	.endm

#if defined(CONFIG_CPU_V7M)
	.macro	setmode, mode, reg
	.endm
#elif defined(CONFIG_THUMB2_KERNEL)
	.macro	setmode, mode, reg
	mov	\reg, #\mode
	msr	cpsr_c, \reg
	.endm
#else
	.macro	setmode, mode, reg
	msr	cpsr_c, #\mode
	.endm
#endif

/*
 * STRT/LDRT access macros with ARM and Thumb-2 variants
 */
#ifdef CONFIG_THUMB2_KERNEL

	.macro	usraccoff, instr, reg, ptr, inc, off, cond, abort
9999:
	.if	\inc == 1
	\instr\cond\()bt \reg, [\ptr, #\off]
	.elseif	\inc == 4
	\instr\cond\()t \reg, [\ptr, #\off]
	.else
	.error	"Unsupported inc macro argument"
	.endif

	.section __ex_table,"a"
	.align	3
	.long	9999b, \abort
	.previous
	.endm

	.macro	usracc, instr, reg, ptr, inc, cond, rept, abort
	@ explicit IT instruction needed because of the label
	@ introduced by the USER macro
	.ifnc	\cond,al
	.if	\rept == 1
	itt	\cond
	.elseif	\rept == 2
	ittt	\cond
	.else
	.error	"Unsupported rept macro argument"
	.endif
	.endif

	@ Slightly optimised to avoid incrementing the pointer twice
	usraccoff \instr, \reg, \ptr, \inc, 0, \cond, \abort
	.if	\rept == 2
	usraccoff \instr, \reg, \ptr, \inc, 4, \cond, \abort
	.endif

	add\cond \ptr, #\rept * \inc
	.endm

#else	/* !CONFIG_THUMB2_KERNEL */

	.macro	usracc, instr, reg, ptr, inc, cond, rept, abort
	.rept	\rept
9999:
	.if	\inc == 1
	\instr\cond\()bt \reg, [\ptr], #\inc
	.elseif	\inc == 4
	\instr\cond\()t \reg, [\ptr], #\inc
	.else
	.error	"Unsupported inc macro argument"
	.endif

	.section __ex_table,"a"
	.align	3
	.long	9999b, \abort
	.previous
	.endr
	.endm

#endif	/* !CONFIG_THUMB2_KERNEL */

	.macro	strusr, reg, ptr, inc, cond=al, rept=1, abort=9001f
	usracc	str, \reg, \ptr, \inc, \cond, \rept, \abort
	.endm

	.macro	ldrusr, reg, ptr, inc, cond=al, rept=1, abort=9001f
	usracc	ldr, \reg, \ptr, \inc, \cond, \rept, \abort
>>>>>>> 538ca3af
	.endm<|MERGE_RESOLUTION|>--- conflicted
+++ resolved
@@ -123,23 +123,14 @@
 	.long	9999b,9001f;			\
 	.previous
 
-<<<<<<< HEAD
 /*
  * SMP data memory barrier
  */
 	.macro	smp_dmb
-=======
-	.macro  smp_dmb
->>>>>>> 538ca3af
 #ifdef CONFIG_SMP
 #if __LINUX_ARM_ARCH__ >= 7
 	dmb
 #elif __LINUX_ARM_ARCH__ == 6
-<<<<<<< HEAD
-	mcr	p15, 0, r0, c7, c10, 5	@ dmb
-#endif
-#endif
-=======
 	mcr p15, 0, r0, c7, c10, 5
 #endif
 #endif
@@ -230,5 +221,4 @@
 
 	.macro	ldrusr, reg, ptr, inc, cond=al, rept=1, abort=9001f
 	usracc	ldr, \reg, \ptr, \inc, \cond, \rept, \abort
->>>>>>> 538ca3af
 	.endm