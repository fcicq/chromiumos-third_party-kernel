/*
 *  arch/arm/include/asm/tlbflush.h
 *
 *  Copyright (C) 1999-2003 Russell King
 *
 * This program is free software; you can redistribute it and/or modify
 * it under the terms of the GNU General Public License version 2 as
 * published by the Free Software Foundation.
 */
#ifndef _ASMARM_TLBFLUSH_H
#define _ASMARM_TLBFLUSH_H


#ifndef CONFIG_MMU

#define tlb_flush(tlb)	((void) tlb)

#else /* CONFIG_MMU */

#include <asm/glue.h>

#define TLB_V3_PAGE	(1 << 0)
#define TLB_V4_U_PAGE	(1 << 1)
#define TLB_V4_D_PAGE	(1 << 2)
#define TLB_V4_I_PAGE	(1 << 3)
#define TLB_V6_U_PAGE	(1 << 4)
#define TLB_V6_D_PAGE	(1 << 5)
#define TLB_V6_I_PAGE	(1 << 6)

#define TLB_V3_FULL	(1 << 8)
#define TLB_V4_U_FULL	(1 << 9)
#define TLB_V4_D_FULL	(1 << 10)
#define TLB_V4_I_FULL	(1 << 11)
#define TLB_V6_U_FULL	(1 << 12)
#define TLB_V6_D_FULL	(1 << 13)
#define TLB_V6_I_FULL	(1 << 14)

#define TLB_V6_U_ASID	(1 << 16)
#define TLB_V6_D_ASID	(1 << 17)
#define TLB_V6_I_ASID	(1 << 18)

<<<<<<< HEAD
#define TLB_BTB		(1 << 28)

=======
>>>>>>> 538ca3af
/* Unified Inner Shareable TLB operations (ARMv7 MP extensions) */
#define TLB_V7_UIS_PAGE	(1 << 19)
#define TLB_V7_UIS_FULL (1 << 20)
#define TLB_V7_UIS_ASID (1 << 21)

#define TLB_L2CLEAN_FR	(1 << 29)		/* Feroceon */
#define TLB_DCLEAN	(1 << 30)
#define TLB_WB		(1 << 31)

/*
 *	MMU TLB Model
 *	=============
 *
 *	We have the following to choose from:
 *	  v3    - ARMv3
 *	  v4    - ARMv4 without write buffer
 *	  v4wb  - ARMv4 with write buffer without I TLB flush entry instruction
 *	  v4wbi - ARMv4 with write buffer with I TLB flush entry instruction
 *	  fr    - Feroceon (v4wbi with non-outer-cacheable page table walks)
 *	  fa    - Faraday (v4 with write buffer with UTLB and branch target buffer (BTB))
 *	  v6wbi - ARMv6 with write buffer with I TLB flush entry instruction
 *	  v7wbi - identical to v6wbi
 */
#undef _TLB
#undef MULTI_TLB

#define v3_tlb_flags	(TLB_V3_FULL | TLB_V3_PAGE)

#ifdef CONFIG_CPU_TLB_V3
# define v3_possible_flags	v3_tlb_flags
# define v3_always_flags	v3_tlb_flags
# ifdef _TLB
#  define MULTI_TLB 1
# else
#  define _TLB v3
# endif
#else
# define v3_possible_flags	0
# define v3_always_flags	(-1UL)
#endif

#define v4_tlb_flags	(TLB_V4_U_FULL | TLB_V4_U_PAGE)

#ifdef CONFIG_CPU_TLB_V4WT
# define v4_possible_flags	v4_tlb_flags
# define v4_always_flags	v4_tlb_flags
# ifdef _TLB
#  define MULTI_TLB 1
# else
#  define _TLB v4
# endif
#else
# define v4_possible_flags	0
# define v4_always_flags	(-1UL)
#endif

#define fa_tlb_flags	(TLB_WB | TLB_BTB | TLB_DCLEAN | \
			 TLB_V4_U_FULL | TLB_V4_U_PAGE)

#ifdef CONFIG_CPU_TLB_FA
# define fa_possible_flags	fa_tlb_flags
# define fa_always_flags	fa_tlb_flags
# ifdef _TLB
#  define MULTI_TLB 1
# else
#  define _TLB fa
# endif
#else
# define fa_possible_flags	0
# define fa_always_flags	(-1UL)
#endif

#define v4wbi_tlb_flags	(TLB_WB | TLB_DCLEAN | \
			 TLB_V4_I_FULL | TLB_V4_D_FULL | \
			 TLB_V4_I_PAGE | TLB_V4_D_PAGE)

#ifdef CONFIG_CPU_TLB_V4WBI
# define v4wbi_possible_flags	v4wbi_tlb_flags
# define v4wbi_always_flags	v4wbi_tlb_flags
# ifdef _TLB
#  define MULTI_TLB 1
# else
#  define _TLB v4wbi
# endif
#else
# define v4wbi_possible_flags	0
# define v4wbi_always_flags	(-1UL)
#endif

#define fr_tlb_flags	(TLB_WB | TLB_DCLEAN | TLB_L2CLEAN_FR | \
			 TLB_V4_I_FULL | TLB_V4_D_FULL | \
			 TLB_V4_I_PAGE | TLB_V4_D_PAGE)

#ifdef CONFIG_CPU_TLB_FEROCEON
# define fr_possible_flags	fr_tlb_flags
# define fr_always_flags	fr_tlb_flags
# ifdef _TLB
#  define MULTI_TLB 1
# else
#  define _TLB v4wbi
# endif
#else
# define fr_possible_flags	0
# define fr_always_flags	(-1UL)
#endif

#define v4wb_tlb_flags	(TLB_WB | TLB_DCLEAN | \
			 TLB_V4_I_FULL | TLB_V4_D_FULL | \
			 TLB_V4_D_PAGE)

#ifdef CONFIG_CPU_TLB_V4WB
# define v4wb_possible_flags	v4wb_tlb_flags
# define v4wb_always_flags	v4wb_tlb_flags
# ifdef _TLB
#  define MULTI_TLB 1
# else
#  define _TLB v4wb
# endif
#else
# define v4wb_possible_flags	0
# define v4wb_always_flags	(-1UL)
#endif

<<<<<<< HEAD
#define v6wbi_tlb_flags (TLB_WB | TLB_DCLEAN | TLB_BTB | \
=======
#ifdef CONFIG_ARCH_TEGRA_1x_SOC
#define v6wbi_tlb_flags (TLB_WB | \
			 TLB_V6_I_FULL | TLB_V6_D_FULL | \
			 TLB_V6_I_PAGE | TLB_V6_D_PAGE | \
			 TLB_V6_I_ASID | TLB_V6_D_ASID)
#else
#define v6wbi_tlb_flags (TLB_WB | TLB_DCLEAN | \
>>>>>>> 538ca3af
			 TLB_V6_I_FULL | TLB_V6_D_FULL | \
			 TLB_V6_I_PAGE | TLB_V6_D_PAGE | \
			 TLB_V6_I_ASID | TLB_V6_D_ASID)
#endif

#ifdef CONFIG_CPU_TLB_V6
# define v6wbi_possible_flags	v6wbi_tlb_flags
# define v6wbi_always_flags	v6wbi_tlb_flags
# ifdef _TLB
#  define MULTI_TLB 1
# else
#  define _TLB v6wbi
# endif
#else
# define v6wbi_possible_flags	0
# define v6wbi_always_flags	(-1UL)
#endif

#ifdef CONFIG_SMP
<<<<<<< HEAD
#define v7wbi_tlb_flags (TLB_WB | TLB_DCLEAN | TLB_BTB | \
			 TLB_V7_UIS_FULL | TLB_V7_UIS_PAGE | TLB_V7_UIS_ASID)
#else
#define v7wbi_tlb_flags (TLB_WB | TLB_DCLEAN | TLB_BTB | \
=======
#define v7wbi_tlb_flags (TLB_WB | TLB_DCLEAN | \
			 TLB_V7_UIS_FULL | TLB_V7_UIS_PAGE | TLB_V7_UIS_ASID)
#else
#define v7wbi_tlb_flags (TLB_WB | TLB_DCLEAN | \
>>>>>>> 538ca3af
			 TLB_V6_U_FULL | TLB_V6_U_PAGE | TLB_V6_U_ASID)
#endif

#ifdef CONFIG_CPU_TLB_V7
# define v7wbi_possible_flags	v7wbi_tlb_flags
# define v7wbi_always_flags	v7wbi_tlb_flags
# ifdef _TLB
#  define MULTI_TLB 1
# else
#  define _TLB v7wbi
# endif
#else
# define v7wbi_possible_flags	0
# define v7wbi_always_flags	(-1UL)
#endif

#ifndef _TLB
#error Unknown TLB model
#endif

#ifdef CONFIG_ARCH_TEGRA_1x_SOC
#define TLB_CLEAN_OP tegra_cmc_clean_pmd
#endif

#ifdef TLB_CLEAN_OP
extern void TLB_CLEAN_OP(pmd_t *pmd);
#define tlb_clean_op TLB_CLEAN_OP
#endif

#ifndef __ASSEMBLY__

#include <linux/sched.h>
#include <asm/cputype.h>

struct cpu_tlb_fns {
	void (*flush_user_range)(unsigned long, unsigned long, struct vm_area_struct *);
	void (*flush_kern_range)(unsigned long, unsigned long);
	unsigned long tlb_flags;
};

/*
 * Select the calling method
 */
#ifdef MULTI_TLB

#define __cpu_flush_user_tlb_range	cpu_tlb.flush_user_range
#define __cpu_flush_kern_tlb_range	cpu_tlb.flush_kern_range

#else

#define __cpu_flush_user_tlb_range	__glue(_TLB,_flush_user_tlb_range)
#define __cpu_flush_kern_tlb_range	__glue(_TLB,_flush_kern_tlb_range)

extern void __cpu_flush_user_tlb_range(unsigned long, unsigned long, struct vm_area_struct *);
extern void __cpu_flush_kern_tlb_range(unsigned long, unsigned long);

#endif

extern struct cpu_tlb_fns cpu_tlb;

#define __cpu_tlb_flags			cpu_tlb.tlb_flags

/*
 *	TLB Management
 *	==============
 *
 *	The arch/arm/mm/tlb-*.S files implement these methods.
 *
 *	The TLB specific code is expected to perform whatever tests it
 *	needs to determine if it should invalidate the TLB for each
 *	call.  Start addresses are inclusive and end addresses are
 *	exclusive; it is safe to round these addresses down.
 *
 *	flush_tlb_all()
 *
 *		Invalidate the entire TLB.
 *
 *	flush_tlb_mm(mm)
 *
 *		Invalidate all TLB entries in a particular address
 *		space.
 *		- mm	- mm_struct describing address space
 *
 *	flush_tlb_range(mm,start,end)
 *
 *		Invalidate a range of TLB entries in the specified
 *		address space.
 *		- mm	- mm_struct describing address space
 *		- start - start address (may not be aligned)
 *		- end	- end address (exclusive, may not be aligned)
 *
 *	flush_tlb_page(vaddr,vma)
 *
 *		Invalidate the specified page in the specified address range.
 *		- vaddr - virtual address (may not be aligned)
 *		- vma	- vma_struct describing address range
 *
 *	flush_kern_tlb_page(kaddr)
 *
 *		Invalidate the TLB entry for the specified page.  The address
 *		will be in the kernels virtual memory space.  Current uses
 *		only require the D-TLB to be invalidated.
 *		- kaddr - Kernel virtual memory address
 */

/*
 * We optimise the code below by:
 *  - building a set of TLB flags that might be set in __cpu_tlb_flags
 *  - building a set of TLB flags that will always be set in __cpu_tlb_flags
 *  - if we're going to need __cpu_tlb_flags, access it once and only once
 *
 * This allows us to build optimal assembly for the single-CPU type case,
 * and as close to optimal given the compiler constrants for multi-CPU
 * case.  We could do better for the multi-CPU case if the compiler
 * implemented the "%?" method, but this has been discontinued due to too
 * many people getting it wrong.
 */
#define possible_tlb_flags	(v3_possible_flags | \
				 v4_possible_flags | \
				 v4wbi_possible_flags | \
				 fr_possible_flags | \
				 v4wb_possible_flags | \
				 fa_possible_flags | \
				 v6wbi_possible_flags | \
				 v7wbi_possible_flags)

#define always_tlb_flags	(v3_always_flags & \
				 v4_always_flags & \
				 v4wbi_always_flags & \
				 fr_always_flags & \
				 v4wb_always_flags & \
				 fa_always_flags & \
				 v6wbi_always_flags & \
				 v7wbi_always_flags)

#define tlb_flag(f)	((always_tlb_flags & (f)) || (__tlb_flag & possible_tlb_flags & (f)))

static inline void local_flush_tlb_all(void)
{
	const int zero = 0;
	const unsigned int __tlb_flag = __cpu_tlb_flags;

	if (tlb_flag(TLB_WB))
		dsb();

	if (tlb_flag(TLB_V3_FULL))
		asm("mcr p15, 0, %0, c6, c0, 0" : : "r" (zero) : "cc");
	if (tlb_flag(TLB_V4_U_FULL | TLB_V6_U_FULL))
		asm("mcr p15, 0, %0, c8, c7, 0" : : "r" (zero) : "cc");
	if (tlb_flag(TLB_V4_D_FULL | TLB_V6_D_FULL))
		asm("mcr p15, 0, %0, c8, c6, 0" : : "r" (zero) : "cc");
	if (tlb_flag(TLB_V4_I_FULL | TLB_V6_I_FULL))
		asm("mcr p15, 0, %0, c8, c5, 0" : : "r" (zero) : "cc");
	if (tlb_flag(TLB_V7_UIS_FULL))
		asm("mcr p15, 0, %0, c8, c3, 0" : : "r" (zero) : "cc");

<<<<<<< HEAD
	if (tlb_flag(TLB_BTB)) {
=======
	if (tlb_flag(TLB_V6_I_FULL | TLB_V6_D_FULL | TLB_V6_U_FULL |
		     TLB_V7_UIS_FULL)) {
>>>>>>> 538ca3af
		/* flush the branch target cache */
		asm("mcr p15, 0, %0, c7, c5, 6" : : "r" (zero) : "cc");
		dsb();
		isb();
	}
}

static inline void local_flush_tlb_mm(struct mm_struct *mm)
{
	const int zero = 0;
	const int asid = ASID(mm);
	const unsigned int __tlb_flag = __cpu_tlb_flags;
	unsigned int cpu_id;

	if (tlb_flag(TLB_WB))
		dsb();

	/* get_cpu disables preemption and returns the CPU ID */
	cpu_id = get_cpu();
	if (cpu_isset(cpu_id, mm->cpu_vm_mask)) {
		if (tlb_flag(TLB_V3_FULL))
			asm("mcr p15, 0, %0, c6, c0, 0" : : "r" (zero) : "cc");
		if (tlb_flag(TLB_V4_U_FULL))
			asm("mcr p15, 0, %0, c8, c7, 0" : : "r" (zero) : "cc");
		if (tlb_flag(TLB_V4_D_FULL))
			asm("mcr p15, 0, %0, c8, c6, 0" : : "r" (zero) : "cc");
		if (tlb_flag(TLB_V4_I_FULL))
			asm("mcr p15, 0, %0, c8, c5, 0" : : "r" (zero) : "cc");
	}
	put_cpu();

	if (tlb_flag(TLB_V6_U_ASID))
		asm("mcr p15, 0, %0, c8, c7, 2" : : "r" (asid) : "cc");
	if (tlb_flag(TLB_V6_D_ASID))
		asm("mcr p15, 0, %0, c8, c6, 2" : : "r" (asid) : "cc");
	if (tlb_flag(TLB_V6_I_ASID))
		asm("mcr p15, 0, %0, c8, c5, 2" : : "r" (asid) : "cc");
	if (tlb_flag(TLB_V7_UIS_ASID))
		asm("mcr p15, 0, %0, c8, c3, 2" : : "r" (asid) : "cc");

<<<<<<< HEAD
	if (tlb_flag(TLB_BTB)) {
=======
	if (tlb_flag(TLB_V6_I_ASID | TLB_V6_D_ASID | TLB_V6_U_ASID |
		     TLB_V7_UIS_ASID)) {
>>>>>>> 538ca3af
		/* flush the branch target cache */
		asm("mcr p15, 0, %0, c7, c5, 6" : : "r" (zero) : "cc");
		dsb();
	}
}

static inline void
local_flush_tlb_page(struct vm_area_struct *vma, unsigned long uaddr)
{
	const int zero = 0;
	const unsigned int __tlb_flag = __cpu_tlb_flags;

	uaddr = (uaddr & PAGE_MASK) | ASID(vma->vm_mm);

	if (tlb_flag(TLB_WB))
		dsb();

	if (cpu_isset(smp_processor_id(), vma->vm_mm->cpu_vm_mask)) {
		if (tlb_flag(TLB_V3_PAGE))
			asm("mcr p15, 0, %0, c6, c0, 0" : : "r" (uaddr) : "cc");
		if (tlb_flag(TLB_V4_U_PAGE))
			asm("mcr p15, 0, %0, c8, c7, 1" : : "r" (uaddr) : "cc");
		if (tlb_flag(TLB_V4_D_PAGE))
			asm("mcr p15, 0, %0, c8, c6, 1" : : "r" (uaddr) : "cc");
		if (tlb_flag(TLB_V4_I_PAGE))
			asm("mcr p15, 0, %0, c8, c5, 1" : : "r" (uaddr) : "cc");
		if (!tlb_flag(TLB_V4_I_PAGE) && tlb_flag(TLB_V4_I_FULL))
			asm("mcr p15, 0, %0, c8, c5, 0" : : "r" (zero) : "cc");
	}

	if (tlb_flag(TLB_V6_U_PAGE))
		asm("mcr p15, 0, %0, c8, c7, 1" : : "r" (uaddr) : "cc");
	if (tlb_flag(TLB_V6_D_PAGE))
		asm("mcr p15, 0, %0, c8, c6, 1" : : "r" (uaddr) : "cc");
	if (tlb_flag(TLB_V6_I_PAGE))
		asm("mcr p15, 0, %0, c8, c5, 1" : : "r" (uaddr) : "cc");
	if (tlb_flag(TLB_V7_UIS_PAGE))
		asm("mcr p15, 0, %0, c8, c3, 1" : : "r" (uaddr) : "cc");

<<<<<<< HEAD
	if (tlb_flag(TLB_BTB)) {
=======
	if (tlb_flag(TLB_V6_I_PAGE | TLB_V6_D_PAGE | TLB_V6_U_PAGE |
		     TLB_V7_UIS_PAGE)) {
>>>>>>> 538ca3af
		/* flush the branch target cache */
		asm("mcr p15, 0, %0, c7, c5, 6" : : "r" (zero) : "cc");
		dsb();
	}
}

static inline void local_flush_tlb_kernel_page(unsigned long kaddr)
{
	const int zero = 0;
	const unsigned int __tlb_flag = __cpu_tlb_flags;

	kaddr &= PAGE_MASK;

	if (tlb_flag(TLB_WB))
		dsb();

	if (tlb_flag(TLB_V3_PAGE))
		asm("mcr p15, 0, %0, c6, c0, 0" : : "r" (kaddr) : "cc");
	if (tlb_flag(TLB_V4_U_PAGE))
		asm("mcr p15, 0, %0, c8, c7, 1" : : "r" (kaddr) : "cc");
	if (tlb_flag(TLB_V4_D_PAGE))
		asm("mcr p15, 0, %0, c8, c6, 1" : : "r" (kaddr) : "cc");
	if (tlb_flag(TLB_V4_I_PAGE))
		asm("mcr p15, 0, %0, c8, c5, 1" : : "r" (kaddr) : "cc");
	if (!tlb_flag(TLB_V4_I_PAGE) && tlb_flag(TLB_V4_I_FULL))
		asm("mcr p15, 0, %0, c8, c5, 0" : : "r" (zero) : "cc");

	if (tlb_flag(TLB_V6_U_PAGE))
		asm("mcr p15, 0, %0, c8, c7, 1" : : "r" (kaddr) : "cc");
	if (tlb_flag(TLB_V6_D_PAGE))
		asm("mcr p15, 0, %0, c8, c6, 1" : : "r" (kaddr) : "cc");
	if (tlb_flag(TLB_V6_I_PAGE))
		asm("mcr p15, 0, %0, c8, c5, 1" : : "r" (kaddr) : "cc");
	if (tlb_flag(TLB_V7_UIS_PAGE))
		asm("mcr p15, 0, %0, c8, c3, 1" : : "r" (kaddr) : "cc");

<<<<<<< HEAD
	if (tlb_flag(TLB_BTB)) {
=======
	if (tlb_flag(TLB_V6_I_PAGE | TLB_V6_D_PAGE | TLB_V6_U_PAGE |
		     TLB_V7_UIS_PAGE)) {
>>>>>>> 538ca3af
		/* flush the branch target cache */
		asm("mcr p15, 0, %0, c7, c5, 6" : : "r" (zero) : "cc");
		dsb();
		isb();
	}
}

/*
 *	flush_pmd_entry
 *
 *	Flush a PMD entry (word aligned, or double-word aligned) to
 *	RAM if the TLB for the CPU we are running on requires this.
 *	This is typically used when we are creating PMD entries.
 *
 *	clean_pmd_entry
 *
 *	Clean (but don't drain the write buffer) if the CPU requires
 *	these operations.  This is typically used when we are removing
 *	PMD entries.
 */
static inline void flush_pmd_entry(pmd_t *pmd)
{
	const unsigned int __tlb_flag = __cpu_tlb_flags;

	if (tlb_flag(TLB_DCLEAN))
		asm("mcr	p15, 0, %0, c7, c10, 1	@ flush_pmd"
			: : "r" (pmd) : "cc");

	if (tlb_flag(TLB_L2CLEAN_FR))
		asm("mcr	p15, 1, %0, c15, c9, 1  @ L2 flush_pmd"
			: : "r" (pmd) : "cc");

	if (tlb_flag(TLB_WB))
		dsb();

#if defined(TLB_CLEAN_OP)
	tlb_clean_op(pmd);
#endif
}

static inline void clean_pmd_entry(pmd_t *pmd)
{
	const unsigned int __tlb_flag = __cpu_tlb_flags;

	if (tlb_flag(TLB_DCLEAN))
		asm("mcr	p15, 0, %0, c7, c10, 1	@ flush_pmd"
			: : "r" (pmd) : "cc");

	if (tlb_flag(TLB_L2CLEAN_FR))
		asm("mcr	p15, 1, %0, c15, c9, 1  @ L2 flush_pmd"
			: : "r" (pmd) : "cc");

#if defined(TLB_CLEAN_OP)
	tlb_clean_op(pmd);
#endif
}

#undef tlb_flag
#undef always_tlb_flags
#undef possible_tlb_flags

/*
 * Convert calls to our calling convention.
 */
#define local_flush_tlb_range(vma,start,end)	__cpu_flush_user_tlb_range(start,end,vma)
#define local_flush_tlb_kernel_range(s,e)	__cpu_flush_kern_tlb_range(s,e)

#ifndef CONFIG_SMP
#define flush_tlb_all		local_flush_tlb_all
#define flush_tlb_mm		local_flush_tlb_mm
#define flush_tlb_page		local_flush_tlb_page
#define flush_tlb_kernel_page	local_flush_tlb_kernel_page
#define flush_tlb_range		local_flush_tlb_range
#define flush_tlb_kernel_range	local_flush_tlb_kernel_range
#else
extern void flush_tlb_all(void);
extern void flush_tlb_mm(struct mm_struct *mm);
extern void flush_tlb_page(struct vm_area_struct *vma, unsigned long uaddr);
extern void flush_tlb_kernel_page(unsigned long kaddr);
extern void flush_tlb_range(struct vm_area_struct *vma,
	unsigned long start, unsigned long end);
extern void flush_tlb_kernel_range(unsigned long start, unsigned long end);
#endif

extern void update_mmu_cache(struct vm_area_struct *vma, unsigned long addr, pte_t pte);

#endif

#endif /* CONFIG_MMU */

#endif<|MERGE_RESOLUTION|>--- conflicted
+++ resolved
@@ -39,11 +39,8 @@
 #define TLB_V6_D_ASID	(1 << 17)
 #define TLB_V6_I_ASID	(1 << 18)
 
-<<<<<<< HEAD
 #define TLB_BTB		(1 << 28)
 
-=======
->>>>>>> 538ca3af
 /* Unified Inner Shareable TLB operations (ARMv7 MP extensions) */
 #define TLB_V7_UIS_PAGE	(1 << 19)
 #define TLB_V7_UIS_FULL (1 << 20)
@@ -167,17 +164,13 @@
 # define v4wb_always_flags	(-1UL)
 #endif
 
-<<<<<<< HEAD
-#define v6wbi_tlb_flags (TLB_WB | TLB_DCLEAN | TLB_BTB | \
-=======
 #ifdef CONFIG_ARCH_TEGRA_1x_SOC
 #define v6wbi_tlb_flags (TLB_WB | \
 			 TLB_V6_I_FULL | TLB_V6_D_FULL | \
 			 TLB_V6_I_PAGE | TLB_V6_D_PAGE | \
 			 TLB_V6_I_ASID | TLB_V6_D_ASID)
 #else
-#define v6wbi_tlb_flags (TLB_WB | TLB_DCLEAN | \
->>>>>>> 538ca3af
+#define v6wbi_tlb_flags (TLB_WB | TLB_DCLEAN | TLB_BTB | \
 			 TLB_V6_I_FULL | TLB_V6_D_FULL | \
 			 TLB_V6_I_PAGE | TLB_V6_D_PAGE | \
 			 TLB_V6_I_ASID | TLB_V6_D_ASID)
@@ -197,17 +190,10 @@
 #endif
 
 #ifdef CONFIG_SMP
-<<<<<<< HEAD
 #define v7wbi_tlb_flags (TLB_WB | TLB_DCLEAN | TLB_BTB | \
 			 TLB_V7_UIS_FULL | TLB_V7_UIS_PAGE | TLB_V7_UIS_ASID)
 #else
 #define v7wbi_tlb_flags (TLB_WB | TLB_DCLEAN | TLB_BTB | \
-=======
-#define v7wbi_tlb_flags (TLB_WB | TLB_DCLEAN | \
-			 TLB_V7_UIS_FULL | TLB_V7_UIS_PAGE | TLB_V7_UIS_ASID)
-#else
-#define v7wbi_tlb_flags (TLB_WB | TLB_DCLEAN | \
->>>>>>> 538ca3af
 			 TLB_V6_U_FULL | TLB_V6_U_PAGE | TLB_V6_U_ASID)
 #endif
 
@@ -364,12 +350,7 @@
 	if (tlb_flag(TLB_V7_UIS_FULL))
 		asm("mcr p15, 0, %0, c8, c3, 0" : : "r" (zero) : "cc");
 
-<<<<<<< HEAD
 	if (tlb_flag(TLB_BTB)) {
-=======
-	if (tlb_flag(TLB_V6_I_FULL | TLB_V6_D_FULL | TLB_V6_U_FULL |
-		     TLB_V7_UIS_FULL)) {
->>>>>>> 538ca3af
 		/* flush the branch target cache */
 		asm("mcr p15, 0, %0, c7, c5, 6" : : "r" (zero) : "cc");
 		dsb();
@@ -410,12 +391,8 @@
 	if (tlb_flag(TLB_V7_UIS_ASID))
 		asm("mcr p15, 0, %0, c8, c3, 2" : : "r" (asid) : "cc");
 
-<<<<<<< HEAD
-	if (tlb_flag(TLB_BTB)) {
-=======
 	if (tlb_flag(TLB_V6_I_ASID | TLB_V6_D_ASID | TLB_V6_U_ASID |
 		     TLB_V7_UIS_ASID)) {
->>>>>>> 538ca3af
 		/* flush the branch target cache */
 		asm("mcr p15, 0, %0, c7, c5, 6" : : "r" (zero) : "cc");
 		dsb();
@@ -455,12 +432,8 @@
 	if (tlb_flag(TLB_V7_UIS_PAGE))
 		asm("mcr p15, 0, %0, c8, c3, 1" : : "r" (uaddr) : "cc");
 
-<<<<<<< HEAD
-	if (tlb_flag(TLB_BTB)) {
-=======
 	if (tlb_flag(TLB_V6_I_PAGE | TLB_V6_D_PAGE | TLB_V6_U_PAGE |
 		     TLB_V7_UIS_PAGE)) {
->>>>>>> 538ca3af
 		/* flush the branch target cache */
 		asm("mcr p15, 0, %0, c7, c5, 6" : : "r" (zero) : "cc");
 		dsb();
@@ -497,12 +470,8 @@
 	if (tlb_flag(TLB_V7_UIS_PAGE))
 		asm("mcr p15, 0, %0, c8, c3, 1" : : "r" (kaddr) : "cc");
 
-<<<<<<< HEAD
-	if (tlb_flag(TLB_BTB)) {
-=======
 	if (tlb_flag(TLB_V6_I_PAGE | TLB_V6_D_PAGE | TLB_V6_U_PAGE |
 		     TLB_V7_UIS_PAGE)) {
->>>>>>> 538ca3af
 		/* flush the branch target cache */
 		asm("mcr p15, 0, %0, c7, c5, 6" : : "r" (zero) : "cc");
 		dsb();
