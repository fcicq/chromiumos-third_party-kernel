--- conflicted
+++ resolved
@@ -71,15 +71,9 @@
  * platforms with CONFIG_DMABOUNCE.
  * Use the driver DMA support - see dma-mapping.h (dma_sync_*)
  */
-<<<<<<< HEAD
 extern void dma_cache_maint(const void *kaddr, size_t size, int rw);
 extern void dma_cache_maint_page(struct page *page, unsigned long offset,
 				 size_t size, int rw);
-=======
-extern void __dma_cache_maint(const void *kaddr, size_t size, int map);
-extern void __dma_cache_maint_page(struct page *page, unsigned long offset,
-				 size_t size, int map);
->>>>>>> 538ca3af
 
 /*
  * Return whether the given device DMA address mask can be supported
@@ -341,11 +335,7 @@
 	BUG_ON(!valid_dma_direction(dir));
 
 	if (!arch_is_coherent())
-<<<<<<< HEAD
 		dma_cache_maint_page(page, offset, size, dir);
-=======
-		__dma_cache_maint_page(page, offset, size, 1);
->>>>>>> 538ca3af
 
 	return page_to_dma(dev, page) + offset;
 }
