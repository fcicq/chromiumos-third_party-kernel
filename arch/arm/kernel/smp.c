/*
 *  linux/arch/arm/kernel/smp.c
 *
 *  Copyright (C) 2002 ARM Limited, All Rights Reserved.
 *
 * This program is free software; you can redistribute it and/or modify
 * it under the terms of the GNU General Public License version 2 as
 * published by the Free Software Foundation.
 */
#include <linux/module.h>
#include <linux/delay.h>
#include <linux/init.h>
#include <linux/spinlock.h>
#include <linux/sched.h>
#include <linux/interrupt.h>
#include <linux/cache.h>
#include <linux/profile.h>
#include <linux/errno.h>
#include <linux/mm.h>
#include <linux/err.h>
#include <linux/cpu.h>
#include <linux/smp.h>
#include <linux/seq_file.h>
#include <linux/irq.h>
#include <linux/percpu.h>
#include <linux/clockchips.h>

#include <asm/atomic.h>
#include <asm/cacheflush.h>
#include <asm/cpu.h>
#include <asm/cputype.h>
#include <asm/mmu_context.h>
#include <asm/pgtable.h>
#include <asm/pgalloc.h>
#include <asm/processor.h>
#include <asm/tlbflush.h>
#include <asm/ptrace.h>
#include <asm/localtimer.h>
<<<<<<< HEAD
=======
#include <asm/smp_plat.h>
>>>>>>> 538ca3af

/*
 * as from 2.5, kernels no longer have an init_tasks structure
 * so we need some other way of telling a new secondary core
 * where to place its SVC stack
 */
struct secondary_data secondary_data;

/*
 * structures for inter-processor calls
 * - A collection of single bit ipi messages.
 */
struct ipi_data {
	spinlock_t lock;
	unsigned long ipi_count;
	unsigned long bits;
};

static DEFINE_PER_CPU(struct ipi_data, ipi_data) = {
	.lock	= SPIN_LOCK_UNLOCKED,
};

enum ipi_msg_type {
	IPI_TIMER,
	IPI_RESCHEDULE,
	IPI_CALL_FUNC,
	IPI_CALL_FUNC_SINGLE,
	IPI_CPU_STOP,
#ifdef CONFIG_CPU_NO_CACHE_BCAST
	IPI_DMA_CACHE,
#endif
};

int __cpuinit __cpu_up(unsigned int cpu)
{
	struct cpuinfo_arm *ci = &per_cpu(cpu_data, cpu);
	struct task_struct *idle = ci->idle;
	pgd_t *pgd;
	pmd_t *pmd;
	int ret;

	/*
	 * Spawn a new process manually, if not already done.
	 * Grab a pointer to its task struct so we can mess with it
	 */
	if (!idle) {
		idle = fork_idle(cpu);
		if (IS_ERR(idle)) {
			printk(KERN_ERR "CPU%u: fork() failed\n", cpu);
			return PTR_ERR(idle);
		}
		ci->idle = idle;
	}

	/*
	 * Allocate initial page tables to allow the new CPU to
	 * enable the MMU safely.  This essentially means a set
	 * of our "standard" page tables, with the addition of
	 * a 1:1 mapping for the physical address of the kernel.
	 */
	pgd = pgd_alloc(&init_mm);
	pmd = pmd_offset(pgd + pgd_index(PHYS_OFFSET), PHYS_OFFSET);
	*pmd = __pmd((PHYS_OFFSET & PGDIR_MASK) |
		     PMD_TYPE_SECT | PMD_SECT_AP_WRITE);
	flush_pmd_entry(pmd);

	/*
	 * We need to tell the secondary core where to find
	 * its stack and the page tables.
	 */
	secondary_data.stack = task_stack_page(idle) + THREAD_START_SP;
	secondary_data.pgdir = virt_to_phys(pgd);
	wmb();

	/*
	 * Now bring the CPU into our world.
	 */
	ret = boot_secondary(cpu, idle);
	if (ret == 0) {
		unsigned long timeout;

		/*
		 * CPU was successfully started, wait for it
		 * to come online or time out.
		 */
		timeout = jiffies + HZ;
		while (time_before(jiffies, timeout)) {
			if (cpu_online(cpu))
				break;

			udelay(10);
			barrier();
		}

		if (!cpu_online(cpu))
			ret = -EIO;
	}

	secondary_data.stack = NULL;
	secondary_data.pgdir = 0;

	*pmd = __pmd(0);
	clean_pmd_entry(pmd);
	pgd_free(&init_mm, pgd);

	if (ret) {
		printk(KERN_CRIT "CPU%u: processor failed to boot\n", cpu);

		/*
		 * FIXME: We need to clean up the new idle thread. --rmk
		 */
	}

	return ret;
}

#ifdef CONFIG_HOTPLUG_CPU
/*
 * __cpu_disable runs on the processor to be shutdown.
 */
int __cpuexit __cpu_disable(void)
{
	unsigned int cpu = smp_processor_id();
	struct task_struct *p;
	int ret;

	ret = mach_cpu_disable(cpu);
	if (ret)
		return ret;

	/*
	 * Take this CPU offline.  Once we clear this, we can't return,
	 * and we must not schedule until we're ready to give up the cpu.
	 */
	set_cpu_online(cpu, false);

	/*
	 * OK - migrate IRQs away from this CPU
	 */
	migrate_irqs();

	/*
	 * Stop the local timer for this CPU.
	 */
	local_timer_stop();

	/*
	 * Flush user cache and TLB mappings, and then remove this CPU
	 * from the vm mask set of all processes.
	 */
	flush_cache_all();
	local_flush_tlb_all();

	read_lock(&tasklist_lock);
	for_each_process(p) {
		if (p->mm)
			cpu_clear(cpu, p->mm->cpu_vm_mask);
	}
	read_unlock(&tasklist_lock);

	return 0;
}

/*
 * called on the thread which is asking for a CPU to be shutdown -
 * waits until shutdown has completed, or it is timed out.
 */
void __cpuexit __cpu_die(unsigned int cpu)
{
	if (!platform_cpu_kill(cpu))
		printk("CPU%u: unable to kill\n", cpu);
}

/*
 * Called from the idle thread for the CPU which has been shutdown.
 *
 * Note that we disable IRQs here, but do not re-enable them
 * before returning to the caller. This is also the behaviour
 * of the other hotplug-cpu capable cores, so presumably coming
 * out of idle fixes this.
 */
void __cpuexit cpu_die(void)
{
	unsigned int cpu = smp_processor_id();

	local_irq_disable();
	idle_task_exit();

	/*
	 * actual CPU shutdown procedure is at least platform (if not
	 * CPU) specific
	 */
	platform_cpu_die(cpu);

	/*
	 * Do not return to the idle loop - jump back to the secondary
	 * cpu initialisation.  There's some initialisation which needs
	 * to be repeated to undo the effects of taking the CPU offline.
	 */
	__asm__("mov	sp, %0\n"
	"	b	secondary_start_kernel"
		:
		: "r" (task_stack_page(current) + THREAD_SIZE - 8));
}
#endif /* CONFIG_HOTPLUG_CPU */

/*
 * This is the secondary CPU boot entry.  We're using this CPUs
 * idle thread stack, but a set of temporary page tables.
 */
asmlinkage void __cpuinit secondary_start_kernel(void)
{
	struct mm_struct *mm = &init_mm;
	unsigned int cpu = smp_processor_id();

	printk("CPU%u: Booted secondary processor\n", cpu);

	/*
	 * All kernel threads share the same mm context; grab a
	 * reference and switch to it.
	 */
	atomic_inc(&mm->mm_users);
	atomic_inc(&mm->mm_count);
	current->active_mm = mm;
	cpu_set(cpu, mm->cpu_vm_mask);
	cpu_switch_mm(mm->pgd, mm);
	enter_lazy_tlb(mm, current);
	local_flush_tlb_all();

	cpu_init();
	preempt_disable();

	/*
	 * Give the platform a chance to do its own initialisation.
	 */
	platform_secondary_init(cpu);

	/*
	 * Enable local interrupts.
	 */
	notify_cpu_starting(cpu);
	local_irq_enable();
	local_fiq_enable();

	/*
	 * Setup the percpu timer for this CPU.
	 */
	percpu_timer_setup();

	calibrate_delay();

	smp_store_cpu_info(cpu);

	/*
	 * OK, now it's safe to let the boot CPU continue
	 */
	set_cpu_online(cpu, true);

	/*
	 * OK, it's off to the idle thread for us
	 */
	cpu_idle();
}

/*
 * Called by both boot and secondaries to move global data into
 * per-processor storage.
 */
void __cpuinit smp_store_cpu_info(unsigned int cpuid)
{
	struct cpuinfo_arm *cpu_info = &per_cpu(cpu_data, cpuid);

	cpu_info->loops_per_jiffy = loops_per_jiffy;
}

void __init smp_cpus_done(unsigned int max_cpus)
{
	int cpu;
	unsigned long bogosum = 0;

	for_each_online_cpu(cpu)
		bogosum += per_cpu(cpu_data, cpu).loops_per_jiffy;

	printk(KERN_INFO "SMP: Total of %d processors activated "
	       "(%lu.%02lu BogoMIPS).\n",
	       num_online_cpus(),
	       bogosum / (500000/HZ),
	       (bogosum / (5000/HZ)) % 100);
}

void __init smp_prepare_boot_cpu(void)
{
	unsigned int cpu = smp_processor_id();

	per_cpu(cpu_data, cpu).idle = current;
}

static void send_ipi_message(const struct cpumask *mask, enum ipi_msg_type msg)
{
	unsigned long flags;
	unsigned int cpu;

	local_irq_save(flags);

	for_each_cpu(cpu, mask) {
		struct ipi_data *ipi = &per_cpu(ipi_data, cpu);

		spin_lock(&ipi->lock);
		ipi->bits |= 1 << msg;
		spin_unlock(&ipi->lock);
	}

	/*
	 * Call the platform specific cross-CPU call function.
	 */
	smp_cross_call(mask);

	local_irq_restore(flags);
}

void arch_send_call_function_ipi_mask(const struct cpumask *mask)
{
	send_ipi_message(mask, IPI_CALL_FUNC);
}

void arch_send_call_function_single_ipi(int cpu)
{
	send_ipi_message(cpumask_of(cpu), IPI_CALL_FUNC_SINGLE);
}

void show_ipi_list(struct seq_file *p)
{
	unsigned int cpu;

	seq_puts(p, "IPI:");

	for_each_present_cpu(cpu)
		seq_printf(p, " %10lu", per_cpu(ipi_data, cpu).ipi_count);

	seq_putc(p, '\n');
}

void show_local_irqs(struct seq_file *p)
{
	unsigned int cpu;

	seq_printf(p, "LOC: ");

	for_each_present_cpu(cpu)
		seq_printf(p, "%10u ", irq_stat[cpu].local_timer_irqs);

	seq_putc(p, '\n');
}

/*
 * Timer (local or broadcast) support
 */
static DEFINE_PER_CPU(struct clock_event_device, percpu_clockevent);

static void ipi_timer(void)
{
	struct clock_event_device *evt = &__get_cpu_var(percpu_clockevent);
	irq_enter();
	evt->event_handler(evt);
	irq_exit();
}

#ifdef CONFIG_LOCAL_TIMERS
asmlinkage void __exception do_local_timer(struct pt_regs *regs)
{
	struct pt_regs *old_regs = set_irq_regs(regs);
	int cpu = smp_processor_id();

	if (local_timer_ack()) {
		irq_stat[cpu].local_timer_irqs++;
		ipi_timer();
	}

	set_irq_regs(old_regs);
}
#endif

#ifdef CONFIG_GENERIC_CLOCKEVENTS_BROADCAST
static void smp_timer_broadcast(const struct cpumask *mask)
{
<<<<<<< HEAD
	send_ipi_message(mask, IPI_TIMER);
=======
	send_ipi_message(*(cpumask_t*)mask, IPI_TIMER);
>>>>>>> 538ca3af
}

static void broadcast_timer_set_mode(enum clock_event_mode mode,
	struct clock_event_device *evt)
{
}

static void local_timer_setup(struct clock_event_device *evt)
{
	evt->name	= "dummy_timer";
	evt->features	= CLOCK_EVT_FEAT_ONESHOT |
			  CLOCK_EVT_FEAT_PERIODIC |
			  CLOCK_EVT_FEAT_DUMMY;
	evt->rating	= 400;
	evt->mult	= 1;
	evt->set_mode	= broadcast_timer_set_mode;
	evt->broadcast	= smp_timer_broadcast;

	clockevents_register_device(evt);
}
#endif

void __cpuinit percpu_timer_setup(void)
{
	unsigned int cpu = smp_processor_id();
	struct clock_event_device *evt = &per_cpu(percpu_clockevent, cpu);

	evt->cpumask = cpumask_of(cpu);

	local_timer_setup(evt);
}

static DEFINE_SPINLOCK(stop_lock);

/*
 * ipi_cpu_stop - handle IPI from smp_send_stop()
 */
static void ipi_cpu_stop(unsigned int cpu)
{
	spin_lock(&stop_lock);
	printk(KERN_CRIT "CPU%u: stopping\n", cpu);
	dump_stack();
	spin_unlock(&stop_lock);

<<<<<<< HEAD
	set_cpu_online(cpu, false);
=======
	cpu_relax();
	cpu_clear(cpu, cpu_online_map);
>>>>>>> 538ca3af

	local_fiq_disable();
	local_irq_disable();

	while (1)
		cpu_relax();
}

#ifdef CONFIG_CPU_NO_CACHE_BCAST
static void ipi_dma_cache_op(unsigned int cpu);
#endif

/*
 * Main handler for inter-processor interrupts
 *
 * For ARM, the ipimask now only identifies a single
 * category of IPI (Bit 1 IPIs have been replaced by a
 * different mechanism):
 *
 *  Bit 0 - Inter-processor function call
 */
asmlinkage void __exception do_IPI(struct pt_regs *regs)
{
	unsigned int cpu = smp_processor_id();
	struct ipi_data *ipi = &per_cpu(ipi_data, cpu);
	struct pt_regs *old_regs = set_irq_regs(regs);

	ipi->ipi_count++;

	for (;;) {
		unsigned long msgs;

		spin_lock(&ipi->lock);
		msgs = ipi->bits;
		ipi->bits = 0;
		spin_unlock(&ipi->lock);

		if (!msgs)
			break;

		do {
			unsigned nextmsg;

			nextmsg = msgs & -msgs;
			msgs &= ~nextmsg;
			nextmsg = ffz(~nextmsg);

			switch (nextmsg) {
			case IPI_TIMER:
				ipi_timer();
				break;

			case IPI_RESCHEDULE:
				/*
				 * nothing more to do - eveything is
				 * done on the interrupt return path
				 */
				break;

			case IPI_CALL_FUNC:
				generic_smp_call_function_interrupt();
				break;

			case IPI_CALL_FUNC_SINGLE:
				generic_smp_call_function_single_interrupt();
				break;

			case IPI_CPU_STOP:
				ipi_cpu_stop(cpu);
				break;

#ifdef CONFIG_CPU_NO_CACHE_BCAST
			case IPI_DMA_CACHE:
				ipi_dma_cache_op(cpu);
				break;
#endif

			default:
				printk(KERN_CRIT "CPU%u: Unknown IPI message 0x%x\n",
				       cpu, nextmsg);
				break;
			}
		} while (msgs);
	}

	set_irq_regs(old_regs);
}

void smp_send_reschedule(int cpu)
{
<<<<<<< HEAD
	send_ipi_message(cpumask_of(cpu), IPI_RESCHEDULE);
=======
	send_ipi_message(cpumask_of_cpu(cpu), IPI_RESCHEDULE);
}

void smp_send_timer(void)
{
	cpumask_t mask = cpu_online_map;
	cpu_clear(smp_processor_id(), mask);
	send_ipi_message(mask, IPI_TIMER);
>>>>>>> 538ca3af
}

void smp_send_stop(void)
{
	cpumask_t mask = cpu_online_map;
	cpu_clear(smp_processor_id(), mask);
	send_ipi_message(&mask, IPI_CPU_STOP);
}

/*
 * not supported here
 */
int setup_profiling_timer(unsigned int multiplier)
{
	return -EINVAL;
}

static void
on_each_cpu_mask(void (*func)(void *), void *info, int wait,
		const struct cpumask *mask)
{
	preempt_disable();

	smp_call_function_many(mask, func, info, wait);
	if (cpumask_test_cpu(smp_processor_id(), mask))
		func(info);

	preempt_enable();
}

/**********************************************************************/

/*
 * TLB operations
 */
struct tlb_args {
	struct vm_area_struct *ta_vma;
	unsigned long ta_start;
	unsigned long ta_end;
};

/* all SMP configurations have the extended CPUID registers */
static inline int tlb_ops_need_broadcast(void)
{
	return ((read_cpuid_ext(CPUID_EXT_MMFR3) >> 12) & 0xf) < 2;
}

static inline void ipi_flush_tlb_all(void *ignored)
{
	local_flush_tlb_all();
}

static inline void ipi_flush_tlb_mm(void *arg)
{
	struct mm_struct *mm = (struct mm_struct *)arg;

	local_flush_tlb_mm(mm);
}

static inline void ipi_flush_tlb_page(void *arg)
{
	struct tlb_args *ta = (struct tlb_args *)arg;

	local_flush_tlb_page(ta->ta_vma, ta->ta_start);
}

static inline void ipi_flush_tlb_kernel_page(void *arg)
{
	struct tlb_args *ta = (struct tlb_args *)arg;

	local_flush_tlb_kernel_page(ta->ta_start);
}

static inline void ipi_flush_tlb_range(void *arg)
{
	struct tlb_args *ta = (struct tlb_args *)arg;

	local_flush_tlb_range(ta->ta_vma, ta->ta_start, ta->ta_end);
}

static inline void ipi_flush_tlb_kernel_range(void *arg)
{
	struct tlb_args *ta = (struct tlb_args *)arg;

	local_flush_tlb_kernel_range(ta->ta_start, ta->ta_end);
}

void flush_tlb_all(void)
{
	if (tlb_ops_need_broadcast())
		on_each_cpu(ipi_flush_tlb_all, NULL, 1);
	else
		local_flush_tlb_all();
}

void flush_tlb_mm(struct mm_struct *mm)
{
<<<<<<< HEAD
	if (tlb_ops_need_broadcast())
		on_each_cpu_mask(ipi_flush_tlb_mm, mm, 1, &mm->cpu_vm_mask);
=======
	cpumask_t mask = mm->cpu_vm_mask;

	if (tlb_ops_need_broadcast())
		on_each_cpu_mask(ipi_flush_tlb_mm, mm, 1, mask);
>>>>>>> 538ca3af
	else
		local_flush_tlb_mm(mm);
}

void flush_tlb_page(struct vm_area_struct *vma, unsigned long uaddr)
{
	if (tlb_ops_need_broadcast()) {
<<<<<<< HEAD
		struct tlb_args ta;
		ta.ta_vma = vma;
		ta.ta_start = uaddr;
		on_each_cpu_mask(ipi_flush_tlb_page, &ta, 1, &vma->vm_mm->cpu_vm_mask);
=======
		cpumask_t mask = vma->vm_mm->cpu_vm_mask;
		struct tlb_args ta;

		ta.ta_vma = vma;
		ta.ta_start = uaddr;

		on_each_cpu_mask(ipi_flush_tlb_page, &ta, 1, mask);
>>>>>>> 538ca3af
	} else
		local_flush_tlb_page(vma, uaddr);
}

void flush_tlb_kernel_page(unsigned long kaddr)
{
	if (tlb_ops_need_broadcast()) {
		struct tlb_args ta;
<<<<<<< HEAD
		ta.ta_start = kaddr;
=======

		ta.ta_start = kaddr;

>>>>>>> 538ca3af
		on_each_cpu(ipi_flush_tlb_kernel_page, &ta, 1);
	} else
		local_flush_tlb_kernel_page(kaddr);
}

void flush_tlb_range(struct vm_area_struct *vma,
	unsigned long start, unsigned long end)
{
	if (tlb_ops_need_broadcast()) {
<<<<<<< HEAD
		struct tlb_args ta;
		ta.ta_vma = vma;
		ta.ta_start = start;
		ta.ta_end = end;
		on_each_cpu_mask(ipi_flush_tlb_range, &ta, 1, &vma->vm_mm->cpu_vm_mask);
=======
		cpumask_t mask = vma->vm_mm->cpu_vm_mask;
		struct tlb_args ta;

		ta.ta_vma = vma;
		ta.ta_start = start;
		ta.ta_end = end;

		on_each_cpu_mask(ipi_flush_tlb_range, &ta, 1, mask);
>>>>>>> 538ca3af
	} else
		local_flush_tlb_range(vma, start, end);
}

void flush_tlb_kernel_range(unsigned long start, unsigned long end)
{
	if (tlb_ops_need_broadcast()) {
		struct tlb_args ta;
<<<<<<< HEAD
		ta.ta_start = start;
		ta.ta_end = end;
		on_each_cpu(ipi_flush_tlb_kernel_range, &ta, 1);
	} else
		local_flush_tlb_kernel_range(start, end);
}
=======

		ta.ta_start = start;
		ta.ta_end = end;

		on_each_cpu(ipi_flush_tlb_kernel_range, &ta, 1);
	} else
		local_flush_tlb_kernel_range(start, end);
}

#ifdef CONFIG_CPU_NO_CACHE_BCAST
/*
 * DMA cache maintenance operations on SMP if the automatic hardware
 * broadcasting is not available
 */
struct smp_dma_cache_struct {
	int type;
	const void *start;
	const void *end;
	cpumask_t unfinished;
};

static struct smp_dma_cache_struct *smp_dma_cache_data;
static DEFINE_RWLOCK(smp_dma_cache_data_lock);
static DEFINE_SPINLOCK(smp_dma_cache_lock);

static void local_dma_cache_op(int type, const void *start, const void *end)
{
	switch (type) {
	case SMP_DMA_CACHE_INV:
		dmac_inv_range(start, end);
		break;
	case SMP_DMA_CACHE_CLEAN:
		dmac_clean_range(start, end);
		break;
	case SMP_DMA_CACHE_FLUSH:
		dmac_flush_range(start, end);
		break;
	case SMP_DMA_CACHE_CLEAN_ALL:
		dmac_clean_all();
		break;
	case SMP_DMA_CACHE_FLUSH_ALL:
		dmac_flush_all();
		break;
	default:
		printk(KERN_CRIT "CPU%u: Unknown SMP DMA cache type %d\n",
		       smp_processor_id(), type);
	}
}

/*
 * This function must be executed with interrupts disabled.
 */
static void ipi_dma_cache_op(unsigned int cpu)
{
	read_lock(&smp_dma_cache_data_lock);

	/* check for spurious IPI */
	if ((smp_dma_cache_data == NULL) ||
	    (!cpu_isset(cpu, smp_dma_cache_data->unfinished)))
		goto out;
	local_dma_cache_op(smp_dma_cache_data->type,
			   smp_dma_cache_data->start, smp_dma_cache_data->end);
	cpu_clear(cpu, smp_dma_cache_data->unfinished);
 out:
	read_unlock(&smp_dma_cache_data_lock);
}

/*
 * Execute the DMA cache operations on all online CPUs. This function
 * can be called with interrupts disabled or from interrupt context.
 */
static void __smp_dma_cache_op(int type, const void *start, const void *end)
{
	struct smp_dma_cache_struct data;
	cpumask_t callmap = cpu_online_map;
	unsigned int cpu = get_cpu();
	unsigned long flags;

	cpu_clear(cpu, callmap);
	data.type = type;
	data.start = start;
	data.end = end;
	data.unfinished = callmap;

	/*
	 * If the spinlock cannot be acquired, other CPU is trying to
	 * send an IPI. If the interrupts are disabled, we have to
	 * poll for an incoming IPI.
	 */
	while (!spin_trylock_irqsave(&smp_dma_cache_lock, flags)) {
		if (irqs_disabled())
			ipi_dma_cache_op(cpu);
	}

	write_lock(&smp_dma_cache_data_lock);
	smp_dma_cache_data = &data;
	write_unlock(&smp_dma_cache_data_lock);

	if (!cpus_empty(callmap))
		send_ipi_message(callmap, IPI_DMA_CACHE);
	/* run the local operation in parallel with the other CPUs */
	local_dma_cache_op(type, start, end);

	while (!cpus_empty(data.unfinished))
		barrier();

	write_lock(&smp_dma_cache_data_lock);
	smp_dma_cache_data = NULL;
	write_unlock(&smp_dma_cache_data_lock);

	spin_unlock_irqrestore(&smp_dma_cache_lock, flags);
	put_cpu();
}

#define DMA_MAX_RANGE		SZ_4K

/*
 * Split the cache range in smaller pieces if interrupts are enabled
 * to reduce the latency caused by disabling the interrupts during the
 * broadcast.
 */
void smp_dma_cache_op(int type, const void *start, const void *end)
{
	if (irqs_disabled() || (end - start <= DMA_MAX_RANGE))
		__smp_dma_cache_op(type, start, end);
	else {
		const void *ptr;
		for (ptr = start; ptr < end - DMA_MAX_RANGE;
		     ptr += DMA_MAX_RANGE)
			__smp_dma_cache_op(type, ptr, ptr + DMA_MAX_RANGE);
		__smp_dma_cache_op(type, ptr, end);
	}
}
#endif
>>>>>>> 538ca3af
<|MERGE_RESOLUTION|>--- conflicted
+++ resolved
@@ -36,10 +36,7 @@
 #include <asm/tlbflush.h>
 #include <asm/ptrace.h>
 #include <asm/localtimer.h>
-<<<<<<< HEAD
-=======
 #include <asm/smp_plat.h>
->>>>>>> 538ca3af
 
 /*
  * as from 2.5, kernels no longer have an init_tasks structure
@@ -425,11 +422,7 @@
 #ifdef CONFIG_GENERIC_CLOCKEVENTS_BROADCAST
 static void smp_timer_broadcast(const struct cpumask *mask)
 {
-<<<<<<< HEAD
 	send_ipi_message(mask, IPI_TIMER);
-=======
-	send_ipi_message(*(cpumask_t*)mask, IPI_TIMER);
->>>>>>> 538ca3af
 }
 
 static void broadcast_timer_set_mode(enum clock_event_mode mode,
@@ -474,12 +467,7 @@
 	dump_stack();
 	spin_unlock(&stop_lock);
 
-<<<<<<< HEAD
 	set_cpu_online(cpu, false);
-=======
-	cpu_relax();
-	cpu_clear(cpu, cpu_online_map);
->>>>>>> 538ca3af
 
 	local_fiq_disable();
 	local_irq_disable();
@@ -570,18 +558,7 @@
 
 void smp_send_reschedule(int cpu)
 {
-<<<<<<< HEAD
 	send_ipi_message(cpumask_of(cpu), IPI_RESCHEDULE);
-=======
-	send_ipi_message(cpumask_of_cpu(cpu), IPI_RESCHEDULE);
-}
-
-void smp_send_timer(void)
-{
-	cpumask_t mask = cpu_online_map;
-	cpu_clear(smp_processor_id(), mask);
-	send_ipi_message(mask, IPI_TIMER);
->>>>>>> 538ca3af
 }
 
 void smp_send_stop(void)
@@ -679,15 +656,8 @@
 
 void flush_tlb_mm(struct mm_struct *mm)
 {
-<<<<<<< HEAD
 	if (tlb_ops_need_broadcast())
 		on_each_cpu_mask(ipi_flush_tlb_mm, mm, 1, &mm->cpu_vm_mask);
-=======
-	cpumask_t mask = mm->cpu_vm_mask;
-
-	if (tlb_ops_need_broadcast())
-		on_each_cpu_mask(ipi_flush_tlb_mm, mm, 1, mask);
->>>>>>> 538ca3af
 	else
 		local_flush_tlb_mm(mm);
 }
@@ -695,20 +665,10 @@
 void flush_tlb_page(struct vm_area_struct *vma, unsigned long uaddr)
 {
 	if (tlb_ops_need_broadcast()) {
-<<<<<<< HEAD
 		struct tlb_args ta;
 		ta.ta_vma = vma;
 		ta.ta_start = uaddr;
 		on_each_cpu_mask(ipi_flush_tlb_page, &ta, 1, &vma->vm_mm->cpu_vm_mask);
-=======
-		cpumask_t mask = vma->vm_mm->cpu_vm_mask;
-		struct tlb_args ta;
-
-		ta.ta_vma = vma;
-		ta.ta_start = uaddr;
-
-		on_each_cpu_mask(ipi_flush_tlb_page, &ta, 1, mask);
->>>>>>> 538ca3af
 	} else
 		local_flush_tlb_page(vma, uaddr);
 }
@@ -717,13 +677,7 @@
 {
 	if (tlb_ops_need_broadcast()) {
 		struct tlb_args ta;
-<<<<<<< HEAD
 		ta.ta_start = kaddr;
-=======
-
-		ta.ta_start = kaddr;
-
->>>>>>> 538ca3af
 		on_each_cpu(ipi_flush_tlb_kernel_page, &ta, 1);
 	} else
 		local_flush_tlb_kernel_page(kaddr);
@@ -733,22 +687,11 @@
 	unsigned long start, unsigned long end)
 {
 	if (tlb_ops_need_broadcast()) {
-<<<<<<< HEAD
 		struct tlb_args ta;
 		ta.ta_vma = vma;
 		ta.ta_start = start;
 		ta.ta_end = end;
 		on_each_cpu_mask(ipi_flush_tlb_range, &ta, 1, &vma->vm_mm->cpu_vm_mask);
-=======
-		cpumask_t mask = vma->vm_mm->cpu_vm_mask;
-		struct tlb_args ta;
-
-		ta.ta_vma = vma;
-		ta.ta_start = start;
-		ta.ta_end = end;
-
-		on_each_cpu_mask(ipi_flush_tlb_range, &ta, 1, mask);
->>>>>>> 538ca3af
 	} else
 		local_flush_tlb_range(vma, start, end);
 }
@@ -757,14 +700,6 @@
 {
 	if (tlb_ops_need_broadcast()) {
 		struct tlb_args ta;
-<<<<<<< HEAD
-		ta.ta_start = start;
-		ta.ta_end = end;
-		on_each_cpu(ipi_flush_tlb_kernel_range, &ta, 1);
-	} else
-		local_flush_tlb_kernel_range(start, end);
-}
-=======
 
 		ta.ta_start = start;
 		ta.ta_end = end;
@@ -898,5 +833,4 @@
 		__smp_dma_cache_op(type, ptr, end);
 	}
 }
-#endif
->>>>>>> 538ca3af
+#endif