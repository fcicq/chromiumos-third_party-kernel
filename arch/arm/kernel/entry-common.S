--- conflicted
+++ resolved
@@ -33,18 +33,7 @@
 	/* perform architecture specific actions before user return */
 	arch_ret_to_user r1, lr
 
-<<<<<<< HEAD
-	@ fast_restore_user_regs
-	ldr	r1, [sp, #S_OFF + S_PSR]	@ get calling cpsr
-	ldr	lr, [sp, #S_OFF + S_PC]!	@ get pc
-	msr	spsr_cxsf, r1			@ save in spsr_svc
-	ldmdb	sp, {r1 - lr}^			@ get calling r1 - lr
-	mov	r0, r0
-	add	sp, sp, #S_FRAME_SIZE - S_PC
-	movs	pc, lr				@ return & move spsr_svc into cpsr
-=======
 	restore_user_regs fast = 1, offset = S_OFF
->>>>>>> 538ca3af
  UNWIND(.fnend		)
 
 /*
