--- conflicted
+++ resolved
@@ -138,9 +138,6 @@
 	.macro	svc_entry, stack_hole=0
  UNWIND(.fnstart		)
  UNWIND(.save {r0 - pc}		)
-<<<<<<< HEAD
-	sub	sp, sp, #(S_FRAME_SIZE + \stack_hole)
-=======
 	sub	sp, sp, #(S_FRAME_SIZE + \stack_hole - 4)
 #ifdef CONFIG_THUMB2_KERNEL
  SPFIX(	str	r0, [sp]	)	@ temporarily saved
@@ -148,7 +145,6 @@
  SPFIX(	tst	r0, #4		)	@ test original stack alignment
  SPFIX(	ldr	r0, [sp]	)	@ restored
 #else
->>>>>>> 538ca3af
  SPFIX(	tst	sp, #4		)
 #endif
  SPFIX(	it	eq		)
@@ -222,14 +218,8 @@
 	@
 	@ restore SPSR and restart the instruction
 	@
-<<<<<<< HEAD
-	ldr	r0, [sp, #S_PSR]
-	msr	spsr_cxsf, r0
-	ldmia	sp, {r0 - pc}^			@ load r0 - pc, cpsr
-=======
 	ldr	r2, [sp, #S_PSR]
 	svc_exit r2				@ return from exception
->>>>>>> 538ca3af
  UNWIND(.fnend		)
 ENDPROC(__dabt_svc)
 
@@ -263,11 +253,7 @@
 	tst	r4, #PSR_I_BIT
 	bleq	trace_hardirqs_on
 #endif
-<<<<<<< HEAD
-	ldmia	sp, {r0 - pc}^			@ load r0 - pc, cpsr
-=======
 	svc_exit r4				@ return from exception
->>>>>>> 538ca3af
  UNWIND(.fnend		)
 ENDPROC(__irq_svc)
 
@@ -326,14 +312,8 @@
 	@
 	@ restore SPSR and restart the instruction
 	@
-<<<<<<< HEAD
-	ldr	lr, [sp, #S_PSR]		@ Get SVC cpsr
-	msr	spsr_cxsf, lr
-	ldmia	sp, {r0 - pc}^			@ Restore SVC registers
-=======
 	ldr	r2, [sp, #S_PSR]		@ Get SVC cpsr
 	svc_exit r2				@ return from exception
->>>>>>> 538ca3af
  UNWIND(.fnend		)
 ENDPROC(__und_svc)
 
@@ -375,14 +355,8 @@
 	@
 	@ restore SPSR and restart the instruction
 	@
-<<<<<<< HEAD
-	ldr	r0, [sp, #S_PSR]
-	msr	spsr_cxsf, r0
-	ldmia	sp, {r0 - pc}^			@ load r0 - pc, cpsr
-=======
 	ldr	r2, [sp, #S_PSR]
 	svc_exit r2				@ return from exception
->>>>>>> 538ca3af
  UNWIND(.fnend		)
 ENDPROC(__pabt_svc)
 
@@ -811,14 +785,10 @@
 	bl	atomic_notifier_call_chain
  THUMB(	mov	ip, r4			   )
 	mov	r0, r5
-<<<<<<< HEAD
-	ldmia	r4, {r4 - sl, fp, sp, pc}	@ Load all regs saved previously
-=======
  ARM(	ldmia	r4, {r4 - sl, fp, sp, pc}  )	@ Load all regs saved previously
  THUMB(	ldmia	ip!, {r4 - sl, fp}	   )	@ Load all regs saved previously
  THUMB(	ldr	sp, [ip], #4		   )
  THUMB(	ldr	pc, [ip]		   )
->>>>>>> 538ca3af
  UNWIND(.fnend		)
 ENDPROC(__switch_to)
 
