/*
 * Contains CPU feature definitions
 *
 * Copyright (C) 2015 ARM Ltd.
 *
 * This program is free software; you can redistribute it and/or modify
 * it under the terms of the GNU General Public License version 2 as
 * published by the Free Software Foundation.
 *
 * This program is distributed in the hope that it will be useful,
 * but WITHOUT ANY WARRANTY; without even the implied warranty of
 * MERCHANTABILITY or FITNESS FOR A PARTICULAR PURPOSE.  See the
 * GNU General Public License for more details.
 *
 * You should have received a copy of the GNU General Public License
 * along with this program.  If not, see <http://www.gnu.org/licenses/>.
 */

#define pr_fmt(fmt) "CPU features: " fmt

#include <linux/bsearch.h>
#include <linux/cpumask.h>
#include <linux/sort.h>
#include <linux/stop_machine.h>
#include <linux/types.h>
#include <asm/cpu.h>
#include <asm/cpufeature.h>
#include <asm/cpu_ops.h>
#include <asm/processor.h>
#include <asm/sysreg.h>

unsigned long elf_hwcap __read_mostly;
EXPORT_SYMBOL_GPL(elf_hwcap);

#ifdef CONFIG_COMPAT
#define COMPAT_ELF_HWCAP_DEFAULT	\
				(COMPAT_HWCAP_HALF|COMPAT_HWCAP_THUMB|\
				 COMPAT_HWCAP_FAST_MULT|COMPAT_HWCAP_EDSP|\
				 COMPAT_HWCAP_TLS|COMPAT_HWCAP_VFP|\
				 COMPAT_HWCAP_VFPv3|COMPAT_HWCAP_VFPv4|\
				 COMPAT_HWCAP_NEON|COMPAT_HWCAP_IDIV|\
				 COMPAT_HWCAP_LPAE)
unsigned int compat_elf_hwcap __read_mostly = COMPAT_ELF_HWCAP_DEFAULT;
unsigned int compat_elf_hwcap2 __read_mostly;
#endif

DECLARE_BITMAP(cpu_hwcaps, ARM64_NCAPS);

#define __ARM64_FTR_BITS(SIGNED, STRICT, TYPE, SHIFT, WIDTH, SAFE_VAL) \
	{						\
		.sign = SIGNED,				\
		.strict = STRICT,			\
		.type = TYPE,				\
		.shift = SHIFT,				\
		.width = WIDTH,				\
		.safe_val = SAFE_VAL,			\
	}

/* Define a feature with unsigned values */
#define ARM64_FTR_BITS(STRICT, TYPE, SHIFT, WIDTH, SAFE_VAL) \
	__ARM64_FTR_BITS(FTR_UNSIGNED, STRICT, TYPE, SHIFT, WIDTH, SAFE_VAL)

/* Define a feature with a signed value */
#define S_ARM64_FTR_BITS(STRICT, TYPE, SHIFT, WIDTH, SAFE_VAL) \
	__ARM64_FTR_BITS(FTR_SIGNED, STRICT, TYPE, SHIFT, WIDTH, SAFE_VAL)

#define ARM64_FTR_END					\
	{						\
		.width = 0,				\
	}

static struct arm64_ftr_bits ftr_id_aa64isar0[] = {
	ARM64_FTR_BITS(FTR_STRICT, FTR_EXACT, 32, 32, 0),
	ARM64_FTR_BITS(FTR_STRICT, FTR_EXACT, ID_AA64ISAR0_RDM_SHIFT, 4, 0),
	ARM64_FTR_BITS(FTR_STRICT, FTR_EXACT, 24, 4, 0),
	ARM64_FTR_BITS(FTR_STRICT, FTR_LOWER_SAFE, ID_AA64ISAR0_ATOMICS_SHIFT, 4, 0),
	ARM64_FTR_BITS(FTR_STRICT, FTR_LOWER_SAFE, ID_AA64ISAR0_CRC32_SHIFT, 4, 0),
	ARM64_FTR_BITS(FTR_STRICT, FTR_LOWER_SAFE, ID_AA64ISAR0_SHA2_SHIFT, 4, 0),
	ARM64_FTR_BITS(FTR_STRICT, FTR_LOWER_SAFE, ID_AA64ISAR0_SHA1_SHIFT, 4, 0),
	ARM64_FTR_BITS(FTR_STRICT, FTR_LOWER_SAFE, ID_AA64ISAR0_AES_SHIFT, 4, 0),
	ARM64_FTR_BITS(FTR_STRICT, FTR_EXACT, 0, 4, 0),	/* RAZ */
	ARM64_FTR_END,
};

static struct arm64_ftr_bits ftr_id_aa64pfr0[] = {
	ARM64_FTR_BITS(FTR_STRICT, FTR_EXACT, 32, 32, 0),
	ARM64_FTR_BITS(FTR_STRICT, FTR_EXACT, 28, 4, 0),
	ARM64_FTR_BITS(FTR_STRICT, FTR_EXACT, ID_AA64PFR0_GIC_SHIFT, 4, 0),
	S_ARM64_FTR_BITS(FTR_STRICT, FTR_LOWER_SAFE, ID_AA64PFR0_ASIMD_SHIFT, 4, ID_AA64PFR0_ASIMD_NI),
	S_ARM64_FTR_BITS(FTR_STRICT, FTR_LOWER_SAFE, ID_AA64PFR0_FP_SHIFT, 4, ID_AA64PFR0_FP_NI),
	ARM64_FTR_BITS(FTR_NONSTRICT, FTR_LOWER_SAFE, ID_AA64PFR0_CSV2_SHIFT, 4, 0),
	/* Linux doesn't care about the EL3 */
	ARM64_FTR_BITS(FTR_NONSTRICT, FTR_EXACT, ID_AA64PFR0_EL3_SHIFT, 4, 0),
	ARM64_FTR_BITS(FTR_STRICT, FTR_EXACT, ID_AA64PFR0_EL2_SHIFT, 4, 0),
	ARM64_FTR_BITS(FTR_STRICT, FTR_EXACT, ID_AA64PFR0_EL1_SHIFT, 4, ID_AA64PFR0_EL1_64BIT_ONLY),
	ARM64_FTR_BITS(FTR_STRICT, FTR_EXACT, ID_AA64PFR0_EL0_SHIFT, 4, ID_AA64PFR0_EL0_64BIT_ONLY),
	ARM64_FTR_END,
};

static struct arm64_ftr_bits ftr_id_aa64mmfr0[] = {
	ARM64_FTR_BITS(FTR_STRICT, FTR_EXACT, 32, 32, 0),
	S_ARM64_FTR_BITS(FTR_STRICT, FTR_EXACT, ID_AA64MMFR0_TGRAN4_SHIFT, 4, ID_AA64MMFR0_TGRAN4_NI),
	S_ARM64_FTR_BITS(FTR_STRICT, FTR_EXACT, ID_AA64MMFR0_TGRAN64_SHIFT, 4, ID_AA64MMFR0_TGRAN64_NI),
	ARM64_FTR_BITS(FTR_STRICT, FTR_EXACT, ID_AA64MMFR0_TGRAN16_SHIFT, 4, ID_AA64MMFR0_TGRAN16_NI),
	ARM64_FTR_BITS(FTR_STRICT, FTR_EXACT, ID_AA64MMFR0_BIGENDEL0_SHIFT, 4, 0),
	/* Linux shouldn't care about secure memory */
	ARM64_FTR_BITS(FTR_NONSTRICT, FTR_EXACT, ID_AA64MMFR0_SNSMEM_SHIFT, 4, 0),
	ARM64_FTR_BITS(FTR_STRICT, FTR_EXACT, ID_AA64MMFR0_BIGENDEL_SHIFT, 4, 0),
	ARM64_FTR_BITS(FTR_STRICT, FTR_EXACT, ID_AA64MMFR0_ASID_SHIFT, 4, 0),
	/*
	 * Differing PARange is fine as long as all peripherals and memory are mapped
	 * within the minimum PARange of all CPUs
	 */
	ARM64_FTR_BITS(FTR_NONSTRICT, FTR_LOWER_SAFE, ID_AA64MMFR0_PARANGE_SHIFT, 4, 0),
	ARM64_FTR_END,
};

static struct arm64_ftr_bits ftr_id_aa64mmfr1[] = {
	ARM64_FTR_BITS(FTR_STRICT, FTR_EXACT, 32, 32, 0),
	ARM64_FTR_BITS(FTR_STRICT, FTR_LOWER_SAFE, ID_AA64MMFR1_PAN_SHIFT, 4, 0),
	ARM64_FTR_BITS(FTR_STRICT, FTR_EXACT, ID_AA64MMFR1_LOR_SHIFT, 4, 0),
	ARM64_FTR_BITS(FTR_STRICT, FTR_EXACT, ID_AA64MMFR1_HPD_SHIFT, 4, 0),
	ARM64_FTR_BITS(FTR_STRICT, FTR_EXACT, ID_AA64MMFR1_VHE_SHIFT, 4, 0),
	ARM64_FTR_BITS(FTR_STRICT, FTR_EXACT, ID_AA64MMFR1_VMIDBITS_SHIFT, 4, 0),
	ARM64_FTR_BITS(FTR_STRICT, FTR_EXACT, ID_AA64MMFR1_HADBS_SHIFT, 4, 0),
	ARM64_FTR_END,
};

static struct arm64_ftr_bits ftr_id_aa64mmfr2[] = {
	ARM64_FTR_BITS(FTR_STRICT, FTR_EXACT, ID_AA64MMFR2_LVA_SHIFT, 4, 0),
	ARM64_FTR_BITS(FTR_STRICT, FTR_EXACT, ID_AA64MMFR2_IESB_SHIFT, 4, 0),
	ARM64_FTR_BITS(FTR_STRICT, FTR_EXACT, ID_AA64MMFR2_LSM_SHIFT, 4, 0),
	ARM64_FTR_BITS(FTR_STRICT, FTR_EXACT, ID_AA64MMFR2_UAO_SHIFT, 4, 0),
	ARM64_FTR_BITS(FTR_STRICT, FTR_EXACT, ID_AA64MMFR2_CNP_SHIFT, 4, 0),
	ARM64_FTR_END,
};

static struct arm64_ftr_bits ftr_ctr[] = {
<<<<<<< HEAD
	ARM64_FTR_BITS(FTR_STRICT, FTR_EXACT, 31, 1, 1),	/* RAO */
	ARM64_FTR_BITS(FTR_STRICT, FTR_EXACT, 28, 3, 0),
	ARM64_FTR_BITS(FTR_STRICT, FTR_HIGHER_SAFE, 24, 4, 0),	/* CWG */
	ARM64_FTR_BITS(FTR_STRICT, FTR_LOWER_SAFE, 20, 4, 0),	/* ERG */
	ARM64_FTR_BITS(FTR_STRICT, FTR_LOWER_SAFE, 16, 4, 1),	/* DminLine */
=======
	U_ARM64_FTR_BITS(FTR_STRICT, FTR_EXACT, 31, 1, 1),	/* RES1 */
	ARM64_FTR_BITS(FTR_STRICT, FTR_EXACT, 30, 1, 0),
	U_ARM64_FTR_BITS(FTR_STRICT, FTR_LOWER_SAFE, 29, 1, 1),	/* DIC */
	U_ARM64_FTR_BITS(FTR_STRICT, FTR_LOWER_SAFE, 28, 1, 1),	/* IDC */
	U_ARM64_FTR_BITS(FTR_STRICT, FTR_HIGHER_OR_ZERO_SAFE, 24, 4, 0),	/* CWG */
	U_ARM64_FTR_BITS(FTR_STRICT, FTR_HIGHER_OR_ZERO_SAFE, 20, 4, 0),	/* ERG */
	U_ARM64_FTR_BITS(FTR_STRICT, FTR_LOWER_SAFE, 16, 4, 1),	/* DminLine */
>>>>>>> 3904234b
	/*
	 * Linux can handle differing I-cache policies. Userspace JITs will
	 * make use of *minLine
	 */
	ARM64_FTR_BITS(FTR_NONSTRICT, FTR_EXACT, 14, 2, 0),	/* L1Ip */
	ARM64_FTR_BITS(FTR_STRICT, FTR_EXACT, 4, 10, 0),	/* RAZ */
	ARM64_FTR_BITS(FTR_STRICT, FTR_LOWER_SAFE, 0, 4, 0),	/* IminLine */
	ARM64_FTR_END,
};

static struct arm64_ftr_bits ftr_id_mmfr0[] = {
	S_ARM64_FTR_BITS(FTR_STRICT, FTR_EXACT, 28, 4, 0xf),	/* InnerShr */
	ARM64_FTR_BITS(FTR_STRICT, FTR_EXACT, 24, 4, 0),	/* FCSE */
	ARM64_FTR_BITS(FTR_NONSTRICT, FTR_LOWER_SAFE, 20, 4, 0),	/* AuxReg */
	ARM64_FTR_BITS(FTR_STRICT, FTR_EXACT, 16, 4, 0),	/* TCM */
	ARM64_FTR_BITS(FTR_STRICT, FTR_EXACT, 12, 4, 0),	/* ShareLvl */
	S_ARM64_FTR_BITS(FTR_STRICT, FTR_EXACT, 8, 4, 0xf),	/* OuterShr */
	ARM64_FTR_BITS(FTR_STRICT, FTR_EXACT, 4, 4, 0),	/* PMSA */
	ARM64_FTR_BITS(FTR_STRICT, FTR_EXACT, 0, 4, 0),	/* VMSA */
	ARM64_FTR_END,
};

static struct arm64_ftr_bits ftr_id_aa64dfr0[] = {
	ARM64_FTR_BITS(FTR_STRICT, FTR_EXACT, 32, 32, 0),
	ARM64_FTR_BITS(FTR_STRICT, FTR_LOWER_SAFE, ID_AA64DFR0_CTX_CMPS_SHIFT, 4, 0),
	ARM64_FTR_BITS(FTR_STRICT, FTR_LOWER_SAFE, ID_AA64DFR0_WRPS_SHIFT, 4, 0),
	ARM64_FTR_BITS(FTR_STRICT, FTR_LOWER_SAFE, ID_AA64DFR0_BRPS_SHIFT, 4, 0),
	S_ARM64_FTR_BITS(FTR_STRICT, FTR_EXACT, ID_AA64DFR0_PMUVER_SHIFT, 4, 0),
	ARM64_FTR_BITS(FTR_STRICT, FTR_EXACT, ID_AA64DFR0_TRACEVER_SHIFT, 4, 0),
	ARM64_FTR_BITS(FTR_STRICT, FTR_EXACT, ID_AA64DFR0_DEBUGVER_SHIFT, 4, 0x6),
	ARM64_FTR_END,
};

static struct arm64_ftr_bits ftr_mvfr2[] = {
	ARM64_FTR_BITS(FTR_STRICT, FTR_EXACT, 8, 24, 0),	/* RAZ */
	ARM64_FTR_BITS(FTR_STRICT, FTR_EXACT, 4, 4, 0),		/* FPMisc */
	ARM64_FTR_BITS(FTR_STRICT, FTR_EXACT, 0, 4, 0),		/* SIMDMisc */
	ARM64_FTR_END,
};

static struct arm64_ftr_bits ftr_dczid[] = {
	ARM64_FTR_BITS(FTR_STRICT, FTR_EXACT, 5, 27, 0),	/* RAZ */
	ARM64_FTR_BITS(FTR_STRICT, FTR_EXACT, 4, 1, 1),		/* DZP */
	ARM64_FTR_BITS(FTR_STRICT, FTR_LOWER_SAFE, 0, 4, 0),	/* BS */
	ARM64_FTR_END,
};


static struct arm64_ftr_bits ftr_id_isar5[] = {
	ARM64_FTR_BITS(FTR_STRICT, FTR_EXACT, ID_ISAR5_RDM_SHIFT, 4, 0),
	ARM64_FTR_BITS(FTR_STRICT, FTR_EXACT, 20, 4, 0),	/* RAZ */
	ARM64_FTR_BITS(FTR_STRICT, FTR_EXACT, ID_ISAR5_CRC32_SHIFT, 4, 0),
	ARM64_FTR_BITS(FTR_STRICT, FTR_EXACT, ID_ISAR5_SHA2_SHIFT, 4, 0),
	ARM64_FTR_BITS(FTR_STRICT, FTR_EXACT, ID_ISAR5_SHA1_SHIFT, 4, 0),
	ARM64_FTR_BITS(FTR_STRICT, FTR_EXACT, ID_ISAR5_AES_SHIFT, 4, 0),
	ARM64_FTR_BITS(FTR_STRICT, FTR_EXACT, ID_ISAR5_SEVL_SHIFT, 4, 0),
	ARM64_FTR_END,
};

static struct arm64_ftr_bits ftr_id_mmfr4[] = {
	ARM64_FTR_BITS(FTR_STRICT, FTR_EXACT, 8, 24, 0),	/* RAZ */
	ARM64_FTR_BITS(FTR_STRICT, FTR_EXACT, 4, 4, 0),		/* ac2 */
	ARM64_FTR_BITS(FTR_STRICT, FTR_EXACT, 0, 4, 0),		/* RAZ */
	ARM64_FTR_END,
};

static struct arm64_ftr_bits ftr_id_pfr0[] = {
	ARM64_FTR_BITS(FTR_STRICT, FTR_EXACT, 16, 16, 0),	/* RAZ */
	ARM64_FTR_BITS(FTR_STRICT, FTR_EXACT, 12, 4, 0),	/* State3 */
	ARM64_FTR_BITS(FTR_STRICT, FTR_EXACT, 8, 4, 0),		/* State2 */
	ARM64_FTR_BITS(FTR_STRICT, FTR_EXACT, 4, 4, 0),		/* State1 */
	ARM64_FTR_BITS(FTR_STRICT, FTR_EXACT, 0, 4, 0),		/* State0 */
	ARM64_FTR_END,
};

static struct arm64_ftr_bits ftr_id_dfr0[] = {
	ARM64_FTR_BITS(FTR_STRICT, FTR_LOWER_SAFE, 28, 4, 0),
	S_ARM64_FTR_BITS(FTR_STRICT, FTR_LOWER_SAFE, 24, 4, 0xf),	/* PerfMon */
	ARM64_FTR_BITS(FTR_STRICT, FTR_LOWER_SAFE, 20, 4, 0),
	ARM64_FTR_BITS(FTR_STRICT, FTR_LOWER_SAFE, 16, 4, 0),
	ARM64_FTR_BITS(FTR_STRICT, FTR_LOWER_SAFE, 12, 4, 0),
	ARM64_FTR_BITS(FTR_STRICT, FTR_LOWER_SAFE, 8, 4, 0),
	ARM64_FTR_BITS(FTR_STRICT, FTR_LOWER_SAFE, 4, 4, 0),
	ARM64_FTR_BITS(FTR_STRICT, FTR_LOWER_SAFE, 0, 4, 0),
	ARM64_FTR_END,
};

/*
 * Common ftr bits for a 32bit register with all hidden, strict
 * attributes, with 4bit feature fields and a default safe value of
 * 0. Covers the following 32bit registers:
 * id_isar[0-4], id_mmfr[1-3], id_pfr1, mvfr[0-1]
 */
static struct arm64_ftr_bits ftr_generic_32bits[] = {
	ARM64_FTR_BITS(FTR_STRICT, FTR_LOWER_SAFE, 28, 4, 0),
	ARM64_FTR_BITS(FTR_STRICT, FTR_LOWER_SAFE, 24, 4, 0),
	ARM64_FTR_BITS(FTR_STRICT, FTR_LOWER_SAFE, 20, 4, 0),
	ARM64_FTR_BITS(FTR_STRICT, FTR_LOWER_SAFE, 16, 4, 0),
	ARM64_FTR_BITS(FTR_STRICT, FTR_LOWER_SAFE, 12, 4, 0),
	ARM64_FTR_BITS(FTR_STRICT, FTR_LOWER_SAFE, 8, 4, 0),
	ARM64_FTR_BITS(FTR_STRICT, FTR_LOWER_SAFE, 4, 4, 0),
	ARM64_FTR_BITS(FTR_STRICT, FTR_LOWER_SAFE, 0, 4, 0),
	ARM64_FTR_END,
};

static struct arm64_ftr_bits ftr_generic[] = {
	ARM64_FTR_BITS(FTR_STRICT, FTR_EXACT, 0, 64, 0),
	ARM64_FTR_END,
};

static struct arm64_ftr_bits ftr_generic32[] = {
	ARM64_FTR_BITS(FTR_STRICT, FTR_EXACT, 0, 32, 0),
	ARM64_FTR_END,
};

static struct arm64_ftr_bits ftr_aa64raz[] = {
	ARM64_FTR_BITS(FTR_STRICT, FTR_EXACT, 0, 64, 0),
	ARM64_FTR_END,
};

#define ARM64_FTR_REG(id, table)		\
	{					\
		.sys_id = id,			\
		.name = #id,			\
		.ftr_bits = &((table)[0]),	\
	}

static struct arm64_ftr_reg arm64_ftr_regs[] = {

	/* Op1 = 0, CRn = 0, CRm = 1 */
	ARM64_FTR_REG(SYS_ID_PFR0_EL1, ftr_id_pfr0),
	ARM64_FTR_REG(SYS_ID_PFR1_EL1, ftr_generic_32bits),
	ARM64_FTR_REG(SYS_ID_DFR0_EL1, ftr_id_dfr0),
	ARM64_FTR_REG(SYS_ID_MMFR0_EL1, ftr_id_mmfr0),
	ARM64_FTR_REG(SYS_ID_MMFR1_EL1, ftr_generic_32bits),
	ARM64_FTR_REG(SYS_ID_MMFR2_EL1, ftr_generic_32bits),
	ARM64_FTR_REG(SYS_ID_MMFR3_EL1, ftr_generic_32bits),

	/* Op1 = 0, CRn = 0, CRm = 2 */
	ARM64_FTR_REG(SYS_ID_ISAR0_EL1, ftr_generic_32bits),
	ARM64_FTR_REG(SYS_ID_ISAR1_EL1, ftr_generic_32bits),
	ARM64_FTR_REG(SYS_ID_ISAR2_EL1, ftr_generic_32bits),
	ARM64_FTR_REG(SYS_ID_ISAR3_EL1, ftr_generic_32bits),
	ARM64_FTR_REG(SYS_ID_ISAR4_EL1, ftr_generic_32bits),
	ARM64_FTR_REG(SYS_ID_ISAR5_EL1, ftr_id_isar5),
	ARM64_FTR_REG(SYS_ID_MMFR4_EL1, ftr_id_mmfr4),

	/* Op1 = 0, CRn = 0, CRm = 3 */
	ARM64_FTR_REG(SYS_MVFR0_EL1, ftr_generic_32bits),
	ARM64_FTR_REG(SYS_MVFR1_EL1, ftr_generic_32bits),
	ARM64_FTR_REG(SYS_MVFR2_EL1, ftr_mvfr2),

	/* Op1 = 0, CRn = 0, CRm = 4 */
	ARM64_FTR_REG(SYS_ID_AA64PFR0_EL1, ftr_id_aa64pfr0),
	ARM64_FTR_REG(SYS_ID_AA64PFR1_EL1, ftr_aa64raz),

	/* Op1 = 0, CRn = 0, CRm = 5 */
	ARM64_FTR_REG(SYS_ID_AA64DFR0_EL1, ftr_id_aa64dfr0),
	ARM64_FTR_REG(SYS_ID_AA64DFR1_EL1, ftr_generic),

	/* Op1 = 0, CRn = 0, CRm = 6 */
	ARM64_FTR_REG(SYS_ID_AA64ISAR0_EL1, ftr_id_aa64isar0),
	ARM64_FTR_REG(SYS_ID_AA64ISAR1_EL1, ftr_aa64raz),

	/* Op1 = 0, CRn = 0, CRm = 7 */
	ARM64_FTR_REG(SYS_ID_AA64MMFR0_EL1, ftr_id_aa64mmfr0),
	ARM64_FTR_REG(SYS_ID_AA64MMFR1_EL1, ftr_id_aa64mmfr1),
	ARM64_FTR_REG(SYS_ID_AA64MMFR2_EL1, ftr_id_aa64mmfr2),

	/* Op1 = 3, CRn = 0, CRm = 0 */
	ARM64_FTR_REG(SYS_CTR_EL0, ftr_ctr),
	ARM64_FTR_REG(SYS_DCZID_EL0, ftr_dczid),

	/* Op1 = 3, CRn = 14, CRm = 0 */
	ARM64_FTR_REG(SYS_CNTFRQ_EL0, ftr_generic32),
};

static int search_cmp_ftr_reg(const void *id, const void *regp)
{
	return (int)(unsigned long)id - (int)((const struct arm64_ftr_reg *)regp)->sys_id;
}

/*
 * get_arm64_ftr_reg - Lookup a feature register entry using its
 * sys_reg() encoding. With the array arm64_ftr_regs sorted in the
 * ascending order of sys_id , we use binary search to find a matching
 * entry.
 *
 * returns - Upon success,  matching ftr_reg entry for id.
 *         - NULL on failure. It is upto the caller to decide
 *	     the impact of a failure.
 */
static struct arm64_ftr_reg *get_arm64_ftr_reg(u32 sys_id)
{
	return bsearch((const void *)(unsigned long)sys_id,
			arm64_ftr_regs,
			ARRAY_SIZE(arm64_ftr_regs),
			sizeof(arm64_ftr_regs[0]),
			search_cmp_ftr_reg);
}

static u64 arm64_ftr_set_value(struct arm64_ftr_bits *ftrp, s64 reg, s64 ftr_val)
{
	u64 mask = arm64_ftr_mask(ftrp);

	reg &= ~mask;
	reg |= (ftr_val << ftrp->shift) & mask;
	return reg;
}

static s64 arm64_ftr_safe_value(struct arm64_ftr_bits *ftrp, s64 new, s64 cur)
{
	s64 ret = 0;

	switch (ftrp->type) {
	case FTR_EXACT:
		ret = ftrp->safe_val;
		break;
	case FTR_LOWER_SAFE:
		ret = new < cur ? new : cur;
		break;
	case FTR_HIGHER_OR_ZERO_SAFE:
		if (!cur || !new)
			break;
		/* Fallthrough */
	case FTR_HIGHER_SAFE:
		ret = new > cur ? new : cur;
		break;
	default:
		BUG();
	}

	return ret;
}

static int __init sort_cmp_ftr_regs(const void *a, const void *b)
{
	return ((const struct arm64_ftr_reg *)a)->sys_id -
		 ((const struct arm64_ftr_reg *)b)->sys_id;
}

static void __init swap_ftr_regs(void *a, void *b, int size)
{
	struct arm64_ftr_reg tmp = *(struct arm64_ftr_reg *)a;
	*(struct arm64_ftr_reg *)a = *(struct arm64_ftr_reg *)b;
	*(struct arm64_ftr_reg *)b = tmp;
}

static void __init sort_ftr_regs(void)
{
	/* Keep the array sorted so that we can do the binary search */
	sort(arm64_ftr_regs,
		ARRAY_SIZE(arm64_ftr_regs),
		sizeof(arm64_ftr_regs[0]),
		sort_cmp_ftr_regs,
		swap_ftr_regs);
}

/*
 * Initialise the CPU feature register from Boot CPU values.
 * Also initiliases the strict_mask for the register.
 */
static void __init init_cpu_ftr_reg(u32 sys_reg, u64 new)
{
	u64 val = 0;
	u64 strict_mask = ~0x0ULL;
	struct arm64_ftr_bits *ftrp;
	struct arm64_ftr_reg *reg = get_arm64_ftr_reg(sys_reg);

	BUG_ON(!reg);

	for (ftrp  = reg->ftr_bits; ftrp->width; ftrp++) {
		s64 ftr_new = arm64_ftr_value(ftrp, new);

		val = arm64_ftr_set_value(ftrp, val, ftr_new);
		if (!ftrp->strict)
			strict_mask &= ~arm64_ftr_mask(ftrp);
	}
	reg->sys_val = val;
	reg->strict_mask = strict_mask;
}

void __init init_cpu_features(struct cpuinfo_arm64 *info)
{
	/* Before we start using the tables, make sure it is sorted */
	sort_ftr_regs();

	init_cpu_ftr_reg(SYS_CTR_EL0, info->reg_ctr);
	init_cpu_ftr_reg(SYS_DCZID_EL0, info->reg_dczid);
	init_cpu_ftr_reg(SYS_CNTFRQ_EL0, info->reg_cntfrq);
	init_cpu_ftr_reg(SYS_ID_AA64DFR0_EL1, info->reg_id_aa64dfr0);
	init_cpu_ftr_reg(SYS_ID_AA64DFR1_EL1, info->reg_id_aa64dfr1);
	init_cpu_ftr_reg(SYS_ID_AA64ISAR0_EL1, info->reg_id_aa64isar0);
	init_cpu_ftr_reg(SYS_ID_AA64ISAR1_EL1, info->reg_id_aa64isar1);
	init_cpu_ftr_reg(SYS_ID_AA64MMFR0_EL1, info->reg_id_aa64mmfr0);
	init_cpu_ftr_reg(SYS_ID_AA64MMFR1_EL1, info->reg_id_aa64mmfr1);
	init_cpu_ftr_reg(SYS_ID_AA64MMFR2_EL1, info->reg_id_aa64mmfr2);
	init_cpu_ftr_reg(SYS_ID_AA64PFR0_EL1, info->reg_id_aa64pfr0);
	init_cpu_ftr_reg(SYS_ID_AA64PFR1_EL1, info->reg_id_aa64pfr1);

	if (id_aa64pfr0_32bit_el0(info->reg_id_aa64pfr0)) {
		init_cpu_ftr_reg(SYS_ID_DFR0_EL1, info->reg_id_dfr0);
		init_cpu_ftr_reg(SYS_ID_ISAR0_EL1, info->reg_id_isar0);
		init_cpu_ftr_reg(SYS_ID_ISAR1_EL1, info->reg_id_isar1);
		init_cpu_ftr_reg(SYS_ID_ISAR2_EL1, info->reg_id_isar2);
		init_cpu_ftr_reg(SYS_ID_ISAR3_EL1, info->reg_id_isar3);
		init_cpu_ftr_reg(SYS_ID_ISAR4_EL1, info->reg_id_isar4);
		init_cpu_ftr_reg(SYS_ID_ISAR5_EL1, info->reg_id_isar5);
		init_cpu_ftr_reg(SYS_ID_MMFR0_EL1, info->reg_id_mmfr0);
		init_cpu_ftr_reg(SYS_ID_MMFR1_EL1, info->reg_id_mmfr1);
		init_cpu_ftr_reg(SYS_ID_MMFR2_EL1, info->reg_id_mmfr2);
		init_cpu_ftr_reg(SYS_ID_MMFR3_EL1, info->reg_id_mmfr3);
		init_cpu_ftr_reg(SYS_ID_PFR0_EL1, info->reg_id_pfr0);
		init_cpu_ftr_reg(SYS_ID_PFR1_EL1, info->reg_id_pfr1);
		init_cpu_ftr_reg(SYS_MVFR0_EL1, info->reg_mvfr0);
		init_cpu_ftr_reg(SYS_MVFR1_EL1, info->reg_mvfr1);
		init_cpu_ftr_reg(SYS_MVFR2_EL1, info->reg_mvfr2);
	}

}

static void update_cpu_ftr_reg(struct arm64_ftr_reg *reg, u64 new)
{
	struct arm64_ftr_bits *ftrp;

	for (ftrp = reg->ftr_bits; ftrp->width; ftrp++) {
		s64 ftr_cur = arm64_ftr_value(ftrp, reg->sys_val);
		s64 ftr_new = arm64_ftr_value(ftrp, new);

		if (ftr_cur == ftr_new)
			continue;
		/* Find a safe value */
		ftr_new = arm64_ftr_safe_value(ftrp, ftr_new, ftr_cur);
		reg->sys_val = arm64_ftr_set_value(ftrp, reg->sys_val, ftr_new);
	}

}

static int check_update_ftr_reg(u32 sys_id, int cpu, u64 val, u64 boot)
{
	struct arm64_ftr_reg *regp = get_arm64_ftr_reg(sys_id);

	BUG_ON(!regp);
	update_cpu_ftr_reg(regp, val);
	if ((boot & regp->strict_mask) == (val & regp->strict_mask))
		return 0;
	pr_warn("SANITY CHECK: Unexpected variation in %s. Boot CPU: %#016llx, CPU%d: %#016llx\n",
			regp->name, boot, cpu, val);
	return 1;
}

/*
 * Update system wide CPU feature registers with the values from a
 * non-boot CPU. Also performs SANITY checks to make sure that there
 * aren't any insane variations from that of the boot CPU.
 */
void update_cpu_features(int cpu,
			 struct cpuinfo_arm64 *info,
			 struct cpuinfo_arm64 *boot)
{
	int taint = 0;

	/*
	 * The kernel can handle differing I-cache policies, but otherwise
	 * caches should look identical. Userspace JITs will make use of
	 * *minLine.
	 */
	taint |= check_update_ftr_reg(SYS_CTR_EL0, cpu,
				      info->reg_ctr, boot->reg_ctr);

	/*
	 * Userspace may perform DC ZVA instructions. Mismatched block sizes
	 * could result in too much or too little memory being zeroed if a
	 * process is preempted and migrated between CPUs.
	 */
	taint |= check_update_ftr_reg(SYS_DCZID_EL0, cpu,
				      info->reg_dczid, boot->reg_dczid);

	/* If different, timekeeping will be broken (especially with KVM) */
	taint |= check_update_ftr_reg(SYS_CNTFRQ_EL0, cpu,
				      info->reg_cntfrq, boot->reg_cntfrq);

	/*
	 * The kernel uses self-hosted debug features and expects CPUs to
	 * support identical debug features. We presently need CTX_CMPs, WRPs,
	 * and BRPs to be identical.
	 * ID_AA64DFR1 is currently RES0.
	 */
	taint |= check_update_ftr_reg(SYS_ID_AA64DFR0_EL1, cpu,
				      info->reg_id_aa64dfr0, boot->reg_id_aa64dfr0);
	taint |= check_update_ftr_reg(SYS_ID_AA64DFR1_EL1, cpu,
				      info->reg_id_aa64dfr1, boot->reg_id_aa64dfr1);
	/*
	 * Even in big.LITTLE, processors should be identical instruction-set
	 * wise.
	 */
	taint |= check_update_ftr_reg(SYS_ID_AA64ISAR0_EL1, cpu,
				      info->reg_id_aa64isar0, boot->reg_id_aa64isar0);
	taint |= check_update_ftr_reg(SYS_ID_AA64ISAR1_EL1, cpu,
				      info->reg_id_aa64isar1, boot->reg_id_aa64isar1);

	/*
	 * Differing PARange support is fine as long as all peripherals and
	 * memory are mapped within the minimum PARange of all CPUs.
	 * Linux should not care about secure memory.
	 */
	taint |= check_update_ftr_reg(SYS_ID_AA64MMFR0_EL1, cpu,
				      info->reg_id_aa64mmfr0, boot->reg_id_aa64mmfr0);
	taint |= check_update_ftr_reg(SYS_ID_AA64MMFR1_EL1, cpu,
				      info->reg_id_aa64mmfr1, boot->reg_id_aa64mmfr1);
	taint |= check_update_ftr_reg(SYS_ID_AA64MMFR2_EL1, cpu,
				      info->reg_id_aa64mmfr2, boot->reg_id_aa64mmfr2);

	/*
	 * EL3 is not our concern.
	 * ID_AA64PFR1 is currently RES0.
	 */
	taint |= check_update_ftr_reg(SYS_ID_AA64PFR0_EL1, cpu,
				      info->reg_id_aa64pfr0, boot->reg_id_aa64pfr0);
	taint |= check_update_ftr_reg(SYS_ID_AA64PFR1_EL1, cpu,
				      info->reg_id_aa64pfr1, boot->reg_id_aa64pfr1);

	/*
	 * If we have AArch32, we care about 32-bit features for compat.
	 * If the system doesn't support AArch32, don't update them.
	 */
	if (id_aa64pfr0_32bit_el0(read_system_reg(SYS_ID_AA64PFR0_EL1)) &&
		id_aa64pfr0_32bit_el0(info->reg_id_aa64pfr0)) {

		taint |= check_update_ftr_reg(SYS_ID_DFR0_EL1, cpu,
					info->reg_id_dfr0, boot->reg_id_dfr0);
		taint |= check_update_ftr_reg(SYS_ID_ISAR0_EL1, cpu,
					info->reg_id_isar0, boot->reg_id_isar0);
		taint |= check_update_ftr_reg(SYS_ID_ISAR1_EL1, cpu,
					info->reg_id_isar1, boot->reg_id_isar1);
		taint |= check_update_ftr_reg(SYS_ID_ISAR2_EL1, cpu,
					info->reg_id_isar2, boot->reg_id_isar2);
		taint |= check_update_ftr_reg(SYS_ID_ISAR3_EL1, cpu,
					info->reg_id_isar3, boot->reg_id_isar3);
		taint |= check_update_ftr_reg(SYS_ID_ISAR4_EL1, cpu,
					info->reg_id_isar4, boot->reg_id_isar4);
		taint |= check_update_ftr_reg(SYS_ID_ISAR5_EL1, cpu,
					info->reg_id_isar5, boot->reg_id_isar5);

		/*
		 * Regardless of the value of the AuxReg field, the AIFSR, ADFSR, and
		 * ACTLR formats could differ across CPUs and therefore would have to
		 * be trapped for virtualization anyway.
		 */
		taint |= check_update_ftr_reg(SYS_ID_MMFR0_EL1, cpu,
					info->reg_id_mmfr0, boot->reg_id_mmfr0);
		taint |= check_update_ftr_reg(SYS_ID_MMFR1_EL1, cpu,
					info->reg_id_mmfr1, boot->reg_id_mmfr1);
		taint |= check_update_ftr_reg(SYS_ID_MMFR2_EL1, cpu,
					info->reg_id_mmfr2, boot->reg_id_mmfr2);
		taint |= check_update_ftr_reg(SYS_ID_MMFR3_EL1, cpu,
					info->reg_id_mmfr3, boot->reg_id_mmfr3);
		taint |= check_update_ftr_reg(SYS_ID_PFR0_EL1, cpu,
					info->reg_id_pfr0, boot->reg_id_pfr0);
		taint |= check_update_ftr_reg(SYS_ID_PFR1_EL1, cpu,
					info->reg_id_pfr1, boot->reg_id_pfr1);
		taint |= check_update_ftr_reg(SYS_MVFR0_EL1, cpu,
					info->reg_mvfr0, boot->reg_mvfr0);
		taint |= check_update_ftr_reg(SYS_MVFR1_EL1, cpu,
					info->reg_mvfr1, boot->reg_mvfr1);
		taint |= check_update_ftr_reg(SYS_MVFR2_EL1, cpu,
					info->reg_mvfr2, boot->reg_mvfr2);
	}

	/*
	 * Mismatched CPU features are a recipe for disaster. Don't even
	 * pretend to support them.
	 */
	WARN_TAINT_ONCE(taint, TAINT_CPU_OUT_OF_SPEC,
			"Unsupported CPU feature variation.\n");
}

u64 read_system_reg(u32 id)
{
	struct arm64_ftr_reg *regp = get_arm64_ftr_reg(id);

	/* We shouldn't get a request for an unsupported register */
	BUG_ON(!regp);
	return regp->sys_val;
}

/*
 * __raw_read_system_reg() - Used by a STARTING cpu before cpuinfo is populated.
 * Read the system register on the current CPU
 */
static u64 __raw_read_system_reg(u32 sys_id)
{
	switch (sys_id) {
	case SYS_ID_PFR0_EL1:		return read_cpuid(ID_PFR0_EL1);
	case SYS_ID_PFR1_EL1:		return read_cpuid(ID_PFR1_EL1);
	case SYS_ID_DFR0_EL1:		return read_cpuid(ID_DFR0_EL1);
	case SYS_ID_MMFR0_EL1:		return read_cpuid(ID_MMFR0_EL1);
	case SYS_ID_MMFR1_EL1:		return read_cpuid(ID_MMFR1_EL1);
	case SYS_ID_MMFR2_EL1:		return read_cpuid(ID_MMFR2_EL1);
	case SYS_ID_MMFR3_EL1:		return read_cpuid(ID_MMFR3_EL1);
	case SYS_ID_ISAR0_EL1:		return read_cpuid(ID_ISAR0_EL1);
	case SYS_ID_ISAR1_EL1:		return read_cpuid(ID_ISAR1_EL1);
	case SYS_ID_ISAR2_EL1:		return read_cpuid(ID_ISAR2_EL1);
	case SYS_ID_ISAR3_EL1:		return read_cpuid(ID_ISAR3_EL1);
	case SYS_ID_ISAR4_EL1:		return read_cpuid(ID_ISAR4_EL1);
	case SYS_ID_ISAR5_EL1:		return read_cpuid(ID_ISAR4_EL1);
	case SYS_MVFR0_EL1:		return read_cpuid(MVFR0_EL1);
	case SYS_MVFR1_EL1:		return read_cpuid(MVFR1_EL1);
	case SYS_MVFR2_EL1:		return read_cpuid(MVFR2_EL1);

	case SYS_ID_AA64PFR0_EL1:	return read_cpuid(ID_AA64PFR0_EL1);
	case SYS_ID_AA64PFR1_EL1:	return read_cpuid(ID_AA64PFR0_EL1);
	case SYS_ID_AA64DFR0_EL1:	return read_cpuid(ID_AA64DFR0_EL1);
	case SYS_ID_AA64DFR1_EL1:	return read_cpuid(ID_AA64DFR0_EL1);
	case SYS_ID_AA64MMFR0_EL1:	return read_cpuid(ID_AA64MMFR0_EL1);
	case SYS_ID_AA64MMFR1_EL1:	return read_cpuid(ID_AA64MMFR1_EL1);
	case SYS_ID_AA64MMFR2_EL1:	return read_cpuid(ID_AA64MMFR2_EL1);
	case SYS_ID_AA64ISAR0_EL1:	return read_cpuid(ID_AA64ISAR0_EL1);
	case SYS_ID_AA64ISAR1_EL1:	return read_cpuid(ID_AA64ISAR1_EL1);

	case SYS_CNTFRQ_EL0:		return read_cpuid(CNTFRQ_EL0);
	case SYS_CTR_EL0:		return read_cpuid(CTR_EL0);
	case SYS_DCZID_EL0:		return read_cpuid(DCZID_EL0);
	default:
		BUG();
		return 0;
	}
}

#include <linux/irqchip/arm-gic-v3.h>

static bool
feature_matches(u64 reg, const struct arm64_cpu_capabilities *entry)
{
	int val = cpuid_feature_extract_field(reg, entry->field_pos);

	return val >= entry->min_field_value;
}

static bool
has_cpuid_feature(const struct arm64_cpu_capabilities *entry, int scope)
{
	u64 val;

	WARN_ON(scope == SCOPE_LOCAL_CPU && preemptible());
	if (scope == SCOPE_SYSTEM)
		val = read_system_reg(entry->sys_reg);
	else
		val = __raw_read_system_reg(entry->sys_reg);

	return feature_matches(val, entry);
}

static bool has_useable_gicv3_cpuif(const struct arm64_cpu_capabilities *entry, int scope)
{
	bool has_sre;

	if (!has_cpuid_feature(entry, scope))
		return false;

	has_sre = gic_enable_sre();
	if (!has_sre)
		pr_warn_once("%s present but disabled by higher exception level\n",
			     entry->desc);

	return has_sre;
}

static bool has_no_hw_prefetch(const struct arm64_cpu_capabilities *entry, int __unused)
{
	u32 midr = read_cpuid_id();
	u32 rv_min, rv_max;

	/* Cavium ThunderX pass 1.x and 2.x */
	rv_min = 0;
	rv_max = (1 << MIDR_VARIANT_SHIFT) | MIDR_REVISION_MASK;

	return MIDR_IS_CPU_MODEL_RANGE(midr, MIDR_THUNDERX, rv_min, rv_max);
}

static const struct arm64_cpu_capabilities arm64_features[] = {
	{
		.desc = "GIC system register CPU interface",
		.capability = ARM64_HAS_SYSREG_GIC_CPUIF,
		.def_scope = SCOPE_SYSTEM,
		.matches = has_useable_gicv3_cpuif,
		.sys_reg = SYS_ID_AA64PFR0_EL1,
		.field_pos = ID_AA64PFR0_GIC_SHIFT,
		.sign = FTR_UNSIGNED,
		.min_field_value = 1,
	},
#ifdef CONFIG_ARM64_PAN
	{
		.desc = "Privileged Access Never",
		.capability = ARM64_HAS_PAN,
		.def_scope = SCOPE_SYSTEM,
		.matches = has_cpuid_feature,
		.sys_reg = SYS_ID_AA64MMFR1_EL1,
		.field_pos = ID_AA64MMFR1_PAN_SHIFT,
		.sign = FTR_UNSIGNED,
		.min_field_value = 1,
		.enable = cpu_enable_pan,
	},
#endif /* CONFIG_ARM64_PAN */
#if defined(CONFIG_AS_LSE) && defined(CONFIG_ARM64_LSE_ATOMICS)
	{
		.desc = "LSE atomic instructions",
		.capability = ARM64_HAS_LSE_ATOMICS,
		.def_scope = SCOPE_SYSTEM,
		.matches = has_cpuid_feature,
		.sys_reg = SYS_ID_AA64ISAR0_EL1,
		.field_pos = ID_AA64ISAR0_ATOMICS_SHIFT,
		.sign = FTR_UNSIGNED,
		.min_field_value = 2,
	},
#endif /* CONFIG_AS_LSE && CONFIG_ARM64_LSE_ATOMICS */
	{
		.desc = "Software prefetching using PRFM",
		.capability = ARM64_HAS_NO_HW_PREFETCH,
		.def_scope = SCOPE_SYSTEM,
		.matches = has_no_hw_prefetch,
	},
	{
		.desc = "32-bit EL0 Support",
		.capability = ARM64_HAS_32BIT_EL0,
		.def_scope = SCOPE_SYSTEM,
		.matches = has_cpuid_feature,
		.sys_reg = SYS_ID_AA64PFR0_EL1,
		.sign = FTR_UNSIGNED,
		.field_pos = ID_AA64PFR0_EL0_SHIFT,
		.min_field_value = ID_AA64PFR0_EL0_32BIT_64BIT,
	},
	{},
};

#define HWCAP_CAP(reg, field, s, min_value, type, cap)	\
	{							\
		.desc = #cap,					\
		.def_scope = SCOPE_SYSTEM,			\
		.matches = has_cpuid_feature,			\
		.sys_reg = reg,					\
		.field_pos = field,				\
		.sign = s,					\
		.min_field_value = min_value,			\
		.hwcap_type = type,				\
		.hwcap = cap,					\
	}

static const struct arm64_cpu_capabilities arm64_elf_hwcaps[] = {
	HWCAP_CAP(SYS_ID_AA64ISAR0_EL1, ID_AA64ISAR0_AES_SHIFT, FTR_UNSIGNED, 2, CAP_HWCAP, HWCAP_PMULL),
	HWCAP_CAP(SYS_ID_AA64ISAR0_EL1, ID_AA64ISAR0_AES_SHIFT, FTR_UNSIGNED, 1, CAP_HWCAP, HWCAP_AES),
	HWCAP_CAP(SYS_ID_AA64ISAR0_EL1, ID_AA64ISAR0_SHA1_SHIFT, FTR_UNSIGNED, 1, CAP_HWCAP, HWCAP_SHA1),
	HWCAP_CAP(SYS_ID_AA64ISAR0_EL1, ID_AA64ISAR0_SHA2_SHIFT, FTR_UNSIGNED, 1, CAP_HWCAP, HWCAP_SHA2),
	HWCAP_CAP(SYS_ID_AA64ISAR0_EL1, ID_AA64ISAR0_CRC32_SHIFT, FTR_UNSIGNED, 1, CAP_HWCAP, HWCAP_CRC32),
	HWCAP_CAP(SYS_ID_AA64ISAR0_EL1, ID_AA64ISAR0_ATOMICS_SHIFT, FTR_UNSIGNED, 2, CAP_HWCAP, HWCAP_ATOMICS),
	HWCAP_CAP(SYS_ID_AA64PFR0_EL1, ID_AA64PFR0_FP_SHIFT, FTR_SIGNED, 0, CAP_HWCAP, HWCAP_FP),
	HWCAP_CAP(SYS_ID_AA64PFR0_EL1, ID_AA64PFR0_FP_SHIFT, FTR_SIGNED, 1, CAP_HWCAP, HWCAP_FPHP),
	HWCAP_CAP(SYS_ID_AA64PFR0_EL1, ID_AA64PFR0_ASIMD_SHIFT, FTR_SIGNED, 0, CAP_HWCAP, HWCAP_ASIMD),
	HWCAP_CAP(SYS_ID_AA64PFR0_EL1, ID_AA64PFR0_ASIMD_SHIFT, FTR_SIGNED, 1, CAP_HWCAP, HWCAP_ASIMDHP),
	{},
};

static const struct arm64_cpu_capabilities compat_elf_hwcaps[] = {
#ifdef CONFIG_COMPAT
	HWCAP_CAP(SYS_ID_ISAR5_EL1, ID_ISAR5_AES_SHIFT, FTR_UNSIGNED, 2, CAP_COMPAT_HWCAP2, COMPAT_HWCAP2_PMULL),
	HWCAP_CAP(SYS_ID_ISAR5_EL1, ID_ISAR5_AES_SHIFT, FTR_UNSIGNED, 1, CAP_COMPAT_HWCAP2, COMPAT_HWCAP2_AES),
	HWCAP_CAP(SYS_ID_ISAR5_EL1, ID_ISAR5_SHA1_SHIFT, FTR_UNSIGNED, 1, CAP_COMPAT_HWCAP2, COMPAT_HWCAP2_SHA1),
	HWCAP_CAP(SYS_ID_ISAR5_EL1, ID_ISAR5_SHA2_SHIFT, FTR_UNSIGNED, 1, CAP_COMPAT_HWCAP2, COMPAT_HWCAP2_SHA2),
	HWCAP_CAP(SYS_ID_ISAR5_EL1, ID_ISAR5_CRC32_SHIFT, FTR_UNSIGNED, 1, CAP_COMPAT_HWCAP2, COMPAT_HWCAP2_CRC32),
#endif
	{},
};

static void __init cap_set_elf_hwcap(const struct arm64_cpu_capabilities *cap)
{
	switch (cap->hwcap_type) {
	case CAP_HWCAP:
		elf_hwcap |= cap->hwcap;
		break;
#ifdef CONFIG_COMPAT
	case CAP_COMPAT_HWCAP:
		compat_elf_hwcap |= (u32)cap->hwcap;
		break;
	case CAP_COMPAT_HWCAP2:
		compat_elf_hwcap2 |= (u32)cap->hwcap;
		break;
#endif
	default:
		WARN_ON(1);
		break;
	}
}

/* Check if we have a particular HWCAP enabled */
static bool cpus_have_elf_hwcap(const struct arm64_cpu_capabilities *cap)
{
	bool rc;

	switch (cap->hwcap_type) {
	case CAP_HWCAP:
		rc = (elf_hwcap & cap->hwcap) != 0;
		break;
#ifdef CONFIG_COMPAT
	case CAP_COMPAT_HWCAP:
		rc = (compat_elf_hwcap & (u32)cap->hwcap) != 0;
		break;
	case CAP_COMPAT_HWCAP2:
		rc = (compat_elf_hwcap2 & (u32)cap->hwcap) != 0;
		break;
#endif
	default:
		WARN_ON(1);
		rc = false;
	}

	return rc;
}

static void __init setup_elf_hwcaps(const struct arm64_cpu_capabilities *hwcaps)
{
	for (; hwcaps->matches; hwcaps++)
		if (hwcaps->matches(hwcaps, hwcaps->def_scope))
			cap_set_elf_hwcap(hwcaps);
}

void update_cpu_capabilities(const struct arm64_cpu_capabilities *caps,
			    const char *info)
{
	for (; caps->matches; caps++) {
		if (!caps->matches(caps, caps->def_scope))
			continue;

		if (!cpus_have_cap(caps->capability) && caps->desc)
			pr_info("%s %s\n", info, caps->desc);
		cpus_set_cap(caps->capability);
	}
}

/*
 * Run through the enabled capabilities and enable() it on all active
 * CPUs
 */
void __init enable_cpu_capabilities(const struct arm64_cpu_capabilities *caps)
{
	for (; caps->matches; caps++)
		if (caps->enable && cpus_have_cap(caps->capability))
			/*
			 * Use stop_machine() as it schedules the work allowing
			 * us to modify PSTATE, instead of on_each_cpu() which
			 * uses an IPI, giving us a PSTATE that disappears when
			 * we return.
			 */
			stop_machine(caps->enable, NULL, cpu_online_mask);
}

/*
 * Flag to indicate if we have computed the system wide
 * capabilities based on the boot time active CPUs. This
 * will be used to determine if a new booting CPU should
 * go through the verification process to make sure that it
 * supports the system capabilities, without using a hotplug
 * notifier.
 */
static bool sys_caps_initialised;

static inline void set_sys_caps_initialised(void)
{
	sys_caps_initialised = true;
}

static void
verify_local_elf_hwcaps(const struct arm64_cpu_capabilities *caps)
{

	for (; caps->matches; caps++)
		if (cpus_have_elf_hwcap(caps) && !caps->matches(caps, SCOPE_LOCAL_CPU)) {
			pr_crit("CPU%d: missing HWCAP: %s\n",
					smp_processor_id(), caps->desc);
			cpu_die_early();
		}
}

static void
verify_local_cpu_features(const struct arm64_cpu_capabilities *caps)
{
	for (; caps->matches; caps++) {
		if (!cpus_have_cap(caps->capability))
			continue;
		/*
		 * If the new CPU misses an advertised feature, we cannot proceed
		 * further, park the cpu.
		 */
		if (!caps->matches(caps, SCOPE_LOCAL_CPU)) {
			pr_crit("CPU%d: missing feature: %s\n",
					smp_processor_id(), caps->desc);
			cpu_die_early();
		}
		if (caps->enable)
			caps->enable(NULL);
	}
}

/*
 * Run through the enabled system capabilities and enable() it on this CPU.
 * The capabilities were decided based on the available CPUs at the boot time.
 * Any new CPU should match the system wide status of the capability. If the
 * new CPU doesn't have a capability which the system now has enabled, we
 * cannot do anything to fix it up and could cause unexpected failures. So
 * we park the CPU.
 */
void verify_local_cpu_capabilities(void)
{

	/*
	 * If we haven't computed the system capabilities, there is nothing
	 * to verify.
	 */
	if (!sys_caps_initialised)
		return;

	verify_local_cpu_errata();
	verify_local_cpu_features(arm64_features);
	verify_local_elf_hwcaps(arm64_elf_hwcaps);
	verify_local_elf_hwcaps(compat_elf_hwcaps);
}

static void __init setup_feature_capabilities(void)
{
	update_cpu_capabilities(arm64_features, "detected feature:");
	enable_cpu_capabilities(arm64_features);
}

/*
 * Check if the current CPU has a given feature capability.
 * Should be called from non-preemptible context.
 */
bool this_cpu_has_cap(unsigned int cap)
{
	const struct arm64_cpu_capabilities *caps;

	if (WARN_ON(preemptible()))
		return false;

	for (caps = arm64_features; caps->desc; caps++)
		if (caps->capability == cap && caps->matches)
			return caps->matches(caps, SCOPE_LOCAL_CPU);

	return false;
}

void __init setup_cpu_features(void)
{
	u32 cwg;
	int cls;

	/* Set the CPU feature capabilies */
	setup_feature_capabilities();
	enable_errata_workarounds();
	setup_elf_hwcaps(arm64_elf_hwcaps);
	setup_elf_hwcaps(compat_elf_hwcaps);

	/* Advertise that we have computed the system capabilities */
	set_sys_caps_initialised();

	/*
	 * Check for sane CTR_EL0.CWG value.
	 */
	cwg = cache_type_cwg();
	cls = cache_line_size();
	if (!cwg)
		pr_warn("No Cache Writeback Granule information, assuming cache line size %d\n",
			cls);
	if (L1_CACHE_BYTES < cls)
		pr_warn("L1_CACHE_BYTES smaller than the Cache Writeback Granule (%d < %d)\n",
			L1_CACHE_BYTES, cls);
}<|MERGE_RESOLUTION|>--- conflicted
+++ resolved
@@ -136,21 +136,12 @@
 };
 
 static struct arm64_ftr_bits ftr_ctr[] = {
-<<<<<<< HEAD
-	ARM64_FTR_BITS(FTR_STRICT, FTR_EXACT, 31, 1, 1),	/* RAO */
-	ARM64_FTR_BITS(FTR_STRICT, FTR_EXACT, 28, 3, 0),
-	ARM64_FTR_BITS(FTR_STRICT, FTR_HIGHER_SAFE, 24, 4, 0),	/* CWG */
-	ARM64_FTR_BITS(FTR_STRICT, FTR_LOWER_SAFE, 20, 4, 0),	/* ERG */
+	ARM64_FTR_BITS(FTR_STRICT, FTR_EXACT, 31, 1, 1),	/* RES1 */
+	ARM64_FTR_BITS(FTR_STRICT, FTR_LOWER_SAFE, 29, 1, 1),	/* DIC */
+	ARM64_FTR_BITS(FTR_STRICT, FTR_LOWER_SAFE, 28, 1, 1),	/* IDC */
+	ARM64_FTR_BITS(FTR_STRICT, FTR_HIGHER_OR_ZERO_SAFE, 24, 4, 0),	/* CWG */
+	ARM64_FTR_BITS(FTR_STRICT, FTR_HIGHER_OR_ZERO_SAFE, 20, 4, 0),	/* ERG */
 	ARM64_FTR_BITS(FTR_STRICT, FTR_LOWER_SAFE, 16, 4, 1),	/* DminLine */
-=======
-	U_ARM64_FTR_BITS(FTR_STRICT, FTR_EXACT, 31, 1, 1),	/* RES1 */
-	ARM64_FTR_BITS(FTR_STRICT, FTR_EXACT, 30, 1, 0),
-	U_ARM64_FTR_BITS(FTR_STRICT, FTR_LOWER_SAFE, 29, 1, 1),	/* DIC */
-	U_ARM64_FTR_BITS(FTR_STRICT, FTR_LOWER_SAFE, 28, 1, 1),	/* IDC */
-	U_ARM64_FTR_BITS(FTR_STRICT, FTR_HIGHER_OR_ZERO_SAFE, 24, 4, 0),	/* CWG */
-	U_ARM64_FTR_BITS(FTR_STRICT, FTR_HIGHER_OR_ZERO_SAFE, 20, 4, 0),	/* ERG */
-	U_ARM64_FTR_BITS(FTR_STRICT, FTR_LOWER_SAFE, 16, 4, 1),	/* DminLine */
->>>>>>> 3904234b
 	/*
 	 * Linux can handle differing I-cache policies. Userspace JITs will
 	 * make use of *minLine
