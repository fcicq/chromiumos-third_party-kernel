#
# arch/arm64/Makefile
#
# This file is included by the global makefile so that you can add your own
# architecture-specific flags and dependencies.
#
# This file is subject to the terms and conditions of the GNU General Public
# License.  See the file "COPYING" in the main directory of this archive
# for more details.
#
# Copyright (C) 1995-2001 by Russell King

LDFLAGS_vmlinux	:=--no-undefined -X
CPPFLAGS_vmlinux.lds = -DTEXT_OFFSET=$(TEXT_OFFSET)
GZFLAGS		:=-9

ifeq ($(CONFIG_RELOCATABLE), y)
# Pass --no-apply-dynamic-relocs to restore pre-binutils-2.27 behaviour
# for relative relocs, since this leads to better Image compression
# with the relocation offsets always being zero.
LDFLAGS_vmlinux		+= -pie -shared -Bsymbolic \
			$(call ld-option, --no-apply-dynamic-relocs)
endif

ifeq ($(CONFIG_ARM64_ERRATUM_843419),y)
  ifeq ($(call ld-option, --fix-cortex-a53-843419),)
$(warning ld does not support --fix-cortex-a53-843419; kernel may be susceptible to erratum)
  else
LDFLAGS_vmlinux	+= --fix-cortex-a53-843419
  endif
endif

KBUILD_DEFCONFIG := defconfig

# Check for binutils support for specific extensions
lseinstr := $(call as-instr,.arch_extension lse,-DCONFIG_AS_LSE=1)

ifeq ($(CONFIG_ARM64_LSE_ATOMICS), y)
  ifeq ($(lseinstr),)
$(warning LSE atomics not supported by binutils)
  endif
endif

ifeq ($(CONFIG_ARM64), y)
brokengasinst := $(call as-instr,1:\n.inst 0\n.rept . - 1b\n\nnop\n.endr\n,,-DCONFIG_BROKEN_GAS_INST=1)

  ifneq ($(brokengasinst),)
$(warning Detected assembler with broken .inst; disassembly will be unreliable)
  endif
endif

KBUILD_CFLAGS	+= -mgeneral-regs-only $(lseinstr) $(brokengasinst)
KBUILD_CFLAGS	+= -fno-asynchronous-unwind-tables
KBUILD_AFLAGS	+= $(lseinstr) $(brokengasinst)

KBUILD_CFLAGS	+= $(call cc-option,-mabi=lp64)
KBUILD_AFLAGS	+= $(call cc-option,-mabi=lp64)

ifeq ($(CONFIG_CPU_BIG_ENDIAN), y)
KBUILD_CPPFLAGS	+= -mbig-endian
CHECKFLAGS	+= -D__AARCH64EB__
AS		+= -EB
<<<<<<< HEAD
LDFLAGS		+= -EB -maarch64elfb
=======
# We must use the linux target here, since distributions don't tend to package
# the ELF linker scripts with binutils, and this results in a build failure.
LDFLAGS		+= -EB -maarch64linuxb
>>>>>>> 7abeb64d
UTS_MACHINE	:= aarch64_be
else
KBUILD_CPPFLAGS	+= -mlittle-endian
CHECKFLAGS	+= -D__AARCH64EL__
AS		+= -EL
<<<<<<< HEAD
LDFLAGS		+= -EL -maarch64elf
=======
LDFLAGS		+= -EL -maarch64linux # See comment above
>>>>>>> 7abeb64d
UTS_MACHINE	:= aarch64
endif

CHECKFLAGS	+= -D__aarch64__

ifeq ($(CONFIG_ARM64_MODULE_PLTS),y)
KBUILD_LDFLAGS_MODULE	+= -T $(srctree)/arch/arm64/kernel/module.lds
endif

# Default value
head-y		:= arch/arm64/kernel/head.o

# The byte offset of the kernel image in RAM from the start of RAM.
ifeq ($(CONFIG_ARM64_RANDOMIZE_TEXT_OFFSET), y)
TEXT_OFFSET := $(shell awk "BEGIN {srand(); printf \"0x%06x\n\", \
		 int(2 * 1024 * 1024 / (2 ^ $(CONFIG_ARM64_PAGE_SHIFT)) * \
		 rand()) * (2 ^ $(CONFIG_ARM64_PAGE_SHIFT))}")
else
TEXT_OFFSET := 0x00080000
endif

# KASAN_SHADOW_OFFSET = VA_START + (1 << (VA_BITS - KASAN_SHADOW_SCALE_SHIFT))
#				 - (1 << (64 - KASAN_SHADOW_SCALE_SHIFT))
# in 32-bit arithmetic
KASAN_SHADOW_SCALE_SHIFT := 3
KASAN_SHADOW_OFFSET := $(shell printf "0x%08x00000000\n" $$(( \
	(0xffffffff & (-1 << ($(CONFIG_ARM64_VA_BITS) - 32))) \
	+ (1 << ($(CONFIG_ARM64_VA_BITS) - 32 - $(KASAN_SHADOW_SCALE_SHIFT))) \
	- (1 << (64 - 32 - $(KASAN_SHADOW_SCALE_SHIFT))) )) )

export	TEXT_OFFSET GZFLAGS

core-y		+= arch/arm64/kernel/ arch/arm64/mm/
core-$(CONFIG_NET) += arch/arm64/net/
core-$(CONFIG_KVM) += arch/arm64/kvm/
core-$(CONFIG_XEN) += arch/arm64/xen/
core-$(CONFIG_CRYPTO) += arch/arm64/crypto/
libs-y		:= arch/arm64/lib/ $(libs-y)
core-$(CONFIG_EFI_STUB) += $(objtree)/drivers/firmware/efi/libstub/lib.a

# Default target when executing plain make
boot		:= arch/arm64/boot
KBUILD_IMAGE	:= $(boot)/Image.gz
KBUILD_DTBS	:= dtbs

all:	Image.gz $(KBUILD_DTBS)


Image: vmlinux
	$(Q)$(MAKE) $(build)=$(boot) $(boot)/$@

Image.%: Image
	$(Q)$(MAKE) $(build)=$(boot) $(boot)/$@

zinstall install:
	$(Q)$(MAKE) $(build)=$(boot) $@

%.dtb: scripts
	$(Q)$(MAKE) $(build)=$(boot)/dts $(boot)/dts/$@

PHONY += dtbs dtbs_install

dtbs: prepare scripts
	$(Q)$(MAKE) $(build)=$(boot)/dts

dtbs_install:
	$(Q)$(MAKE) $(dtbinst)=$(boot)/dts

PHONY += vdso_install
vdso_install:
	$(Q)$(MAKE) $(build)=arch/arm64/kernel/vdso $@

# We use MRPROPER_FILES and CLEAN_FILES now
archclean:
	$(Q)$(MAKE) $(clean)=$(boot)
	$(Q)$(MAKE) $(clean)=$(boot)/dts

# We need to generate vdso-offsets.h before compiling certain files in kernel/.
# In order to do that, we should use the archprepare target, but we can't since
# asm-offsets.h is included in some files used to generate vdso-offsets.h, and
# asm-offsets.h is built in prepare0, for which archprepare is a dependency.
# Therefore we need to generate the header after prepare0 has been made, hence
# this hack.
prepare: vdso_prepare
vdso_prepare: prepare0
	$(Q)$(MAKE) $(build)=arch/arm64/kernel/vdso include/generated/vdso-offsets.h

define archhelp
  echo  '* Image.gz      - Compressed kernel image (arch/$(ARCH)/boot/Image.gz)'
  echo  '  Image         - Uncompressed kernel image (arch/$(ARCH)/boot/Image)'
  echo  '* dtbs          - Build device tree blobs for enabled boards'
  echo  '  dtbs_install  - Install dtbs to $(INSTALL_DTBS_PATH)'
  echo  '  install       - Install uncompressed kernel'
  echo  '  zinstall      - Install compressed kernel'
  echo  '                  Install using (your) ~/bin/installkernel or'
  echo  '                  (distribution) /sbin/installkernel or'
  echo  '                  install to $$(INSTALL_PATH) and run lilo'
endef<|MERGE_RESOLUTION|>--- conflicted
+++ resolved
@@ -60,23 +60,15 @@
 KBUILD_CPPFLAGS	+= -mbig-endian
 CHECKFLAGS	+= -D__AARCH64EB__
 AS		+= -EB
-<<<<<<< HEAD
-LDFLAGS		+= -EB -maarch64elfb
-=======
 # We must use the linux target here, since distributions don't tend to package
 # the ELF linker scripts with binutils, and this results in a build failure.
 LDFLAGS		+= -EB -maarch64linuxb
->>>>>>> 7abeb64d
 UTS_MACHINE	:= aarch64_be
 else
 KBUILD_CPPFLAGS	+= -mlittle-endian
 CHECKFLAGS	+= -D__AARCH64EL__
 AS		+= -EL
-<<<<<<< HEAD
-LDFLAGS		+= -EL -maarch64elf
-=======
 LDFLAGS		+= -EL -maarch64linux # See comment above
->>>>>>> 7abeb64d
 UTS_MACHINE	:= aarch64
 endif
 
