--- conflicted
+++ resolved
@@ -505,17 +505,11 @@
 			SIGTRAP) == NOTIFY_STOP)
 		goto exit;
 
-<<<<<<< HEAD
 	preempt_disable();
 	cond_local_irq_enable(regs);
 	do_trap(X86_TRAP_BP, SIGTRAP, "int3", regs, error_code, NULL);
 	cond_local_irq_disable(regs);
 	preempt_enable_no_resched();
-=======
-	preempt_conditional_sti(regs);
-	do_trap(X86_TRAP_BP, SIGTRAP, "int3", regs, error_code, NULL);
-	preempt_conditional_cli(regs);
->>>>>>> d6bc7e61
 exit:
 	ist_exit(regs);
 }
