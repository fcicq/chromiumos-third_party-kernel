#include <linux/bootmem.h>
#include <linux/linkage.h>
#include <linux/bitops.h>
#include <linux/kernel.h>
#include <linux/export.h>
#include <linux/percpu.h>
#include <linux/string.h>
#include <linux/ctype.h>
#include <linux/delay.h>
#include <linux/sched/mm.h>
#include <linux/sched/clock.h>
#include <linux/sched/task.h>
#include <linux/init.h>
#include <linux/kprobes.h>
#include <linux/kgdb.h>
#include <linux/smp.h>
#include <linux/io.h>
#include <linux/syscore_ops.h>

#include <asm/stackprotector.h>
#include <asm/perf_event.h>
#include <asm/mmu_context.h>
#include <asm/archrandom.h>
#include <asm/hypervisor.h>
#include <asm/processor.h>
#include <asm/tlbflush.h>
#include <asm/debugreg.h>
#include <asm/sections.h>
#include <asm/vsyscall.h>
#include <linux/topology.h>
#include <linux/cpumask.h>
#include <asm/pgtable.h>
#include <linux/atomic.h>
#include <asm/proto.h>
#include <asm/setup.h>
#include <asm/apic.h>
#include <asm/desc.h>
#include <asm/fpu/internal.h>
#include <asm/mtrr.h>
#include <asm/hwcap2.h>
#include <linux/numa.h>
#include <asm/asm.h>
#include <asm/bugs.h>
#include <asm/cpu.h>
#include <asm/mce.h>
#include <asm/msr.h>
#include <asm/pat.h>
#include <asm/microcode.h>
#include <asm/microcode_intel.h>
#include <asm/intel-family.h>
#include <asm/cpu_device_id.h>

#ifdef CONFIG_X86_LOCAL_APIC
#include <asm/uv/uv.h>
#endif

#include "cpu.h"

u32 elf_hwcap2 __read_mostly;

/* all of these masks are initialized in setup_cpu_local_masks() */
cpumask_var_t cpu_initialized_mask;
cpumask_var_t cpu_callout_mask;
cpumask_var_t cpu_callin_mask;

/* representing cpus for which sibling maps can be computed */
cpumask_var_t cpu_sibling_setup_mask;

/* Number of siblings per CPU package */
int smp_num_siblings = 1;
EXPORT_SYMBOL(smp_num_siblings);

/* Last level cache ID of each logical CPU */
DEFINE_PER_CPU_READ_MOSTLY(u16, cpu_llc_id) = BAD_APICID;

/* correctly size the local cpu masks */
void __init setup_cpu_local_masks(void)
{
	alloc_bootmem_cpumask_var(&cpu_initialized_mask);
	alloc_bootmem_cpumask_var(&cpu_callin_mask);
	alloc_bootmem_cpumask_var(&cpu_callout_mask);
	alloc_bootmem_cpumask_var(&cpu_sibling_setup_mask);
}

static void default_init(struct cpuinfo_x86 *c)
{
#ifdef CONFIG_X86_64
	cpu_detect_cache_sizes(c);
#else
	/* Not much we can do here... */
	/* Check if at least it has cpuid */
	if (c->cpuid_level == -1) {
		/* No cpuid. It must be an ancient CPU */
		if (c->x86 == 4)
			strcpy(c->x86_model_id, "486");
		else if (c->x86 == 3)
			strcpy(c->x86_model_id, "386");
	}
#endif
}

static const struct cpu_dev default_cpu = {
	.c_init		= default_init,
	.c_vendor	= "Unknown",
	.c_x86_vendor	= X86_VENDOR_UNKNOWN,
};

static const struct cpu_dev *this_cpu = &default_cpu;

DEFINE_PER_CPU_PAGE_ALIGNED(struct gdt_page, gdt_page) = { .gdt = {
#ifdef CONFIG_X86_64
	/*
	 * We need valid kernel segments for data and code in long mode too
	 * IRET will check the segment types  kkeil 2000/10/28
	 * Also sysret mandates a special GDT layout
	 *
	 * TLS descriptors are currently at a different place compared to i386.
	 * Hopefully nobody expects them at a fixed place (Wine?)
	 */
	[GDT_ENTRY_KERNEL32_CS]		= GDT_ENTRY_INIT(0xc09b, 0, 0xfffff),
	[GDT_ENTRY_KERNEL_CS]		= GDT_ENTRY_INIT(0xa09b, 0, 0xfffff),
	[GDT_ENTRY_KERNEL_DS]		= GDT_ENTRY_INIT(0xc093, 0, 0xfffff),
	[GDT_ENTRY_DEFAULT_USER32_CS]	= GDT_ENTRY_INIT(0xc0fb, 0, 0xfffff),
	[GDT_ENTRY_DEFAULT_USER_DS]	= GDT_ENTRY_INIT(0xc0f3, 0, 0xfffff),
	[GDT_ENTRY_DEFAULT_USER_CS]	= GDT_ENTRY_INIT(0xa0fb, 0, 0xfffff),
#else
	[GDT_ENTRY_KERNEL_CS]		= GDT_ENTRY_INIT(0xc09a, 0, 0xfffff),
	[GDT_ENTRY_KERNEL_DS]		= GDT_ENTRY_INIT(0xc092, 0, 0xfffff),
	[GDT_ENTRY_DEFAULT_USER_CS]	= GDT_ENTRY_INIT(0xc0fa, 0, 0xfffff),
	[GDT_ENTRY_DEFAULT_USER_DS]	= GDT_ENTRY_INIT(0xc0f2, 0, 0xfffff),
	/*
	 * Segments used for calling PnP BIOS have byte granularity.
	 * They code segments and data segments have fixed 64k limits,
	 * the transfer segment sizes are set at run time.
	 */
	/* 32-bit code */
	[GDT_ENTRY_PNPBIOS_CS32]	= GDT_ENTRY_INIT(0x409a, 0, 0xffff),
	/* 16-bit code */
	[GDT_ENTRY_PNPBIOS_CS16]	= GDT_ENTRY_INIT(0x009a, 0, 0xffff),
	/* 16-bit data */
	[GDT_ENTRY_PNPBIOS_DS]		= GDT_ENTRY_INIT(0x0092, 0, 0xffff),
	/* 16-bit data */
	[GDT_ENTRY_PNPBIOS_TS1]		= GDT_ENTRY_INIT(0x0092, 0, 0),
	/* 16-bit data */
	[GDT_ENTRY_PNPBIOS_TS2]		= GDT_ENTRY_INIT(0x0092, 0, 0),
	/*
	 * The APM segments have byte granularity and their bases
	 * are set at run time.  All have 64k limits.
	 */
	/* 32-bit code */
	[GDT_ENTRY_APMBIOS_BASE]	= GDT_ENTRY_INIT(0x409a, 0, 0xffff),
	/* 16-bit code */
	[GDT_ENTRY_APMBIOS_BASE+1]	= GDT_ENTRY_INIT(0x009a, 0, 0xffff),
	/* data */
	[GDT_ENTRY_APMBIOS_BASE+2]	= GDT_ENTRY_INIT(0x4092, 0, 0xffff),

	[GDT_ENTRY_ESPFIX_SS]		= GDT_ENTRY_INIT(0xc092, 0, 0xfffff),
	[GDT_ENTRY_PERCPU]		= GDT_ENTRY_INIT(0xc092, 0, 0xfffff),
	GDT_STACK_CANARY_INIT
#endif
} };
EXPORT_PER_CPU_SYMBOL_GPL(gdt_page);

static int __init x86_mpx_setup(char *s)
{
	/* require an exact match without trailing characters */
	if (strlen(s))
		return 0;

	/* do not emit a message if the feature is not present */
	if (!boot_cpu_has(X86_FEATURE_MPX))
		return 1;

	setup_clear_cpu_cap(X86_FEATURE_MPX);
	pr_info("nompx: Intel Memory Protection Extensions (MPX) disabled\n");
	return 1;
}
__setup("nompx", x86_mpx_setup);

#ifdef CONFIG_X86_64
static int __init x86_nopcid_setup(char *s)
{
	/* nopcid doesn't accept parameters */
	if (s)
		return -EINVAL;

	/* do not emit a message if the feature is not present */
	if (!boot_cpu_has(X86_FEATURE_PCID))
		return 0;

	setup_clear_cpu_cap(X86_FEATURE_PCID);
	pr_info("nopcid: PCID feature disabled\n");
	return 0;
}
early_param("nopcid", x86_nopcid_setup);
#endif

static int __init x86_noinvpcid_setup(char *s)
{
	/* noinvpcid doesn't accept parameters */
	if (s)
		return -EINVAL;

	/* do not emit a message if the feature is not present */
	if (!boot_cpu_has(X86_FEATURE_INVPCID))
		return 0;

	setup_clear_cpu_cap(X86_FEATURE_INVPCID);
	pr_info("noinvpcid: INVPCID feature disabled\n");
	return 0;
}
early_param("noinvpcid", x86_noinvpcid_setup);

#ifdef CONFIG_X86_32
static int cachesize_override = -1;
static int disable_x86_serial_nr = 1;

static int __init cachesize_setup(char *str)
{
	get_option(&str, &cachesize_override);
	return 1;
}
__setup("cachesize=", cachesize_setup);

static int __init x86_sep_setup(char *s)
{
	setup_clear_cpu_cap(X86_FEATURE_SEP);
	return 1;
}
__setup("nosep", x86_sep_setup);

/* Standard macro to see if a specific flag is changeable */
static inline int flag_is_changeable_p(u32 flag)
{
	u32 f1, f2;

	/*
	 * Cyrix and IDT cpus allow disabling of CPUID
	 * so the code below may return different results
	 * when it is executed before and after enabling
	 * the CPUID. Add "volatile" to not allow gcc to
	 * optimize the subsequent calls to this function.
	 */
	asm volatile ("pushfl		\n\t"
		      "pushfl		\n\t"
		      "popl %0		\n\t"
		      "movl %0, %1	\n\t"
		      "xorl %2, %0	\n\t"
		      "pushl %0		\n\t"
		      "popfl		\n\t"
		      "pushfl		\n\t"
		      "popl %0		\n\t"
		      "popfl		\n\t"

		      : "=&r" (f1), "=&r" (f2)
		      : "ir" (flag));

	return ((f1^f2) & flag) != 0;
}

/* Probe for the CPUID instruction */
int have_cpuid_p(void)
{
	return flag_is_changeable_p(X86_EFLAGS_ID);
}

static void squash_the_stupid_serial_number(struct cpuinfo_x86 *c)
{
	unsigned long lo, hi;

	if (!cpu_has(c, X86_FEATURE_PN) || !disable_x86_serial_nr)
		return;

	/* Disable processor serial number: */

	rdmsr(MSR_IA32_BBL_CR_CTL, lo, hi);
	lo |= 0x200000;
	wrmsr(MSR_IA32_BBL_CR_CTL, lo, hi);

	pr_notice("CPU serial number disabled.\n");
	clear_cpu_cap(c, X86_FEATURE_PN);

	/* Disabling the serial number may affect the cpuid level */
	c->cpuid_level = cpuid_eax(0);
}

static int __init x86_serial_nr_setup(char *s)
{
	disable_x86_serial_nr = 0;
	return 1;
}
__setup("serialnumber", x86_serial_nr_setup);
#else
static inline int flag_is_changeable_p(u32 flag)
{
	return 1;
}
static inline void squash_the_stupid_serial_number(struct cpuinfo_x86 *c)
{
}
#endif

static __init int setup_disable_smep(char *arg)
{
	setup_clear_cpu_cap(X86_FEATURE_SMEP);
	/* Check for things that depend on SMEP being enabled: */
	check_mpx_erratum(&boot_cpu_data);
	return 1;
}
__setup("nosmep", setup_disable_smep);

static __always_inline void setup_smep(struct cpuinfo_x86 *c)
{
	if (cpu_has(c, X86_FEATURE_SMEP))
		cr4_set_bits(X86_CR4_SMEP);
}

static __init int setup_disable_smap(char *arg)
{
	setup_clear_cpu_cap(X86_FEATURE_SMAP);
	return 1;
}
__setup("nosmap", setup_disable_smap);

static __always_inline void setup_smap(struct cpuinfo_x86 *c)
{
	unsigned long eflags = native_save_fl();

	/* This should have been cleared long ago */
	BUG_ON(eflags & X86_EFLAGS_AC);

	if (cpu_has(c, X86_FEATURE_SMAP)) {
#ifdef CONFIG_X86_SMAP
		cr4_set_bits(X86_CR4_SMAP);
#else
		cr4_clear_bits(X86_CR4_SMAP);
#endif
	}
}

/*
 * Protection Keys are not available in 32-bit mode.
 */
static bool pku_disabled;

static __always_inline void setup_pku(struct cpuinfo_x86 *c)
{
	/* check the boot processor, plus compile options for PKU: */
	if (!cpu_feature_enabled(X86_FEATURE_PKU))
		return;
	/* checks the actual processor's cpuid bits: */
	if (!cpu_has(c, X86_FEATURE_PKU))
		return;
	if (pku_disabled)
		return;

	cr4_set_bits(X86_CR4_PKE);
	/*
	 * Seting X86_CR4_PKE will cause the X86_FEATURE_OSPKE
	 * cpuid bit to be set.  We need to ensure that we
	 * update that bit in this CPU's "cpu_info".
	 */
	get_cpu_cap(c);
}

#ifdef CONFIG_X86_INTEL_MEMORY_PROTECTION_KEYS
static __init int setup_disable_pku(char *arg)
{
	/*
	 * Do not clear the X86_FEATURE_PKU bit.  All of the
	 * runtime checks are against OSPKE so clearing the
	 * bit does nothing.
	 *
	 * This way, we will see "pku" in cpuinfo, but not
	 * "ospke", which is exactly what we want.  It shows
	 * that the CPU has PKU, but the OS has not enabled it.
	 * This happens to be exactly how a system would look
	 * if we disabled the config option.
	 */
	pr_info("x86: 'nopku' specified, disabling Memory Protection Keys\n");
	pku_disabled = true;
	return 1;
}
__setup("nopku", setup_disable_pku);
#endif /* CONFIG_X86_64 */

/*
 * Some CPU features depend on higher CPUID levels, which may not always
 * be available due to CPUID level capping or broken virtualization
 * software.  Add those features to this table to auto-disable them.
 */
struct cpuid_dependent_feature {
	u32 feature;
	u32 level;
};

static const struct cpuid_dependent_feature
cpuid_dependent_features[] = {
	{ X86_FEATURE_MWAIT,		0x00000005 },
	{ X86_FEATURE_DCA,		0x00000009 },
	{ X86_FEATURE_XSAVE,		0x0000000d },
	{ 0, 0 }
};

static void filter_cpuid_features(struct cpuinfo_x86 *c, bool warn)
{
	const struct cpuid_dependent_feature *df;

	for (df = cpuid_dependent_features; df->feature; df++) {

		if (!cpu_has(c, df->feature))
			continue;
		/*
		 * Note: cpuid_level is set to -1 if unavailable, but
		 * extended_extended_level is set to 0 if unavailable
		 * and the legitimate extended levels are all negative
		 * when signed; hence the weird messing around with
		 * signs here...
		 */
		if (!((s32)df->level < 0 ?
		     (u32)df->level > (u32)c->extended_cpuid_level :
		     (s32)df->level > (s32)c->cpuid_level))
			continue;

		clear_cpu_cap(c, df->feature);
		if (!warn)
			continue;

		pr_warn("CPU: CPU feature " X86_CAP_FMT " disabled, no CPUID level 0x%x\n",
			x86_cap_flag(df->feature), df->level);
	}
}

/*
 * Naming convention should be: <Name> [(<Codename>)]
 * This table only is used unless init_<vendor>() below doesn't set it;
 * in particular, if CPUID levels 0x80000002..4 are supported, this
 * isn't used
 */

/* Look up CPU names by table lookup. */
static const char *table_lookup_model(struct cpuinfo_x86 *c)
{
#ifdef CONFIG_X86_32
	const struct legacy_cpu_model_info *info;

	if (c->x86_model >= 16)
		return NULL;	/* Range check */

	if (!this_cpu)
		return NULL;

	info = this_cpu->legacy_models;

	while (info->family) {
		if (info->family == c->x86)
			return info->model_names[c->x86_model];
		info++;
	}
#endif
	return NULL;		/* Not found */
}

__u32 cpu_caps_cleared[NCAPINTS + NBUGINTS];
__u32 cpu_caps_set[NCAPINTS + NBUGINTS];

void load_percpu_segment(int cpu)
{
#ifdef CONFIG_X86_32
	loadsegment(fs, __KERNEL_PERCPU);
#else
	__loadsegment_simple(gs, 0);
	wrmsrl(MSR_GS_BASE, (unsigned long)per_cpu(irq_stack_union.gs_base, cpu));
#endif
	load_stack_canary_segment();
}

#ifdef CONFIG_X86_32
/* The 32-bit entry code needs to find cpu_entry_area. */
DEFINE_PER_CPU(struct cpu_entry_area *, cpu_entry_area);
#endif

#ifdef CONFIG_X86_64
/*
 * Special IST stacks which the CPU switches to when it calls
 * an IST-marked descriptor entry. Up to 7 stacks (hardware
 * limit), all of them are 4K, except the debug stack which
 * is 8K.
 */
static const unsigned int exception_stack_sizes[N_EXCEPTION_STACKS] = {
	  [0 ... N_EXCEPTION_STACKS - 1]	= EXCEPTION_STKSZ,
	  [DEBUG_STACK - 1]			= DEBUG_STKSZ
};
#endif

/* Load the original GDT from the per-cpu structure */
void load_direct_gdt(int cpu)
{
	struct desc_ptr gdt_descr;

	gdt_descr.address = (long)get_cpu_gdt_rw(cpu);
	gdt_descr.size = GDT_SIZE - 1;
	load_gdt(&gdt_descr);
}
EXPORT_SYMBOL_GPL(load_direct_gdt);

/* Load a fixmap remapping of the per-cpu GDT */
void load_fixmap_gdt(int cpu)
{
	struct desc_ptr gdt_descr;

	gdt_descr.address = (long)get_cpu_gdt_ro(cpu);
	gdt_descr.size = GDT_SIZE - 1;
	load_gdt(&gdt_descr);
}
EXPORT_SYMBOL_GPL(load_fixmap_gdt);

/*
 * Current gdt points %fs at the "master" per-cpu area: after this,
 * it's on the real one.
 */
void switch_to_new_gdt(int cpu)
{
	/* Load the original GDT */
	load_direct_gdt(cpu);
	/* Reload the per-cpu base */
	load_percpu_segment(cpu);
}

static const struct cpu_dev *cpu_devs[X86_VENDOR_NUM] = {};

static void get_model_name(struct cpuinfo_x86 *c)
{
	unsigned int *v;
	char *p, *q, *s;

	if (c->extended_cpuid_level < 0x80000004)
		return;

	v = (unsigned int *)c->x86_model_id;
	cpuid(0x80000002, &v[0], &v[1], &v[2], &v[3]);
	cpuid(0x80000003, &v[4], &v[5], &v[6], &v[7]);
	cpuid(0x80000004, &v[8], &v[9], &v[10], &v[11]);
	c->x86_model_id[48] = 0;

	/* Trim whitespace */
	p = q = s = &c->x86_model_id[0];

	while (*p == ' ')
		p++;

	while (*p) {
		/* Note the last non-whitespace index */
		if (!isspace(*p))
			s = q;

		*q++ = *p++;
	}

	*(s + 1) = '\0';
}

void cpu_detect_cache_sizes(struct cpuinfo_x86 *c)
{
	unsigned int n, dummy, ebx, ecx, edx, l2size;

	n = c->extended_cpuid_level;

	if (n >= 0x80000005) {
		cpuid(0x80000005, &dummy, &ebx, &ecx, &edx);
		c->x86_cache_size = (ecx>>24) + (edx>>24);
#ifdef CONFIG_X86_64
		/* On K8 L1 TLB is inclusive, so don't count it */
		c->x86_tlbsize = 0;
#endif
	}

	if (n < 0x80000006)	/* Some chips just has a large L1. */
		return;

	cpuid(0x80000006, &dummy, &ebx, &ecx, &edx);
	l2size = ecx >> 16;

#ifdef CONFIG_X86_64
	c->x86_tlbsize += ((ebx >> 16) & 0xfff) + (ebx & 0xfff);
#else
	/* do processor-specific cache resizing */
	if (this_cpu->legacy_cache_size)
		l2size = this_cpu->legacy_cache_size(c, l2size);

	/* Allow user to override all this if necessary. */
	if (cachesize_override != -1)
		l2size = cachesize_override;

	if (l2size == 0)
		return;		/* Again, no L2 cache is possible */
#endif

	c->x86_cache_size = l2size;
}

u16 __read_mostly tlb_lli_4k[NR_INFO];
u16 __read_mostly tlb_lli_2m[NR_INFO];
u16 __read_mostly tlb_lli_4m[NR_INFO];
u16 __read_mostly tlb_lld_4k[NR_INFO];
u16 __read_mostly tlb_lld_2m[NR_INFO];
u16 __read_mostly tlb_lld_4m[NR_INFO];
u16 __read_mostly tlb_lld_1g[NR_INFO];

static void cpu_detect_tlb(struct cpuinfo_x86 *c)
{
	if (this_cpu->c_detect_tlb)
		this_cpu->c_detect_tlb(c);

	pr_info("Last level iTLB entries: 4KB %d, 2MB %d, 4MB %d\n",
		tlb_lli_4k[ENTRIES], tlb_lli_2m[ENTRIES],
		tlb_lli_4m[ENTRIES]);

	pr_info("Last level dTLB entries: 4KB %d, 2MB %d, 4MB %d, 1GB %d\n",
		tlb_lld_4k[ENTRIES], tlb_lld_2m[ENTRIES],
		tlb_lld_4m[ENTRIES], tlb_lld_1g[ENTRIES]);
}

int detect_ht_early(struct cpuinfo_x86 *c)
{
#ifdef CONFIG_SMP
	u32 eax, ebx, ecx, edx;

	if (!cpu_has(c, X86_FEATURE_HT))
		return -1;

	if (cpu_has(c, X86_FEATURE_CMP_LEGACY))
		return -1;

	if (cpu_has(c, X86_FEATURE_XTOPOLOGY))
		return -1;

	cpuid(1, &eax, &ebx, &ecx, &edx);

	smp_num_siblings = (ebx & 0xff0000) >> 16;
	if (smp_num_siblings == 1)
		pr_info_once("CPU0: Hyper-Threading is disabled\n");
#endif
	return 0;
}

void detect_ht(struct cpuinfo_x86 *c)
{
#ifdef CONFIG_SMP
	int index_msb, core_bits;

	if (detect_ht_early(c) < 0)
		return;

	index_msb = get_count_order(smp_num_siblings);
	c->phys_proc_id = apic->phys_pkg_id(c->initial_apicid, index_msb);

	smp_num_siblings = smp_num_siblings / c->x86_max_cores;

	index_msb = get_count_order(smp_num_siblings);

	core_bits = get_count_order(c->x86_max_cores);

	c->cpu_core_id = apic->phys_pkg_id(c->initial_apicid, index_msb) &
				       ((1 << core_bits) - 1);
#endif
}

static void get_cpu_vendor(struct cpuinfo_x86 *c)
{
	char *v = c->x86_vendor_id;
	int i;

	for (i = 0; i < X86_VENDOR_NUM; i++) {
		if (!cpu_devs[i])
			break;

		if (!strcmp(v, cpu_devs[i]->c_ident[0]) ||
		    (cpu_devs[i]->c_ident[1] &&
		     !strcmp(v, cpu_devs[i]->c_ident[1]))) {

			this_cpu = cpu_devs[i];
			c->x86_vendor = this_cpu->c_x86_vendor;
			return;
		}
	}

	pr_err_once("CPU: vendor_id '%s' unknown, using generic init.\n" \
		    "CPU: Your system may be unstable.\n", v);

	c->x86_vendor = X86_VENDOR_UNKNOWN;
	this_cpu = &default_cpu;
}

void cpu_detect(struct cpuinfo_x86 *c)
{
	/* Get vendor name */
	cpuid(0x00000000, (unsigned int *)&c->cpuid_level,
	      (unsigned int *)&c->x86_vendor_id[0],
	      (unsigned int *)&c->x86_vendor_id[8],
	      (unsigned int *)&c->x86_vendor_id[4]);

	c->x86 = 4;
	/* Intel-defined flags: level 0x00000001 */
	if (c->cpuid_level >= 0x00000001) {
		u32 junk, tfms, cap0, misc;

		cpuid(0x00000001, &tfms, &misc, &junk, &cap0);
		c->x86		= x86_family(tfms);
		c->x86_model	= x86_model(tfms);
		c->x86_stepping	= x86_stepping(tfms);

		if (cap0 & (1<<19)) {
			c->x86_clflush_size = ((misc >> 8) & 0xff) * 8;
			c->x86_cache_alignment = c->x86_clflush_size;
		}
	}
}

static void apply_forced_caps(struct cpuinfo_x86 *c)
{
	int i;

	for (i = 0; i < NCAPINTS + NBUGINTS; i++) {
		c->x86_capability[i] &= ~cpu_caps_cleared[i];
		c->x86_capability[i] |= cpu_caps_set[i];
	}
}

static void init_speculation_control(struct cpuinfo_x86 *c)
{
	/*
	 * The Intel SPEC_CTRL CPUID bit implies IBRS and IBPB support,
	 * and they also have a different bit for STIBP support. Also,
	 * a hypervisor might have set the individual AMD bits even on
	 * Intel CPUs, for finer-grained selection of what's available.
	 */
	if (cpu_has(c, X86_FEATURE_SPEC_CTRL)) {
		set_cpu_cap(c, X86_FEATURE_IBRS);
		set_cpu_cap(c, X86_FEATURE_IBPB);
		set_cpu_cap(c, X86_FEATURE_MSR_SPEC_CTRL);
	}

	if (cpu_has(c, X86_FEATURE_INTEL_STIBP))
		set_cpu_cap(c, X86_FEATURE_STIBP);

	if (cpu_has(c, X86_FEATURE_SPEC_CTRL_SSBD) ||
	    cpu_has(c, X86_FEATURE_VIRT_SSBD))
		set_cpu_cap(c, X86_FEATURE_SSBD);

	if (cpu_has(c, X86_FEATURE_AMD_IBRS)) {
		set_cpu_cap(c, X86_FEATURE_IBRS);
		set_cpu_cap(c, X86_FEATURE_MSR_SPEC_CTRL);
	}

	if (cpu_has(c, X86_FEATURE_AMD_IBPB))
		set_cpu_cap(c, X86_FEATURE_IBPB);

	if (cpu_has(c, X86_FEATURE_AMD_STIBP)) {
		set_cpu_cap(c, X86_FEATURE_STIBP);
		set_cpu_cap(c, X86_FEATURE_MSR_SPEC_CTRL);
	}

	if (cpu_has(c, X86_FEATURE_AMD_SSBD)) {
		set_cpu_cap(c, X86_FEATURE_SSBD);
		set_cpu_cap(c, X86_FEATURE_MSR_SPEC_CTRL);
		clear_cpu_cap(c, X86_FEATURE_VIRT_SSBD);
	}
}

void get_cpu_cap(struct cpuinfo_x86 *c)
{
	u32 eax, ebx, ecx, edx;

	/* Intel-defined flags: level 0x00000001 */
	if (c->cpuid_level >= 0x00000001) {
		cpuid(0x00000001, &eax, &ebx, &ecx, &edx);

		c->x86_capability[CPUID_1_ECX] = ecx;
		c->x86_capability[CPUID_1_EDX] = edx;
	}

	/* Thermal and Power Management Leaf: level 0x00000006 (eax) */
	if (c->cpuid_level >= 0x00000006)
		c->x86_capability[CPUID_6_EAX] = cpuid_eax(0x00000006);

	/* Additional Intel-defined flags: level 0x00000007 */
	if (c->cpuid_level >= 0x00000007) {
		cpuid_count(0x00000007, 0, &eax, &ebx, &ecx, &edx);
		c->x86_capability[CPUID_7_0_EBX] = ebx;
		c->x86_capability[CPUID_7_ECX] = ecx;
		c->x86_capability[CPUID_7_EDX] = edx;
	}

	/* Extended state features: level 0x0000000d */
	if (c->cpuid_level >= 0x0000000d) {
		cpuid_count(0x0000000d, 1, &eax, &ebx, &ecx, &edx);

		c->x86_capability[CPUID_D_1_EAX] = eax;
	}

	/* Additional Intel-defined flags: level 0x0000000F */
	if (c->cpuid_level >= 0x0000000F) {

		/* QoS sub-leaf, EAX=0Fh, ECX=0 */
		cpuid_count(0x0000000F, 0, &eax, &ebx, &ecx, &edx);
		c->x86_capability[CPUID_F_0_EDX] = edx;

		if (cpu_has(c, X86_FEATURE_CQM_LLC)) {
			/* will be overridden if occupancy monitoring exists */
			c->x86_cache_max_rmid = ebx;

			/* QoS sub-leaf, EAX=0Fh, ECX=1 */
			cpuid_count(0x0000000F, 1, &eax, &ebx, &ecx, &edx);
			c->x86_capability[CPUID_F_1_EDX] = edx;

			if ((cpu_has(c, X86_FEATURE_CQM_OCCUP_LLC)) ||
			      ((cpu_has(c, X86_FEATURE_CQM_MBM_TOTAL)) ||
			       (cpu_has(c, X86_FEATURE_CQM_MBM_LOCAL)))) {
				c->x86_cache_max_rmid = ecx;
				c->x86_cache_occ_scale = ebx;
			}
		} else {
			c->x86_cache_max_rmid = -1;
			c->x86_cache_occ_scale = -1;
		}
	}

	/* AMD-defined flags: level 0x80000001 */
	eax = cpuid_eax(0x80000000);
	c->extended_cpuid_level = eax;

	if ((eax & 0xffff0000) == 0x80000000) {
		if (eax >= 0x80000001) {
			cpuid(0x80000001, &eax, &ebx, &ecx, &edx);

			c->x86_capability[CPUID_8000_0001_ECX] = ecx;
			c->x86_capability[CPUID_8000_0001_EDX] = edx;
		}
	}

	if (c->extended_cpuid_level >= 0x80000007) {
		cpuid(0x80000007, &eax, &ebx, &ecx, &edx);

		c->x86_capability[CPUID_8000_0007_EBX] = ebx;
		c->x86_power = edx;
	}

	if (c->extended_cpuid_level >= 0x80000008) {
		cpuid(0x80000008, &eax, &ebx, &ecx, &edx);

		c->x86_virt_bits = (eax >> 8) & 0xff;
		c->x86_phys_bits = eax & 0xff;
		c->x86_capability[CPUID_8000_0008_EBX] = ebx;
	}
#ifdef CONFIG_X86_32
	else if (cpu_has(c, X86_FEATURE_PAE) || cpu_has(c, X86_FEATURE_PSE36))
		c->x86_phys_bits = 36;
#endif

	if (c->extended_cpuid_level >= 0x8000000a)
		c->x86_capability[CPUID_8000_000A_EDX] = cpuid_edx(0x8000000a);

	init_scattered_cpuid_features(c);
	init_speculation_control(c);

	/*
	 * Clear/Set all flags overridden by options, after probe.
	 * This needs to happen each time we re-probe, which may happen
	 * several times during CPU initialization.
	 */
	apply_forced_caps(c);
}

static void identify_cpu_without_cpuid(struct cpuinfo_x86 *c)
{
#ifdef CONFIG_X86_32
	int i;

	/*
	 * First of all, decide if this is a 486 or higher
	 * It's a 486 if we can modify the AC flag
	 */
	if (flag_is_changeable_p(X86_EFLAGS_AC))
		c->x86 = 4;
	else
		c->x86 = 3;

	for (i = 0; i < X86_VENDOR_NUM; i++)
		if (cpu_devs[i] && cpu_devs[i]->c_identify) {
			c->x86_vendor_id[0] = 0;
			cpu_devs[i]->c_identify(c);
			if (c->x86_vendor_id[0]) {
				get_cpu_vendor(c);
				break;
			}
		}
#endif
	c->x86_cache_bits = c->x86_phys_bits;
}

<<<<<<< HEAD
static const __initconst struct x86_cpu_id cpu_no_speculation[] = {
	{ X86_VENDOR_INTEL,	6, INTEL_FAM6_ATOM_SALTWELL,	X86_FEATURE_ANY },
	{ X86_VENDOR_INTEL,	6, INTEL_FAM6_ATOM_SALTWELL_TABLET,	X86_FEATURE_ANY },
	{ X86_VENDOR_INTEL,	6, INTEL_FAM6_ATOM_BONNELL_MID,	X86_FEATURE_ANY },
	{ X86_VENDOR_INTEL,	6, INTEL_FAM6_ATOM_SALTWELL_MID,	X86_FEATURE_ANY },
	{ X86_VENDOR_INTEL,	6, INTEL_FAM6_ATOM_BONNELL,	X86_FEATURE_ANY },
	{ X86_VENDOR_CENTAUR,	5 },
	{ X86_VENDOR_INTEL,	5 },
	{ X86_VENDOR_NSC,	5 },
	{ X86_VENDOR_ANY,	4 },
	{}
};

static const __initconst struct x86_cpu_id cpu_no_meltdown[] = {
	{ X86_VENDOR_AMD },
	{}
};

static const __initconst struct x86_cpu_id cpu_no_spec_store_bypass[] = {
	{ X86_VENDOR_INTEL,	6,	INTEL_FAM6_ATOM_BONNELL	},
	{ X86_VENDOR_INTEL,	6,	INTEL_FAM6_ATOM_BONNELL_MID	},
	{ X86_VENDOR_INTEL,	6,	INTEL_FAM6_ATOM_SALTWELL_MID		},
	{ X86_VENDOR_INTEL,	6,	INTEL_FAM6_ATOM_SALTWELL_TABLET	},
	{ X86_VENDOR_INTEL,	6,	INTEL_FAM6_ATOM_SALTWELL	},
	{ X86_VENDOR_INTEL,	6,	INTEL_FAM6_ATOM_SILVERMONT	},
	{ X86_VENDOR_INTEL,	6,	INTEL_FAM6_ATOM_AIRMONT		},
	{ X86_VENDOR_INTEL,	6,	INTEL_FAM6_ATOM_SILVERMONT_X	},
	{ X86_VENDOR_INTEL,	6,	INTEL_FAM6_ATOM_SILVERMONT_MID	},
	{ X86_VENDOR_INTEL,	6,	INTEL_FAM6_CORE_YONAH		},
	{ X86_VENDOR_INTEL,	6,	INTEL_FAM6_XEON_PHI_KNL		},
	{ X86_VENDOR_INTEL,	6,	INTEL_FAM6_XEON_PHI_KNM		},
	{ X86_VENDOR_CENTAUR,	5,					},
	{ X86_VENDOR_INTEL,	5,					},
	{ X86_VENDOR_NSC,	5,					},
	{ X86_VENDOR_AMD,	0x12,					},
	{ X86_VENDOR_AMD,	0x11,					},
	{ X86_VENDOR_AMD,	0x10,					},
	{ X86_VENDOR_AMD,	0xf,					},
	{ X86_VENDOR_ANY,	4,					},
	{}
};

static const __initconst struct x86_cpu_id cpu_no_l1tf[] = {
	/* in addition to cpu_no_speculation */
	{ X86_VENDOR_INTEL,	6,	INTEL_FAM6_ATOM_SILVERMONT	},
	{ X86_VENDOR_INTEL,	6,	INTEL_FAM6_ATOM_SILVERMONT_X	},
	{ X86_VENDOR_INTEL,	6,	INTEL_FAM6_ATOM_AIRMONT		},
	{ X86_VENDOR_INTEL,	6,	INTEL_FAM6_ATOM_SILVERMONT_MID	},
	{ X86_VENDOR_INTEL,	6,	INTEL_FAM6_ATOM_AIRMONT_MID	},
	{ X86_VENDOR_INTEL,	6,	INTEL_FAM6_ATOM_GOLDMONT	},
	{ X86_VENDOR_INTEL,	6,	INTEL_FAM6_ATOM_GOLDMONT_X	},
	{ X86_VENDOR_INTEL,	6,	INTEL_FAM6_ATOM_GOLDMONT_PLUS	},
	{ X86_VENDOR_INTEL,	6,	INTEL_FAM6_XEON_PHI_KNL		},
	{ X86_VENDOR_INTEL,	6,	INTEL_FAM6_XEON_PHI_KNM		},
	{}
};
=======
#define NO_SPECULATION	BIT(0)
#define NO_MELTDOWN	BIT(1)
#define NO_SSB		BIT(2)
#define NO_L1TF		BIT(3)
#define NO_MDS		BIT(4)
#define MSBDS_ONLY	BIT(5)

#define VULNWL(_vendor, _family, _model, _whitelist)	\
	{ X86_VENDOR_##_vendor, _family, _model, X86_FEATURE_ANY, _whitelist }

#define VULNWL_INTEL(model, whitelist)		\
	VULNWL(INTEL, 6, INTEL_FAM6_##model, whitelist)

#define VULNWL_AMD(family, whitelist)		\
	VULNWL(AMD, family, X86_MODEL_ANY, whitelist)

static const __initconst struct x86_cpu_id cpu_vuln_whitelist[] = {
	VULNWL(ANY,	4, X86_MODEL_ANY,	NO_SPECULATION),
	VULNWL(CENTAUR,	5, X86_MODEL_ANY,	NO_SPECULATION),
	VULNWL(INTEL,	5, X86_MODEL_ANY,	NO_SPECULATION),
	VULNWL(NSC,	5, X86_MODEL_ANY,	NO_SPECULATION),

	/* Intel Family 6 */
	VULNWL_INTEL(ATOM_SALTWELL,		NO_SPECULATION),
	VULNWL_INTEL(ATOM_SALTWELL_TABLET,	NO_SPECULATION),
	VULNWL_INTEL(ATOM_SALTWELL_MID,		NO_SPECULATION),
	VULNWL_INTEL(ATOM_BONNELL,		NO_SPECULATION),
	VULNWL_INTEL(ATOM_BONNELL_MID,		NO_SPECULATION),

	VULNWL_INTEL(ATOM_SILVERMONT,		NO_SSB | NO_L1TF | MSBDS_ONLY),
	VULNWL_INTEL(ATOM_SILVERMONT_X,		NO_SSB | NO_L1TF | MSBDS_ONLY),
	VULNWL_INTEL(ATOM_SILVERMONT_MID,	NO_SSB | NO_L1TF | MSBDS_ONLY),
	VULNWL_INTEL(ATOM_AIRMONT,		NO_SSB | NO_L1TF | MSBDS_ONLY),
	VULNWL_INTEL(XEON_PHI_KNL,		NO_SSB | NO_L1TF | MSBDS_ONLY),
	VULNWL_INTEL(XEON_PHI_KNM,		NO_SSB | NO_L1TF | MSBDS_ONLY),

	VULNWL_INTEL(CORE_YONAH,		NO_SSB),

	VULNWL_INTEL(ATOM_AIRMONT_MID,		NO_L1TF | MSBDS_ONLY),

	VULNWL_INTEL(ATOM_GOLDMONT,		NO_MDS | NO_L1TF),
	VULNWL_INTEL(ATOM_GOLDMONT_X,		NO_MDS | NO_L1TF),
	VULNWL_INTEL(ATOM_GOLDMONT_PLUS,	NO_MDS | NO_L1TF),

	/* AMD Family 0xf - 0x12 */
	VULNWL_AMD(0x0f,	NO_MELTDOWN | NO_SSB | NO_L1TF | NO_MDS),
	VULNWL_AMD(0x10,	NO_MELTDOWN | NO_SSB | NO_L1TF | NO_MDS),
	VULNWL_AMD(0x11,	NO_MELTDOWN | NO_SSB | NO_L1TF | NO_MDS),
	VULNWL_AMD(0x12,	NO_MELTDOWN | NO_SSB | NO_L1TF | NO_MDS),

	/* FAMILY_ANY must be last, otherwise 0x0f - 0x12 matches won't work */
	VULNWL_AMD(X86_FAMILY_ANY,	NO_MELTDOWN | NO_L1TF | NO_MDS),
	{}
};

static bool __init cpu_matches(unsigned long which)
{
	const struct x86_cpu_id *m = x86_match_cpu(cpu_vuln_whitelist);

	return m && !!(m->driver_data & which);
}
>>>>>>> 2af67d29

static void __init cpu_set_bug_bits(struct cpuinfo_x86 *c)
{
	u64 ia32_cap = 0;

	if (cpu_matches(NO_SPECULATION))
		return;

	setup_force_cpu_bug(X86_BUG_SPECTRE_V1);
	setup_force_cpu_bug(X86_BUG_SPECTRE_V2);

	if (cpu_has(c, X86_FEATURE_ARCH_CAPABILITIES))
		rdmsrl(MSR_IA32_ARCH_CAPABILITIES, ia32_cap);

	if (!cpu_matches(NO_SSB) && !(ia32_cap & ARCH_CAP_SSB_NO) &&
	   !cpu_has(c, X86_FEATURE_AMD_SSB_NO))
		setup_force_cpu_bug(X86_BUG_SPEC_STORE_BYPASS);

	if (ia32_cap & ARCH_CAP_IBRS_ALL)
		setup_force_cpu_cap(X86_FEATURE_IBRS_ENHANCED);

	if (!cpu_matches(NO_MDS) && !(ia32_cap & ARCH_CAP_MDS_NO)) {
		setup_force_cpu_bug(X86_BUG_MDS);
		if (cpu_matches(MSBDS_ONLY))
			setup_force_cpu_bug(X86_BUG_MSBDS_ONLY);
	}

	if (cpu_matches(NO_MELTDOWN))
		return;

	/* Rogue Data Cache Load? No! */
	if (ia32_cap & ARCH_CAP_RDCL_NO)
		return;

	setup_force_cpu_bug(X86_BUG_CPU_MELTDOWN);

	if (cpu_matches(NO_L1TF))
		return;

	setup_force_cpu_bug(X86_BUG_L1TF);
}

/*
 * The NOPL instruction is supposed to exist on all CPUs of family >= 6;
 * unfortunately, that's not true in practice because of early VIA
 * chips and (more importantly) broken virtualizers that are not easy
 * to detect. In the latter case it doesn't even *fail* reliably, so
 * probing for it doesn't even work. Disable it completely on 32-bit
 * unless we can find a reliable way to detect all the broken cases.
 * Enable it explicitly on 64-bit for non-constant inputs of cpu_has().
 */
static void detect_nopl(struct cpuinfo_x86 *c)
{
#ifdef CONFIG_X86_32
	clear_cpu_cap(c, X86_FEATURE_NOPL);
#else
	set_cpu_cap(c, X86_FEATURE_NOPL);
#endif
}

/*
 * Do minimum CPU detection early.
 * Fields really needed: vendor, cpuid_level, family, model, mask,
 * cache alignment.
 * The others are not touched to avoid unwanted side effects.
 *
 * WARNING: this function is only called on the BP.  Don't add code here
 * that is supposed to run on all CPUs.
 */
static void __init early_identify_cpu(struct cpuinfo_x86 *c)
{
#ifdef CONFIG_X86_64
	c->x86_clflush_size = 64;
	c->x86_phys_bits = 36;
	c->x86_virt_bits = 48;
#else
	c->x86_clflush_size = 32;
	c->x86_phys_bits = 32;
	c->x86_virt_bits = 32;
#endif
	c->x86_cache_alignment = c->x86_clflush_size;

	memset(&c->x86_capability, 0, sizeof c->x86_capability);
	c->extended_cpuid_level = 0;

	/* cyrix could have cpuid enabled via c_identify()*/
	if (have_cpuid_p()) {
		cpu_detect(c);
		get_cpu_vendor(c);
		get_cpu_cap(c);
		setup_force_cpu_cap(X86_FEATURE_CPUID);

		if (this_cpu->c_early_init)
			this_cpu->c_early_init(c);

		c->cpu_index = 0;
		filter_cpuid_features(c, false);

		if (this_cpu->c_bsp_init)
			this_cpu->c_bsp_init(c);
	} else {
		identify_cpu_without_cpuid(c);
		setup_clear_cpu_cap(X86_FEATURE_CPUID);
	}

	setup_force_cpu_cap(X86_FEATURE_ALWAYS);

	cpu_set_bug_bits(c);

	fpu__init_system(c);

#ifdef CONFIG_X86_32
	/*
	 * Regardless of whether PCID is enumerated, the SDM says
	 * that it can't be enabled in 32-bit mode.
	 */
	setup_clear_cpu_cap(X86_FEATURE_PCID);
#endif

	detect_nopl(c);
}

void __init early_cpu_init(void)
{
	const struct cpu_dev *const *cdev;
	int count = 0;

#ifdef CONFIG_PROCESSOR_SELECT
	pr_info("KERNEL supported cpus:\n");
#endif

	for (cdev = __x86_cpu_dev_start; cdev < __x86_cpu_dev_end; cdev++) {
		const struct cpu_dev *cpudev = *cdev;

		if (count >= X86_VENDOR_NUM)
			break;
		cpu_devs[count] = cpudev;
		count++;

#ifdef CONFIG_PROCESSOR_SELECT
		{
			unsigned int j;

			for (j = 0; j < 2; j++) {
				if (!cpudev->c_ident[j])
					continue;
				pr_info("  %s %s\n", cpudev->c_vendor,
					cpudev->c_ident[j]);
			}
		}
#endif
	}
	early_identify_cpu(&boot_cpu_data);
}

static void detect_null_seg_behavior(struct cpuinfo_x86 *c)
{
#ifdef CONFIG_X86_64
	/*
	 * Empirically, writing zero to a segment selector on AMD does
	 * not clear the base, whereas writing zero to a segment
	 * selector on Intel does clear the base.  Intel's behavior
	 * allows slightly faster context switches in the common case
	 * where GS is unused by the prev and next threads.
	 *
	 * Since neither vendor documents this anywhere that I can see,
	 * detect it directly instead of hardcoding the choice by
	 * vendor.
	 *
	 * I've designated AMD's behavior as the "bug" because it's
	 * counterintuitive and less friendly.
	 */

	unsigned long old_base, tmp;
	rdmsrl(MSR_FS_BASE, old_base);
	wrmsrl(MSR_FS_BASE, 1);
	loadsegment(fs, 0);
	rdmsrl(MSR_FS_BASE, tmp);
	if (tmp != 0)
		set_cpu_bug(c, X86_BUG_NULL_SEG);
	wrmsrl(MSR_FS_BASE, old_base);
#endif
}

static void generic_identify(struct cpuinfo_x86 *c)
{
	c->extended_cpuid_level = 0;

	if (!have_cpuid_p())
		identify_cpu_without_cpuid(c);

	/* cyrix could have cpuid enabled via c_identify()*/
	if (!have_cpuid_p())
		return;

	cpu_detect(c);

	get_cpu_vendor(c);

	get_cpu_cap(c);

	if (c->cpuid_level >= 0x00000001) {
		c->initial_apicid = (cpuid_ebx(1) >> 24) & 0xFF;
#ifdef CONFIG_X86_32
# ifdef CONFIG_SMP
		c->apicid = apic->phys_pkg_id(c->initial_apicid, 0);
# else
		c->apicid = c->initial_apicid;
# endif
#endif
		c->phys_proc_id = c->initial_apicid;
	}

	get_model_name(c); /* Default name */

	detect_nopl(c);

	detect_null_seg_behavior(c);

	/*
	 * ESPFIX is a strange bug.  All real CPUs have it.  Paravirt
	 * systems that run Linux at CPL > 0 may or may not have the
	 * issue, but, even if they have the issue, there's absolutely
	 * nothing we can do about it because we can't use the real IRET
	 * instruction.
	 *
	 * NB: For the time being, only 32-bit kernels support
	 * X86_BUG_ESPFIX as such.  64-bit kernels directly choose
	 * whether to apply espfix using paravirt hooks.  If any
	 * non-paravirt system ever shows up that does *not* have the
	 * ESPFIX issue, we can change this.
	 */
#ifdef CONFIG_X86_32
# ifdef CONFIG_PARAVIRT
	do {
		extern void native_iret(void);
		if (pv_cpu_ops.iret == native_iret)
			set_cpu_bug(c, X86_BUG_ESPFIX);
	} while (0);
# else
	set_cpu_bug(c, X86_BUG_ESPFIX);
# endif
#endif
}

static void x86_init_cache_qos(struct cpuinfo_x86 *c)
{
	/*
	 * The heavy lifting of max_rmid and cache_occ_scale are handled
	 * in get_cpu_cap().  Here we just set the max_rmid for the boot_cpu
	 * in case CQM bits really aren't there in this CPU.
	 */
	if (c != &boot_cpu_data) {
		boot_cpu_data.x86_cache_max_rmid =
			min(boot_cpu_data.x86_cache_max_rmid,
			    c->x86_cache_max_rmid);
	}
}

/*
 * Validate that ACPI/mptables have the same information about the
 * effective APIC id and update the package map.
 */
static void validate_apic_and_package_id(struct cpuinfo_x86 *c)
{
#ifdef CONFIG_SMP
	unsigned int apicid, cpu = smp_processor_id();

	apicid = apic->cpu_present_to_apicid(cpu);

	if (apicid != c->apicid) {
		pr_err(FW_BUG "CPU%u: APIC id mismatch. Firmware: %x APIC: %x\n",
		       cpu, apicid, c->initial_apicid);
	}
	BUG_ON(topology_update_package_map(c->phys_proc_id, cpu));
#else
	c->logical_proc_id = 0;
#endif
}

/*
 * This does the hard work of actually picking apart the CPU stuff...
 */
static void identify_cpu(struct cpuinfo_x86 *c)
{
	int i;

	c->loops_per_jiffy = loops_per_jiffy;
	c->x86_cache_size = 0;
	c->x86_vendor = X86_VENDOR_UNKNOWN;
	c->x86_model = c->x86_stepping = 0;	/* So far unknown... */
	c->x86_vendor_id[0] = '\0'; /* Unset */
	c->x86_model_id[0] = '\0';  /* Unset */
	c->x86_max_cores = 1;
	c->x86_coreid_bits = 0;
	c->cu_id = 0xff;
#ifdef CONFIG_X86_64
	c->x86_clflush_size = 64;
	c->x86_phys_bits = 36;
	c->x86_virt_bits = 48;
#else
	c->cpuid_level = -1;	/* CPUID not detected */
	c->x86_clflush_size = 32;
	c->x86_phys_bits = 32;
	c->x86_virt_bits = 32;
#endif
	c->x86_cache_alignment = c->x86_clflush_size;
	memset(&c->x86_capability, 0, sizeof c->x86_capability);

	generic_identify(c);

	if (this_cpu->c_identify)
		this_cpu->c_identify(c);

	/* Clear/Set all flags overridden by options, after probe */
	apply_forced_caps(c);

#ifdef CONFIG_X86_64
	c->apicid = apic->phys_pkg_id(c->initial_apicid, 0);
#endif

	/*
	 * Vendor-specific initialization.  In this section we
	 * canonicalize the feature flags, meaning if there are
	 * features a certain CPU supports which CPUID doesn't
	 * tell us, CPUID claiming incorrect flags, or other bugs,
	 * we handle them here.
	 *
	 * At the end of this section, c->x86_capability better
	 * indicate the features this CPU genuinely supports!
	 */
	if (this_cpu->c_init)
		this_cpu->c_init(c);

	/* Disable the PN if appropriate */
	squash_the_stupid_serial_number(c);

	/* Set up SMEP/SMAP */
	setup_smep(c);
	setup_smap(c);

	/*
	 * The vendor-specific functions might have changed features.
	 * Now we do "generic changes."
	 */

	/* Filter out anything that depends on CPUID levels we don't have */
	filter_cpuid_features(c, true);

	/* If the model name is still unset, do table lookup. */
	if (!c->x86_model_id[0]) {
		const char *p;
		p = table_lookup_model(c);
		if (p)
			strcpy(c->x86_model_id, p);
		else
			/* Last resort... */
			sprintf(c->x86_model_id, "%02x/%02x",
				c->x86, c->x86_model);
	}

#ifdef CONFIG_X86_64
	detect_ht(c);
#endif

	x86_init_rdrand(c);
	x86_init_cache_qos(c);
	setup_pku(c);

	/*
	 * Clear/Set all flags overridden by options, need do it
	 * before following smp all cpus cap AND.
	 */
	apply_forced_caps(c);

	/*
	 * On SMP, boot_cpu_data holds the common feature set between
	 * all CPUs; so make sure that we indicate which features are
	 * common between the CPUs.  The first time this routine gets
	 * executed, c == &boot_cpu_data.
	 */
	if (c != &boot_cpu_data) {
		/* AND the already accumulated flags with these */
		for (i = 0; i < NCAPINTS; i++)
			boot_cpu_data.x86_capability[i] &= c->x86_capability[i];

		/* OR, i.e. replicate the bug flags */
		for (i = NCAPINTS; i < NCAPINTS + NBUGINTS; i++)
			c->x86_capability[i] |= boot_cpu_data.x86_capability[i];
	}

	/* Init Machine Check Exception if available. */
	mcheck_cpu_init(c);

	select_idle_routine(c);

#ifdef CONFIG_NUMA
	numa_add_cpu(smp_processor_id());
#endif
}

/*
 * Set up the CPU state needed to execute SYSENTER/SYSEXIT instructions
 * on 32-bit kernels:
 */
#ifdef CONFIG_X86_32
void enable_sep_cpu(void)
{
	struct tss_struct *tss;
	int cpu;

	if (!boot_cpu_has(X86_FEATURE_SEP))
		return;

	cpu = get_cpu();
	tss = &per_cpu(cpu_tss_rw, cpu);

	/*
	 * We cache MSR_IA32_SYSENTER_CS's value in the TSS's ss1 field --
	 * see the big comment in struct x86_hw_tss's definition.
	 */

	tss->x86_tss.ss1 = __KERNEL_CS;
	wrmsr(MSR_IA32_SYSENTER_CS, tss->x86_tss.ss1, 0);
	wrmsr(MSR_IA32_SYSENTER_ESP, (unsigned long)(cpu_entry_stack(cpu) + 1), 0);
	wrmsr(MSR_IA32_SYSENTER_EIP, (unsigned long)entry_SYSENTER_32, 0);

	put_cpu();
}
#endif

void __init identify_boot_cpu(void)
{
	identify_cpu(&boot_cpu_data);
#ifdef CONFIG_X86_32
	sysenter_setup();
	enable_sep_cpu();
#endif
	cpu_detect_tlb(&boot_cpu_data);
}

void identify_secondary_cpu(struct cpuinfo_x86 *c)
{
	BUG_ON(c == &boot_cpu_data);
	identify_cpu(c);
#ifdef CONFIG_X86_32
	enable_sep_cpu();
#endif
	mtrr_ap_init();
	validate_apic_and_package_id(c);
	x86_spec_ctrl_setup_ap();
}

static __init int setup_noclflush(char *arg)
{
	setup_clear_cpu_cap(X86_FEATURE_CLFLUSH);
	setup_clear_cpu_cap(X86_FEATURE_CLFLUSHOPT);
	return 1;
}
__setup("noclflush", setup_noclflush);

void print_cpu_info(struct cpuinfo_x86 *c)
{
	const char *vendor = NULL;

	if (c->x86_vendor < X86_VENDOR_NUM) {
		vendor = this_cpu->c_vendor;
	} else {
		if (c->cpuid_level >= 0)
			vendor = c->x86_vendor_id;
	}

	if (vendor && !strstr(c->x86_model_id, vendor))
		pr_cont("%s ", vendor);

	if (c->x86_model_id[0])
		pr_cont("%s", c->x86_model_id);
	else
		pr_cont("%d86", c->x86);

	pr_cont(" (family: 0x%x, model: 0x%x", c->x86, c->x86_model);

	if (c->x86_stepping || c->cpuid_level >= 0)
		pr_cont(", stepping: 0x%x)\n", c->x86_stepping);
	else
		pr_cont(")\n");
}

/*
 * clearcpuid= was already parsed in fpu__init_parse_early_param.
 * But we need to keep a dummy __setup around otherwise it would
 * show up as an environment variable for init.
 */
static __init int setup_clearcpuid(char *arg)
{
	return 1;
}
__setup("clearcpuid=", setup_clearcpuid);

#ifdef CONFIG_X86_64
DEFINE_PER_CPU_FIRST(union irq_stack_union,
		     irq_stack_union) __aligned(PAGE_SIZE) __visible;

/*
 * The following percpu variables are hot.  Align current_task to
 * cacheline size such that they fall in the same cacheline.
 */
DEFINE_PER_CPU(struct task_struct *, current_task) ____cacheline_aligned =
	&init_task;
EXPORT_PER_CPU_SYMBOL(current_task);

DEFINE_PER_CPU(char *, irq_stack_ptr) =
	init_per_cpu_var(irq_stack_union.irq_stack) + IRQ_STACK_SIZE;

DEFINE_PER_CPU(unsigned int, irq_count) __visible = -1;

DEFINE_PER_CPU(int, __preempt_count) = INIT_PREEMPT_COUNT;
EXPORT_PER_CPU_SYMBOL(__preempt_count);

/* May not be marked __init: used by software suspend */
void syscall_init(void)
{
	extern char _entry_trampoline[];
	extern char entry_SYSCALL_64_trampoline[];

	int cpu = smp_processor_id();
	unsigned long SYSCALL64_entry_trampoline =
		(unsigned long)get_cpu_entry_area(cpu)->entry_trampoline +
		(entry_SYSCALL_64_trampoline - _entry_trampoline);

	wrmsr(MSR_STAR, 0, (__USER32_CS << 16) | __KERNEL_CS);
	if (static_cpu_has(X86_FEATURE_PTI))
		wrmsrl(MSR_LSTAR, SYSCALL64_entry_trampoline);
	else
		wrmsrl(MSR_LSTAR, (unsigned long)entry_SYSCALL_64);

#ifdef CONFIG_IA32_EMULATION
	wrmsrl(MSR_CSTAR, (unsigned long)entry_SYSCALL_compat);
	/*
	 * This only works on Intel CPUs.
	 * On AMD CPUs these MSRs are 32-bit, CPU truncates MSR_IA32_SYSENTER_EIP.
	 * This does not cause SYSENTER to jump to the wrong location, because
	 * AMD doesn't allow SYSENTER in long mode (either 32- or 64-bit).
	 */
	wrmsrl_safe(MSR_IA32_SYSENTER_CS, (u64)__KERNEL_CS);
	wrmsrl_safe(MSR_IA32_SYSENTER_ESP, (unsigned long)(cpu_entry_stack(cpu) + 1));
	wrmsrl_safe(MSR_IA32_SYSENTER_EIP, (u64)entry_SYSENTER_compat);
#else
	wrmsrl(MSR_CSTAR, (unsigned long)ignore_sysret);
	wrmsrl_safe(MSR_IA32_SYSENTER_CS, (u64)GDT_ENTRY_INVALID_SEG);
	wrmsrl_safe(MSR_IA32_SYSENTER_ESP, 0ULL);
	wrmsrl_safe(MSR_IA32_SYSENTER_EIP, 0ULL);
#endif

	/* Flags to clear on syscall */
	wrmsrl(MSR_SYSCALL_MASK,
	       X86_EFLAGS_TF|X86_EFLAGS_DF|X86_EFLAGS_IF|
	       X86_EFLAGS_IOPL|X86_EFLAGS_AC|X86_EFLAGS_NT);
}

/*
 * Copies of the original ist values from the tss are only accessed during
 * debugging, no special alignment required.
 */
DEFINE_PER_CPU(struct orig_ist, orig_ist);

static DEFINE_PER_CPU(unsigned long, debug_stack_addr);
DEFINE_PER_CPU(int, debug_stack_usage);

int is_debug_stack(unsigned long addr)
{
	return __this_cpu_read(debug_stack_usage) ||
		(addr <= __this_cpu_read(debug_stack_addr) &&
		 addr > (__this_cpu_read(debug_stack_addr) - DEBUG_STKSZ));
}
NOKPROBE_SYMBOL(is_debug_stack);

DEFINE_PER_CPU(u32, debug_idt_ctr);

void debug_stack_set_zero(void)
{
	this_cpu_inc(debug_idt_ctr);
	load_current_idt();
}
NOKPROBE_SYMBOL(debug_stack_set_zero);

void debug_stack_reset(void)
{
	if (WARN_ON(!this_cpu_read(debug_idt_ctr)))
		return;
	if (this_cpu_dec_return(debug_idt_ctr) == 0)
		load_current_idt();
}
NOKPROBE_SYMBOL(debug_stack_reset);

#else	/* CONFIG_X86_64 */

DEFINE_PER_CPU(struct task_struct *, current_task) = &init_task;
EXPORT_PER_CPU_SYMBOL(current_task);
DEFINE_PER_CPU(int, __preempt_count) = INIT_PREEMPT_COUNT;
EXPORT_PER_CPU_SYMBOL(__preempt_count);

/*
 * On x86_32, vm86 modifies tss.sp0, so sp0 isn't a reliable way to find
 * the top of the kernel stack.  Use an extra percpu variable to track the
 * top of the kernel stack directly.
 */
DEFINE_PER_CPU(unsigned long, cpu_current_top_of_stack) =
	(unsigned long)&init_thread_union + THREAD_SIZE;
EXPORT_PER_CPU_SYMBOL(cpu_current_top_of_stack);

#ifdef CONFIG_CC_STACKPROTECTOR
DEFINE_PER_CPU_ALIGNED(struct stack_canary, stack_canary);
#endif

#endif	/* CONFIG_X86_64 */

/*
 * Clear all 6 debug registers:
 */
static void clear_all_debug_regs(void)
{
	int i;

	for (i = 0; i < 8; i++) {
		/* Ignore db4, db5 */
		if ((i == 4) || (i == 5))
			continue;

		set_debugreg(0, i);
	}
}

#ifdef CONFIG_KGDB
/*
 * Restore debug regs if using kgdbwait and you have a kernel debugger
 * connection established.
 */
static void dbg_restore_debug_regs(void)
{
	if (unlikely(kgdb_connected && arch_kgdb_ops.correct_hw_break))
		arch_kgdb_ops.correct_hw_break();
}
#else /* ! CONFIG_KGDB */
#define dbg_restore_debug_regs()
#endif /* ! CONFIG_KGDB */

static void wait_for_master_cpu(int cpu)
{
#ifdef CONFIG_SMP
	/*
	 * wait for ACK from master CPU before continuing
	 * with AP initialization
	 */
	WARN_ON(cpumask_test_and_set_cpu(cpu, cpu_initialized_mask));
	while (!cpumask_test_cpu(cpu, cpu_callout_mask))
		cpu_relax();
#endif
}

/*
 * cpu_init() initializes state that is per-CPU. Some data is already
 * initialized (naturally) in the bootstrap process, such as the GDT
 * and IDT. We reload them nevertheless, this function acts as a
 * 'CPU state barrier', nothing should get across.
 * A lot of state is already set up in PDA init for 64 bit
 */
#ifdef CONFIG_X86_64

void cpu_init(void)
{
	struct orig_ist *oist;
	struct task_struct *me;
	struct tss_struct *t;
	unsigned long v;
	int cpu = raw_smp_processor_id();
	int i;

	wait_for_master_cpu(cpu);

	/*
	 * Initialize the CR4 shadow before doing anything that could
	 * try to read it.
	 */
	cr4_init_shadow();

	if (cpu)
		load_ucode_ap();

	t = &per_cpu(cpu_tss_rw, cpu);
	oist = &per_cpu(orig_ist, cpu);

#ifdef CONFIG_NUMA
	if (this_cpu_read(numa_node) == 0 &&
	    early_cpu_to_node(cpu) != NUMA_NO_NODE)
		set_numa_node(early_cpu_to_node(cpu));
#endif

	me = current;

	pr_debug("Initializing CPU#%d\n", cpu);

	cr4_clear_bits(X86_CR4_VME|X86_CR4_PVI|X86_CR4_TSD|X86_CR4_DE);

	/*
	 * Initialize the per-CPU GDT with the boot GDT,
	 * and set up the GDT descriptor:
	 */

	switch_to_new_gdt(cpu);
	loadsegment(fs, 0);

	load_current_idt();

	memset(me->thread.tls_array, 0, GDT_ENTRY_TLS_ENTRIES * 8);
	syscall_init();

	wrmsrl(MSR_FS_BASE, 0);
	wrmsrl(MSR_KERNEL_GS_BASE, 0);
	barrier();

	x86_configure_nx();
	x2apic_setup();

	/*
	 * set up and load the per-CPU TSS
	 */
	if (!oist->ist[0]) {
		char *estacks = get_cpu_entry_area(cpu)->exception_stacks;

		for (v = 0; v < N_EXCEPTION_STACKS; v++) {
			estacks += exception_stack_sizes[v];
			oist->ist[v] = t->x86_tss.ist[v] =
					(unsigned long)estacks;
			if (v == DEBUG_STACK-1)
				per_cpu(debug_stack_addr, cpu) = (unsigned long)estacks;
		}
	}

	t->x86_tss.io_bitmap_base = IO_BITMAP_OFFSET;

	/*
	 * <= is required because the CPU will access up to
	 * 8 bits beyond the end of the IO permission bitmap.
	 */
	for (i = 0; i <= IO_BITMAP_LONGS; i++)
		t->io_bitmap[i] = ~0UL;

	mmgrab(&init_mm);
	me->active_mm = &init_mm;
	BUG_ON(me->mm);
	initialize_tlbstate_and_flush();
	enter_lazy_tlb(&init_mm, me);

	/*
	 * Initialize the TSS.  sp0 points to the entry trampoline stack
	 * regardless of what task is running.
	 */
	set_tss_desc(cpu, &get_cpu_entry_area(cpu)->tss.x86_tss);
	load_TR_desc();
	load_sp0((unsigned long)(cpu_entry_stack(cpu) + 1));

	load_mm_ldt(&init_mm);

	clear_all_debug_regs();
	dbg_restore_debug_regs();

	fpu__init_cpu();

	if (is_uv_system())
		uv_cpu_init();

	load_fixmap_gdt(cpu);
}

#else

void cpu_init(void)
{
	int cpu = smp_processor_id();
	struct task_struct *curr = current;
	struct tss_struct *t = &per_cpu(cpu_tss_rw, cpu);

	wait_for_master_cpu(cpu);

	/*
	 * Initialize the CR4 shadow before doing anything that could
	 * try to read it.
	 */
	cr4_init_shadow();

	show_ucode_info_early();

	pr_info("Initializing CPU#%d\n", cpu);

	if (cpu_feature_enabled(X86_FEATURE_VME) ||
	    boot_cpu_has(X86_FEATURE_TSC) ||
	    boot_cpu_has(X86_FEATURE_DE))
		cr4_clear_bits(X86_CR4_VME|X86_CR4_PVI|X86_CR4_TSD|X86_CR4_DE);

	load_current_idt();
	switch_to_new_gdt(cpu);

	/*
	 * Set up and load the per-CPU TSS and LDT
	 */
	mmgrab(&init_mm);
	curr->active_mm = &init_mm;
	BUG_ON(curr->mm);
	initialize_tlbstate_and_flush();
	enter_lazy_tlb(&init_mm, curr);

	/*
	 * Initialize the TSS.  Don't bother initializing sp0, as the initial
	 * task never enters user mode.
	 */
	set_tss_desc(cpu, &get_cpu_entry_area(cpu)->tss.x86_tss);
	load_TR_desc();

	load_mm_ldt(&init_mm);

	t->x86_tss.io_bitmap_base = IO_BITMAP_OFFSET;

#ifdef CONFIG_DOUBLEFAULT
	/* Set up doublefault TSS pointer in the GDT */
	__set_tss_desc(cpu, GDT_ENTRY_DOUBLEFAULT_TSS, &doublefault_tss);
#endif

	clear_all_debug_regs();
	dbg_restore_debug_regs();

	fpu__init_cpu();

	load_fixmap_gdt(cpu);
}
#endif

static void bsp_resume(void)
{
	if (this_cpu->c_bsp_resume)
		this_cpu->c_bsp_resume(&boot_cpu_data);
}

static struct syscore_ops cpu_syscore_ops = {
	.resume		= bsp_resume,
};

static int __init init_cpu_syscore(void)
{
	register_syscore_ops(&cpu_syscore_ops);
	return 0;
}
core_initcall(init_cpu_syscore);

/*
 * The microcode loader calls this upon late microcode load to recheck features,
 * only when microcode has been updated. Caller holds microcode_mutex and CPU
 * hotplug lock.
 */
void microcode_check(void)
{
	struct cpuinfo_x86 info;

	perf_check_microcode();

	/* Reload CPUID max function as it might've changed. */
	info.cpuid_level = cpuid_eax(0);

	/*
	 * Copy all capability leafs to pick up the synthetic ones so that
	 * memcmp() below doesn't fail on that. The ones coming from CPUID will
	 * get overwritten in get_cpu_cap().
	 */
	memcpy(&info.x86_capability, &boot_cpu_data.x86_capability, sizeof(info.x86_capability));

	get_cpu_cap(&info);

	if (!memcmp(&info.x86_capability, &boot_cpu_data.x86_capability, sizeof(info.x86_capability)))
		return;

	pr_warn("x86/CPU: CPU features have changed after loading microcode, but might not take effect.\n");
	pr_warn("x86/CPU: Please consider either early loading through initrd/built-in or a potential BIOS update.\n");
}<|MERGE_RESOLUTION|>--- conflicted
+++ resolved
@@ -899,7 +899,6 @@
 	c->x86_cache_bits = c->x86_phys_bits;
 }
 
-<<<<<<< HEAD
 static const __initconst struct x86_cpu_id cpu_no_speculation[] = {
 	{ X86_VENDOR_INTEL,	6, INTEL_FAM6_ATOM_SALTWELL,	X86_FEATURE_ANY },
 	{ X86_VENDOR_INTEL,	6, INTEL_FAM6_ATOM_SALTWELL_TABLET,	X86_FEATURE_ANY },
@@ -956,7 +955,7 @@
 	{ X86_VENDOR_INTEL,	6,	INTEL_FAM6_XEON_PHI_KNM		},
 	{}
 };
-=======
+
 #define NO_SPECULATION	BIT(0)
 #define NO_MELTDOWN	BIT(1)
 #define NO_SSB		BIT(2)
@@ -1018,7 +1017,6 @@
 
 	return m && !!(m->driver_data & which);
 }
->>>>>>> 2af67d29
 
 static void __init cpu_set_bug_bits(struct cpuinfo_x86 *c)
 {
