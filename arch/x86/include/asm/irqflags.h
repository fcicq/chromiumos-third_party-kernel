--- conflicted
+++ resolved
@@ -13,11 +13,8 @@
  * Interrupt control:
  */
 
-<<<<<<< HEAD
-=======
 /* Declaration required for gcc < 4.9 to prevent -Werror=missing-prototypes */
 extern inline unsigned long native_save_fl(void);
->>>>>>> 4cea13b6
 extern inline unsigned long native_save_fl(void)
 {
 	unsigned long flags;
