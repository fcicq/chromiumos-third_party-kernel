--- conflicted
+++ resolved
@@ -39,11 +39,7 @@
  */
 int bcmp(const void *s1, const void *s2, size_t len)
 {
-<<<<<<< HEAD
-       return memcmp(s1, s2, len);
-=======
 	return memcmp(s1, s2, len);
->>>>>>> ee809c7e
 }
 
 int strcmp(const char *str1, const char *str2)
