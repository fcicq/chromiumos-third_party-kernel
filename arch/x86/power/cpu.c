--- conflicted
+++ resolved
@@ -230,11 +230,8 @@
 	do_fpu_end();
 	x86_platform.restore_sched_clock_state();
 	mtrr_bp_restore();
-<<<<<<< HEAD
+	perf_restore_debug_store();
 	cpu_control_vmx(0);
-=======
-	perf_restore_debug_store();
->>>>>>> 9fa1d01e
 }
 
 /* Needed by apm.c */
