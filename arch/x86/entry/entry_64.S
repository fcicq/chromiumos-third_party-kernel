/*
 *  linux/arch/x86_64/entry.S
 *
 *  Copyright (C) 1991, 1992  Linus Torvalds
 *  Copyright (C) 2000, 2001, 2002  Andi Kleen SuSE Labs
 *  Copyright (C) 2000  Pavel Machek <pavel@suse.cz>
 *
 * entry.S contains the system-call and fault low-level handling routines.
 *
 * Some of this is documented in Documentation/x86/entry_64.txt
 *
 * A note on terminology:
 * - iret frame:	Architecture defined interrupt frame from SS to RIP
 *			at the top of the kernel process stack.
 *
 * Some macro usage:
 * - ENTRY/END:		Define functions in the symbol table.
 * - TRACE_IRQ_*:	Trace hardirq state for lock debugging.
 * - idtentry:		Define exception entry points.
 */
#include <linux/linkage.h>
#include <asm/segment.h>
#include <asm/cache.h>
#include <asm/errno.h>
#include "calling.h"
#include <asm/asm-offsets.h>
#include <asm/msr.h>
#include <asm/unistd.h>
#include <asm/thread_info.h>
#include <asm/hw_irq.h>
#include <asm/page_types.h>
#include <asm/irqflags.h>
#include <asm/paravirt.h>
#include <asm/percpu.h>
#include <asm/asm.h>
#include <asm/smap.h>
#include <asm/pgtable_types.h>
#include <asm/kaiser.h>
#include <asm/nospec-branch.h>
#include <linux/err.h>

/* Avoid __ASSEMBLER__'ifying <linux/audit.h> just for this.  */
#include <linux/elf-em.h>
#define AUDIT_ARCH_X86_64			(EM_X86_64|__AUDIT_ARCH_64BIT|__AUDIT_ARCH_LE)
#define __AUDIT_ARCH_64BIT			0x80000000
#define __AUDIT_ARCH_LE				0x40000000

.code64
.section .entry.text, "ax"

#ifdef CONFIG_PARAVIRT
ENTRY(native_usergs_sysret64)
	swapgs
	sysretq
ENDPROC(native_usergs_sysret64)
#endif /* CONFIG_PARAVIRT */

.macro TRACE_IRQS_IRETQ
#ifdef CONFIG_TRACE_IRQFLAGS
	bt	$9, EFLAGS(%rsp)		/* interrupts off? */
	jnc	1f
	TRACE_IRQS_ON
1:
#endif
.endm

/*
 * When dynamic function tracer is enabled it will add a breakpoint
 * to all locations that it is about to modify, sync CPUs, update
 * all the code, sync CPUs, then remove the breakpoints. In this time
 * if lockdep is enabled, it might jump back into the debug handler
 * outside the updating of the IST protection. (TRACE_IRQS_ON/OFF).
 *
 * We need to change the IDT table before calling TRACE_IRQS_ON/OFF to
 * make sure the stack pointer does not get reset back to the top
 * of the debug stack, and instead just reuses the current stack.
 */
#if defined(CONFIG_DYNAMIC_FTRACE) && defined(CONFIG_TRACE_IRQFLAGS)

.macro TRACE_IRQS_OFF_DEBUG
	call	debug_stack_set_zero
	TRACE_IRQS_OFF
	call	debug_stack_reset
.endm

.macro TRACE_IRQS_ON_DEBUG
	call	debug_stack_set_zero
	TRACE_IRQS_ON
	call	debug_stack_reset
.endm

.macro TRACE_IRQS_IRETQ_DEBUG
	bt	$9, EFLAGS(%rsp)		/* interrupts off? */
	jnc	1f
	TRACE_IRQS_ON_DEBUG
1:
.endm

#else
# define TRACE_IRQS_OFF_DEBUG			TRACE_IRQS_OFF
# define TRACE_IRQS_ON_DEBUG			TRACE_IRQS_ON
# define TRACE_IRQS_IRETQ_DEBUG			TRACE_IRQS_IRETQ
#endif

/*
 * 64-bit SYSCALL instruction entry. Up to 6 arguments in registers.
 *
 * 64-bit SYSCALL saves rip to rcx, clears rflags.RF, then saves rflags to r11,
 * then loads new ss, cs, and rip from previously programmed MSRs.
 * rflags gets masked by a value from another MSR (so CLD and CLAC
 * are not needed). SYSCALL does not save anything on the stack
 * and does not change rsp.
 *
 * Registers on entry:
 * rax  system call number
 * rcx  return address
 * r11  saved rflags (note: r11 is callee-clobbered register in C ABI)
 * rdi  arg0
 * rsi  arg1
 * rdx  arg2
 * r10  arg3 (needs to be moved to rcx to conform to C ABI)
 * r8   arg4
 * r9   arg5
 * (note: r12-r15, rbp, rbx are callee-preserved in C ABI)
 *
 * Only called from user space.
 *
 * When user can change pt_regs->foo always force IRET. That is because
 * it deals with uncanonical addresses better. SYSRET has trouble
 * with them due to bugs in both AMD and Intel CPUs.
 */

ENTRY(entry_SYSCALL_64)
	/*
	 * Interrupts are off on entry.
	 * We do not frame this tiny irq-off block with TRACE_IRQS_OFF/ON,
	 * it is too small to ever cause noticeable irq latency.
	 */
	SWAPGS_UNSAFE_STACK
	SWITCH_KERNEL_CR3_NO_STACK
	/*
	 * A hypervisor implementation might want to use a label
	 * after the swapgs, so that it can do the swapgs
	 * for the guest and jump here on syscall.
	 */
GLOBAL(entry_SYSCALL_64_after_swapgs)

	movq	%rsp, PER_CPU_VAR(rsp_scratch)
	movq	PER_CPU_VAR(cpu_current_top_of_stack), %rsp

	/* Construct struct pt_regs on stack */
	pushq	$__USER_DS			/* pt_regs->ss */
	pushq	PER_CPU_VAR(rsp_scratch)	/* pt_regs->sp */
	/*
	 * Re-enable interrupts.
	 * We use 'rsp_scratch' as a scratch space, hence irq-off block above
	 * must execute atomically in the face of possible interrupt-driven
	 * task preemption. We must enable interrupts only after we're done
	 * with using rsp_scratch:
	 */
	ENABLE_INTERRUPTS(CLBR_NONE)
	pushq	%r11				/* pt_regs->flags */
	pushq	$__USER_CS			/* pt_regs->cs */
	pushq	%rcx				/* pt_regs->ip */
	pushq	%rax				/* pt_regs->orig_ax */
	pushq	%rdi				/* pt_regs->di */
	pushq	%rsi				/* pt_regs->si */
	pushq	%rdx				/* pt_regs->dx */
	pushq	%rcx				/* pt_regs->cx */
	pushq	$-ENOSYS			/* pt_regs->ax */
	pushq	%r8				/* pt_regs->r8 */
	pushq	%r9				/* pt_regs->r9 */
	pushq	%r10				/* pt_regs->r10 */
	pushq	%r11				/* pt_regs->r11 */
	sub	$(6*8), %rsp			/* pt_regs->bp, bx, r12-15 not saved */

	testl	$_TIF_WORK_SYSCALL_ENTRY, ASM_THREAD_INFO(TI_flags, %rsp, SIZEOF_PTREGS)
	jnz	tracesys
entry_SYSCALL_64_fastpath:
#if __SYSCALL_MASK == ~0
<<<<<<< HEAD
# ifdef CONFIG_ALT_SYSCALL
	movl	ASM_THREAD_INFO(TI_nr_syscalls, %rsp, SIZEOF_PTREGS), %r11d
	cmpq	%r11, %rax
	jae	1f				/* return -ENOSYS (already in pt_regs->ax) */
# else
	cmpq	$__NR_syscall_max, %rax
	ja	1f
# endif /* CONFIG_ALT_SYSCALL */
#else
	andl	$__SYSCALL_MASK, %eax
# ifdef CONFIG_ALT_SYSCALL
	cmpl	ASM_THREAD_INFO(TI_nr_syscalls, %rsp, SIZEOF_PTREGS), %eax
	jae	1f				/* return -ENOSYS (already in pt_regs->ax) */
# else
	cmpl	$__NR_syscall_max, %eax
	ja	1f				/* return -ENOSYS (already in pt_regs->ax) */
# endif /* CONFIG_ALT_SYSCALL */
#endif
	movq	%r10, %rcx
#ifdef CONFIG_ALT_SYSCALL
	movq	ASM_THREAD_INFO(TI_sys_call_table, %rsp, SIZEOF_PTREGS), %r11
	call	*(%r11, %rax, 8)
#else
	call	*sys_call_table(, %rax, 8)
#endif
=======
	cmpq	$NR_syscalls, %rax
#else
	andl	$__SYSCALL_MASK, %eax
	cmpl	$NR_syscalls, %eax
#endif
	jae	1f				/* return -ENOSYS (already in pt_regs->ax) */
	sbb	%rcx, %rcx			/* array_index_mask_nospec() */
	and	%rcx, %rax
	movq	%r10, %rcx
#ifdef CONFIG_RETPOLINE
	movq	sys_call_table(, %rax, 8), %rax
	call	__x86_indirect_thunk_rax
#else
	call	*sys_call_table(, %rax, 8)
#endif

>>>>>>> d6bc7e61
	movq	%rax, RAX(%rsp)
1:
/*
 * Syscall return path ending with SYSRET (fast path).
 * Has incompletely filled pt_regs.
 */
	LOCKDEP_SYS_EXIT
	/*
	 * We do not frame this tiny irq-off block with TRACE_IRQS_OFF/ON,
	 * it is too small to ever cause noticeable irq latency.
	 */
	DISABLE_INTERRUPTS(CLBR_NONE)

	/*
	 * We must check ti flags with interrupts (or at least preemption)
	 * off because we must *never* return to userspace without
	 * processing exit work that is enqueued if we're preempted here.
	 * In particular, returning to userspace with any of the one-shot
	 * flags (TIF_NOTIFY_RESUME, TIF_USER_RETURN_NOTIFY, etc) set is
	 * very bad.
	 */
	testl	$_TIF_ALLWORK_MASK, ASM_THREAD_INFO(TI_flags, %rsp, SIZEOF_PTREGS)
	jnz	int_ret_from_sys_call_irqs_off	/* Go to the slow path */

	movq	RIP(%rsp), %rcx
	movq	EFLAGS(%rsp), %r11
	RESTORE_C_REGS_EXCEPT_RCX_R11
	/*
	 * This opens a window where we have a user CR3, but are
	 * running in the kernel.  This makes using the CS
	 * register useless for telling whether or not we need to
	 * switch CR3 in NMIs.  Normal interrupts are OK because
	 * they are off here.
	 */
	SWITCH_USER_CR3
	movq	RSP(%rsp), %rsp
	/*
	 * 64-bit SYSRET restores rip from rcx,
	 * rflags from r11 (but RF and VM bits are forced to 0),
	 * cs and ss are loaded from MSRs.
	 * Restoration of rflags re-enables interrupts.
	 *
	 * NB: On AMD CPUs with the X86_BUG_SYSRET_SS_ATTRS bug, the ss
	 * descriptor is not reinitialized.  This means that we should
	 * avoid SYSRET with SS == NULL, which could happen if we schedule,
	 * exit the kernel, and re-enter using an interrupt vector.  (All
	 * interrupt entries on x86_64 set SS to NULL.)  We prevent that
	 * from happening by reloading SS in __switch_to.  (Actually
	 * detecting the failure in 64-bit userspace is tricky but can be
	 * done.)
	 */
	USERGS_SYSRET64

GLOBAL(int_ret_from_sys_call_irqs_off)
	TRACE_IRQS_ON
	ENABLE_INTERRUPTS(CLBR_NONE)
	jmp int_ret_from_sys_call

	/* Do syscall entry tracing */
tracesys:
	movq	%rsp, %rdi
	movl	$AUDIT_ARCH_X86_64, %esi
	call	syscall_trace_enter_phase1
	test	%rax, %rax
	jnz	tracesys_phase2			/* if needed, run the slow path */
	RESTORE_C_REGS_EXCEPT_RAX		/* else restore clobbered regs */
	movq	ORIG_RAX(%rsp), %rax
	jmp	entry_SYSCALL_64_fastpath	/* and return to the fast path */

tracesys_phase2:
	SAVE_EXTRA_REGS
	movq	%rsp, %rdi
	movl	$AUDIT_ARCH_X86_64, %esi
	movq	%rax, %rdx
	call	syscall_trace_enter_phase2

	/*
	 * Reload registers from stack in case ptrace changed them.
	 * We don't reload %rax because syscall_trace_entry_phase2() returned
	 * the value it wants us to use in the table lookup.
	 */
	RESTORE_C_REGS_EXCEPT_RAX
	RESTORE_EXTRA_REGS
#if __SYSCALL_MASK == ~0
<<<<<<< HEAD
# ifdef CONFIG_ALT_SYSCALL
	movl	ASM_THREAD_INFO(TI_nr_syscalls, %rsp, SIZEOF_PTREGS), %r11d
	cmpq	%r11, %rax
	jae	1f				/* return -ENOSYS (already in pt_regs->ax) */
# else
	cmpq	$__NR_syscall_max, %rax
	ja	1f
# endif /* CONFIG_ALT_SYSCALL */
#else
	andl	$__SYSCALL_MASK, %eax
# ifdef CONFIG_ALT_SYSCALL
	cmpl	ASM_THREAD_INFO(TI_nr_syscalls, %rsp, SIZEOF_PTREGS), %eax
	jae	1f				/* return -ENOSYS (already in pt_regs->ax) */
# else
	cmpl	$__NR_syscall_max, %eax
	ja	1f				/* return -ENOSYS (already in pt_regs->ax) */
# endif /* CONFIG_ALT_SYSCALL */
#endif
	movq	%r10, %rcx			/* fixup for C */
#ifdef CONFIG_ALT_SYSCALL
	movq	ASM_THREAD_INFO(TI_sys_call_table, %rsp, SIZEOF_PTREGS), %r11
	call	*(%r11, %rax, 8)
=======
	cmpq	$NR_syscalls, %rax
#else
	andl	$__SYSCALL_MASK, %eax
	cmpl	$NR_syscalls, %eax
#endif
	jae	1f				/* return -ENOSYS (already in pt_regs->ax) */
	sbb	%rcx, %rcx			/* array_index_mask_nospec() */
	and	%rcx, %rax
	movq	%r10, %rcx			/* fixup for C */
#ifdef CONFIG_RETPOLINE
	movq	sys_call_table(, %rax, 8), %rax
	call	__x86_indirect_thunk_rax
>>>>>>> d6bc7e61
#else
	call	*sys_call_table(, %rax, 8)
#endif
	movq	%rax, RAX(%rsp)
1:
	/* Use IRET because user could have changed pt_regs->foo */

/*
 * Syscall return path ending with IRET.
 * Has correct iret frame.
 */
GLOBAL(int_ret_from_sys_call)
	SAVE_EXTRA_REGS
	movq	%rsp, %rdi
	call	syscall_return_slowpath	/* returns with IRQs disabled */
	RESTORE_EXTRA_REGS
	TRACE_IRQS_IRETQ		/* we're about to change IF */

	/*
	 * Try to use SYSRET instead of IRET if we're returning to
	 * a completely clean 64-bit userspace context.
	 */
	movq	RCX(%rsp), %rcx
	movq	RIP(%rsp), %r11
	cmpq	%rcx, %r11			/* RCX == RIP */
	jne	opportunistic_sysret_failed

	/*
	 * On Intel CPUs, SYSRET with non-canonical RCX/RIP will #GP
	 * in kernel space.  This essentially lets the user take over
	 * the kernel, since userspace controls RSP.
	 *
	 * If width of "canonical tail" ever becomes variable, this will need
	 * to be updated to remain correct on both old and new CPUs.
	 */
	.ifne __VIRTUAL_MASK_SHIFT - 47
	.error "virtual address width changed -- SYSRET checks need update"
	.endif

	/* Change top 16 bits to be the sign-extension of 47th bit */
	shl	$(64 - (__VIRTUAL_MASK_SHIFT+1)), %rcx
	sar	$(64 - (__VIRTUAL_MASK_SHIFT+1)), %rcx

	/* If this changed %rcx, it was not canonical */
	cmpq	%rcx, %r11
	jne	opportunistic_sysret_failed

	cmpq	$__USER_CS, CS(%rsp)		/* CS must match SYSRET */
	jne	opportunistic_sysret_failed

	movq	R11(%rsp), %r11
	cmpq	%r11, EFLAGS(%rsp)		/* R11 == RFLAGS */
	jne	opportunistic_sysret_failed

	/*
	 * SYSRET can't restore RF.  SYSRET can restore TF, but unlike IRET,
	 * restoring TF results in a trap from userspace immediately after
	 * SYSRET.  This would cause an infinite loop whenever #DB happens
	 * with register state that satisfies the opportunistic SYSRET
	 * conditions.  For example, single-stepping this user code:
	 *
	 *           movq	$stuck_here, %rcx
	 *           pushfq
	 *           popq %r11
	 *   stuck_here:
	 *
	 * would never get past 'stuck_here'.
	 */
	testq	$(X86_EFLAGS_RF|X86_EFLAGS_TF), %r11
	jnz	opportunistic_sysret_failed

	/* nothing to check for RSP */

	cmpq	$__USER_DS, SS(%rsp)		/* SS must match SYSRET */
	jne	opportunistic_sysret_failed

	/*
	 * We win! This label is here just for ease of understanding
	 * perf profiles. Nothing jumps here.
	 */
syscall_return_via_sysret:
	/* rcx and r11 are already restored (see code above) */
	RESTORE_C_REGS_EXCEPT_RCX_R11
	/*
	 * This opens a window where we have a user CR3, but are
	 * running in the kernel.  This makes using the CS
	 * register useless for telling whether or not we need to
	 * switch CR3 in NMIs.  Normal interrupts are OK because
	 * they are off here.
	 */
	SWITCH_USER_CR3
	movq	RSP(%rsp), %rsp
	USERGS_SYSRET64

opportunistic_sysret_failed:
	/*
	 * This opens a window where we have a user CR3, but are
	 * running in the kernel.  This makes using the CS
	 * register useless for telling whether or not we need to
	 * switch CR3 in NMIs.  Normal interrupts are OK because
	 * they are off here.
	 */
	SWITCH_USER_CR3
	SWAPGS
	jmp	restore_c_regs_and_iret
END(entry_SYSCALL_64)


	.macro FORK_LIKE func
ENTRY(stub_\func)
	SAVE_EXTRA_REGS 8
	jmp	sys_\func
END(stub_\func)
	.endm

	FORK_LIKE  clone
	FORK_LIKE  fork
	FORK_LIKE  vfork

ENTRY(stub_execve)
	call	sys_execve
return_from_execve:
	testl	%eax, %eax
	jz	1f
	/* exec failed, can use fast SYSRET code path in this case */
	ret
1:
	/* must use IRET code path (pt_regs->cs may have changed) */
	addq	$8, %rsp
	ZERO_EXTRA_REGS
	movq	%rax, RAX(%rsp)
	jmp	int_ret_from_sys_call
END(stub_execve)
/*
 * Remaining execve stubs are only 7 bytes long.
 * ENTRY() often aligns to 16 bytes, which in this case has no benefits.
 */
	.align	8
GLOBAL(stub_execveat)
	call	sys_execveat
	jmp	return_from_execve
END(stub_execveat)

#if defined(CONFIG_X86_X32_ABI)
	.align	8
GLOBAL(stub_x32_execve)
	call	compat_sys_execve
	jmp	return_from_execve
END(stub_x32_execve)
	.align	8
GLOBAL(stub_x32_execveat)
	call	compat_sys_execveat
	jmp	return_from_execve
END(stub_x32_execveat)
#endif

/*
 * sigreturn is special because it needs to restore all registers on return.
 * This cannot be done with SYSRET, so use the IRET return path instead.
 */
ENTRY(stub_rt_sigreturn)
	/*
	 * SAVE_EXTRA_REGS result is not normally needed:
	 * sigreturn overwrites all pt_regs->GPREGS.
	 * But sigreturn can fail (!), and there is no easy way to detect that.
	 * To make sure RESTORE_EXTRA_REGS doesn't restore garbage on error,
	 * we SAVE_EXTRA_REGS here.
	 */
	SAVE_EXTRA_REGS 8
	call	sys_rt_sigreturn
return_from_stub:
	addq	$8, %rsp
	RESTORE_EXTRA_REGS
	movq	%rax, RAX(%rsp)
	jmp	int_ret_from_sys_call
END(stub_rt_sigreturn)

#ifdef CONFIG_X86_X32_ABI
ENTRY(stub_x32_rt_sigreturn)
	SAVE_EXTRA_REGS 8
	call	sys32_x32_rt_sigreturn
	jmp	return_from_stub
END(stub_x32_rt_sigreturn)
#endif

/*
 * A newly forked process directly context switches into this address.
 *
 * rdi: prev task we switched from
 */
ENTRY(ret_from_fork)

	LOCK ; btr $TIF_FORK, TI_flags(%r8)

	pushq	$0x0002
	popfq					/* reset kernel eflags */

	call	schedule_tail			/* rdi: 'prev' task parameter */

	RESTORE_EXTRA_REGS

	testb	$3, CS(%rsp)			/* from kernel_thread? */

	/*
	 * By the time we get here, we have no idea whether our pt_regs,
	 * ti flags, and ti status came from the 64-bit SYSCALL fast path,
	 * the slow path, or one of the 32-bit compat paths.
	 * Use IRET code path to return, since it can safely handle
	 * all of the above.
	 */
	jnz	int_ret_from_sys_call

	/*
	 * We came from kernel_thread
	 * nb: we depend on RESTORE_EXTRA_REGS above
	 */
	movq	%rbp, %rdi
	CALL_NOSPEC %rbx
	movl	$0, RAX(%rsp)
	RESTORE_EXTRA_REGS
	jmp	int_ret_from_sys_call
END(ret_from_fork)

/*
 * Build the entry stubs with some assembler magic.
 * We pack 1 stub into every 8-byte block.
 */
	.align 8
ENTRY(irq_entries_start)
    vector=FIRST_EXTERNAL_VECTOR
    .rept (FIRST_SYSTEM_VECTOR - FIRST_EXTERNAL_VECTOR)
	pushq	$(~vector+0x80)			/* Note: always in signed byte range */
    vector=vector+1
	jmp	common_interrupt
	.align	8
    .endr
END(irq_entries_start)

/*
 * Interrupt entry/exit.
 *
 * Interrupt entry points save only callee clobbered registers in fast path.
 *
 * Entry runs with interrupts off.
 */

/* 0(%rsp): ~(interrupt number) */
	.macro interrupt func
	cld
	ALLOC_PT_GPREGS_ON_STACK
	SAVE_C_REGS
	SAVE_EXTRA_REGS

	testb	$3, CS(%rsp)
	jz	1f

	/*
	 * IRQ from user mode.  Switch to kernel gsbase and inform context
	 * tracking that we're in kernel mode.
	 */
	SWAPGS
	SWITCH_KERNEL_CR3

	/*
	 * We need to tell lockdep that IRQs are off.  We can't do this until
	 * we fix gsbase, and we should do it before enter_from_user_mode
	 * (which can take locks).  Since TRACE_IRQS_OFF idempotent,
	 * the simplest way to handle it is to just call it twice if
	 * we enter from user mode.  There's no reason to optimize this since
	 * TRACE_IRQS_OFF is a no-op if lockdep is off.
	 */
	TRACE_IRQS_OFF

#ifdef CONFIG_CONTEXT_TRACKING
	call enter_from_user_mode
#endif

1:
	/*
	 * Save previous stack pointer, optionally switch to interrupt stack.
	 * irq_count is used to check if a CPU is already on an interrupt stack
	 * or not. While this is essentially redundant with preempt_count it is
	 * a little cheaper to use a separate counter in the PDA (short of
	 * moving irq_enter into assembly, which would be too much work)
	 */
	movq	%rsp, %rdi
	incl	PER_CPU_VAR(irq_count)
	cmovzq	PER_CPU_VAR(irq_stack_ptr), %rsp
	pushq	%rdi
	/* We entered an interrupt context - irqs are off: */
	TRACE_IRQS_OFF

	call	\func	/* rdi points to pt_regs */
	.endm

	/*
	 * The interrupt stubs push (~vector+0x80) onto the stack and
	 * then jump to common_interrupt.
	 */
	.p2align CONFIG_X86_L1_CACHE_SHIFT
common_interrupt:
	ASM_CLAC
	addq	$-0x80, (%rsp)			/* Adjust vector to [-256, -1] range */
	interrupt do_IRQ
	/* 0(%rsp): old RSP */
ret_from_intr:
	DISABLE_INTERRUPTS(CLBR_NONE)
	TRACE_IRQS_OFF
	decl	PER_CPU_VAR(irq_count)

	/* Restore saved previous stack */
	popq	%rsp

	testb	$3, CS(%rsp)
	jz	retint_kernel

	/* Interrupt came from user space */
GLOBAL(retint_user)
	mov	%rsp,%rdi
	call	prepare_exit_to_usermode
	TRACE_IRQS_IRETQ
	SWITCH_USER_CR3
	SWAPGS
	jmp	restore_regs_and_iret

/* Returning to kernel space */
retint_kernel:
#ifdef CONFIG_PREEMPT
	/* Interrupts are off */
	/* Check if we need preemption */
	bt	$9, EFLAGS(%rsp)		/* were interrupts off? */
	jnc	1f
0:	cmpl	$0, PER_CPU_VAR(__preempt_count)
	jnz	1f
	call	preempt_schedule_irq
	jmp	0b
1:
#endif
	/*
	 * The iretq could re-enable interrupts:
	 */
	TRACE_IRQS_IRETQ

/*
 * At this label, code paths which return to kernel and to user,
 * which come from interrupts/exception and from syscalls, merge.
 */
GLOBAL(restore_regs_and_iret)
	RESTORE_EXTRA_REGS
restore_c_regs_and_iret:
	RESTORE_C_REGS
	REMOVE_PT_GPREGS_FROM_STACK 8
	INTERRUPT_RETURN

ENTRY(native_iret)
	/*
	 * Are we returning to a stack segment from the LDT?  Note: in
	 * 64-bit mode SS:RSP on the exception stack is always valid.
	 */
#ifdef CONFIG_X86_ESPFIX64
	testb	$4, (SS-RIP)(%rsp)
	jnz	native_irq_return_ldt
#endif

.global native_irq_return_iret
native_irq_return_iret:
	/*
	 * This may fault.  Non-paranoid faults on return to userspace are
	 * handled by fixup_bad_iret.  These include #SS, #GP, and #NP.
	 * Double-faults due to espfix64 are handled in do_double_fault.
	 * Other faults here are fatal.
	 */
	iretq

#ifdef CONFIG_X86_ESPFIX64
native_irq_return_ldt:
	pushq	%rax
	pushq	%rdi
	SWAPGS
	SWITCH_KERNEL_CR3
	movq	PER_CPU_VAR(espfix_waddr), %rdi
	movq	%rax, (0*8)(%rdi)		/* RAX */
	movq	(2*8)(%rsp), %rax		/* RIP */
	movq	%rax, (1*8)(%rdi)
	movq	(3*8)(%rsp), %rax		/* CS */
	movq	%rax, (2*8)(%rdi)
	movq	(4*8)(%rsp), %rax		/* RFLAGS */
	movq	%rax, (3*8)(%rdi)
	movq	(6*8)(%rsp), %rax		/* SS */
	movq	%rax, (5*8)(%rdi)
	movq	(5*8)(%rsp), %rax		/* RSP */
	movq	%rax, (4*8)(%rdi)
	andl	$0xffff0000, %eax
	popq	%rdi
	orq	PER_CPU_VAR(espfix_stack), %rax
	SWITCH_USER_CR3
	SWAPGS
	movq	%rax, %rsp
	popq	%rax
	jmp	native_irq_return_iret
#endif
END(common_interrupt)

/*
 * APIC interrupts.
 */
.macro apicinterrupt3 num sym do_sym
ENTRY(\sym)
	ASM_CLAC
	pushq	$~(\num)
.Lcommon_\sym:
	interrupt \do_sym
	jmp	ret_from_intr
END(\sym)
.endm

#ifdef CONFIG_TRACING
#define trace(sym) trace_##sym
#define smp_trace(sym) smp_trace_##sym

.macro trace_apicinterrupt num sym
apicinterrupt3 \num trace(\sym) smp_trace(\sym)
.endm
#else
.macro trace_apicinterrupt num sym do_sym
.endm
#endif

.macro apicinterrupt num sym do_sym
apicinterrupt3 \num \sym \do_sym
trace_apicinterrupt \num \sym
.endm

#ifdef CONFIG_SMP
apicinterrupt3 IRQ_MOVE_CLEANUP_VECTOR		irq_move_cleanup_interrupt	smp_irq_move_cleanup_interrupt
apicinterrupt3 REBOOT_VECTOR			reboot_interrupt		smp_reboot_interrupt
#endif

#ifdef CONFIG_X86_UV
apicinterrupt3 UV_BAU_MESSAGE			uv_bau_message_intr1		uv_bau_message_interrupt
#endif

apicinterrupt LOCAL_TIMER_VECTOR		apic_timer_interrupt		smp_apic_timer_interrupt
apicinterrupt X86_PLATFORM_IPI_VECTOR		x86_platform_ipi		smp_x86_platform_ipi

#ifdef CONFIG_HAVE_KVM
apicinterrupt3 POSTED_INTR_VECTOR		kvm_posted_intr_ipi		smp_kvm_posted_intr_ipi
apicinterrupt3 POSTED_INTR_WAKEUP_VECTOR	kvm_posted_intr_wakeup_ipi	smp_kvm_posted_intr_wakeup_ipi
#endif

#ifdef CONFIG_X86_MCE_THRESHOLD
apicinterrupt THRESHOLD_APIC_VECTOR		threshold_interrupt		smp_threshold_interrupt
#endif

#ifdef CONFIG_X86_MCE_AMD
apicinterrupt DEFERRED_ERROR_VECTOR		deferred_error_interrupt	smp_deferred_error_interrupt
#endif

#ifdef CONFIG_X86_THERMAL_VECTOR
apicinterrupt THERMAL_APIC_VECTOR		thermal_interrupt		smp_thermal_interrupt
#endif

#ifdef CONFIG_SMP
apicinterrupt CALL_FUNCTION_SINGLE_VECTOR	call_function_single_interrupt	smp_call_function_single_interrupt
apicinterrupt CALL_FUNCTION_VECTOR		call_function_interrupt		smp_call_function_interrupt
apicinterrupt RESCHEDULE_VECTOR			reschedule_interrupt		smp_reschedule_interrupt
#endif

apicinterrupt ERROR_APIC_VECTOR			error_interrupt			smp_error_interrupt
apicinterrupt SPURIOUS_APIC_VECTOR		spurious_interrupt		smp_spurious_interrupt

#ifdef CONFIG_IRQ_WORK
apicinterrupt IRQ_WORK_VECTOR			irq_work_interrupt		smp_irq_work_interrupt
#endif

/*
 * Exception entry points.
 */
#define CPU_TSS_IST(x) PER_CPU_VAR(cpu_tss) + (TSS_ist + ((x) - 1) * 8)

.macro idtentry sym do_sym has_error_code:req paranoid=0 shift_ist=-1
ENTRY(\sym)
	/* Sanity check */
	.if \shift_ist != -1 && \paranoid == 0
	.error "using shift_ist requires paranoid=1"
	.endif

	ASM_CLAC
	PARAVIRT_ADJUST_EXCEPTION_FRAME

	.ifeq \has_error_code
	pushq	$-1				/* ORIG_RAX: no syscall to restart */
	.endif

	ALLOC_PT_GPREGS_ON_STACK

	.if \paranoid
	.if \paranoid == 1
	testb	$3, CS(%rsp)			/* If coming from userspace, switch stacks */
	jnz	1f
	.endif
	call	paranoid_entry
	.else
	call	error_entry
	.endif
	/* returned flag: ebx=0: need swapgs on exit, ebx=1: don't need it */

	.if \paranoid
	.if \shift_ist != -1
	TRACE_IRQS_OFF_DEBUG			/* reload IDT in case of recursion */
	.else
	TRACE_IRQS_OFF
	.endif
	.endif

	movq	%rsp, %rdi			/* pt_regs pointer */

	.if \has_error_code
	movq	ORIG_RAX(%rsp), %rsi		/* get error code */
	movq	$-1, ORIG_RAX(%rsp)		/* no syscall to restart */
	.else
	xorl	%esi, %esi			/* no error code */
	.endif

	.if \shift_ist != -1
	subq	$EXCEPTION_STKSZ, CPU_TSS_IST(\shift_ist)
	.endif

	call	\do_sym

	.if \shift_ist != -1
	addq	$EXCEPTION_STKSZ, CPU_TSS_IST(\shift_ist)
	.endif

	/* these procedures expect "no swapgs" flag in ebx */
	.if \paranoid
	jmp	paranoid_exit
	.else
	jmp	error_exit
	.endif

	.if \paranoid == 1
	/*
	 * Paranoid entry from userspace.  Switch stacks and treat it
	 * as a normal entry.  This means that paranoid handlers
	 * run in real process context if user_mode(regs).
	 */
1:
	call	error_entry


	movq	%rsp, %rdi			/* pt_regs pointer */
	call	sync_regs
	movq	%rax, %rsp			/* switch stack */

	movq	%rsp, %rdi			/* pt_regs pointer */

	.if \has_error_code
	movq	ORIG_RAX(%rsp), %rsi		/* get error code */
	movq	$-1, ORIG_RAX(%rsp)		/* no syscall to restart */
	.else
	xorl	%esi, %esi			/* no error code */
	.endif

	call	\do_sym

	jmp	error_exit			/* %ebx: no swapgs flag */
	.endif
END(\sym)
.endm

#ifdef CONFIG_TRACING
.macro trace_idtentry sym do_sym has_error_code:req
idtentry trace(\sym) trace(\do_sym) has_error_code=\has_error_code
idtentry \sym \do_sym has_error_code=\has_error_code
.endm
#else
.macro trace_idtentry sym do_sym has_error_code:req
idtentry \sym \do_sym has_error_code=\has_error_code
.endm
#endif

idtentry divide_error			do_divide_error			has_error_code=0
idtentry overflow			do_overflow			has_error_code=0
idtentry bounds				do_bounds			has_error_code=0
idtentry invalid_op			do_invalid_op			has_error_code=0
idtentry device_not_available		do_device_not_available		has_error_code=0
idtentry double_fault			do_double_fault			has_error_code=1 paranoid=2
idtentry coprocessor_segment_overrun	do_coprocessor_segment_overrun	has_error_code=0
idtentry invalid_TSS			do_invalid_TSS			has_error_code=1
idtentry segment_not_present		do_segment_not_present		has_error_code=1
idtentry spurious_interrupt_bug		do_spurious_interrupt_bug	has_error_code=0
idtentry coprocessor_error		do_coprocessor_error		has_error_code=0
idtentry alignment_check		do_alignment_check		has_error_code=1
idtentry simd_coprocessor_error		do_simd_coprocessor_error	has_error_code=0


	/*
	 * Reload gs selector with exception handling
	 * edi:  new selector
	 */
ENTRY(native_load_gs_index)
	pushfq
	DISABLE_INTERRUPTS(CLBR_ANY & ~CLBR_RDI)
	SWAPGS
gs_change:
	movl	%edi, %gs
2:	mfence					/* workaround */
	SWAPGS
	popfq
	ret
END(native_load_gs_index)

	_ASM_EXTABLE(gs_change, bad_gs)
	.section .fixup, "ax"
	/* running with kernelgs */
bad_gs:
	SWAPGS					/* switch back to user gs */
	xorl	%eax, %eax
	movl	%eax, %gs
	jmp	2b
	.previous

/* Call softirq on interrupt stack. Interrupts are off. */
ENTRY(do_softirq_own_stack)
	pushq	%rbp
	mov	%rsp, %rbp
	incl	PER_CPU_VAR(irq_count)
	cmove	PER_CPU_VAR(irq_stack_ptr), %rsp
	push	%rbp				/* frame pointer backlink */
	call	__do_softirq
	leaveq
	decl	PER_CPU_VAR(irq_count)
	ret
END(do_softirq_own_stack)

#ifdef CONFIG_XEN
idtentry xen_hypervisor_callback xen_do_hypervisor_callback has_error_code=0

/*
 * A note on the "critical region" in our callback handler.
 * We want to avoid stacking callback handlers due to events occurring
 * during handling of the last event. To do this, we keep events disabled
 * until we've done all processing. HOWEVER, we must enable events before
 * popping the stack frame (can't be done atomically) and so it would still
 * be possible to get enough handler activations to overflow the stack.
 * Although unlikely, bugs of that kind are hard to track down, so we'd
 * like to avoid the possibility.
 * So, on entry to the handler we detect whether we interrupted an
 * existing activation in its critical region -- if so, we pop the current
 * activation and restart the handler using the previous one.
 */
ENTRY(xen_do_hypervisor_callback)		/* do_hypervisor_callback(struct *pt_regs) */

/*
 * Since we don't modify %rdi, evtchn_do_upall(struct *pt_regs) will
 * see the correct pointer to the pt_regs
 */
	movq	%rdi, %rsp			/* we don't return, adjust the stack frame */
11:	incl	PER_CPU_VAR(irq_count)
	movq	%rsp, %rbp
	cmovzq	PER_CPU_VAR(irq_stack_ptr), %rsp
	pushq	%rbp				/* frame pointer backlink */
	call	xen_evtchn_do_upcall
	popq	%rsp
	decl	PER_CPU_VAR(irq_count)
#ifndef CONFIG_PREEMPT
	call	xen_maybe_preempt_hcall
#endif
	jmp	error_exit
END(xen_do_hypervisor_callback)

/*
 * Hypervisor uses this for application faults while it executes.
 * We get here for two reasons:
 *  1. Fault while reloading DS, ES, FS or GS
 *  2. Fault while executing IRET
 * Category 1 we do not need to fix up as Xen has already reloaded all segment
 * registers that could be reloaded and zeroed the others.
 * Category 2 we fix up by killing the current process. We cannot use the
 * normal Linux return path in this case because if we use the IRET hypercall
 * to pop the stack frame we end up in an infinite loop of failsafe callbacks.
 * We distinguish between categories by comparing each saved segment register
 * with its current contents: any discrepancy means we in category 1.
 */
ENTRY(xen_failsafe_callback)
	movl	%ds, %ecx
	cmpw	%cx, 0x10(%rsp)
	jne	1f
	movl	%es, %ecx
	cmpw	%cx, 0x18(%rsp)
	jne	1f
	movl	%fs, %ecx
	cmpw	%cx, 0x20(%rsp)
	jne	1f
	movl	%gs, %ecx
	cmpw	%cx, 0x28(%rsp)
	jne	1f
	/* All segments match their saved values => Category 2 (Bad IRET). */
	movq	(%rsp), %rcx
	movq	8(%rsp), %r11
	addq	$0x30, %rsp
	pushq	$0				/* RIP */
	pushq	%r11
	pushq	%rcx
	jmp	general_protection
1:	/* Segment mismatch => Category 1 (Bad segment). Retry the IRET. */
	movq	(%rsp), %rcx
	movq	8(%rsp), %r11
	addq	$0x30, %rsp
	pushq	$-1 /* orig_ax = -1 => not a system call */
	ALLOC_PT_GPREGS_ON_STACK
	SAVE_C_REGS
	SAVE_EXTRA_REGS
	jmp	error_exit
END(xen_failsafe_callback)

apicinterrupt3 HYPERVISOR_CALLBACK_VECTOR \
	xen_hvm_callback_vector xen_evtchn_do_upcall

#endif /* CONFIG_XEN */

#if IS_ENABLED(CONFIG_HYPERV)
apicinterrupt3 HYPERVISOR_CALLBACK_VECTOR \
	hyperv_callback_vector hyperv_vector_handler
#endif /* CONFIG_HYPERV */

idtentry debug			do_debug		has_error_code=0	paranoid=1 shift_ist=DEBUG_STACK
idtentry int3			do_int3			has_error_code=0
idtentry stack_segment		do_stack_segment	has_error_code=1

#ifdef CONFIG_XEN
idtentry xen_debug		do_debug		has_error_code=0
idtentry xen_int3		do_int3			has_error_code=0
idtentry xen_stack_segment	do_stack_segment	has_error_code=1
#endif

idtentry general_protection	do_general_protection	has_error_code=1
trace_idtentry page_fault	do_page_fault		has_error_code=1

#ifdef CONFIG_KVM_GUEST
idtentry async_page_fault	do_async_page_fault	has_error_code=1
#endif

#ifdef CONFIG_X86_MCE
idtentry machine_check		do_mce			has_error_code=0	paranoid=1
#endif

/*
 * Save all registers in pt_regs, and switch gs if needed.
 * Use slow, but surefire "are we in kernel?" check.
 *
 * Return: ebx=0: needs swapgs but not SWITCH_USER_CR3 in paranoid_exit
 *         ebx=1: needs neither swapgs nor SWITCH_USER_CR3 in paranoid_exit
 *         ebx=2: needs both swapgs and SWITCH_USER_CR3 in paranoid_exit
 *         ebx=3: needs SWITCH_USER_CR3 but not swapgs in paranoid_exit
 */
ENTRY(paranoid_entry)
	cld
	SAVE_C_REGS 8
	SAVE_EXTRA_REGS 8
	movl	$1, %ebx
	movl	$MSR_GS_BASE, %ecx
	rdmsr
	testl	%edx, %edx
	js	1f				/* negative -> in kernel */
	SWAPGS
	xorl	%ebx, %ebx
1:
#ifdef CONFIG_PAGE_TABLE_ISOLATION
	/*
	 * We might have come in between a swapgs and a SWITCH_KERNEL_CR3
	 * on entry, or between a SWITCH_USER_CR3 and a swapgs on exit.
	 * Do a conditional SWITCH_KERNEL_CR3: this could safely be done
	 * unconditionally, but we need to find out whether the reverse
	 * should be done on return (conveyed to paranoid_exit in %ebx).
	 */
	ALTERNATIVE "jmp 2f", "movq %cr3, %rax", X86_FEATURE_KAISER
	testl	$KAISER_SHADOW_PGD_OFFSET, %eax
	jz	2f
	orl	$2, %ebx
	andq	$(~(X86_CR3_PCID_ASID_MASK | KAISER_SHADOW_PGD_OFFSET)), %rax
	/* If PCID enabled, set X86_CR3_PCID_NOFLUSH_BIT */
	ALTERNATIVE "", "bts $63, %rax", X86_FEATURE_PCID
	movq	%rax, %cr3
2:
#endif
	ret
END(paranoid_entry)

/*
 * "Paranoid" exit path from exception stack.  This is invoked
 * only on return from non-NMI IST interrupts that came
 * from kernel space.
 *
 * We may be returning to very strange contexts (e.g. very early
 * in syscall entry), so checking for preemption here would
 * be complicated.  Fortunately, we there's no good reason
 * to try to handle preemption here.
 *
 * On entry: ebx=0: needs swapgs but not SWITCH_USER_CR3
 *           ebx=1: needs neither swapgs nor SWITCH_USER_CR3
 *           ebx=2: needs both swapgs and SWITCH_USER_CR3
 *           ebx=3: needs SWITCH_USER_CR3 but not swapgs
 */
ENTRY(paranoid_exit)
	DISABLE_INTERRUPTS(CLBR_NONE)
	TRACE_IRQS_OFF_DEBUG
	TRACE_IRQS_IRETQ_DEBUG
#ifdef CONFIG_PAGE_TABLE_ISOLATION
	/* No ALTERNATIVE for X86_FEATURE_KAISER: paranoid_entry sets %ebx */
	testl	$2, %ebx			/* SWITCH_USER_CR3 needed? */
	jz	paranoid_exit_no_switch
	SWITCH_USER_CR3
paranoid_exit_no_switch:
#endif
	testl	$1, %ebx			/* swapgs needed? */
	jnz	paranoid_exit_no_swapgs
	SWAPGS_UNSAFE_STACK
paranoid_exit_no_swapgs:
	RESTORE_EXTRA_REGS
	RESTORE_C_REGS
	REMOVE_PT_GPREGS_FROM_STACK 8
	INTERRUPT_RETURN
END(paranoid_exit)

/*
 * Save all registers in pt_regs, and switch gs if needed.
 * Return: EBX=0: came from user mode; EBX=1: otherwise
 */
ENTRY(error_entry)
	cld
	SAVE_C_REGS 8
	SAVE_EXTRA_REGS 8
	/*
	 * error_entry() always returns with a kernel gsbase and
	 * CR3.  We must also have a kernel CR3/gsbase before
	 * calling TRACE_IRQS_*.  Just unconditionally switch to
	 * the kernel CR3 here.
	 */
	SWITCH_KERNEL_CR3
	xorl	%ebx, %ebx
	testb	$3, CS+8(%rsp)
	jz	.Lerror_kernelspace

.Lerror_entry_from_usermode_swapgs:
	/*
	 * We entered from user mode or we're pretending to have entered
	 * from user mode due to an IRET fault.
	 */
	SWAPGS

.Lerror_entry_from_usermode_after_swapgs:
	/*
	 * We need to tell lockdep that IRQs are off.  We can't do this until
	 * we fix gsbase, and we should do it before enter_from_user_mode
	 * (which can take locks).
	 */
	TRACE_IRQS_OFF
#ifdef CONFIG_CONTEXT_TRACKING
	call enter_from_user_mode
#endif
	ret

.Lerror_entry_done:
	TRACE_IRQS_OFF
	ret

	/*
	 * There are two places in the kernel that can potentially fault with
	 * usergs. Handle them here.  B stepping K8s sometimes report a
	 * truncated RIP for IRET exceptions returning to compat mode. Check
	 * for these here too.
	 */
.Lerror_kernelspace:
	incl	%ebx
	leaq	native_irq_return_iret(%rip), %rcx
	cmpq	%rcx, RIP+8(%rsp)
	je	.Lerror_bad_iret
	movl	%ecx, %eax			/* zero extend */
	cmpq	%rax, RIP+8(%rsp)
	je	.Lbstep_iret
	cmpq	$gs_change, RIP+8(%rsp)
	jne	.Lerror_entry_done

	/*
	 * hack: gs_change can fail with user gsbase.  If this happens, fix up
	 * gsbase and proceed.  We'll fix up the exception and land in
	 * gs_change's error handler with kernel gsbase.
	 */
	jmp	.Lerror_entry_from_usermode_swapgs

.Lbstep_iret:
	/* Fix truncated RIP */
	movq	%rcx, RIP+8(%rsp)
	/* fall through */

.Lerror_bad_iret:
	/*
	 * We came from an IRET to user mode, so we have user gsbase.
	 * Switch to kernel gsbase:
	 */
	SWAPGS

	/*
	 * Pretend that the exception came from user mode: set up pt_regs
	 * as if we faulted immediately after IRET and clear EBX so that
	 * error_exit knows that we will be returning to user mode.
	 */
	mov	%rsp, %rdi
	call	fixup_bad_iret
	mov	%rax, %rsp
	decl	%ebx
	jmp	.Lerror_entry_from_usermode_after_swapgs
END(error_entry)


/*
 * On entry, EBS is a "return to kernel mode" flag:
 *   1: already in kernel mode, don't need SWAPGS
 *   0: user gsbase is loaded, we need SWAPGS and standard preparation for return to usermode
 */
ENTRY(error_exit)
	movl	%ebx, %eax
	DISABLE_INTERRUPTS(CLBR_NONE)
	TRACE_IRQS_OFF
	testl	%eax, %eax
	jnz	retint_kernel
	jmp	retint_user
END(error_exit)

/* Runs on exception stack */
ENTRY(nmi)
	/*
	 * Fix up the exception frame if we're on Xen.
	 * PARAVIRT_ADJUST_EXCEPTION_FRAME is guaranteed to push at most
	 * one value to the stack on native, so it may clobber the rdx
	 * scratch slot, but it won't clobber any of the important
	 * slots past it.
	 *
	 * Xen is a different story, because the Xen frame itself overlaps
	 * the "NMI executing" variable.
	 */
	PARAVIRT_ADJUST_EXCEPTION_FRAME

	/*
	 * We allow breakpoints in NMIs. If a breakpoint occurs, then
	 * the iretq it performs will take us out of NMI context.
	 * This means that we can have nested NMIs where the next
	 * NMI is using the top of the stack of the previous NMI. We
	 * can't let it execute because the nested NMI will corrupt the
	 * stack of the previous NMI. NMI handlers are not re-entrant
	 * anyway.
	 *
	 * To handle this case we do the following:
	 *  Check the a special location on the stack that contains
	 *  a variable that is set when NMIs are executing.
	 *  The interrupted task's stack is also checked to see if it
	 *  is an NMI stack.
	 *  If the variable is not set and the stack is not the NMI
	 *  stack then:
	 *    o Set the special variable on the stack
	 *    o Copy the interrupt frame into an "outermost" location on the
	 *      stack
	 *    o Copy the interrupt frame into an "iret" location on the stack
	 *    o Continue processing the NMI
	 *  If the variable is set or the previous stack is the NMI stack:
	 *    o Modify the "iret" location to jump to the repeat_nmi
	 *    o return back to the first NMI
	 *
	 * Now on exit of the first NMI, we first clear the stack variable
	 * The NMI stack will tell any nested NMIs at that point that it is
	 * nested. Then we pop the stack normally with iret, and if there was
	 * a nested NMI that updated the copy interrupt stack frame, a
	 * jump will be made to the repeat_nmi code that will handle the second
	 * NMI.
	 *
	 * However, espfix prevents us from directly returning to userspace
	 * with a single IRET instruction.  Similarly, IRET to user mode
	 * can fault.  We therefore handle NMIs from user space like
	 * other IST entries.
	 */

	ASM_CLAC

	/* Use %rdx as our temp variable throughout */
	pushq	%rdx

	testb	$3, CS-RIP+8(%rsp)
	jz	.Lnmi_from_kernel

	/*
	 * NMI from user mode.  We need to run on the thread stack, but we
	 * can't go through the normal entry paths: NMIs are masked, and
	 * we don't want to enable interrupts, because then we'll end
	 * up in an awkward situation in which IRQs are on but NMIs
	 * are off.
	 *
	 * We also must not push anything to the stack before switching
	 * stacks lest we corrupt the "NMI executing" variable.
	 */

	SWAPGS_UNSAFE_STACK
	/*
	 * percpu variables are mapped with user CR3, so no need
	 * to switch CR3 here.
	 */
	cld
	movq	%rsp, %rdx
	movq	PER_CPU_VAR(cpu_current_top_of_stack), %rsp
	pushq	5*8(%rdx)	/* pt_regs->ss */
	pushq	4*8(%rdx)	/* pt_regs->rsp */
	pushq	3*8(%rdx)	/* pt_regs->flags */
	pushq	2*8(%rdx)	/* pt_regs->cs */
	pushq	1*8(%rdx)	/* pt_regs->rip */
	pushq   $-1		/* pt_regs->orig_ax */
	pushq   %rdi		/* pt_regs->di */
	pushq   %rsi		/* pt_regs->si */
	pushq   (%rdx)		/* pt_regs->dx */
	pushq   %rcx		/* pt_regs->cx */
	pushq   %rax		/* pt_regs->ax */
	pushq   %r8		/* pt_regs->r8 */
	pushq   %r9		/* pt_regs->r9 */
	pushq   %r10		/* pt_regs->r10 */
	pushq   %r11		/* pt_regs->r11 */
	pushq	%rbx		/* pt_regs->rbx */
	pushq	%rbp		/* pt_regs->rbp */
	pushq	%r12		/* pt_regs->r12 */
	pushq	%r13		/* pt_regs->r13 */
	pushq	%r14		/* pt_regs->r14 */
	pushq	%r15		/* pt_regs->r15 */

	/*
	 * At this point we no longer need to worry about stack damage
	 * due to nesting -- we're on the normal thread stack and we're
	 * done with the NMI stack.
	 */

	movq	%rsp, %rdi
	movq	$-1, %rsi
#ifdef CONFIG_PAGE_TABLE_ISOLATION
	/* Unconditionally use kernel CR3 for do_nmi() */
	/* %rax is saved above, so OK to clobber here */
	ALTERNATIVE "jmp 2f", "movq %cr3, %rax", X86_FEATURE_KAISER
	/* If PCID enabled, NOFLUSH now and NOFLUSH on return */
	ALTERNATIVE "", "bts $63, %rax", X86_FEATURE_PCID
	pushq	%rax
	/* mask off "user" bit of pgd address and 12 PCID bits: */
	andq	$(~(X86_CR3_PCID_ASID_MASK | KAISER_SHADOW_PGD_OFFSET)), %rax
	movq	%rax, %cr3
2:
#endif
	call	do_nmi

#ifdef CONFIG_PAGE_TABLE_ISOLATION
	/*
	 * Unconditionally restore CR3.  I know we return to
	 * kernel code that needs user CR3, but do we ever return
	 * to "user mode" where we need the kernel CR3?
	 */
	ALTERNATIVE "", "popq %rax; movq %rax, %cr3", X86_FEATURE_KAISER
#endif

	/*
	 * Return back to user mode.  We must *not* do the normal exit
	 * work, because we don't want to enable interrupts.  Do not
	 * switch to user CR3: we might be going back to kernel code
	 * that had a user CR3 set.
	 */
	SWAPGS
	jmp	restore_c_regs_and_iret

.Lnmi_from_kernel:
	/*
	 * Here's what our stack frame will look like:
	 * +---------------------------------------------------------+
	 * | original SS                                             |
	 * | original Return RSP                                     |
	 * | original RFLAGS                                         |
	 * | original CS                                             |
	 * | original RIP                                            |
	 * +---------------------------------------------------------+
	 * | temp storage for rdx                                    |
	 * +---------------------------------------------------------+
	 * | "NMI executing" variable                                |
	 * +---------------------------------------------------------+
	 * | iret SS          } Copied from "outermost" frame        |
	 * | iret Return RSP  } on each loop iteration; overwritten  |
	 * | iret RFLAGS      } by a nested NMI to force another     |
	 * | iret CS          } iteration if needed.                 |
	 * | iret RIP         }                                      |
	 * +---------------------------------------------------------+
	 * | outermost SS          } initialized in first_nmi;       |
	 * | outermost Return RSP  } will not be changed before      |
	 * | outermost RFLAGS      } NMI processing is done.         |
	 * | outermost CS          } Copied to "iret" frame on each  |
	 * | outermost RIP         } iteration.                      |
	 * +---------------------------------------------------------+
	 * | pt_regs                                                 |
	 * +---------------------------------------------------------+
	 *
	 * The "original" frame is used by hardware.  Before re-enabling
	 * NMIs, we need to be done with it, and we need to leave enough
	 * space for the asm code here.
	 *
	 * We return by executing IRET while RSP points to the "iret" frame.
	 * That will either return for real or it will loop back into NMI
	 * processing.
	 *
	 * The "outermost" frame is copied to the "iret" frame on each
	 * iteration of the loop, so each iteration starts with the "iret"
	 * frame pointing to the final return target.
	 */

	/*
	 * Determine whether we're a nested NMI.
	 *
	 * If we interrupted kernel code between repeat_nmi and
	 * end_repeat_nmi, then we are a nested NMI.  We must not
	 * modify the "iret" frame because it's being written by
	 * the outer NMI.  That's okay; the outer NMI handler is
	 * about to about to call do_nmi anyway, so we can just
	 * resume the outer NMI.
	 */

	movq	$repeat_nmi, %rdx
	cmpq	8(%rsp), %rdx
	ja	1f
	movq	$end_repeat_nmi, %rdx
	cmpq	8(%rsp), %rdx
	ja	nested_nmi_out
1:

	/*
	 * Now check "NMI executing".  If it's set, then we're nested.
	 * This will not detect if we interrupted an outer NMI just
	 * before IRET.
	 */
	cmpl	$1, -8(%rsp)
	je	nested_nmi

	/*
	 * Now test if the previous stack was an NMI stack.  This covers
	 * the case where we interrupt an outer NMI after it clears
	 * "NMI executing" but before IRET.  We need to be careful, though:
	 * there is one case in which RSP could point to the NMI stack
	 * despite there being no NMI active: naughty userspace controls
	 * RSP at the very beginning of the SYSCALL targets.  We can
	 * pull a fast one on naughty userspace, though: we program
	 * SYSCALL to mask DF, so userspace cannot cause DF to be set
	 * if it controls the kernel's RSP.  We set DF before we clear
	 * "NMI executing".
	 */
	lea	6*8(%rsp), %rdx
	/* Compare the NMI stack (rdx) with the stack we came from (4*8(%rsp)) */
	cmpq	%rdx, 4*8(%rsp)
	/* If the stack pointer is above the NMI stack, this is a normal NMI */
	ja	first_nmi

	subq	$EXCEPTION_STKSZ, %rdx
	cmpq	%rdx, 4*8(%rsp)
	/* If it is below the NMI stack, it is a normal NMI */
	jb	first_nmi

	/* Ah, it is within the NMI stack. */

	testb	$(X86_EFLAGS_DF >> 8), (3*8 + 1)(%rsp)
	jz	first_nmi	/* RSP was user controlled. */

	/* This is a nested NMI. */

nested_nmi:
	/*
	 * Modify the "iret" frame to point to repeat_nmi, forcing another
	 * iteration of NMI handling.
	 */
	subq	$8, %rsp
	leaq	-10*8(%rsp), %rdx
	pushq	$__KERNEL_DS
	pushq	%rdx
	pushfq
	pushq	$__KERNEL_CS
	pushq	$repeat_nmi

	/* Put stack back */
	addq	$(6*8), %rsp

nested_nmi_out:
	popq	%rdx

	/* We are returning to kernel mode, so this cannot result in a fault. */
	INTERRUPT_RETURN

first_nmi:
	/* Restore rdx. */
	movq	(%rsp), %rdx

	/* Make room for "NMI executing". */
	pushq	$0

	/* Leave room for the "iret" frame */
	subq	$(5*8), %rsp

	/* Copy the "original" frame to the "outermost" frame */
	.rept 5
	pushq	11*8(%rsp)
	.endr

	/* Everything up to here is safe from nested NMIs */

#ifdef CONFIG_DEBUG_ENTRY
	/*
	 * For ease of testing, unmask NMIs right away.  Disabled by
	 * default because IRET is very expensive.
	 */
	pushq	$0		/* SS */
	pushq	%rsp		/* RSP (minus 8 because of the previous push) */
	addq	$8, (%rsp)	/* Fix up RSP */
	pushfq			/* RFLAGS */
	pushq	$__KERNEL_CS	/* CS */
	pushq	$1f		/* RIP */
	INTERRUPT_RETURN	/* continues at repeat_nmi below */
1:
#endif

repeat_nmi:
	/*
	 * If there was a nested NMI, the first NMI's iret will return
	 * here. But NMIs are still enabled and we can take another
	 * nested NMI. The nested NMI checks the interrupted RIP to see
	 * if it is between repeat_nmi and end_repeat_nmi, and if so
	 * it will just return, as we are about to repeat an NMI anyway.
	 * This makes it safe to copy to the stack frame that a nested
	 * NMI will update.
	 *
	 * RSP is pointing to "outermost RIP".  gsbase is unknown, but, if
	 * we're repeating an NMI, gsbase has the same value that it had on
	 * the first iteration.  paranoid_entry will load the kernel
	 * gsbase if needed before we call do_nmi.  "NMI executing"
	 * is zero.
	 */
	movq	$1, 10*8(%rsp)		/* Set "NMI executing". */

	/*
	 * Copy the "outermost" frame to the "iret" frame.  NMIs that nest
	 * here must not modify the "iret" frame while we're writing to
	 * it or it will end up containing garbage.
	 */
	addq	$(10*8), %rsp
	.rept 5
	pushq	-6*8(%rsp)
	.endr
	subq	$(5*8), %rsp
end_repeat_nmi:

	/*
	 * Everything below this point can be preempted by a nested NMI.
	 * If this happens, then the inner NMI will change the "iret"
	 * frame to point back to repeat_nmi.
	 */
	pushq	$-1				/* ORIG_RAX: no syscall to restart */
	ALLOC_PT_GPREGS_ON_STACK

	/*
	 * Use the same approach as paranoid_entry to handle SWAPGS, but
	 * without CR3 handling since we do that differently in NMIs.  No
	 * need to use paranoid_exit as we should not be calling schedule
	 * in NMI context.  Even with normal interrupts enabled. An NMI
	 * should not be setting NEED_RESCHED or anything that normal
	 * interrupts and exceptions might do.
	 */
	cld
	SAVE_C_REGS
	SAVE_EXTRA_REGS
	movl	$1, %ebx
	movl	$MSR_GS_BASE, %ecx
	rdmsr
	testl	%edx, %edx
	js	1f				/* negative -> in kernel */
	SWAPGS
	xorl	%ebx, %ebx
1:
	movq	%rsp, %rdi
	movq	$-1, %rsi
#ifdef CONFIG_PAGE_TABLE_ISOLATION
	/* Unconditionally use kernel CR3 for do_nmi() */
	/* %rax is saved above, so OK to clobber here */
	ALTERNATIVE "jmp 2f", "movq %cr3, %rax", X86_FEATURE_KAISER
	/* If PCID enabled, NOFLUSH now and NOFLUSH on return */
	ALTERNATIVE "", "bts $63, %rax", X86_FEATURE_PCID
	pushq	%rax
	/* mask off "user" bit of pgd address and 12 PCID bits: */
	andq	$(~(X86_CR3_PCID_ASID_MASK | KAISER_SHADOW_PGD_OFFSET)), %rax
	movq	%rax, %cr3
2:
#endif

	/* paranoidentry do_nmi, 0; without TRACE_IRQS_OFF */
	call	do_nmi

#ifdef CONFIG_PAGE_TABLE_ISOLATION
	/*
	 * Unconditionally restore CR3.  We might be returning to
	 * kernel code that needs user CR3, like just just before
	 * a sysret.
	 */
	ALTERNATIVE "", "popq %rax; movq %rax, %cr3", X86_FEATURE_KAISER
#endif

	testl	%ebx, %ebx			/* swapgs needed? */
	jnz	nmi_restore
nmi_swapgs:
	/* We fixed up CR3 above, so no need to switch it here */
	SWAPGS_UNSAFE_STACK
nmi_restore:
	RESTORE_EXTRA_REGS
	RESTORE_C_REGS

	/* Point RSP at the "iret" frame. */
	REMOVE_PT_GPREGS_FROM_STACK 6*8

	/*
	 * Clear "NMI executing".  Set DF first so that we can easily
	 * distinguish the remaining code between here and IRET from
	 * the SYSCALL entry and exit paths.  On a native kernel, we
	 * could just inspect RIP, but, on paravirt kernels,
	 * INTERRUPT_RETURN can translate into a jump into a
	 * hypercall page.
	 */
	std
	movq	$0, 5*8(%rsp)		/* clear "NMI executing" */

	/*
	 * INTERRUPT_RETURN reads the "iret" frame and exits the NMI
	 * stack in a single instruction.  We are returning to kernel
	 * mode, so this cannot result in a fault.
	 */
	INTERRUPT_RETURN
END(nmi)

ENTRY(ignore_sysret)
	mov	$-ENOSYS, %eax
	sysret
END(ignore_sysret)<|MERGE_RESOLUTION|>--- conflicted
+++ resolved
@@ -178,50 +178,41 @@
 	jnz	tracesys
 entry_SYSCALL_64_fastpath:
 #if __SYSCALL_MASK == ~0
-<<<<<<< HEAD
 # ifdef CONFIG_ALT_SYSCALL
 	movl	ASM_THREAD_INFO(TI_nr_syscalls, %rsp, SIZEOF_PTREGS), %r11d
 	cmpq	%r11, %rax
-	jae	1f				/* return -ENOSYS (already in pt_regs->ax) */
 # else
-	cmpq	$__NR_syscall_max, %rax
-	ja	1f
+	cmpq	$NR_syscalls, %rax
 # endif /* CONFIG_ALT_SYSCALL */
 #else
 	andl	$__SYSCALL_MASK, %eax
 # ifdef CONFIG_ALT_SYSCALL
 	cmpl	ASM_THREAD_INFO(TI_nr_syscalls, %rsp, SIZEOF_PTREGS), %eax
-	jae	1f				/* return -ENOSYS (already in pt_regs->ax) */
 # else
-	cmpl	$__NR_syscall_max, %eax
-	ja	1f				/* return -ENOSYS (already in pt_regs->ax) */
+	cmpl	$NR_syscalls, %eax
 # endif /* CONFIG_ALT_SYSCALL */
-#endif
-	movq	%r10, %rcx
-#ifdef CONFIG_ALT_SYSCALL
-	movq	ASM_THREAD_INFO(TI_sys_call_table, %rsp, SIZEOF_PTREGS), %r11
-	call	*(%r11, %rax, 8)
-#else
-	call	*sys_call_table(, %rax, 8)
-#endif
-=======
-	cmpq	$NR_syscalls, %rax
-#else
-	andl	$__SYSCALL_MASK, %eax
-	cmpl	$NR_syscalls, %eax
 #endif
 	jae	1f				/* return -ENOSYS (already in pt_regs->ax) */
 	sbb	%rcx, %rcx			/* array_index_mask_nospec() */
 	and	%rcx, %rax
 	movq	%r10, %rcx
-#ifdef CONFIG_RETPOLINE
+#ifdef CONFIG_ALT_SYSCALL
+	movq	ASM_THREAD_INFO(TI_sys_call_table, %rsp, SIZEOF_PTREGS), %r11
+# ifdef CONFIG_RETPOLINE
+	movq    0(%r11, %rax, 8), %rax
+	call    __x86_indirect_thunk_rax
+# else
+	call	*(%r11, %rax, 8)
+# endif
+#else
+# ifdef CONFIG_RETPOLINE
 	movq	sys_call_table(, %rax, 8), %rax
 	call	__x86_indirect_thunk_rax
-#else
+# else
 	call	*sys_call_table(, %rax, 8)
-#endif
-
->>>>>>> d6bc7e61
+# endif
+#endif
+
 	movq	%rax, RAX(%rsp)
 1:
 /*
@@ -306,45 +297,39 @@
 	RESTORE_C_REGS_EXCEPT_RAX
 	RESTORE_EXTRA_REGS
 #if __SYSCALL_MASK == ~0
-<<<<<<< HEAD
 # ifdef CONFIG_ALT_SYSCALL
 	movl	ASM_THREAD_INFO(TI_nr_syscalls, %rsp, SIZEOF_PTREGS), %r11d
 	cmpq	%r11, %rax
-	jae	1f				/* return -ENOSYS (already in pt_regs->ax) */
 # else
-	cmpq	$__NR_syscall_max, %rax
-	ja	1f
+	cmpq	$NR_syscalls, %rax
 # endif /* CONFIG_ALT_SYSCALL */
 #else
 	andl	$__SYSCALL_MASK, %eax
 # ifdef CONFIG_ALT_SYSCALL
 	cmpl	ASM_THREAD_INFO(TI_nr_syscalls, %rsp, SIZEOF_PTREGS), %eax
-	jae	1f				/* return -ENOSYS (already in pt_regs->ax) */
 # else
-	cmpl	$__NR_syscall_max, %eax
-	ja	1f				/* return -ENOSYS (already in pt_regs->ax) */
+	cmpl	$NR_syscalls, %eax
 # endif /* CONFIG_ALT_SYSCALL */
-#endif
-	movq	%r10, %rcx			/* fixup for C */
-#ifdef CONFIG_ALT_SYSCALL
-	movq	ASM_THREAD_INFO(TI_sys_call_table, %rsp, SIZEOF_PTREGS), %r11
-	call	*(%r11, %rax, 8)
-=======
-	cmpq	$NR_syscalls, %rax
-#else
-	andl	$__SYSCALL_MASK, %eax
-	cmpl	$NR_syscalls, %eax
 #endif
 	jae	1f				/* return -ENOSYS (already in pt_regs->ax) */
 	sbb	%rcx, %rcx			/* array_index_mask_nospec() */
 	and	%rcx, %rax
 	movq	%r10, %rcx			/* fixup for C */
-#ifdef CONFIG_RETPOLINE
+#ifdef CONFIG_ALT_SYSCALL
+	movq	ASM_THREAD_INFO(TI_sys_call_table, %rsp, SIZEOF_PTREGS), %r11
+# ifdef CONFIG_RETPOLINE
+	movq    0(%r11, %rax, 8), %rax
+	call    __x86_indirect_thunk_rax
+# else
+	call	*(%r11, %rax, 8)
+# endif
+#else
+# ifdef CONFIG_RETPOLINE
 	movq	sys_call_table(, %rax, 8), %rax
 	call	__x86_indirect_thunk_rax
->>>>>>> d6bc7e61
-#else
+# else
 	call	*sys_call_table(, %rax, 8)
+# endif
 #endif
 	movq	%rax, RAX(%rsp)
 1:
