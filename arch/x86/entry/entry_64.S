--- conflicted
+++ resolved
@@ -232,79 +232,6 @@
 	pushq	%r9				/* pt_regs->r9 */
 	pushq	%r10				/* pt_regs->r10 */
 	pushq	%r11				/* pt_regs->r11 */
-<<<<<<< HEAD
-	sub	$(6*8), %rsp			/* pt_regs->bp, bx, r12-15 not saved */
-	UNWIND_HINT_REGS extra=0
-
-	TRACE_IRQS_OFF
-
-	/*
-	 * If we need to do entry work or if we guess we'll need to do
-	 * exit work, go straight to the slow path.
-	 */
-	movq	PER_CPU_VAR(current_task), %r11
-	testl	$_TIF_WORK_SYSCALL_ENTRY|_TIF_ALLWORK_MASK, TASK_TI_flags(%r11)
-	jnz	entry_SYSCALL64_slow_path
-
-entry_SYSCALL_64_fastpath:
-	/*
-	 * Easy case: enable interrupts and issue the syscall.  If the syscall
-	 * needs pt_regs, we'll call a stub that disables interrupts again
-	 * and jumps to the slow path.
-	 */
-	TRACE_IRQS_ON
-	ENABLE_INTERRUPTS(CLBR_NONE)
-#if __SYSCALL_MASK == ~0
-# ifdef CONFIG_ALT_SYSCALL
-	movq	PER_CPU_VAR(current_task), %r11
-	movl	TASK_TI_nr_syscalls(%r11), %r11d
-	cmpq	%r11, %rax
-	jae	1f				/* return -ENOSYS (already in pt_regs->ax) */
-# else
-	cmpq	$__NR_syscall_max, %rax
-	ja	1f
-# endif /* CONFIG_ALT_SYSCALL */
-#else
-	andl	$__SYSCALL_MASK, %eax
-# ifdef CONFIG_ALT_SYSCALL
-	movq	PER_CPU_VAR(current_task), %r11
-	cmpl	TASK_TI_nr_syscalls(%r11), %eax
-	jae	1f				/* return -ENOSYS (already in pt_regs->ax) */
-# else
-	cmpl	$__NR_syscall_max, %eax
-	ja	1f				/* return -ENOSYS (already in pt_regs->ax) */
-# endif /* CONFIG_ALT_SYSCALL */
-#endif
-	movq	%r10, %rcx
-
-	/*
-	 * This call instruction is handled specially in stub_ptregs_64.
-	 * It might end up jumping to the slow path.  If it jumps, RAX
-	 * and all argument registers are clobbered.
-	 */
-#ifdef CONFIG_ALT_SYSCALL
-	movq	PER_CPU_VAR(current_task), %r11
-	movq	TASK_TI_sys_call_table(%r11), %r11
-# ifdef CONFIG_RETPOLINE
-	movq	0(%r11, %rax, 8), %rax
-	call	__x86_indirect_thunk_rax
-# else
-	call	*(%r11, %rax, 8)
-# endif
-#else
-# ifdef CONFIG_RETPOLINE
-	movq	sys_call_table(, %rax, 8), %rax
-	call	__x86_indirect_thunk_rax
-# else
-	call	*sys_call_table(, %rax, 8)
-# endif
-#endif
-
-.Lentry_SYSCALL_64_after_fastpath_call:
-
-	movq	%rax, RAX(%rsp)
-1:
-=======
 	pushq	%rbx				/* pt_regs->rbx */
 	pushq	%rbp				/* pt_regs->rbp */
 	pushq	%r12				/* pt_regs->r12 */
@@ -312,7 +239,6 @@
 	pushq	%r14				/* pt_regs->r14 */
 	pushq	%r15				/* pt_regs->r15 */
 	UNWIND_HINT_REGS
->>>>>>> 81d0cc85
 
 	TRACE_IRQS_OFF
 
