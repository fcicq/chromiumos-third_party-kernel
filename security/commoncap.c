--- conflicted
+++ resolved
@@ -28,7 +28,6 @@
 #include <linux/prctl.h>
 #include <linux/securebits.h>
 
-<<<<<<< HEAD
 /*
  * If a non-root user executes a setuid-root binary in
  * !secure(SECURE_NOROOT) mode, then we raise capabilities.
@@ -50,11 +49,9 @@
 		warned = 1;
 	}
 }
-=======
 #ifdef CONFIG_ANDROID_PARANOID_NETWORK
 #include <linux/android_aid.h>
 #endif
->>>>>>> 538ca3af
 
 int cap_netlink_send(struct sock *sk, struct sk_buff *skb)
 {
